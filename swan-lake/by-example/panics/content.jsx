--- conflicted
+++ resolved
@@ -89,11 +89,7 @@
             className="bg-transparent border-0 m-0 p-2 ms-auto"
             onClick={() => {
               window.open(
-<<<<<<< HEAD
-                "https://play.ballerina.io/?gist=823977400f5b1fa489683065d98db3e1&file=panics.bal",
-=======
                 "https://play.ballerina.io/?gist=7f47b42d810981ae3b2faf349b2812a1&file=panics.bal",
->>>>>>> b3dd48e5
                 "_blank"
               );
             }}
