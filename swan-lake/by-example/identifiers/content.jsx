--- conflicted
+++ resolved
@@ -48,11 +48,7 @@
             className="bg-transparent border-0 m-0 p-2 ms-auto"
             onClick={() => {
               window.open(
-<<<<<<< HEAD
-                "https://play.ballerina.io/?gist=2b338e3b87bb2070853d33bd99942a8f&file=identifiers.bal",
-=======
                 "https://play.ballerina.io/?gist=1518b1f1761d86474ee828b6e20c81cb&file=identifiers.bal",
->>>>>>> 518ffcb3
                 "_blank"
               );
             }}
