--- conflicted
+++ resolved
@@ -66,11 +66,7 @@
             className="bg-transparent border-0 m-0 p-2 ms-auto"
             onClick={() => {
               window.open(
-<<<<<<< HEAD
-                "https://play.ballerina.io/?gist=3f5e96c5c666c745cf84b8451af4edd9&file=identifiers.bal",
-=======
                 "https://play.ballerina.io/?gist=841c50ecae118d3358bddb7b282fefa3&file=identifiers.bal",
->>>>>>> b3dd48e5
                 "_blank"
               );
             }}
