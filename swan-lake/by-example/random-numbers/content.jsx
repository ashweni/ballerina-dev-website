import React, { useState, useEffect, createRef } from "react";
import { setCDN } from "shiki";
import { Container, Row, Col } from "react-bootstrap";
import DOMPurify from "dompurify";
import {
  copyToClipboard,
  extractOutput,
  shikiTokenizer,
} from "../../../utils/bbe";
import Link from "next/link";

setCDN("https://unpkg.com/shiki/");

const codeSnippetData = [
  `import ballerina/io;
import ballerina/random;

public function main() returns error? {
    // Generates a random decimal number between 0.0 and 1.0.
    float randomDecimal = random:createDecimal();
    io:println("Random decimal number: ", randomDecimal);

    // Generates a random number between the given start(inclusive) and end(exclusive) values.
    int randomInteger = check random:createIntInRange(1, 100);
    io:println("Random integer number in range: ", randomInteger);
}
`,
];

export default function RandomNumbers() {
  const [codeClick1, updateCodeClick1] = useState(false);

  const [outputClick1, updateOutputClick1] = useState(false);
  const ref1 = createRef();

  const [codeSnippets, updateSnippets] = useState([]);
  const [btnHover, updateBtnHover] = useState([false, false]);

  useEffect(() => {
    async function loadCode() {
      for (let snippet of codeSnippetData) {
        const output = await shikiTokenizer(snippet, "ballerina");
        updateSnippets((prevSnippets) => [...prevSnippets, output]);
      }
    }
    loadCode();
  }, []);

  return (
    <Container className="bbeBody d-flex flex-column h-100">
      <h1>Random numbers</h1>

      <p>
        The <code>random</code> library provides functions related to random
        number generation.
      </p>

      <p>
        For more information on the underlying module, see the{" "}
        <a href="https://lib.ballerina.io/ballerina/random/latest/">
          <code>random</code> module
        </a>
        .
      </p>

      <Row
        className="bbeCode mx-0 py-0 rounded 
      "
        style={{ marginLeft: "0px" }}
      >
        <Col className="d-flex align-items-start" sm={12}>
          <button
            className="bg-transparent border-0 m-0 p-2 ms-auto"
            onClick={() => {
              window.open(
<<<<<<< HEAD
                "https://play.ballerina.io/?gist=5059e153ee8beb9d9bd41edde8b543ee&file=random_numbers.bal",
=======
                "https://play.ballerina.io/?gist=24652c70642457f4cd7db42f20df9cd8&file=random_numbers.bal",
>>>>>>> b3dd48e5
                "_blank"
              );
            }}
            target="_blank"
            aria-label="Open in Ballerina Playground"
          >
            <svg
              xmlns="http://www.w3.org/2000/svg"
              width="16"
              height="16"
              fill="#000"
              className="bi bi-play-circle"
              viewBox="0 0 16 16"
            >
              <title>Open in Ballerina Playground</title>
              <path d="M8 15A7 7 0 1 1 8 1a7 7 0 0 1 0 14zm0 1A8 8 0 1 0 8 0a8 8 0 0 0 0 16z" />
              <path d="M6.271 5.055a.5.5 0 0 1 .52.038l3.5 2.5a.5.5 0 0 1 0 .814l-3.5 2.5A.5.5 0 0 1 6 10.5v-5a.5.5 0 0 1 .271-.445z" />
            </svg>
          </button>

          <button
            className="bg-transparent border-0 m-0 p-2"
            onClick={() => {
              window.open(
                "https://github.com/ballerina-platform/ballerina-distribution/tree/v2201.3.0/examples/random-numbers",
                "_blank"
              );
            }}
            aria-label="Edit on Github"
          >
            <svg
              xmlns="http://www.w3.org/2000/svg"
              width="16"
              height="16"
              fill="#000"
              className="bi bi-github"
              viewBox="0 0 16 16"
            >
              <title>Edit on Github</title>
              <path d="M8 0C3.58 0 0 3.58 0 8c0 3.54 2.29 6.53 5.47 7.59.4.07.55-.17.55-.38 0-.19-.01-.82-.01-1.49-2.01.37-2.53-.49-2.69-.94-.09-.23-.48-.94-.82-1.13-.28-.15-.68-.52-.01-.53.63-.01 1.08.58 1.23.82.72 1.21 1.87.87 2.33.66.07-.52.28-.87.51-1.07-1.78-.2-3.64-.89-3.64-3.95 0-.87.31-1.59.82-2.15-.08-.2-.36-1.02.08-2.12 0 0 .67-.21 2.2.82.64-.18 1.32-.27 2-.27.68 0 1.36.09 2 .27 1.53-1.04 2.2-.82 2.2-.82.44 1.1.16 1.92.08 2.12.51.56.82 1.27.82 2.15 0 3.07-1.87 3.75-3.65 3.95.29.25.54.73.54 1.48 0 1.07-.01 1.93-.01 2.2 0 .21.15.46.55.38A8.012 8.012 0 0 0 16 8c0-4.42-3.58-8-8-8z" />
            </svg>
          </button>
          {codeClick1 ? (
            <button
              className="bg-transparent border-0 m-0 p-2"
              disabled
              aria-label="Copy to Clipboard Check"
            >
              <svg
                xmlns="http://www.w3.org/2000/svg"
                width="16"
                height="16"
                fill="#20b6b0"
                className="bi bi-check"
                viewBox="0 0 16 16"
              >
                <title>Copied</title>
                <path d="M10.97 4.97a.75.75 0 0 1 1.07 1.05l-3.99 4.99a.75.75 0 0 1-1.08.02L4.324 8.384a.75.75 0 1 1 1.06-1.06l2.094 2.093 3.473-4.425a.267.267 0 0 1 .02-.022z" />
              </svg>
            </button>
          ) : (
            <button
              className="bg-transparent border-0 m-0 p-2"
              onClick={() => {
                updateCodeClick1(true);
                copyToClipboard(codeSnippetData[0]);
                setTimeout(() => {
                  updateCodeClick1(false);
                }, 3000);
              }}
              aria-label="Copy to Clipboard"
            >
              <svg
                xmlns="http://www.w3.org/2000/svg"
                width="16"
                height="16"
                fill="#000"
                className="bi bi-clipboard"
                viewBox="0 0 16 16"
              >
                <title>Copy to Clipboard</title>
                <path d="M4 1.5H3a2 2 0 0 0-2 2V14a2 2 0 0 0 2 2h10a2 2 0 0 0 2-2V3.5a2 2 0 0 0-2-2h-1v1h1a1 1 0 0 1 1 1V14a1 1 0 0 1-1 1H3a1 1 0 0 1-1-1V3.5a1 1 0 0 1 1-1h1v-1z" />
                <path d="M9.5 1a.5.5 0 0 1 .5.5v1a.5.5 0 0 1-.5.5h-3a.5.5 0 0 1-.5-.5v-1a.5.5 0 0 1 .5-.5h3zm-3-1A1.5 1.5 0 0 0 5 1.5v1A1.5 1.5 0 0 0 6.5 4h3A1.5 1.5 0 0 0 11 2.5v-1A1.5 1.5 0 0 0 9.5 0h-3z" />
              </svg>
            </button>
          )}
        </Col>
        <Col sm={12}>
          {codeSnippets[0] != undefined && (
            <div
              dangerouslySetInnerHTML={{
                __html: DOMPurify.sanitize(codeSnippets[0]),
              }}
            />
          )}
        </Col>
      </Row>

      <p>
        To run this sample, use the <code>bal run</code> command.
      </p>

      <Row
        className="bbeOutput mx-0 py-0 rounded "
        style={{ marginLeft: "0px" }}
      >
        <Col sm={12} className="d-flex align-items-start">
          {outputClick1 ? (
            <button
              className="bg-transparent border-0 m-0 p-2 ms-auto"
              aria-label="Copy to Clipboard Check"
            >
              <svg
                xmlns="http://www.w3.org/2000/svg"
                width="16"
                height="16"
                fill="#20b6b0"
                className="output-btn bi bi-check"
                viewBox="0 0 16 16"
              >
                <title>Copied</title>
                <path d="M10.97 4.97a.75.75 0 0 1 1.07 1.05l-3.99 4.99a.75.75 0 0 1-1.08.02L4.324 8.384a.75.75 0 1 1 1.06-1.06l2.094 2.093 3.473-4.425a.267.267 0 0 1 .02-.022z" />
              </svg>
            </button>
          ) : (
            <button
              className="bg-transparent border-0 m-0 p-2 ms-auto"
              onClick={() => {
                updateOutputClick1(true);
                const extractedText = extractOutput(ref1.current.innerText);
                copyToClipboard(extractedText);
                setTimeout(() => {
                  updateOutputClick1(false);
                }, 3000);
              }}
            >
              <svg
                xmlns="http://www.w3.org/2000/svg"
                width="16"
                height="16"
                fill="#EEEEEE"
                className="output-btn bi bi-clipboard"
                viewBox="0 0 16 16"
                aria-label="Copy to Clipboard"
              >
                <title>Copy to Clipboard</title>
                <path d="M4 1.5H3a2 2 0 0 0-2 2V14a2 2 0 0 0 2 2h10a2 2 0 0 0 2-2V3.5a2 2 0 0 0-2-2h-1v1h1a1 1 0 0 1 1 1V14a1 1 0 0 1-1 1H3a1 1 0 0 1-1-1V3.5a1 1 0 0 1 1-1h1v-1z" />
                <path d="M9.5 1a.5.5 0 0 1 .5.5v1a.5.5 0 0 1-.5.5h-3a.5.5 0 0 1-.5-.5v-1a.5.5 0 0 1 .5-.5h3zm-3-1A1.5 1.5 0 0 0 5 1.5v1A1.5 1.5 0 0 0 6.5 4h3A1.5 1.5 0 0 0 11 2.5v-1A1.5 1.5 0 0 0 9.5 0h-3z" />
              </svg>
            </button>
          )}
        </Col>
        <Col sm={12}>
          <pre ref={ref1}>
            <code className="d-flex flex-column">
              <span>{`\$ bal run random_numbers.bal`}</span>
              <span>{`Random decimal number: 0.6146990788006506`}</span>
              <span>{`Random integer number in range: 94`}</span>
            </code>
          </pre>
        </Col>
      </Row>

      <Row className="mt-auto mb-5">
        <Col sm={6}>
          <Link
            title="Directory listener"
            href="/learn/by-example/directory-listener"
          >
            <div className="btnContainer d-flex align-items-center me-auto">
              <svg
                xmlns="http://www.w3.org/2000/svg"
                width="20"
                height="20"
                fill="#3ad1ca"
                className={`${
                  btnHover[0] ? "btnArrowHover" : "btnArrow"
                } bi bi-arrow-right`}
                viewBox="0 0 16 16"
                onMouseEnter={() => updateBtnHover([true, false])}
                onMouseOut={() => updateBtnHover([false, false])}
              >
                <path
                  fill-rule="evenodd"
                  d="M15 8a.5.5 0 0 0-.5-.5H2.707l3.147-3.146a.5.5 0 1 0-.708-.708l-4 4a.5.5 0 0 0 0 .708l4 4a.5.5 0 0 0 .708-.708L2.707 8.5H14.5A.5.5 0 0 0 15 8z"
                />
              </svg>
              <div className="d-flex flex-column ms-4">
                <span className="btnPrev">Previous</span>
                <span
                  className={btnHover[0] ? "btnTitleHover" : "btnTitle"}
                  onMouseEnter={() => updateBtnHover([true, false])}
                  onMouseOut={() => updateBtnHover([false, false])}
                >
                  Directory listener
                </span>
              </div>
            </div>
          </Link>
        </Col>
        <Col sm={6}>
          <Link
            title="Schedule job recurrence by frequency"
            href="/learn/by-example/task-frequency-job-execution"
          >
            <div className="btnContainer d-flex align-items-center ms-auto">
              <div className="d-flex flex-column me-4">
                <span className="btnNext">Next</span>
                <span
                  className={btnHover[1] ? "btnTitleHover" : "btnTitle"}
                  onMouseEnter={() => updateBtnHover([false, true])}
                  onMouseOut={() => updateBtnHover([false, false])}
                >
                  Schedule job recurrence by frequency
                </span>
              </div>
              <svg
                xmlns="http://www.w3.org/2000/svg"
                width="20"
                height="20"
                fill="#3ad1ca"
                className={`${
                  btnHover[1] ? "btnArrowHover" : "btnArrow"
                } bi bi-arrow-right`}
                viewBox="0 0 16 16"
                onMouseEnter={() => updateBtnHover([false, true])}
                onMouseOut={() => updateBtnHover([false, false])}
              >
                <path
                  fill-rule="evenodd"
                  d="M1 8a.5.5 0 0 1 .5-.5h11.793l-3.147-3.146a.5.5 0 0 1 .708-.708l4 4a.5.5 0 0 1 0 .708l-4 4a.5.5 0 0 1-.708-.708L13.293 8.5H1.5A.5.5 0 0 1 1 8z"
                />
              </svg>
            </div>
          </Link>
        </Col>
      </Row>
    </Container>
  );
}<|MERGE_RESOLUTION|>--- conflicted
+++ resolved
@@ -73,11 +73,7 @@
             className="bg-transparent border-0 m-0 p-2 ms-auto"
             onClick={() => {
               window.open(
-<<<<<<< HEAD
-                "https://play.ballerina.io/?gist=5059e153ee8beb9d9bd41edde8b543ee&file=random_numbers.bal",
-=======
                 "https://play.ballerina.io/?gist=24652c70642457f4cd7db42f20df9cd8&file=random_numbers.bal",
->>>>>>> b3dd48e5
                 "_blank"
               );
             }}
