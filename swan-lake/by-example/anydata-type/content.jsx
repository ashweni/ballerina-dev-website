import React, { useState, createRef } from "react";
import { Container, Row, Col } from "react-bootstrap";
import DOMPurify from "dompurify";
import { copyToClipboard, extractOutput } from "../../../utils/bbe";
import Link from "next/link";

export const codeSnippetData = [
  `import ballerina/io;

anydata x1 = [1, "string", true];
// \`x1.clone()\` returns a deep copy with the same mutability.
anydata x2 = x1.clone();

// Checks deep equality.
boolean eq = (x1 == x2);

public function main() {
    io:println(x2);
    io:println(eq);
}
`,
];

export function AnydataType({ codeSnippets }) {
  const [codeClick1, updateCodeClick1] = useState(false);

  const [outputClick1, updateOutputClick1] = useState(false);
  const ref1 = createRef();

  const [btnHover, updateBtnHover] = useState([false, false]);

  return (
    <Container className="bbeBody d-flex flex-column h-100">
      <h1>Anydata type</h1>

      <p>
        The type for plain data is <code>anydata</code>. It is a subtype of{" "}
        <code>any</code>. <code>==</code> and <code>!=</code> operators test for
        deep equality. <code>x.clone()</code> returns a deep copy with the same
        mutability. <code>x.cloneReadOnly()</code> returns a deep copy that is
        immutable.
      </p>

      <p>
        Ballerina syntax uses <code>readonly</code> to mean immutable. Both{" "}
        <code>x.clone()</code> and <code>x.cloneReadOnly()</code> do not copy
        immutable parts of <code>x</code>. <code>const</code> structures are
        allowed. Equality and cloning handle cycles.
      </p>

      <Row
        className="bbeCode mx-0 py-0 rounded 
      "
        style={{ marginLeft: "0px" }}
      >
        <Col className="d-flex align-items-start" sm={12}>
          <button
            className="bg-transparent border-0 m-0 p-2 ms-auto"
            onClick={() => {
              window.open(
<<<<<<< HEAD
                "https://play.ballerina.io/?gist=284a62535d58eef663f2be0874b96390&file=anydata_type.bal",
=======
                "https://play.ballerina.io/?gist=99487adef49218c92397f2e8fdfda788&file=anydata_type.bal",
>>>>>>> 518ffcb3
                "_blank"
              );
            }}
            target="_blank"
            aria-label="Open in Ballerina Playground"
          >
            <svg
              xmlns="http://www.w3.org/2000/svg"
              width="16"
              height="16"
              fill="#000"
              className="bi bi-play-circle"
              viewBox="0 0 16 16"
            >
              <title>Open in Ballerina Playground</title>
              <path d="M8 15A7 7 0 1 1 8 1a7 7 0 0 1 0 14zm0 1A8 8 0 1 0 8 0a8 8 0 0 0 0 16z" />
              <path d="M6.271 5.055a.5.5 0 0 1 .52.038l3.5 2.5a.5.5 0 0 1 0 .814l-3.5 2.5A.5.5 0 0 1 6 10.5v-5a.5.5 0 0 1 .271-.445z" />
            </svg>
          </button>

          <button
            className="bg-transparent border-0 m-0 p-2"
            onClick={() => {
              window.open(
                "https://github.com/ballerina-platform/ballerina-distribution/tree/v2201.4.1/examples/anydata-type",
                "_blank"
              );
            }}
            aria-label="Edit on Github"
          >
            <svg
              xmlns="http://www.w3.org/2000/svg"
              width="16"
              height="16"
              fill="#000"
              className="bi bi-github"
              viewBox="0 0 16 16"
            >
              <title>Edit on Github</title>
              <path d="M8 0C3.58 0 0 3.58 0 8c0 3.54 2.29 6.53 5.47 7.59.4.07.55-.17.55-.38 0-.19-.01-.82-.01-1.49-2.01.37-2.53-.49-2.69-.94-.09-.23-.48-.94-.82-1.13-.28-.15-.68-.52-.01-.53.63-.01 1.08.58 1.23.82.72 1.21 1.87.87 2.33.66.07-.52.28-.87.51-1.07-1.78-.2-3.64-.89-3.64-3.95 0-.87.31-1.59.82-2.15-.08-.2-.36-1.02.08-2.12 0 0 .67-.21 2.2.82.64-.18 1.32-.27 2-.27.68 0 1.36.09 2 .27 1.53-1.04 2.2-.82 2.2-.82.44 1.1.16 1.92.08 2.12.51.56.82 1.27.82 2.15 0 3.07-1.87 3.75-3.65 3.95.29.25.54.73.54 1.48 0 1.07-.01 1.93-.01 2.2 0 .21.15.46.55.38A8.012 8.012 0 0 0 16 8c0-4.42-3.58-8-8-8z" />
            </svg>
          </button>
          {codeClick1 ? (
            <button
              className="bg-transparent border-0 m-0 p-2"
              disabled
              aria-label="Copy to Clipboard Check"
            >
              <svg
                xmlns="http://www.w3.org/2000/svg"
                width="16"
                height="16"
                fill="#20b6b0"
                className="bi bi-check"
                viewBox="0 0 16 16"
              >
                <title>Copied</title>
                <path d="M10.97 4.97a.75.75 0 0 1 1.07 1.05l-3.99 4.99a.75.75 0 0 1-1.08.02L4.324 8.384a.75.75 0 1 1 1.06-1.06l2.094 2.093 3.473-4.425a.267.267 0 0 1 .02-.022z" />
              </svg>
            </button>
          ) : (
            <button
              className="bg-transparent border-0 m-0 p-2"
              onClick={() => {
                updateCodeClick1(true);
                copyToClipboard(codeSnippetData[0]);
                setTimeout(() => {
                  updateCodeClick1(false);
                }, 3000);
              }}
              aria-label="Copy to Clipboard"
            >
              <svg
                xmlns="http://www.w3.org/2000/svg"
                width="16"
                height="16"
                fill="#000"
                className="bi bi-clipboard"
                viewBox="0 0 16 16"
              >
                <title>Copy to Clipboard</title>
                <path d="M4 1.5H3a2 2 0 0 0-2 2V14a2 2 0 0 0 2 2h10a2 2 0 0 0 2-2V3.5a2 2 0 0 0-2-2h-1v1h1a1 1 0 0 1 1 1V14a1 1 0 0 1-1 1H3a1 1 0 0 1-1-1V3.5a1 1 0 0 1 1-1h1v-1z" />
                <path d="M9.5 1a.5.5 0 0 1 .5.5v1a.5.5 0 0 1-.5.5h-3a.5.5 0 0 1-.5-.5v-1a.5.5 0 0 1 .5-.5h3zm-3-1A1.5 1.5 0 0 0 5 1.5v1A1.5 1.5 0 0 0 6.5 4h3A1.5 1.5 0 0 0 11 2.5v-1A1.5 1.5 0 0 0 9.5 0h-3z" />
              </svg>
            </button>
          )}
        </Col>
        <Col sm={12}>
          {codeSnippets[0] != undefined && (
            <div
              dangerouslySetInnerHTML={{
                __html: DOMPurify.sanitize(codeSnippets[0]),
              }}
            />
          )}
        </Col>
      </Row>

      <Row
        className="bbeOutput mx-0 py-0 rounded "
        style={{ marginLeft: "0px" }}
      >
        <Col sm={12} className="d-flex align-items-start">
          {outputClick1 ? (
            <button
              className="bg-transparent border-0 m-0 p-2 ms-auto"
              aria-label="Copy to Clipboard Check"
            >
              <svg
                xmlns="http://www.w3.org/2000/svg"
                width="16"
                height="16"
                fill="#20b6b0"
                className="output-btn bi bi-check"
                viewBox="0 0 16 16"
              >
                <title>Copied</title>
                <path d="M10.97 4.97a.75.75 0 0 1 1.07 1.05l-3.99 4.99a.75.75 0 0 1-1.08.02L4.324 8.384a.75.75 0 1 1 1.06-1.06l2.094 2.093 3.473-4.425a.267.267 0 0 1 .02-.022z" />
              </svg>
            </button>
          ) : (
            <button
              className="bg-transparent border-0 m-0 p-2 ms-auto"
              onClick={() => {
                updateOutputClick1(true);
                const extractedText = extractOutput(ref1.current.innerText);
                copyToClipboard(extractedText);
                setTimeout(() => {
                  updateOutputClick1(false);
                }, 3000);
              }}
            >
              <svg
                xmlns="http://www.w3.org/2000/svg"
                width="16"
                height="16"
                fill="#EEEEEE"
                className="output-btn bi bi-clipboard"
                viewBox="0 0 16 16"
                aria-label="Copy to Clipboard"
              >
                <title>Copy to Clipboard</title>
                <path d="M4 1.5H3a2 2 0 0 0-2 2V14a2 2 0 0 0 2 2h10a2 2 0 0 0 2-2V3.5a2 2 0 0 0-2-2h-1v1h1a1 1 0 0 1 1 1V14a1 1 0 0 1-1 1H3a1 1 0 0 1-1-1V3.5a1 1 0 0 1 1-1h1v-1z" />
                <path d="M9.5 1a.5.5 0 0 1 .5.5v1a.5.5 0 0 1-.5.5h-3a.5.5 0 0 1-.5-.5v-1a.5.5 0 0 1 .5-.5h3zm-3-1A1.5 1.5 0 0 0 5 1.5v1A1.5 1.5 0 0 0 6.5 4h3A1.5 1.5 0 0 0 11 2.5v-1A1.5 1.5 0 0 0 9.5 0h-3z" />
              </svg>
            </button>
          )}
        </Col>
        <Col sm={12}>
          <pre ref={ref1}>
            <code className="d-flex flex-column">
              <span>{`\$ bal run anydata_type.bal`}</span>
              <span>{`[1,"string",true]`}</span>
              <span>{`true`}</span>
            </code>
          </pre>
        </Col>
      </Row>

      <Row className="mt-auto mb-5">
        <Col sm={6}>
          <Link title="Errors" href="/learn/by-example/error-reporting">
            <div className="btnContainer d-flex align-items-center me-auto">
              <svg
                xmlns="http://www.w3.org/2000/svg"
                width="20"
                height="20"
                fill="#3ad1ca"
                className={`${
                  btnHover[0] ? "btnArrowHover" : "btnArrow"
                } bi bi-arrow-right`}
                viewBox="0 0 16 16"
                onMouseEnter={() => updateBtnHover([true, false])}
                onMouseOut={() => updateBtnHover([false, false])}
              >
                <path
                  fill-rule="evenodd"
                  d="M15 8a.5.5 0 0 0-.5-.5H2.707l3.147-3.146a.5.5 0 1 0-.708-.708l-4 4a.5.5 0 0 0 0 .708l4 4a.5.5 0 0 0 .708-.708L2.707 8.5H14.5A.5.5 0 0 0 15 8z"
                />
              </svg>
              <div className="d-flex flex-column ms-4">
                <span className="btnPrev">Previous</span>
                <span
                  className={btnHover[0] ? "btnTitleHover" : "btnTitle"}
                  onMouseEnter={() => updateBtnHover([true, false])}
                  onMouseOut={() => updateBtnHover([false, false])}
                >
                  Errors
                </span>
              </div>
            </div>
          </Link>
        </Col>
        <Col sm={6}>
          <Link title="Any type" href="/learn/by-example/any-type">
            <div className="btnContainer d-flex align-items-center ms-auto">
              <div className="d-flex flex-column me-4">
                <span className="btnNext">Next</span>
                <span
                  className={btnHover[1] ? "btnTitleHover" : "btnTitle"}
                  onMouseEnter={() => updateBtnHover([false, true])}
                  onMouseOut={() => updateBtnHover([false, false])}
                >
                  Any type
                </span>
              </div>
              <svg
                xmlns="http://www.w3.org/2000/svg"
                width="20"
                height="20"
                fill="#3ad1ca"
                className={`${
                  btnHover[1] ? "btnArrowHover" : "btnArrow"
                } bi bi-arrow-right`}
                viewBox="0 0 16 16"
                onMouseEnter={() => updateBtnHover([false, true])}
                onMouseOut={() => updateBtnHover([false, false])}
              >
                <path
                  fill-rule="evenodd"
                  d="M1 8a.5.5 0 0 1 .5-.5h11.793l-3.147-3.146a.5.5 0 0 1 .708-.708l4 4a.5.5 0 0 1 0 .708l-4 4a.5.5 0 0 1-.708-.708L13.293 8.5H1.5A.5.5 0 0 1 1 8z"
                />
              </svg>
            </div>
          </Link>
        </Col>
      </Row>
    </Container>
  );
}<|MERGE_RESOLUTION|>--- conflicted
+++ resolved
@@ -58,11 +58,7 @@
             className="bg-transparent border-0 m-0 p-2 ms-auto"
             onClick={() => {
               window.open(
-<<<<<<< HEAD
-                "https://play.ballerina.io/?gist=284a62535d58eef663f2be0874b96390&file=anydata_type.bal",
-=======
                 "https://play.ballerina.io/?gist=99487adef49218c92397f2e8fdfda788&file=anydata_type.bal",
->>>>>>> 518ffcb3
                 "_blank"
               );
             }}
