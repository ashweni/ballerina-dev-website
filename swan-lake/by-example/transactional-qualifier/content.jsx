import React, { useState, useEffect, createRef } from "react";
import { setCDN } from "shiki";
import { Container, Row, Col } from "react-bootstrap";
import DOMPurify from "dompurify";
import {
  copyToClipboard,
  extractOutput,
  shikiTokenizer,
} from "../../../utils/bbe";
import Link from "next/link";

setCDN("https://unpkg.com/shiki/");

const codeSnippetData = [
  `import ballerina/io;

type Update record {
    int updateIndex;
    int stockMnt;
};

public function main() returns error? {
    Update updates = {updateIndex: 0, stockMnt: 100};
    transaction {
        check doUpdate(updates);
        check commit;
    }
    return;
}

// Called within the transaction statement.
transactional function doUpdate(Update u) returns error? {
    // Calls \`foo()\` non-transactional function.
    foo(u);
    // Calls \`bar()\` transactional function.
    bar(u);
    return;
}

function foo(Update u) {
    if transactional {
        // This is in the transactional context.
        bar(u);
    }
}

transactional function bar(Update u) {
    io:println("Calling from a transactional context");
}
`,
];

export default function TransactionalQualifier() {
  const [codeClick1, updateCodeClick1] = useState(false);

  const [outputClick1, updateOutputClick1] = useState(false);
  const ref1 = createRef();

  const [codeSnippets, updateSnippets] = useState([]);
  const [btnHover, updateBtnHover] = useState([false, false]);

  useEffect(() => {
    async function loadCode() {
      for (let snippet of codeSnippetData) {
        const output = await shikiTokenizer(snippet, "ballerina");
        updateSnippets((prevSnippets) => [...prevSnippets, output]);
      }
    }
    loadCode();
  }, []);

  return (
    <Container className="bbeBody d-flex flex-column h-100">
      <h1>Transactional qualifier</h1>

      <p>
        At compile-time, regions of code are typed as being a transactional
        context. Ballerina guarantees that, whenever that region is executed,
        there will be a current transaction.
      </p>

      <p>
        A function with a <code>transactional</code> qualifier can only be
        called from a transactional context; function body will be a
        transactional context. <code>transactional</code> is also a boolean
        expression that tests at runtime whether there is a current transaction:
        used in a condition results in a transactional context.
      </p>

      <Row
        className="bbeCode mx-0 py-0 rounded 
      "
        style={{ marginLeft: "0px" }}
      >
        <Col className="d-flex align-items-start" sm={12}>
          <button
            className="bg-transparent border-0 m-0 p-2 ms-auto"
            onClick={() => {
              window.open(
<<<<<<< HEAD
                "https://play.ballerina.io/?gist=274bbc350bb5aafa9858e98b8da099e4&file=transactional_qualifier.bal",
=======
                "https://play.ballerina.io/?gist=e13e59e524c34149faf2ac7998e476d9&file=transactional_qualifier.bal",
>>>>>>> b3dd48e5
                "_blank"
              );
            }}
            target="_blank"
            aria-label="Open in Ballerina Playground"
          >
            <svg
              xmlns="http://www.w3.org/2000/svg"
              width="16"
              height="16"
              fill="#000"
              className="bi bi-play-circle"
              viewBox="0 0 16 16"
            >
              <title>Open in Ballerina Playground</title>
              <path d="M8 15A7 7 0 1 1 8 1a7 7 0 0 1 0 14zm0 1A8 8 0 1 0 8 0a8 8 0 0 0 0 16z" />
              <path d="M6.271 5.055a.5.5 0 0 1 .52.038l3.5 2.5a.5.5 0 0 1 0 .814l-3.5 2.5A.5.5 0 0 1 6 10.5v-5a.5.5 0 0 1 .271-.445z" />
            </svg>
          </button>

          <button
            className="bg-transparent border-0 m-0 p-2"
            onClick={() => {
              window.open(
                "https://github.com/ballerina-platform/ballerina-distribution/tree/v2201.3.0/examples/transactional-qualifier",
                "_blank"
              );
            }}
            aria-label="Edit on Github"
          >
            <svg
              xmlns="http://www.w3.org/2000/svg"
              width="16"
              height="16"
              fill="#000"
              className="bi bi-github"
              viewBox="0 0 16 16"
            >
              <title>Edit on Github</title>
              <path d="M8 0C3.58 0 0 3.58 0 8c0 3.54 2.29 6.53 5.47 7.59.4.07.55-.17.55-.38 0-.19-.01-.82-.01-1.49-2.01.37-2.53-.49-2.69-.94-.09-.23-.48-.94-.82-1.13-.28-.15-.68-.52-.01-.53.63-.01 1.08.58 1.23.82.72 1.21 1.87.87 2.33.66.07-.52.28-.87.51-1.07-1.78-.2-3.64-.89-3.64-3.95 0-.87.31-1.59.82-2.15-.08-.2-.36-1.02.08-2.12 0 0 .67-.21 2.2.82.64-.18 1.32-.27 2-.27.68 0 1.36.09 2 .27 1.53-1.04 2.2-.82 2.2-.82.44 1.1.16 1.92.08 2.12.51.56.82 1.27.82 2.15 0 3.07-1.87 3.75-3.65 3.95.29.25.54.73.54 1.48 0 1.07-.01 1.93-.01 2.2 0 .21.15.46.55.38A8.012 8.012 0 0 0 16 8c0-4.42-3.58-8-8-8z" />
            </svg>
          </button>
          {codeClick1 ? (
            <button
              className="bg-transparent border-0 m-0 p-2"
              disabled
              aria-label="Copy to Clipboard Check"
            >
              <svg
                xmlns="http://www.w3.org/2000/svg"
                width="16"
                height="16"
                fill="#20b6b0"
                className="bi bi-check"
                viewBox="0 0 16 16"
              >
                <title>Copied</title>
                <path d="M10.97 4.97a.75.75 0 0 1 1.07 1.05l-3.99 4.99a.75.75 0 0 1-1.08.02L4.324 8.384a.75.75 0 1 1 1.06-1.06l2.094 2.093 3.473-4.425a.267.267 0 0 1 .02-.022z" />
              </svg>
            </button>
          ) : (
            <button
              className="bg-transparent border-0 m-0 p-2"
              onClick={() => {
                updateCodeClick1(true);
                copyToClipboard(codeSnippetData[0]);
                setTimeout(() => {
                  updateCodeClick1(false);
                }, 3000);
              }}
              aria-label="Copy to Clipboard"
            >
              <svg
                xmlns="http://www.w3.org/2000/svg"
                width="16"
                height="16"
                fill="#000"
                className="bi bi-clipboard"
                viewBox="0 0 16 16"
              >
                <title>Copy to Clipboard</title>
                <path d="M4 1.5H3a2 2 0 0 0-2 2V14a2 2 0 0 0 2 2h10a2 2 0 0 0 2-2V3.5a2 2 0 0 0-2-2h-1v1h1a1 1 0 0 1 1 1V14a1 1 0 0 1-1 1H3a1 1 0 0 1-1-1V3.5a1 1 0 0 1 1-1h1v-1z" />
                <path d="M9.5 1a.5.5 0 0 1 .5.5v1a.5.5 0 0 1-.5.5h-3a.5.5 0 0 1-.5-.5v-1a.5.5 0 0 1 .5-.5h3zm-3-1A1.5 1.5 0 0 0 5 1.5v1A1.5 1.5 0 0 0 6.5 4h3A1.5 1.5 0 0 0 11 2.5v-1A1.5 1.5 0 0 0 9.5 0h-3z" />
              </svg>
            </button>
          )}
        </Col>
        <Col sm={12}>
          {codeSnippets[0] != undefined && (
            <div
              dangerouslySetInnerHTML={{
                __html: DOMPurify.sanitize(codeSnippets[0]),
              }}
            />
          )}
        </Col>
      </Row>

      <Row
        className="bbeOutput mx-0 py-0 rounded "
        style={{ marginLeft: "0px" }}
      >
        <Col sm={12} className="d-flex align-items-start">
          {outputClick1 ? (
            <button
              className="bg-transparent border-0 m-0 p-2 ms-auto"
              aria-label="Copy to Clipboard Check"
            >
              <svg
                xmlns="http://www.w3.org/2000/svg"
                width="16"
                height="16"
                fill="#20b6b0"
                className="output-btn bi bi-check"
                viewBox="0 0 16 16"
              >
                <title>Copied</title>
                <path d="M10.97 4.97a.75.75 0 0 1 1.07 1.05l-3.99 4.99a.75.75 0 0 1-1.08.02L4.324 8.384a.75.75 0 1 1 1.06-1.06l2.094 2.093 3.473-4.425a.267.267 0 0 1 .02-.022z" />
              </svg>
            </button>
          ) : (
            <button
              className="bg-transparent border-0 m-0 p-2 ms-auto"
              onClick={() => {
                updateOutputClick1(true);
                const extractedText = extractOutput(ref1.current.innerText);
                copyToClipboard(extractedText);
                setTimeout(() => {
                  updateOutputClick1(false);
                }, 3000);
              }}
            >
              <svg
                xmlns="http://www.w3.org/2000/svg"
                width="16"
                height="16"
                fill="#EEEEEE"
                className="output-btn bi bi-clipboard"
                viewBox="0 0 16 16"
                aria-label="Copy to Clipboard"
              >
                <title>Copy to Clipboard</title>
                <path d="M4 1.5H3a2 2 0 0 0-2 2V14a2 2 0 0 0 2 2h10a2 2 0 0 0 2-2V3.5a2 2 0 0 0-2-2h-1v1h1a1 1 0 0 1 1 1V14a1 1 0 0 1-1 1H3a1 1 0 0 1-1-1V3.5a1 1 0 0 1 1-1h1v-1z" />
                <path d="M9.5 1a.5.5 0 0 1 .5.5v1a.5.5 0 0 1-.5.5h-3a.5.5 0 0 1-.5-.5v-1a.5.5 0 0 1 .5-.5h3zm-3-1A1.5 1.5 0 0 0 5 1.5v1A1.5 1.5 0 0 0 6.5 4h3A1.5 1.5 0 0 0 11 2.5v-1A1.5 1.5 0 0 0 9.5 0h-3z" />
              </svg>
            </button>
          )}
        </Col>
        <Col sm={12}>
          <pre ref={ref1}>
            <code className="d-flex flex-column">
              <span>{`\$ bal run transactional_qualifier.bal`}</span>
              <span>{`Calling from a transactional context`}</span>
              <span>{`Calling from a transactional context`}</span>
            </code>
          </pre>
        </Col>
      </Row>

      <Row className="mt-auto mb-5">
        <Col sm={6}>
          <Link
            title="Retry transaction statement"
            href="/learn/by-example/retry-transaction-statement"
          >
            <div className="btnContainer d-flex align-items-center me-auto">
              <svg
                xmlns="http://www.w3.org/2000/svg"
                width="20"
                height="20"
                fill="#3ad1ca"
                className={`${
                  btnHover[0] ? "btnArrowHover" : "btnArrow"
                } bi bi-arrow-right`}
                viewBox="0 0 16 16"
                onMouseEnter={() => updateBtnHover([true, false])}
                onMouseOut={() => updateBtnHover([false, false])}
              >
                <path
                  fill-rule="evenodd"
                  d="M15 8a.5.5 0 0 0-.5-.5H2.707l3.147-3.146a.5.5 0 1 0-.708-.708l-4 4a.5.5 0 0 0 0 .708l4 4a.5.5 0 0 0 .708-.708L2.707 8.5H14.5A.5.5 0 0 0 15 8z"
                />
              </svg>
              <div className="d-flex flex-column ms-4">
                <span className="btnPrev">Previous</span>
                <span
                  className={btnHover[0] ? "btnTitleHover" : "btnTitle"}
                  onMouseEnter={() => updateBtnHover([true, false])}
                  onMouseOut={() => updateBtnHover([false, false])}
                >
                  Retry transaction statement
                </span>
              </div>
            </div>
          </Link>
        </Col>
        <Col sm={6}>
          <Link
            title="Transactional named workers"
            href="/learn/by-example/transactional-named-workers"
          >
            <div className="btnContainer d-flex align-items-center ms-auto">
              <div className="d-flex flex-column me-4">
                <span className="btnNext">Next</span>
                <span
                  className={btnHover[1] ? "btnTitleHover" : "btnTitle"}
                  onMouseEnter={() => updateBtnHover([false, true])}
                  onMouseOut={() => updateBtnHover([false, false])}
                >
                  Transactional named workers
                </span>
              </div>
              <svg
                xmlns="http://www.w3.org/2000/svg"
                width="20"
                height="20"
                fill="#3ad1ca"
                className={`${
                  btnHover[1] ? "btnArrowHover" : "btnArrow"
                } bi bi-arrow-right`}
                viewBox="0 0 16 16"
                onMouseEnter={() => updateBtnHover([false, true])}
                onMouseOut={() => updateBtnHover([false, false])}
              >
                <path
                  fill-rule="evenodd"
                  d="M1 8a.5.5 0 0 1 .5-.5h11.793l-3.147-3.146a.5.5 0 0 1 .708-.708l4 4a.5.5 0 0 1 0 .708l-4 4a.5.5 0 0 1-.708-.708L13.293 8.5H1.5A.5.5 0 0 1 1 8z"
                />
              </svg>
            </div>
          </Link>
        </Col>
      </Row>
    </Container>
  );
}<|MERGE_RESOLUTION|>--- conflicted
+++ resolved
@@ -97,11 +97,7 @@
             className="bg-transparent border-0 m-0 p-2 ms-auto"
             onClick={() => {
               window.open(
-<<<<<<< HEAD
-                "https://play.ballerina.io/?gist=274bbc350bb5aafa9858e98b8da099e4&file=transactional_qualifier.bal",
-=======
                 "https://play.ballerina.io/?gist=e13e59e524c34149faf2ac7998e476d9&file=transactional_qualifier.bal",
->>>>>>> b3dd48e5
                 "_blank"
               );
             }}
