--- conflicted
+++ resolved
@@ -100,11 +100,7 @@
             className="bg-transparent border-0 m-0 p-2 ms-auto"
             onClick={() => {
               window.open(
-<<<<<<< HEAD
-                "https://play.ballerina.io/?gist=bf21b2c181833a8c7b99e598943e3841&file=json_numbers.bal",
-=======
                 "https://play.ballerina.io/?gist=8156e6115d9effe8c30646db22034705&file=json_numbers.bal",
->>>>>>> b3dd48e5
                 "_blank"
               );
             }}
