--- conflicted
+++ resolved
@@ -81,11 +81,7 @@
             className="bg-transparent border-0 m-0 p-2 ms-auto"
             onClick={() => {
               window.open(
-<<<<<<< HEAD
-                "https://play.ballerina.io/?gist=02d8d7da3306cddcbbb0975d4ce35d8f&file=json_numbers.bal",
-=======
                 "https://play.ballerina.io/?gist=b130b8f4f4e1d90b8ade48c3a2faba2e&file=json_numbers.bal",
->>>>>>> 518ffcb3
                 "_blank"
               );
             }}
