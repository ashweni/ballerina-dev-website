--- conflicted
+++ resolved
@@ -83,11 +83,7 @@
             className="bg-transparent border-0 m-0 p-2 ms-auto"
             onClick={() => {
               window.open(
-<<<<<<< HEAD
-                "https://play.ballerina.io/?gist=bc78a85f0616b11345ab2f66dd69526e&file=check_semantics.bal",
-=======
                 "https://play.ballerina.io/?gist=255971d8498a8301f73df6e54a831fa5&file=check_semantics.bal",
->>>>>>> 518ffcb3
                 "_blank"
               );
             }}
