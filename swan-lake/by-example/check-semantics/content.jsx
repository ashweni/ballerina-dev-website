import React, { useState, useEffect, createRef } from "react";
import { setCDN } from "shiki";
import { Container, Row, Col } from "react-bootstrap";
import DOMPurify from "dompurify";
import {
  copyToClipboard,
  extractOutput,
  shikiTokenizer,
} from "../../../utils/bbe";
import Link from "next/link";

setCDN("https://unpkg.com/shiki/");

const codeSnippetData = [
  `import ballerina/io;

public function main() returns error? {
    do {
        // If  \`check\` gets an error from either \`foo()\` or \`bar()\` invocations, the error will be caught at the \`on fail\`
        check foo();
        check bar();

        if !isOK() {
            // Fails explicitly with an error.
            fail error("not OK");

        }
    }
    // Failure with the respective error is caught by the \`on fail\` block.
    on fail var e {
        io:println(e.toString());
        return e;
    }

    return;
}

function foo() returns error? {
    io:println("OK");
    return;
}

function bar() returns error? {
    io:println("OK");
    return;
}

function isOK() returns boolean {
    // Returns \`false\`.
    return false;

}
`,
];

export default function CheckSemantics() {
  const [codeClick1, updateCodeClick1] = useState(false);

  const [outputClick1, updateOutputClick1] = useState(false);
  const ref1 = createRef();

  const [codeSnippets, updateSnippets] = useState([]);
  const [btnHover, updateBtnHover] = useState([false, false]);

  useEffect(() => {
    async function loadCode() {
      for (let snippet of codeSnippetData) {
        const output = await shikiTokenizer(snippet, "ballerina");
        updateSnippets((prevSnippets) => [...prevSnippets, output]);
      }
    }
    loadCode();
  }, []);

  return (
    <Container className="bbeBody d-flex flex-column h-100">
      <h1>Check semantics</h1>

      <p>
        <code>check</code> semantics is not to simply return on an{" "}
        <code>error</code> value. When <code>check</code> gets an{" "}
        <code>error</code> value, it fails. The enclosing block decides how to
        handle the failure. Most blocks pass the failure up to the enclosing
        block.
      </p>

      <p>
        Function definition handles the failure by returning the error.{" "}
        <code>on fail</code> can catch the error. <code>fail</code> statement is
        like <code>check</code>, but it always fails. Differs from exceptions in
        that control flow is explicit.
      </p>

      <Row
        className="bbeCode mx-0 py-0 rounded 
      "
        style={{ marginLeft: "0px" }}
      >
        <Col className="d-flex align-items-start" sm={12}>
          <button
            className="bg-transparent border-0 m-0 p-2 ms-auto"
            onClick={() => {
              window.open(
<<<<<<< HEAD
                "https://play.ballerina.io/?gist=a6ac0aa890a11320745b45289995d78b&file=check_semantics.bal",
=======
                "https://play.ballerina.io/?gist=0f8454b7d2d2c4c6904d3b9e1f373b89&file=check_semantics.bal",
>>>>>>> b3dd48e5
                "_blank"
              );
            }}
            target="_blank"
            aria-label="Open in Ballerina Playground"
          >
            <svg
              xmlns="http://www.w3.org/2000/svg"
              width="16"
              height="16"
              fill="#000"
              className="bi bi-play-circle"
              viewBox="0 0 16 16"
            >
              <title>Open in Ballerina Playground</title>
              <path d="M8 15A7 7 0 1 1 8 1a7 7 0 0 1 0 14zm0 1A8 8 0 1 0 8 0a8 8 0 0 0 0 16z" />
              <path d="M6.271 5.055a.5.5 0 0 1 .52.038l3.5 2.5a.5.5 0 0 1 0 .814l-3.5 2.5A.5.5 0 0 1 6 10.5v-5a.5.5 0 0 1 .271-.445z" />
            </svg>
          </button>

          <button
            className="bg-transparent border-0 m-0 p-2"
            onClick={() => {
              window.open(
                "https://github.com/ballerina-platform/ballerina-distribution/tree/v2201.3.0/examples/check-semantics",
                "_blank"
              );
            }}
            aria-label="Edit on Github"
          >
            <svg
              xmlns="http://www.w3.org/2000/svg"
              width="16"
              height="16"
              fill="#000"
              className="bi bi-github"
              viewBox="0 0 16 16"
            >
              <title>Edit on Github</title>
              <path d="M8 0C3.58 0 0 3.58 0 8c0 3.54 2.29 6.53 5.47 7.59.4.07.55-.17.55-.38 0-.19-.01-.82-.01-1.49-2.01.37-2.53-.49-2.69-.94-.09-.23-.48-.94-.82-1.13-.28-.15-.68-.52-.01-.53.63-.01 1.08.58 1.23.82.72 1.21 1.87.87 2.33.66.07-.52.28-.87.51-1.07-1.78-.2-3.64-.89-3.64-3.95 0-.87.31-1.59.82-2.15-.08-.2-.36-1.02.08-2.12 0 0 .67-.21 2.2.82.64-.18 1.32-.27 2-.27.68 0 1.36.09 2 .27 1.53-1.04 2.2-.82 2.2-.82.44 1.1.16 1.92.08 2.12.51.56.82 1.27.82 2.15 0 3.07-1.87 3.75-3.65 3.95.29.25.54.73.54 1.48 0 1.07-.01 1.93-.01 2.2 0 .21.15.46.55.38A8.012 8.012 0 0 0 16 8c0-4.42-3.58-8-8-8z" />
            </svg>
          </button>
          {codeClick1 ? (
            <button
              className="bg-transparent border-0 m-0 p-2"
              disabled
              aria-label="Copy to Clipboard Check"
            >
              <svg
                xmlns="http://www.w3.org/2000/svg"
                width="16"
                height="16"
                fill="#20b6b0"
                className="bi bi-check"
                viewBox="0 0 16 16"
              >
                <title>Copied</title>
                <path d="M10.97 4.97a.75.75 0 0 1 1.07 1.05l-3.99 4.99a.75.75 0 0 1-1.08.02L4.324 8.384a.75.75 0 1 1 1.06-1.06l2.094 2.093 3.473-4.425a.267.267 0 0 1 .02-.022z" />
              </svg>
            </button>
          ) : (
            <button
              className="bg-transparent border-0 m-0 p-2"
              onClick={() => {
                updateCodeClick1(true);
                copyToClipboard(codeSnippetData[0]);
                setTimeout(() => {
                  updateCodeClick1(false);
                }, 3000);
              }}
              aria-label="Copy to Clipboard"
            >
              <svg
                xmlns="http://www.w3.org/2000/svg"
                width="16"
                height="16"
                fill="#000"
                className="bi bi-clipboard"
                viewBox="0 0 16 16"
              >
                <title>Copy to Clipboard</title>
                <path d="M4 1.5H3a2 2 0 0 0-2 2V14a2 2 0 0 0 2 2h10a2 2 0 0 0 2-2V3.5a2 2 0 0 0-2-2h-1v1h1a1 1 0 0 1 1 1V14a1 1 0 0 1-1 1H3a1 1 0 0 1-1-1V3.5a1 1 0 0 1 1-1h1v-1z" />
                <path d="M9.5 1a.5.5 0 0 1 .5.5v1a.5.5 0 0 1-.5.5h-3a.5.5 0 0 1-.5-.5v-1a.5.5 0 0 1 .5-.5h3zm-3-1A1.5 1.5 0 0 0 5 1.5v1A1.5 1.5 0 0 0 6.5 4h3A1.5 1.5 0 0 0 11 2.5v-1A1.5 1.5 0 0 0 9.5 0h-3z" />
              </svg>
            </button>
          )}
        </Col>
        <Col sm={12}>
          {codeSnippets[0] != undefined && (
            <div
              dangerouslySetInnerHTML={{
                __html: DOMPurify.sanitize(codeSnippets[0]),
              }}
            />
          )}
        </Col>
      </Row>

      <Row
        className="bbeOutput mx-0 py-0 rounded "
        style={{ marginLeft: "0px" }}
      >
        <Col sm={12} className="d-flex align-items-start">
          {outputClick1 ? (
            <button
              className="bg-transparent border-0 m-0 p-2 ms-auto"
              aria-label="Copy to Clipboard Check"
            >
              <svg
                xmlns="http://www.w3.org/2000/svg"
                width="16"
                height="16"
                fill="#20b6b0"
                className="output-btn bi bi-check"
                viewBox="0 0 16 16"
              >
                <title>Copied</title>
                <path d="M10.97 4.97a.75.75 0 0 1 1.07 1.05l-3.99 4.99a.75.75 0 0 1-1.08.02L4.324 8.384a.75.75 0 1 1 1.06-1.06l2.094 2.093 3.473-4.425a.267.267 0 0 1 .02-.022z" />
              </svg>
            </button>
          ) : (
            <button
              className="bg-transparent border-0 m-0 p-2 ms-auto"
              onClick={() => {
                updateOutputClick1(true);
                const extractedText = extractOutput(ref1.current.innerText);
                copyToClipboard(extractedText);
                setTimeout(() => {
                  updateOutputClick1(false);
                }, 3000);
              }}
            >
              <svg
                xmlns="http://www.w3.org/2000/svg"
                width="16"
                height="16"
                fill="#EEEEEE"
                className="output-btn bi bi-clipboard"
                viewBox="0 0 16 16"
                aria-label="Copy to Clipboard"
              >
                <title>Copy to Clipboard</title>
                <path d="M4 1.5H3a2 2 0 0 0-2 2V14a2 2 0 0 0 2 2h10a2 2 0 0 0 2-2V3.5a2 2 0 0 0-2-2h-1v1h1a1 1 0 0 1 1 1V14a1 1 0 0 1-1 1H3a1 1 0 0 1-1-1V3.5a1 1 0 0 1 1-1h1v-1z" />
                <path d="M9.5 1a.5.5 0 0 1 .5.5v1a.5.5 0 0 1-.5.5h-3a.5.5 0 0 1-.5-.5v-1a.5.5 0 0 1 .5-.5h3zm-3-1A1.5 1.5 0 0 0 5 1.5v1A1.5 1.5 0 0 0 6.5 4h3A1.5 1.5 0 0 0 11 2.5v-1A1.5 1.5 0 0 0 9.5 0h-3z" />
              </svg>
            </button>
          )}
        </Col>
        <Col sm={12}>
          <pre ref={ref1}>
            <code className="d-flex flex-column">
              <span>{`\$ bal run check_semantics.bal`}</span>
              <span>{`OK`}</span>
              <span>{`OK`}</span>
              <span>{`error("not OK")`}</span>
              <span>{`error: not OK`}</span>
            </code>
          </pre>
        </Col>
      </Row>

      <Row className="mt-auto mb-5">
        <Col sm={6}>
          <Link
            title="Transaction statement"
            href="/learn/by-example/transaction-statement"
          >
            <div className="btnContainer d-flex align-items-center me-auto">
              <svg
                xmlns="http://www.w3.org/2000/svg"
                width="20"
                height="20"
                fill="#3ad1ca"
                className={`${
                  btnHover[0] ? "btnArrowHover" : "btnArrow"
                } bi bi-arrow-right`}
                viewBox="0 0 16 16"
                onMouseEnter={() => updateBtnHover([true, false])}
                onMouseOut={() => updateBtnHover([false, false])}
              >
                <path
                  fill-rule="evenodd"
                  d="M15 8a.5.5 0 0 0-.5-.5H2.707l3.147-3.146a.5.5 0 1 0-.708-.708l-4 4a.5.5 0 0 0 0 .708l4 4a.5.5 0 0 0 .708-.708L2.707 8.5H14.5A.5.5 0 0 0 15 8z"
                />
              </svg>
              <div className="d-flex flex-column ms-4">
                <span className="btnPrev">Previous</span>
                <span
                  className={btnHover[0] ? "btnTitleHover" : "btnTitle"}
                  onMouseEnter={() => updateBtnHover([true, false])}
                  onMouseOut={() => updateBtnHover([false, false])}
                >
                  Transaction statement
                </span>
              </div>
            </div>
          </Link>
        </Col>
        <Col sm={6}>
          <Link title="Rollback" href="/learn/by-example/rollback">
            <div className="btnContainer d-flex align-items-center ms-auto">
              <div className="d-flex flex-column me-4">
                <span className="btnNext">Next</span>
                <span
                  className={btnHover[1] ? "btnTitleHover" : "btnTitle"}
                  onMouseEnter={() => updateBtnHover([false, true])}
                  onMouseOut={() => updateBtnHover([false, false])}
                >
                  Rollback
                </span>
              </div>
              <svg
                xmlns="http://www.w3.org/2000/svg"
                width="20"
                height="20"
                fill="#3ad1ca"
                className={`${
                  btnHover[1] ? "btnArrowHover" : "btnArrow"
                } bi bi-arrow-right`}
                viewBox="0 0 16 16"
                onMouseEnter={() => updateBtnHover([false, true])}
                onMouseOut={() => updateBtnHover([false, false])}
              >
                <path
                  fill-rule="evenodd"
                  d="M1 8a.5.5 0 0 1 .5-.5h11.793l-3.147-3.146a.5.5 0 0 1 .708-.708l4 4a.5.5 0 0 1 0 .708l-4 4a.5.5 0 0 1-.708-.708L13.293 8.5H1.5A.5.5 0 0 1 1 8z"
                />
              </svg>
            </div>
          </Link>
        </Col>
      </Row>
    </Container>
  );
}<|MERGE_RESOLUTION|>--- conflicted
+++ resolved
@@ -101,11 +101,7 @@
             className="bg-transparent border-0 m-0 p-2 ms-auto"
             onClick={() => {
               window.open(
-<<<<<<< HEAD
-                "https://play.ballerina.io/?gist=a6ac0aa890a11320745b45289995d78b&file=check_semantics.bal",
-=======
                 "https://play.ballerina.io/?gist=0f8454b7d2d2c4c6904d3b9e1f373b89&file=check_semantics.bal",
->>>>>>> b3dd48e5
                 "_blank"
               );
             }}
