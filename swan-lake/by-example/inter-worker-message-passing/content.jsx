import React, { useState, useEffect, createRef } from "react";
import { setCDN } from "shiki";
import { Container, Row, Col } from "react-bootstrap";
import DOMPurify from "dompurify";
import {
  copyToClipboard,
  extractOutput,
  shikiTokenizer,
} from "../../../utils/bbe";
import Link from "next/link";

setCDN("https://unpkg.com/shiki/");

const codeSnippetData = [
  `import ballerina/io;

public function main() {

    worker A {
        // Use \`-> W\` to send a message to worker \`W\`.
        1 -> B;
        2 -> C;
    }

    worker B {
        // Use \`<- W\` to receive a message from worker \`W\`.
        int x1 = <- A;

        // Use \`function\` to refer to the function's default worker.
        x1 -> function;
    }

    worker C {
        int x2 = <- A;
        x2 -> function;
    }

    int y1 = <- B;
    int y2 = <- C;

    io:println(y1 + y2);
}
`,
];

export default function InterWorkerMessagePassing() {
  const [codeClick1, updateCodeClick1] = useState(false);

  const [outputClick1, updateOutputClick1] = useState(false);
  const ref1 = createRef();

  const [codeSnippets, updateSnippets] = useState([]);
  const [btnHover, updateBtnHover] = useState([false, false]);

  useEffect(() => {
    async function loadCode() {
      for (let snippet of codeSnippetData) {
        const output = await shikiTokenizer(snippet, "ballerina");
        updateSnippets((prevSnippets) => [...prevSnippets, output]);
      }
    }
    loadCode();
  }, []);

  return (
    <Container className="bbeBody d-flex flex-column h-100">
      <h1>Inter-worker message passing</h1>

      <p>
        Use <code>-&gt; W</code> or <code>&lt;- W</code> to send a message to or
        receive a message from worker <code>W</code> (use <code>function</code>{" "}
        to refer to the function's default worker). The messages are copied
        using <code>clone()</code>. It implies immutable values are passed
        without a copy.
      </p>

      <p>
        Message sends and receives are paired up at compile-time. Each pair
        turns into a horizontal line in the sequence diagram. Easy to use and
        safe, but limited expressiveness.
      </p>

      <Row
        className="bbeCode mx-0 py-0 rounded 
      "
        style={{ marginLeft: "0px" }}
      >
        <Col className="d-flex align-items-start" sm={12}>
          <button
            className="bg-transparent border-0 m-0 p-2 ms-auto"
            onClick={() => {
              window.open(
<<<<<<< HEAD
                "https://play.ballerina.io/?gist=f4fe3b34f11796471a90bb017fa42114&file=inter_worker_message_passing.bal",
=======
                "https://play.ballerina.io/?gist=232579405da02c09ac202fa589a99aab&file=inter_worker_message_passing.bal",
>>>>>>> b3dd48e5
                "_blank"
              );
            }}
            target="_blank"
            aria-label="Open in Ballerina Playground"
          >
            <svg
              xmlns="http://www.w3.org/2000/svg"
              width="16"
              height="16"
              fill="#000"
              className="bi bi-play-circle"
              viewBox="0 0 16 16"
            >
              <title>Open in Ballerina Playground</title>
              <path d="M8 15A7 7 0 1 1 8 1a7 7 0 0 1 0 14zm0 1A8 8 0 1 0 8 0a8 8 0 0 0 0 16z" />
              <path d="M6.271 5.055a.5.5 0 0 1 .52.038l3.5 2.5a.5.5 0 0 1 0 .814l-3.5 2.5A.5.5 0 0 1 6 10.5v-5a.5.5 0 0 1 .271-.445z" />
            </svg>
          </button>

          <button
            className="bg-transparent border-0 m-0 p-2"
            onClick={() => {
              window.open(
                "https://github.com/ballerina-platform/ballerina-distribution/tree/v2201.3.0/examples/inter-worker-message-passing",
                "_blank"
              );
            }}
            aria-label="Edit on Github"
          >
            <svg
              xmlns="http://www.w3.org/2000/svg"
              width="16"
              height="16"
              fill="#000"
              className="bi bi-github"
              viewBox="0 0 16 16"
            >
              <title>Edit on Github</title>
              <path d="M8 0C3.58 0 0 3.58 0 8c0 3.54 2.29 6.53 5.47 7.59.4.07.55-.17.55-.38 0-.19-.01-.82-.01-1.49-2.01.37-2.53-.49-2.69-.94-.09-.23-.48-.94-.82-1.13-.28-.15-.68-.52-.01-.53.63-.01 1.08.58 1.23.82.72 1.21 1.87.87 2.33.66.07-.52.28-.87.51-1.07-1.78-.2-3.64-.89-3.64-3.95 0-.87.31-1.59.82-2.15-.08-.2-.36-1.02.08-2.12 0 0 .67-.21 2.2.82.64-.18 1.32-.27 2-.27.68 0 1.36.09 2 .27 1.53-1.04 2.2-.82 2.2-.82.44 1.1.16 1.92.08 2.12.51.56.82 1.27.82 2.15 0 3.07-1.87 3.75-3.65 3.95.29.25.54.73.54 1.48 0 1.07-.01 1.93-.01 2.2 0 .21.15.46.55.38A8.012 8.012 0 0 0 16 8c0-4.42-3.58-8-8-8z" />
            </svg>
          </button>
          {codeClick1 ? (
            <button
              className="bg-transparent border-0 m-0 p-2"
              disabled
              aria-label="Copy to Clipboard Check"
            >
              <svg
                xmlns="http://www.w3.org/2000/svg"
                width="16"
                height="16"
                fill="#20b6b0"
                className="bi bi-check"
                viewBox="0 0 16 16"
              >
                <title>Copied</title>
                <path d="M10.97 4.97a.75.75 0 0 1 1.07 1.05l-3.99 4.99a.75.75 0 0 1-1.08.02L4.324 8.384a.75.75 0 1 1 1.06-1.06l2.094 2.093 3.473-4.425a.267.267 0 0 1 .02-.022z" />
              </svg>
            </button>
          ) : (
            <button
              className="bg-transparent border-0 m-0 p-2"
              onClick={() => {
                updateCodeClick1(true);
                copyToClipboard(codeSnippetData[0]);
                setTimeout(() => {
                  updateCodeClick1(false);
                }, 3000);
              }}
              aria-label="Copy to Clipboard"
            >
              <svg
                xmlns="http://www.w3.org/2000/svg"
                width="16"
                height="16"
                fill="#000"
                className="bi bi-clipboard"
                viewBox="0 0 16 16"
              >
                <title>Copy to Clipboard</title>
                <path d="M4 1.5H3a2 2 0 0 0-2 2V14a2 2 0 0 0 2 2h10a2 2 0 0 0 2-2V3.5a2 2 0 0 0-2-2h-1v1h1a1 1 0 0 1 1 1V14a1 1 0 0 1-1 1H3a1 1 0 0 1-1-1V3.5a1 1 0 0 1 1-1h1v-1z" />
                <path d="M9.5 1a.5.5 0 0 1 .5.5v1a.5.5 0 0 1-.5.5h-3a.5.5 0 0 1-.5-.5v-1a.5.5 0 0 1 .5-.5h3zm-3-1A1.5 1.5 0 0 0 5 1.5v1A1.5 1.5 0 0 0 6.5 4h3A1.5 1.5 0 0 0 11 2.5v-1A1.5 1.5 0 0 0 9.5 0h-3z" />
              </svg>
            </button>
          )}
        </Col>
        <Col sm={12}>
          {codeSnippets[0] != undefined && (
            <div
              dangerouslySetInnerHTML={{
                __html: DOMPurify.sanitize(codeSnippets[0]),
              }}
            />
          )}
        </Col>
      </Row>

      <Row
        className="bbeOutput mx-0 py-0 rounded "
        style={{ marginLeft: "0px" }}
      >
        <Col sm={12} className="d-flex align-items-start">
          {outputClick1 ? (
            <button
              className="bg-transparent border-0 m-0 p-2 ms-auto"
              aria-label="Copy to Clipboard Check"
            >
              <svg
                xmlns="http://www.w3.org/2000/svg"
                width="16"
                height="16"
                fill="#20b6b0"
                className="output-btn bi bi-check"
                viewBox="0 0 16 16"
              >
                <title>Copied</title>
                <path d="M10.97 4.97a.75.75 0 0 1 1.07 1.05l-3.99 4.99a.75.75 0 0 1-1.08.02L4.324 8.384a.75.75 0 1 1 1.06-1.06l2.094 2.093 3.473-4.425a.267.267 0 0 1 .02-.022z" />
              </svg>
            </button>
          ) : (
            <button
              className="bg-transparent border-0 m-0 p-2 ms-auto"
              onClick={() => {
                updateOutputClick1(true);
                const extractedText = extractOutput(ref1.current.innerText);
                copyToClipboard(extractedText);
                setTimeout(() => {
                  updateOutputClick1(false);
                }, 3000);
              }}
            >
              <svg
                xmlns="http://www.w3.org/2000/svg"
                width="16"
                height="16"
                fill="#EEEEEE"
                className="output-btn bi bi-clipboard"
                viewBox="0 0 16 16"
                aria-label="Copy to Clipboard"
              >
                <title>Copy to Clipboard</title>
                <path d="M4 1.5H3a2 2 0 0 0-2 2V14a2 2 0 0 0 2 2h10a2 2 0 0 0 2-2V3.5a2 2 0 0 0-2-2h-1v1h1a1 1 0 0 1 1 1V14a1 1 0 0 1-1 1H3a1 1 0 0 1-1-1V3.5a1 1 0 0 1 1-1h1v-1z" />
                <path d="M9.5 1a.5.5 0 0 1 .5.5v1a.5.5 0 0 1-.5.5h-3a.5.5 0 0 1-.5-.5v-1a.5.5 0 0 1 .5-.5h3zm-3-1A1.5 1.5 0 0 0 5 1.5v1A1.5 1.5 0 0 0 6.5 4h3A1.5 1.5 0 0 0 11 2.5v-1A1.5 1.5 0 0 0 9.5 0h-3z" />
              </svg>
            </button>
          )}
        </Col>
        <Col sm={12}>
          <pre ref={ref1}>
            <code className="d-flex flex-column">
              <span>{`\$ bal run inter_worker_message_passing.bal`}</span>
              <span>{`3`}</span>
            </code>
          </pre>
        </Col>
      </Row>

      <Row className="mt-auto mb-5">
        <Col sm={6}>
          <Link
            title="Named workers and futures"
            href="/learn/by-example/named-workers-and-futures"
          >
            <div className="btnContainer d-flex align-items-center me-auto">
              <svg
                xmlns="http://www.w3.org/2000/svg"
                width="20"
                height="20"
                fill="#3ad1ca"
                className={`${
                  btnHover[0] ? "btnArrowHover" : "btnArrow"
                } bi bi-arrow-right`}
                viewBox="0 0 16 16"
                onMouseEnter={() => updateBtnHover([true, false])}
                onMouseOut={() => updateBtnHover([false, false])}
              >
                <path
                  fill-rule="evenodd"
                  d="M15 8a.5.5 0 0 0-.5-.5H2.707l3.147-3.146a.5.5 0 1 0-.708-.708l-4 4a.5.5 0 0 0 0 .708l4 4a.5.5 0 0 0 .708-.708L2.707 8.5H14.5A.5.5 0 0 0 15 8z"
                />
              </svg>
              <div className="d-flex flex-column ms-4">
                <span className="btnPrev">Previous</span>
                <span
                  className={btnHover[0] ? "btnTitleHover" : "btnTitle"}
                  onMouseEnter={() => updateBtnHover([true, false])}
                  onMouseOut={() => updateBtnHover([false, false])}
                >
                  Named workers and futures
                </span>
              </div>
            </div>
          </Link>
        </Col>
        <Col sm={6}>
          <Link
            title="Inter-worker failure propagation"
            href="/learn/by-example/inter-worker-failure-propagation"
          >
            <div className="btnContainer d-flex align-items-center ms-auto">
              <div className="d-flex flex-column me-4">
                <span className="btnNext">Next</span>
                <span
                  className={btnHover[1] ? "btnTitleHover" : "btnTitle"}
                  onMouseEnter={() => updateBtnHover([false, true])}
                  onMouseOut={() => updateBtnHover([false, false])}
                >
                  Inter-worker failure propagation
                </span>
              </div>
              <svg
                xmlns="http://www.w3.org/2000/svg"
                width="20"
                height="20"
                fill="#3ad1ca"
                className={`${
                  btnHover[1] ? "btnArrowHover" : "btnArrow"
                } bi bi-arrow-right`}
                viewBox="0 0 16 16"
                onMouseEnter={() => updateBtnHover([false, true])}
                onMouseOut={() => updateBtnHover([false, false])}
              >
                <path
                  fill-rule="evenodd"
                  d="M1 8a.5.5 0 0 1 .5-.5h11.793l-3.147-3.146a.5.5 0 0 1 .708-.708l4 4a.5.5 0 0 1 0 .708l-4 4a.5.5 0 0 1-.708-.708L13.293 8.5H1.5A.5.5 0 0 1 1 8z"
                />
              </svg>
            </div>
          </Link>
        </Col>
      </Row>
    </Container>
  );
}<|MERGE_RESOLUTION|>--- conflicted
+++ resolved
@@ -90,11 +90,7 @@
             className="bg-transparent border-0 m-0 p-2 ms-auto"
             onClick={() => {
               window.open(
-<<<<<<< HEAD
-                "https://play.ballerina.io/?gist=f4fe3b34f11796471a90bb017fa42114&file=inter_worker_message_passing.bal",
-=======
                 "https://play.ballerina.io/?gist=232579405da02c09ac202fa589a99aab&file=inter_worker_message_passing.bal",
->>>>>>> b3dd48e5
                 "_blank"
               );
             }}
