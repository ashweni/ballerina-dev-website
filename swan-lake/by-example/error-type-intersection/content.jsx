import React, { useState, createRef } from "react";
import { Container, Row, Col } from "react-bootstrap";
import DOMPurify from "dompurify";
import { copyToClipboard, extractOutput } from "../../../utils/bbe";
import Link from "next/link";

export const codeSnippetData = [
  `import ballerina/io;

type IOError distinct error;

type FileErrorDetail record {
    string filename;
};

// The \`FileIOError\` type is defined as an intersection type using the \`&\` notation.
// It is the intersection of two error types: \`IOError\` and \`error<FileErrorDetail>\`.
// An error value belongs to this type if and only if it belongs to both \`IOError\` 
// and \`error<FileErrorDetail>\`.
type FileIOError IOError & error<FileErrorDetail>;

public function main() {
    // In order to create an error value that belongs to \`FileIOError\`, the \`filename\`
    // detail field must be provided.
    FileIOError fileIOError = error("file not found", filename = "test.txt");

    // \`fileIOError\` belongs to both \`IOError\` and \`error<FileErrorDetail>\`.
    io:println(fileIOError is IOError);
    io:println(fileIOError is error<FileErrorDetail>);

    // An \`IOError\` value will not belong to \`FileIOError\` if it doesn't belong to
    // \`error<FileErrorDetail>\`.
    IOError ioError = error("invalid input");
    io:println(ioError is FileIOError);

    // Similarly, an error value belonging to \`error<FileErrorDetail>\` will not belong 
    // to \`FileIOError\` if it doesn't belong to \`IOError\`.
    error<FileErrorDetail> fileError = error("cannot remove file", filename = "test.txt");
    io:println(fileError is FileIOError);
}
`,
];

export function ErrorTypeIntersection({ codeSnippets }) {
  const [codeClick1, updateCodeClick1] = useState(false);

  const [outputClick1, updateOutputClick1] = useState(false);
  const ref1 = createRef();

  const [btnHover, updateBtnHover] = useState([false, false]);

  return (
    <Container className="bbeBody d-flex flex-column h-100">
      <h1>Type intersection for error types</h1>

      <p>
        You can define an error type that is both a subtype of a{" "}
        <code>distinct</code> error type and has additional constraints on the
        detail fields using intersection types.
      </p>

      <Row
        className="bbeCode mx-0 py-0 rounded 
      "
        style={{ marginLeft: "0px" }}
      >
        <Col className="d-flex align-items-start" sm={12}>
          <button
            className="bg-transparent border-0 m-0 p-2 ms-auto"
            onClick={() => {
              window.open(
<<<<<<< HEAD
                "https://play.ballerina.io/?gist=6294fa434ecc663f5caa4283bc557f00&file=error_type_intersection.bal",
=======
                "https://play.ballerina.io/?gist=479bd9662164ffa0968302f0d7f04e25&file=error_type_intersection.bal",
>>>>>>> 518ffcb3
                "_blank"
              );
            }}
            target="_blank"
            aria-label="Open in Ballerina Playground"
          >
            <svg
              xmlns="http://www.w3.org/2000/svg"
              width="16"
              height="16"
              fill="#000"
              className="bi bi-play-circle"
              viewBox="0 0 16 16"
            >
              <title>Open in Ballerina Playground</title>
              <path d="M8 15A7 7 0 1 1 8 1a7 7 0 0 1 0 14zm0 1A8 8 0 1 0 8 0a8 8 0 0 0 0 16z" />
              <path d="M6.271 5.055a.5.5 0 0 1 .52.038l3.5 2.5a.5.5 0 0 1 0 .814l-3.5 2.5A.5.5 0 0 1 6 10.5v-5a.5.5 0 0 1 .271-.445z" />
            </svg>
          </button>

          <button
            className="bg-transparent border-0 m-0 p-2"
            onClick={() => {
              window.open(
                "https://github.com/ballerina-platform/ballerina-distribution/tree/v2201.4.1/examples/error-type-intersection",
                "_blank"
              );
            }}
            aria-label="Edit on Github"
          >
            <svg
              xmlns="http://www.w3.org/2000/svg"
              width="16"
              height="16"
              fill="#000"
              className="bi bi-github"
              viewBox="0 0 16 16"
            >
              <title>Edit on Github</title>
              <path d="M8 0C3.58 0 0 3.58 0 8c0 3.54 2.29 6.53 5.47 7.59.4.07.55-.17.55-.38 0-.19-.01-.82-.01-1.49-2.01.37-2.53-.49-2.69-.94-.09-.23-.48-.94-.82-1.13-.28-.15-.68-.52-.01-.53.63-.01 1.08.58 1.23.82.72 1.21 1.87.87 2.33.66.07-.52.28-.87.51-1.07-1.78-.2-3.64-.89-3.64-3.95 0-.87.31-1.59.82-2.15-.08-.2-.36-1.02.08-2.12 0 0 .67-.21 2.2.82.64-.18 1.32-.27 2-.27.68 0 1.36.09 2 .27 1.53-1.04 2.2-.82 2.2-.82.44 1.1.16 1.92.08 2.12.51.56.82 1.27.82 2.15 0 3.07-1.87 3.75-3.65 3.95.29.25.54.73.54 1.48 0 1.07-.01 1.93-.01 2.2 0 .21.15.46.55.38A8.012 8.012 0 0 0 16 8c0-4.42-3.58-8-8-8z" />
            </svg>
          </button>
          {codeClick1 ? (
            <button
              className="bg-transparent border-0 m-0 p-2"
              disabled
              aria-label="Copy to Clipboard Check"
            >
              <svg
                xmlns="http://www.w3.org/2000/svg"
                width="16"
                height="16"
                fill="#20b6b0"
                className="bi bi-check"
                viewBox="0 0 16 16"
              >
                <title>Copied</title>
                <path d="M10.97 4.97a.75.75 0 0 1 1.07 1.05l-3.99 4.99a.75.75 0 0 1-1.08.02L4.324 8.384a.75.75 0 1 1 1.06-1.06l2.094 2.093 3.473-4.425a.267.267 0 0 1 .02-.022z" />
              </svg>
            </button>
          ) : (
            <button
              className="bg-transparent border-0 m-0 p-2"
              onClick={() => {
                updateCodeClick1(true);
                copyToClipboard(codeSnippetData[0]);
                setTimeout(() => {
                  updateCodeClick1(false);
                }, 3000);
              }}
              aria-label="Copy to Clipboard"
            >
              <svg
                xmlns="http://www.w3.org/2000/svg"
                width="16"
                height="16"
                fill="#000"
                className="bi bi-clipboard"
                viewBox="0 0 16 16"
              >
                <title>Copy to Clipboard</title>
                <path d="M4 1.5H3a2 2 0 0 0-2 2V14a2 2 0 0 0 2 2h10a2 2 0 0 0 2-2V3.5a2 2 0 0 0-2-2h-1v1h1a1 1 0 0 1 1 1V14a1 1 0 0 1-1 1H3a1 1 0 0 1-1-1V3.5a1 1 0 0 1 1-1h1v-1z" />
                <path d="M9.5 1a.5.5 0 0 1 .5.5v1a.5.5 0 0 1-.5.5h-3a.5.5 0 0 1-.5-.5v-1a.5.5 0 0 1 .5-.5h3zm-3-1A1.5 1.5 0 0 0 5 1.5v1A1.5 1.5 0 0 0 6.5 4h3A1.5 1.5 0 0 0 11 2.5v-1A1.5 1.5 0 0 0 9.5 0h-3z" />
              </svg>
            </button>
          )}
        </Col>
        <Col sm={12}>
          {codeSnippets[0] != undefined && (
            <div
              dangerouslySetInnerHTML={{
                __html: DOMPurify.sanitize(codeSnippets[0]),
              }}
            />
          )}
        </Col>
      </Row>

      <Row
        className="bbeOutput mx-0 py-0 rounded "
        style={{ marginLeft: "0px" }}
      >
        <Col sm={12} className="d-flex align-items-start">
          {outputClick1 ? (
            <button
              className="bg-transparent border-0 m-0 p-2 ms-auto"
              aria-label="Copy to Clipboard Check"
            >
              <svg
                xmlns="http://www.w3.org/2000/svg"
                width="16"
                height="16"
                fill="#20b6b0"
                className="output-btn bi bi-check"
                viewBox="0 0 16 16"
              >
                <title>Copied</title>
                <path d="M10.97 4.97a.75.75 0 0 1 1.07 1.05l-3.99 4.99a.75.75 0 0 1-1.08.02L4.324 8.384a.75.75 0 1 1 1.06-1.06l2.094 2.093 3.473-4.425a.267.267 0 0 1 .02-.022z" />
              </svg>
            </button>
          ) : (
            <button
              className="bg-transparent border-0 m-0 p-2 ms-auto"
              onClick={() => {
                updateOutputClick1(true);
                const extractedText = extractOutput(ref1.current.innerText);
                copyToClipboard(extractedText);
                setTimeout(() => {
                  updateOutputClick1(false);
                }, 3000);
              }}
            >
              <svg
                xmlns="http://www.w3.org/2000/svg"
                width="16"
                height="16"
                fill="#EEEEEE"
                className="output-btn bi bi-clipboard"
                viewBox="0 0 16 16"
                aria-label="Copy to Clipboard"
              >
                <title>Copy to Clipboard</title>
                <path d="M4 1.5H3a2 2 0 0 0-2 2V14a2 2 0 0 0 2 2h10a2 2 0 0 0 2-2V3.5a2 2 0 0 0-2-2h-1v1h1a1 1 0 0 1 1 1V14a1 1 0 0 1-1 1H3a1 1 0 0 1-1-1V3.5a1 1 0 0 1 1-1h1v-1z" />
                <path d="M9.5 1a.5.5 0 0 1 .5.5v1a.5.5 0 0 1-.5.5h-3a.5.5 0 0 1-.5-.5v-1a.5.5 0 0 1 .5-.5h3zm-3-1A1.5 1.5 0 0 0 5 1.5v1A1.5 1.5 0 0 0 6.5 4h3A1.5 1.5 0 0 0 11 2.5v-1A1.5 1.5 0 0 0 9.5 0h-3z" />
              </svg>
            </button>
          )}
        </Col>
        <Col sm={12}>
          <pre ref={ref1}>
            <code className="d-flex flex-column">
              <span>{`\$ bal run error_type_intersection.bal`}</span>
              <span>{`true`}</span>
              <span>{`true`}</span>
              <span>{`false`}</span>
              <span>{`false`}</span>
            </code>
          </pre>
        </Col>
      </Row>

      <Row className="mt-auto mb-5">
        <Col sm={6}>
          <Link title="Panics" href="/learn/by-example/panics">
            <div className="btnContainer d-flex align-items-center me-auto">
              <svg
                xmlns="http://www.w3.org/2000/svg"
                width="20"
                height="20"
                fill="#3ad1ca"
                className={`${
                  btnHover[0] ? "btnArrowHover" : "btnArrow"
                } bi bi-arrow-right`}
                viewBox="0 0 16 16"
                onMouseEnter={() => updateBtnHover([true, false])}
                onMouseOut={() => updateBtnHover([false, false])}
              >
                <path
                  fill-rule="evenodd"
                  d="M15 8a.5.5 0 0 0-.5-.5H2.707l3.147-3.146a.5.5 0 1 0-.708-.708l-4 4a.5.5 0 0 0 0 .708l4 4a.5.5 0 0 0 .708-.708L2.707 8.5H14.5A.5.5 0 0 0 15 8z"
                />
              </svg>
              <div className="d-flex flex-column ms-4">
                <span className="btnPrev">Previous</span>
                <span
                  className={btnHover[0] ? "btnTitleHover" : "btnTitle"}
                  onMouseEnter={() => updateBtnHover([true, false])}
                  onMouseOut={() => updateBtnHover([false, false])}
                >
                  Panics
                </span>
              </div>
            </div>
          </Link>
        </Col>
        <Col sm={6}>
          <Link title="Error detail" href="/learn/by-example/error-detail">
            <div className="btnContainer d-flex align-items-center ms-auto">
              <div className="d-flex flex-column me-4">
                <span className="btnNext">Next</span>
                <span
                  className={btnHover[1] ? "btnTitleHover" : "btnTitle"}
                  onMouseEnter={() => updateBtnHover([false, true])}
                  onMouseOut={() => updateBtnHover([false, false])}
                >
                  Error detail
                </span>
              </div>
              <svg
                xmlns="http://www.w3.org/2000/svg"
                width="20"
                height="20"
                fill="#3ad1ca"
                className={`${
                  btnHover[1] ? "btnArrowHover" : "btnArrow"
                } bi bi-arrow-right`}
                viewBox="0 0 16 16"
                onMouseEnter={() => updateBtnHover([false, true])}
                onMouseOut={() => updateBtnHover([false, false])}
              >
                <path
                  fill-rule="evenodd"
                  d="M1 8a.5.5 0 0 1 .5-.5h11.793l-3.147-3.146a.5.5 0 0 1 .708-.708l4 4a.5.5 0 0 1 0 .708l-4 4a.5.5 0 0 1-.708-.708L13.293 8.5H1.5A.5.5 0 0 1 1 8z"
                />
              </svg>
            </div>
          </Link>
        </Col>
      </Row>
    </Container>
  );
}<|MERGE_RESOLUTION|>--- conflicted
+++ resolved
@@ -69,11 +69,7 @@
             className="bg-transparent border-0 m-0 p-2 ms-auto"
             onClick={() => {
               window.open(
-<<<<<<< HEAD
-                "https://play.ballerina.io/?gist=6294fa434ecc663f5caa4283bc557f00&file=error_type_intersection.bal",
-=======
                 "https://play.ballerina.io/?gist=479bd9662164ffa0968302f0d7f04e25&file=error_type_intersection.bal",
->>>>>>> 518ffcb3
                 "_blank"
               );
             }}
