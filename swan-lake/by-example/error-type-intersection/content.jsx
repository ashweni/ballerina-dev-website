import React, { useState, useEffect, createRef } from "react";
import { setCDN } from "shiki";
import { Container, Row, Col } from "react-bootstrap";
import DOMPurify from "dompurify";
import {
  copyToClipboard,
  extractOutput,
  shikiTokenizer,
} from "../../../utils/bbe";
import Link from "next/link";

setCDN("https://unpkg.com/shiki/");

const codeSnippetData = [
  `import ballerina/io;

type IOError distinct error;

type FileErrorDetail record {
    string filename;
};

// The \`FileIOError\` type is defined as an intersection type using the \`&\` notation.
// It is the intersection of two error types: \`IOError\` and \`error<FileErrorDetail>\`.
// An error value belongs to this type if and only if it belongs to both \`IOError\` 
// and \`error<FileErrorDetail>\`.
type FileIOError IOError & error<FileErrorDetail>;

public function main() {
    // In order to create an error value that belongs to \`FileIOError\`, the \`filename\`
    // detail field must be provided.
    FileIOError fileIOError = error("file not found", filename = "test.txt");

    // \`fileIOError\` belongs to both \`IOError\` and \`error<FileErrorDetail>\`.
    io:println(fileIOError is IOError);
    io:println(fileIOError is error<FileErrorDetail>);

    // An \`IOError\` value will not belong to \`FileIOError\` if it doesn't belong to
    // \`error<FileErrorDetail>\`.
    IOError ioError = error("invalid input");
    io:println(ioError is FileIOError);

    // Similarly, an error value belonging to \`error<FileErrorDetail>\` will not belong 
    // to \`FileIOError\` if it doesn't belong to \`IOError\`.
    error<FileErrorDetail> fileError = error("cannot remove file", filename = "test.txt");
    io:println(fileError is FileIOError);
}
`,
];

export default function ErrorTypeIntersection() {
  const [codeClick1, updateCodeClick1] = useState(false);

  const [outputClick1, updateOutputClick1] = useState(false);
  const ref1 = createRef();

  const [codeSnippets, updateSnippets] = useState([]);
  const [btnHover, updateBtnHover] = useState([false, false]);

  useEffect(() => {
    async function loadCode() {
      for (let snippet of codeSnippetData) {
        const output = await shikiTokenizer(snippet, "ballerina");
        updateSnippets((prevSnippets) => [...prevSnippets, output]);
      }
    }
    loadCode();
  }, []);

  return (
    <Container className="bbeBody d-flex flex-column h-100">
      <h1>Type intersection for error types</h1>

      <p>
        You can define an error type that is both a subtype of a{" "}
        <code>distinct</code> error type and has additional constraints on the
        detail fields using intersection types.
      </p>

      <Row
        className="bbeCode mx-0 py-0 rounded 
      "
        style={{ marginLeft: "0px" }}
      >
        <Col className="d-flex align-items-start" sm={12}>
          <button
            className="bg-transparent border-0 m-0 p-2 ms-auto"
            onClick={() => {
              window.open(
<<<<<<< HEAD
                "https://play.ballerina.io/?gist=061b4b6b970f716dafa5f822b081ddb3&file=error_type_intersection.bal",
=======
                "https://play.ballerina.io/?gist=8b592795262d05ee0b176ea218839ecf&file=error_type_intersection.bal",
>>>>>>> b3dd48e5
                "_blank"
              );
            }}
            target="_blank"
            aria-label="Open in Ballerina Playground"
          >
            <svg
              xmlns="http://www.w3.org/2000/svg"
              width="16"
              height="16"
              fill="#000"
              className="bi bi-play-circle"
              viewBox="0 0 16 16"
            >
              <title>Open in Ballerina Playground</title>
              <path d="M8 15A7 7 0 1 1 8 1a7 7 0 0 1 0 14zm0 1A8 8 0 1 0 8 0a8 8 0 0 0 0 16z" />
              <path d="M6.271 5.055a.5.5 0 0 1 .52.038l3.5 2.5a.5.5 0 0 1 0 .814l-3.5 2.5A.5.5 0 0 1 6 10.5v-5a.5.5 0 0 1 .271-.445z" />
            </svg>
          </button>

          <button
            className="bg-transparent border-0 m-0 p-2"
            onClick={() => {
              window.open(
                "https://github.com/ballerina-platform/ballerina-distribution/tree/v2201.3.0/examples/error-type-intersection",
                "_blank"
              );
            }}
            aria-label="Edit on Github"
          >
            <svg
              xmlns="http://www.w3.org/2000/svg"
              width="16"
              height="16"
              fill="#000"
              className="bi bi-github"
              viewBox="0 0 16 16"
            >
              <title>Edit on Github</title>
              <path d="M8 0C3.58 0 0 3.58 0 8c0 3.54 2.29 6.53 5.47 7.59.4.07.55-.17.55-.38 0-.19-.01-.82-.01-1.49-2.01.37-2.53-.49-2.69-.94-.09-.23-.48-.94-.82-1.13-.28-.15-.68-.52-.01-.53.63-.01 1.08.58 1.23.82.72 1.21 1.87.87 2.33.66.07-.52.28-.87.51-1.07-1.78-.2-3.64-.89-3.64-3.95 0-.87.31-1.59.82-2.15-.08-.2-.36-1.02.08-2.12 0 0 .67-.21 2.2.82.64-.18 1.32-.27 2-.27.68 0 1.36.09 2 .27 1.53-1.04 2.2-.82 2.2-.82.44 1.1.16 1.92.08 2.12.51.56.82 1.27.82 2.15 0 3.07-1.87 3.75-3.65 3.95.29.25.54.73.54 1.48 0 1.07-.01 1.93-.01 2.2 0 .21.15.46.55.38A8.012 8.012 0 0 0 16 8c0-4.42-3.58-8-8-8z" />
            </svg>
          </button>
          {codeClick1 ? (
            <button
              className="bg-transparent border-0 m-0 p-2"
              disabled
              aria-label="Copy to Clipboard Check"
            >
              <svg
                xmlns="http://www.w3.org/2000/svg"
                width="16"
                height="16"
                fill="#20b6b0"
                className="bi bi-check"
                viewBox="0 0 16 16"
              >
                <title>Copied</title>
                <path d="M10.97 4.97a.75.75 0 0 1 1.07 1.05l-3.99 4.99a.75.75 0 0 1-1.08.02L4.324 8.384a.75.75 0 1 1 1.06-1.06l2.094 2.093 3.473-4.425a.267.267 0 0 1 .02-.022z" />
              </svg>
            </button>
          ) : (
            <button
              className="bg-transparent border-0 m-0 p-2"
              onClick={() => {
                updateCodeClick1(true);
                copyToClipboard(codeSnippetData[0]);
                setTimeout(() => {
                  updateCodeClick1(false);
                }, 3000);
              }}
              aria-label="Copy to Clipboard"
            >
              <svg
                xmlns="http://www.w3.org/2000/svg"
                width="16"
                height="16"
                fill="#000"
                className="bi bi-clipboard"
                viewBox="0 0 16 16"
              >
                <title>Copy to Clipboard</title>
                <path d="M4 1.5H3a2 2 0 0 0-2 2V14a2 2 0 0 0 2 2h10a2 2 0 0 0 2-2V3.5a2 2 0 0 0-2-2h-1v1h1a1 1 0 0 1 1 1V14a1 1 0 0 1-1 1H3a1 1 0 0 1-1-1V3.5a1 1 0 0 1 1-1h1v-1z" />
                <path d="M9.5 1a.5.5 0 0 1 .5.5v1a.5.5 0 0 1-.5.5h-3a.5.5 0 0 1-.5-.5v-1a.5.5 0 0 1 .5-.5h3zm-3-1A1.5 1.5 0 0 0 5 1.5v1A1.5 1.5 0 0 0 6.5 4h3A1.5 1.5 0 0 0 11 2.5v-1A1.5 1.5 0 0 0 9.5 0h-3z" />
              </svg>
            </button>
          )}
        </Col>
        <Col sm={12}>
          {codeSnippets[0] != undefined && (
            <div
              dangerouslySetInnerHTML={{
                __html: DOMPurify.sanitize(codeSnippets[0]),
              }}
            />
          )}
        </Col>
      </Row>

      <Row
        className="bbeOutput mx-0 py-0 rounded "
        style={{ marginLeft: "0px" }}
      >
        <Col sm={12} className="d-flex align-items-start">
          {outputClick1 ? (
            <button
              className="bg-transparent border-0 m-0 p-2 ms-auto"
              aria-label="Copy to Clipboard Check"
            >
              <svg
                xmlns="http://www.w3.org/2000/svg"
                width="16"
                height="16"
                fill="#20b6b0"
                className="output-btn bi bi-check"
                viewBox="0 0 16 16"
              >
                <title>Copied</title>
                <path d="M10.97 4.97a.75.75 0 0 1 1.07 1.05l-3.99 4.99a.75.75 0 0 1-1.08.02L4.324 8.384a.75.75 0 1 1 1.06-1.06l2.094 2.093 3.473-4.425a.267.267 0 0 1 .02-.022z" />
              </svg>
            </button>
          ) : (
            <button
              className="bg-transparent border-0 m-0 p-2 ms-auto"
              onClick={() => {
                updateOutputClick1(true);
                const extractedText = extractOutput(ref1.current.innerText);
                copyToClipboard(extractedText);
                setTimeout(() => {
                  updateOutputClick1(false);
                }, 3000);
              }}
            >
              <svg
                xmlns="http://www.w3.org/2000/svg"
                width="16"
                height="16"
                fill="#EEEEEE"
                className="output-btn bi bi-clipboard"
                viewBox="0 0 16 16"
                aria-label="Copy to Clipboard"
              >
                <title>Copy to Clipboard</title>
                <path d="M4 1.5H3a2 2 0 0 0-2 2V14a2 2 0 0 0 2 2h10a2 2 0 0 0 2-2V3.5a2 2 0 0 0-2-2h-1v1h1a1 1 0 0 1 1 1V14a1 1 0 0 1-1 1H3a1 1 0 0 1-1-1V3.5a1 1 0 0 1 1-1h1v-1z" />
                <path d="M9.5 1a.5.5 0 0 1 .5.5v1a.5.5 0 0 1-.5.5h-3a.5.5 0 0 1-.5-.5v-1a.5.5 0 0 1 .5-.5h3zm-3-1A1.5 1.5 0 0 0 5 1.5v1A1.5 1.5 0 0 0 6.5 4h3A1.5 1.5 0 0 0 11 2.5v-1A1.5 1.5 0 0 0 9.5 0h-3z" />
              </svg>
            </button>
          )}
        </Col>
        <Col sm={12}>
          <pre ref={ref1}>
            <code className="d-flex flex-column">
              <span>{`\$ bal run error_type_intersection.bal`}</span>
              <span>{`true`}</span>
              <span>{`true`}</span>
              <span>{`false`}</span>
              <span>{`false`}</span>
            </code>
          </pre>
        </Col>
      </Row>

      <Row className="mt-auto mb-5">
        <Col sm={6}>
          <Link title="Panics" href="/learn/by-example/panics">
            <div className="btnContainer d-flex align-items-center me-auto">
              <svg
                xmlns="http://www.w3.org/2000/svg"
                width="20"
                height="20"
                fill="#3ad1ca"
                className={`${
                  btnHover[0] ? "btnArrowHover" : "btnArrow"
                } bi bi-arrow-right`}
                viewBox="0 0 16 16"
                onMouseEnter={() => updateBtnHover([true, false])}
                onMouseOut={() => updateBtnHover([false, false])}
              >
                <path
                  fill-rule="evenodd"
                  d="M15 8a.5.5 0 0 0-.5-.5H2.707l3.147-3.146a.5.5 0 1 0-.708-.708l-4 4a.5.5 0 0 0 0 .708l4 4a.5.5 0 0 0 .708-.708L2.707 8.5H14.5A.5.5 0 0 0 15 8z"
                />
              </svg>
              <div className="d-flex flex-column ms-4">
                <span className="btnPrev">Previous</span>
                <span
                  className={btnHover[0] ? "btnTitleHover" : "btnTitle"}
                  onMouseEnter={() => updateBtnHover([true, false])}
                  onMouseOut={() => updateBtnHover([false, false])}
                >
                  Panics
                </span>
              </div>
            </div>
          </Link>
        </Col>
        <Col sm={6}>
          <Link title="Error detail" href="/learn/by-example/error-detail">
            <div className="btnContainer d-flex align-items-center ms-auto">
              <div className="d-flex flex-column me-4">
                <span className="btnNext">Next</span>
                <span
                  className={btnHover[1] ? "btnTitleHover" : "btnTitle"}
                  onMouseEnter={() => updateBtnHover([false, true])}
                  onMouseOut={() => updateBtnHover([false, false])}
                >
                  Error detail
                </span>
              </div>
              <svg
                xmlns="http://www.w3.org/2000/svg"
                width="20"
                height="20"
                fill="#3ad1ca"
                className={`${
                  btnHover[1] ? "btnArrowHover" : "btnArrow"
                } bi bi-arrow-right`}
                viewBox="0 0 16 16"
                onMouseEnter={() => updateBtnHover([false, true])}
                onMouseOut={() => updateBtnHover([false, false])}
              >
                <path
                  fill-rule="evenodd"
                  d="M1 8a.5.5 0 0 1 .5-.5h11.793l-3.147-3.146a.5.5 0 0 1 .708-.708l4 4a.5.5 0 0 1 0 .708l-4 4a.5.5 0 0 1-.708-.708L13.293 8.5H1.5A.5.5 0 0 1 1 8z"
                />
              </svg>
            </div>
          </Link>
        </Col>
      </Row>
    </Container>
  );
}<|MERGE_RESOLUTION|>--- conflicted
+++ resolved
@@ -87,11 +87,7 @@
             className="bg-transparent border-0 m-0 p-2 ms-auto"
             onClick={() => {
               window.open(
-<<<<<<< HEAD
-                "https://play.ballerina.io/?gist=061b4b6b970f716dafa5f822b081ddb3&file=error_type_intersection.bal",
-=======
                 "https://play.ballerina.io/?gist=8b592795262d05ee0b176ea218839ecf&file=error_type_intersection.bal",
->>>>>>> b3dd48e5
                 "_blank"
               );
             }}
