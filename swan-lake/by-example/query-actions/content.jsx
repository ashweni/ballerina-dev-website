import React, { useState, useEffect, createRef } from "react";
import { setCDN } from "shiki";
import { Container, Row, Col } from "react-bootstrap";
import DOMPurify from "dompurify";
import {
  copyToClipboard,
  extractOutput,
  shikiTokenizer,
} from "../../../utils/bbe";
import Link from "next/link";

setCDN("https://unpkg.com/shiki/");

const codeSnippetData = [
  `import ballerina/io;

public function main() returns error? {
    int[] nums = [1, 2, 3, 4];
    int[] numsTimes10 = [];

    // The \`from\` clause works similar to a \`foreach\` statement.
    check from var i in nums
        // The \`do\` statement block is evaluated for each iteration.
        do {
            numsTimes10.push(i * 10);
        };

    io:println(numsTimes10);

    // Print only the even numbers in the \`nums\` array.
    // Intermediate clauses such as \`let\` clause, \`join\` clause, \`order by\` clause, \`where clause\` and \`limit\` clause
    // can also be used.
    check from var i in nums
        where i % 2 == 0
        do {
            io:println(i);
        };
}
`,
];

export default function QueryActions() {
  const [codeClick1, updateCodeClick1] = useState(false);

  const [outputClick1, updateOutputClick1] = useState(false);
  const ref1 = createRef();

  const [codeSnippets, updateSnippets] = useState([]);
  const [btnHover, updateBtnHover] = useState([false, false]);

  useEffect(() => {
    async function loadCode() {
      for (let snippet of codeSnippetData) {
        const output = await shikiTokenizer(snippet, "ballerina");
        updateSnippets((prevSnippets) => [...prevSnippets, output]);
      }
    }
    loadCode();
  }, []);

  return (
    <Container className="bbeBody d-flex flex-column h-100">
      <h1>Query actions</h1>

      <p>
        The clauses in a query action are executed in the same way as the
        clauses in a query expression.
      </p>

      <p>
        Query action starts with the <code>from</code> clause and ends with the{" "}
        <code>do</code> clause.
      </p>

      <p>
        In the same way, the query is built in query expressions, query actions
        also can have intermediate clauses of <code>let</code>,{" "}
        <code>join</code>, <code>order by</code>, <code>where</code>, and{" "}
        <code>limit</code>.
      </p>

      <p>
        If a clause in the query action completes early with an error{" "}
        <code>e</code>, the result of the query action is <code>e</code>.
        Otherwise, the result of the query action is <code>nil</code>.
      </p>

      <Row
        className="bbeCode mx-0 py-0 rounded 
      "
        style={{ marginLeft: "0px" }}
      >
        <Col className="d-flex align-items-start" sm={12}>
          <button
            className="bg-transparent border-0 m-0 p-2 ms-auto"
            onClick={() => {
              window.open(
<<<<<<< HEAD
                "https://play.ballerina.io/?gist=fdcd0e5bd386202c54e0cfc37b5ec4a1&file=query_actions.bal",
=======
                "https://play.ballerina.io/?gist=922a8b40d82fcd45e8caca9d577131e6&file=query_actions.bal",
>>>>>>> b3dd48e5
                "_blank"
              );
            }}
            target="_blank"
            aria-label="Open in Ballerina Playground"
          >
            <svg
              xmlns="http://www.w3.org/2000/svg"
              width="16"
              height="16"
              fill="#000"
              className="bi bi-play-circle"
              viewBox="0 0 16 16"
            >
              <title>Open in Ballerina Playground</title>
              <path d="M8 15A7 7 0 1 1 8 1a7 7 0 0 1 0 14zm0 1A8 8 0 1 0 8 0a8 8 0 0 0 0 16z" />
              <path d="M6.271 5.055a.5.5 0 0 1 .52.038l3.5 2.5a.5.5 0 0 1 0 .814l-3.5 2.5A.5.5 0 0 1 6 10.5v-5a.5.5 0 0 1 .271-.445z" />
            </svg>
          </button>

          <button
            className="bg-transparent border-0 m-0 p-2"
            onClick={() => {
              window.open(
                "https://github.com/ballerina-platform/ballerina-distribution/tree/v2201.3.0/examples/query-actions",
                "_blank"
              );
            }}
            aria-label="Edit on Github"
          >
            <svg
              xmlns="http://www.w3.org/2000/svg"
              width="16"
              height="16"
              fill="#000"
              className="bi bi-github"
              viewBox="0 0 16 16"
            >
              <title>Edit on Github</title>
              <path d="M8 0C3.58 0 0 3.58 0 8c0 3.54 2.29 6.53 5.47 7.59.4.07.55-.17.55-.38 0-.19-.01-.82-.01-1.49-2.01.37-2.53-.49-2.69-.94-.09-.23-.48-.94-.82-1.13-.28-.15-.68-.52-.01-.53.63-.01 1.08.58 1.23.82.72 1.21 1.87.87 2.33.66.07-.52.28-.87.51-1.07-1.78-.2-3.64-.89-3.64-3.95 0-.87.31-1.59.82-2.15-.08-.2-.36-1.02.08-2.12 0 0 .67-.21 2.2.82.64-.18 1.32-.27 2-.27.68 0 1.36.09 2 .27 1.53-1.04 2.2-.82 2.2-.82.44 1.1.16 1.92.08 2.12.51.56.82 1.27.82 2.15 0 3.07-1.87 3.75-3.65 3.95.29.25.54.73.54 1.48 0 1.07-.01 1.93-.01 2.2 0 .21.15.46.55.38A8.012 8.012 0 0 0 16 8c0-4.42-3.58-8-8-8z" />
            </svg>
          </button>
          {codeClick1 ? (
            <button
              className="bg-transparent border-0 m-0 p-2"
              disabled
              aria-label="Copy to Clipboard Check"
            >
              <svg
                xmlns="http://www.w3.org/2000/svg"
                width="16"
                height="16"
                fill="#20b6b0"
                className="bi bi-check"
                viewBox="0 0 16 16"
              >
                <title>Copied</title>
                <path d="M10.97 4.97a.75.75 0 0 1 1.07 1.05l-3.99 4.99a.75.75 0 0 1-1.08.02L4.324 8.384a.75.75 0 1 1 1.06-1.06l2.094 2.093 3.473-4.425a.267.267 0 0 1 .02-.022z" />
              </svg>
            </button>
          ) : (
            <button
              className="bg-transparent border-0 m-0 p-2"
              onClick={() => {
                updateCodeClick1(true);
                copyToClipboard(codeSnippetData[0]);
                setTimeout(() => {
                  updateCodeClick1(false);
                }, 3000);
              }}
              aria-label="Copy to Clipboard"
            >
              <svg
                xmlns="http://www.w3.org/2000/svg"
                width="16"
                height="16"
                fill="#000"
                className="bi bi-clipboard"
                viewBox="0 0 16 16"
              >
                <title>Copy to Clipboard</title>
                <path d="M4 1.5H3a2 2 0 0 0-2 2V14a2 2 0 0 0 2 2h10a2 2 0 0 0 2-2V3.5a2 2 0 0 0-2-2h-1v1h1a1 1 0 0 1 1 1V14a1 1 0 0 1-1 1H3a1 1 0 0 1-1-1V3.5a1 1 0 0 1 1-1h1v-1z" />
                <path d="M9.5 1a.5.5 0 0 1 .5.5v1a.5.5 0 0 1-.5.5h-3a.5.5 0 0 1-.5-.5v-1a.5.5 0 0 1 .5-.5h3zm-3-1A1.5 1.5 0 0 0 5 1.5v1A1.5 1.5 0 0 0 6.5 4h3A1.5 1.5 0 0 0 11 2.5v-1A1.5 1.5 0 0 0 9.5 0h-3z" />
              </svg>
            </button>
          )}
        </Col>
        <Col sm={12}>
          {codeSnippets[0] != undefined && (
            <div
              dangerouslySetInnerHTML={{
                __html: DOMPurify.sanitize(codeSnippets[0]),
              }}
            />
          )}
        </Col>
      </Row>

      <Row
        className="bbeOutput mx-0 py-0 rounded "
        style={{ marginLeft: "0px" }}
      >
        <Col sm={12} className="d-flex align-items-start">
          {outputClick1 ? (
            <button
              className="bg-transparent border-0 m-0 p-2 ms-auto"
              aria-label="Copy to Clipboard Check"
            >
              <svg
                xmlns="http://www.w3.org/2000/svg"
                width="16"
                height="16"
                fill="#20b6b0"
                className="output-btn bi bi-check"
                viewBox="0 0 16 16"
              >
                <title>Copied</title>
                <path d="M10.97 4.97a.75.75 0 0 1 1.07 1.05l-3.99 4.99a.75.75 0 0 1-1.08.02L4.324 8.384a.75.75 0 1 1 1.06-1.06l2.094 2.093 3.473-4.425a.267.267 0 0 1 .02-.022z" />
              </svg>
            </button>
          ) : (
            <button
              className="bg-transparent border-0 m-0 p-2 ms-auto"
              onClick={() => {
                updateOutputClick1(true);
                const extractedText = extractOutput(ref1.current.innerText);
                copyToClipboard(extractedText);
                setTimeout(() => {
                  updateOutputClick1(false);
                }, 3000);
              }}
            >
              <svg
                xmlns="http://www.w3.org/2000/svg"
                width="16"
                height="16"
                fill="#EEEEEE"
                className="output-btn bi bi-clipboard"
                viewBox="0 0 16 16"
                aria-label="Copy to Clipboard"
              >
                <title>Copy to Clipboard</title>
                <path d="M4 1.5H3a2 2 0 0 0-2 2V14a2 2 0 0 0 2 2h10a2 2 0 0 0 2-2V3.5a2 2 0 0 0-2-2h-1v1h1a1 1 0 0 1 1 1V14a1 1 0 0 1-1 1H3a1 1 0 0 1-1-1V3.5a1 1 0 0 1 1-1h1v-1z" />
                <path d="M9.5 1a.5.5 0 0 1 .5.5v1a.5.5 0 0 1-.5.5h-3a.5.5 0 0 1-.5-.5v-1a.5.5 0 0 1 .5-.5h3zm-3-1A1.5 1.5 0 0 0 5 1.5v1A1.5 1.5 0 0 0 6.5 4h3A1.5 1.5 0 0 0 11 2.5v-1A1.5 1.5 0 0 0 9.5 0h-3z" />
              </svg>
            </button>
          )}
        </Col>
        <Col sm={12}>
          <pre ref={ref1}>
            <code className="d-flex flex-column">
              <span>{`\$ bal run query_actions.bal`}</span>
              <span>{`[10,20,30,40]`}</span>
              <span>{`2`}</span>
              <span>{`4`}</span>
            </code>
          </pre>
        </Col>
      </Row>

      <Row className="mt-auto mb-5">
        <Col sm={6}>
          <Link
            title="Querying with streams"
            href="/learn/by-example/querying-with-streams"
          >
            <div className="btnContainer d-flex align-items-center me-auto">
              <svg
                xmlns="http://www.w3.org/2000/svg"
                width="20"
                height="20"
                fill="#3ad1ca"
                className={`${
                  btnHover[0] ? "btnArrowHover" : "btnArrow"
                } bi bi-arrow-right`}
                viewBox="0 0 16 16"
                onMouseEnter={() => updateBtnHover([true, false])}
                onMouseOut={() => updateBtnHover([false, false])}
              >
                <path
                  fill-rule="evenodd"
                  d="M15 8a.5.5 0 0 0-.5-.5H2.707l3.147-3.146a.5.5 0 1 0-.708-.708l-4 4a.5.5 0 0 0 0 .708l4 4a.5.5 0 0 0 .708-.708L2.707 8.5H14.5A.5.5 0 0 0 15 8z"
                />
              </svg>
              <div className="d-flex flex-column ms-4">
                <span className="btnPrev">Previous</span>
                <span
                  className={btnHover[0] ? "btnTitleHover" : "btnTitle"}
                  onMouseEnter={() => updateBtnHover([true, false])}
                  onMouseOut={() => updateBtnHover([false, false])}
                >
                  Querying with streams
                </span>
              </div>
            </div>
          </Link>
        </Col>
        <Col sm={6}>
          <Link title="Raw templates" href="/learn/by-example/raw-templates">
            <div className="btnContainer d-flex align-items-center ms-auto">
              <div className="d-flex flex-column me-4">
                <span className="btnNext">Next</span>
                <span
                  className={btnHover[1] ? "btnTitleHover" : "btnTitle"}
                  onMouseEnter={() => updateBtnHover([false, true])}
                  onMouseOut={() => updateBtnHover([false, false])}
                >
                  Raw templates
                </span>
              </div>
              <svg
                xmlns="http://www.w3.org/2000/svg"
                width="20"
                height="20"
                fill="#3ad1ca"
                className={`${
                  btnHover[1] ? "btnArrowHover" : "btnArrow"
                } bi bi-arrow-right`}
                viewBox="0 0 16 16"
                onMouseEnter={() => updateBtnHover([false, true])}
                onMouseOut={() => updateBtnHover([false, false])}
              >
                <path
                  fill-rule="evenodd"
                  d="M1 8a.5.5 0 0 1 .5-.5h11.793l-3.147-3.146a.5.5 0 0 1 .708-.708l4 4a.5.5 0 0 1 0 .708l-4 4a.5.5 0 0 1-.708-.708L13.293 8.5H1.5A.5.5 0 0 1 1 8z"
                />
              </svg>
            </div>
          </Link>
        </Col>
      </Row>
    </Container>
  );
}<|MERGE_RESOLUTION|>--- conflicted
+++ resolved
@@ -95,11 +95,7 @@
             className="bg-transparent border-0 m-0 p-2 ms-auto"
             onClick={() => {
               window.open(
-<<<<<<< HEAD
-                "https://play.ballerina.io/?gist=fdcd0e5bd386202c54e0cfc37b5ec4a1&file=query_actions.bal",
-=======
                 "https://play.ballerina.io/?gist=922a8b40d82fcd45e8caca9d577131e6&file=query_actions.bal",
->>>>>>> b3dd48e5
                 "_blank"
               );
             }}
