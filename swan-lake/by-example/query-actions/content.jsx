--- conflicted
+++ resolved
@@ -69,11 +69,7 @@
             className="bg-transparent border-0 m-0 p-2 ms-auto"
             onClick={() => {
               window.open(
-<<<<<<< HEAD
-                "https://play.ballerina.io/?gist=31fd00b01ff453a527b9f82a6e91dbd6&file=query_actions.bal",
-=======
                 "https://play.ballerina.io/?gist=75111788db778f931251bddf712ce809&file=query_actions.bal",
->>>>>>> 518ffcb3
                 "_blank"
               );
             }}
