--- conflicted
+++ resolved
@@ -97,11 +97,7 @@
             className="bg-transparent border-0 m-0 p-2 ms-auto"
             onClick={() => {
               window.open(
-<<<<<<< HEAD
-                "https://play.ballerina.io/?gist=fa18f33e89003ab1e13fde3a25a7f112&file=binding_patterns_in_match_statement.bal",
-=======
                 "https://play.ballerina.io/?gist=1de1cd78325a1bdef2f8a067eba019c4&file=binding_patterns_in_match_statement.bal",
->>>>>>> 518ffcb3
                 "_blank"
               );
             }}
