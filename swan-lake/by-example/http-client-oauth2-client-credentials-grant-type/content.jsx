import React, { useState, createRef } from "react";
import { Container, Row, Col } from "react-bootstrap";
import DOMPurify from "dompurify";
import { copyToClipboard, extractOutput } from "../../../utils/bbe";
import Link from "next/link";

export const codeSnippetData = [
  `import ballerina/http;
import ballerina/io;

type Album readonly & record {
    string title;
    string artist;
};

public function main() returns error? {
    // Defines the HTTP client to call the OAuth2 secured APIs.
    http:Client albumClient = check new ("localhost:9090",
        auth = {
            tokenUrl: "https://localhost:9445/oauth2/token",
            clientId: "FlfJYKBD2c925h4lkycqNZlC2l4a",
            clientSecret: "PJz0UhTJMrHOo68QQNpvnqAY_3Aa",
            scopes: "admin",
            clientConfig: {
                secureSocket: {
                    cert: "../resource/path/to/public.crt"
                }
            }
        },
        secureSocket = {
            cert: "../resource/path/to/public.crt"
        }
    );
    Album[] payload = check albumClient->/albums;
    io:println(payload);
}
`,
];

export function HttpClientOauth2ClientCredentialsGrantType({ codeSnippets }) {
  const [codeClick1, updateCodeClick1] = useState(false);

  const [outputClick1, updateOutputClick1] = useState(false);
  const ref1 = createRef();

  const [btnHover, updateBtnHover] = useState([false, false]);

  return (
    <Container className="bbeBody d-flex flex-column h-100">
      <h1>HTTP client - OAuth2 client credentials grant type</h1>

      <p>
        The <code>http:Client</code> can connect to a service that is secured
        with the OAuth2 client credentials grant type by adding the{" "}
        <code>Authorization: Bearer &lt;token&gt;</code> header to each request.
        The required configurations for this grant type can be specified in the{" "}
        <code>auth</code> field of the client configuration.
      </p>

      <Row
        className="bbeCode mx-0 py-0 rounded 
      "
        style={{ marginLeft: "0px" }}
      >
        <Col className="d-flex align-items-start" sm={12}>
          <button
            className="bg-transparent border-0 m-0 p-2 ms-auto"
            onClick={() => {
              window.open(
<<<<<<< HEAD
                "https://play.ballerina.io/?gist=b11c4421aed33365e88a8f50f0a678b5&file=http_client_oauth2_client_credentials_grant_type.bal",
=======
                "https://play.ballerina.io/?gist=075e78f768ec0fa5a43299f49bda2cad&file=http_client_oauth2_client_credentials_grant_type.bal",
>>>>>>> 518ffcb3
                "_blank"
              );
            }}
            target="_blank"
            aria-label="Open in Ballerina Playground"
          >
            <svg
              xmlns="http://www.w3.org/2000/svg"
              width="16"
              height="16"
              fill="#000"
              className="bi bi-play-circle"
              viewBox="0 0 16 16"
            >
              <title>Open in Ballerina Playground</title>
              <path d="M8 15A7 7 0 1 1 8 1a7 7 0 0 1 0 14zm0 1A8 8 0 1 0 8 0a8 8 0 0 0 0 16z" />
              <path d="M6.271 5.055a.5.5 0 0 1 .52.038l3.5 2.5a.5.5 0 0 1 0 .814l-3.5 2.5A.5.5 0 0 1 6 10.5v-5a.5.5 0 0 1 .271-.445z" />
            </svg>
          </button>

          <button
            className="bg-transparent border-0 m-0 p-2"
            onClick={() => {
              window.open(
                "https://github.com/ballerina-platform/ballerina-distribution/tree/v2201.4.1/examples/http-client-oauth2-client-credentials-grant-type",
                "_blank"
              );
            }}
            aria-label="Edit on Github"
          >
            <svg
              xmlns="http://www.w3.org/2000/svg"
              width="16"
              height="16"
              fill="#000"
              className="bi bi-github"
              viewBox="0 0 16 16"
            >
              <title>Edit on Github</title>
              <path d="M8 0C3.58 0 0 3.58 0 8c0 3.54 2.29 6.53 5.47 7.59.4.07.55-.17.55-.38 0-.19-.01-.82-.01-1.49-2.01.37-2.53-.49-2.69-.94-.09-.23-.48-.94-.82-1.13-.28-.15-.68-.52-.01-.53.63-.01 1.08.58 1.23.82.72 1.21 1.87.87 2.33.66.07-.52.28-.87.51-1.07-1.78-.2-3.64-.89-3.64-3.95 0-.87.31-1.59.82-2.15-.08-.2-.36-1.02.08-2.12 0 0 .67-.21 2.2.82.64-.18 1.32-.27 2-.27.68 0 1.36.09 2 .27 1.53-1.04 2.2-.82 2.2-.82.44 1.1.16 1.92.08 2.12.51.56.82 1.27.82 2.15 0 3.07-1.87 3.75-3.65 3.95.29.25.54.73.54 1.48 0 1.07-.01 1.93-.01 2.2 0 .21.15.46.55.38A8.012 8.012 0 0 0 16 8c0-4.42-3.58-8-8-8z" />
            </svg>
          </button>
          {codeClick1 ? (
            <button
              className="bg-transparent border-0 m-0 p-2"
              disabled
              aria-label="Copy to Clipboard Check"
            >
              <svg
                xmlns="http://www.w3.org/2000/svg"
                width="16"
                height="16"
                fill="#20b6b0"
                className="bi bi-check"
                viewBox="0 0 16 16"
              >
                <title>Copied</title>
                <path d="M10.97 4.97a.75.75 0 0 1 1.07 1.05l-3.99 4.99a.75.75 0 0 1-1.08.02L4.324 8.384a.75.75 0 1 1 1.06-1.06l2.094 2.093 3.473-4.425a.267.267 0 0 1 .02-.022z" />
              </svg>
            </button>
          ) : (
            <button
              className="bg-transparent border-0 m-0 p-2"
              onClick={() => {
                updateCodeClick1(true);
                copyToClipboard(codeSnippetData[0]);
                setTimeout(() => {
                  updateCodeClick1(false);
                }, 3000);
              }}
              aria-label="Copy to Clipboard"
            >
              <svg
                xmlns="http://www.w3.org/2000/svg"
                width="16"
                height="16"
                fill="#000"
                className="bi bi-clipboard"
                viewBox="0 0 16 16"
              >
                <title>Copy to Clipboard</title>
                <path d="M4 1.5H3a2 2 0 0 0-2 2V14a2 2 0 0 0 2 2h10a2 2 0 0 0 2-2V3.5a2 2 0 0 0-2-2h-1v1h1a1 1 0 0 1 1 1V14a1 1 0 0 1-1 1H3a1 1 0 0 1-1-1V3.5a1 1 0 0 1 1-1h1v-1z" />
                <path d="M9.5 1a.5.5 0 0 1 .5.5v1a.5.5 0 0 1-.5.5h-3a.5.5 0 0 1-.5-.5v-1a.5.5 0 0 1 .5-.5h3zm-3-1A1.5 1.5 0 0 0 5 1.5v1A1.5 1.5 0 0 0 6.5 4h3A1.5 1.5 0 0 0 11 2.5v-1A1.5 1.5 0 0 0 9.5 0h-3z" />
              </svg>
            </button>
          )}
        </Col>
        <Col sm={12}>
          {codeSnippets[0] != undefined && (
            <div
              dangerouslySetInnerHTML={{
                __html: DOMPurify.sanitize(codeSnippets[0]),
              }}
            />
          )}
        </Col>
      </Row>

      <h2>Prerequisites</h2>

      <ul style={{ marginLeft: "0px" }}>
        <li>
          <span>&#8226;&nbsp;</span>
          <span>
            Run the HTTP service given in the{" "}
            <a href="/learn/by-example/http-service-oauth2/">OAuth2 service</a>{" "}
            example.
          </span>
        </li>
      </ul>

      <p>Run the client program by executing the following command.</p>

      <Row
        className="bbeOutput mx-0 py-0 rounded "
        style={{ marginLeft: "0px" }}
      >
        <Col sm={12} className="d-flex align-items-start">
          {outputClick1 ? (
            <button
              className="bg-transparent border-0 m-0 p-2 ms-auto"
              aria-label="Copy to Clipboard Check"
            >
              <svg
                xmlns="http://www.w3.org/2000/svg"
                width="16"
                height="16"
                fill="#20b6b0"
                className="output-btn bi bi-check"
                viewBox="0 0 16 16"
              >
                <title>Copied</title>
                <path d="M10.97 4.97a.75.75 0 0 1 1.07 1.05l-3.99 4.99a.75.75 0 0 1-1.08.02L4.324 8.384a.75.75 0 1 1 1.06-1.06l2.094 2.093 3.473-4.425a.267.267 0 0 1 .02-.022z" />
              </svg>
            </button>
          ) : (
            <button
              className="bg-transparent border-0 m-0 p-2 ms-auto"
              onClick={() => {
                updateOutputClick1(true);
                const extractedText = extractOutput(ref1.current.innerText);
                copyToClipboard(extractedText);
                setTimeout(() => {
                  updateOutputClick1(false);
                }, 3000);
              }}
            >
              <svg
                xmlns="http://www.w3.org/2000/svg"
                width="16"
                height="16"
                fill="#EEEEEE"
                className="output-btn bi bi-clipboard"
                viewBox="0 0 16 16"
                aria-label="Copy to Clipboard"
              >
                <title>Copy to Clipboard</title>
                <path d="M4 1.5H3a2 2 0 0 0-2 2V14a2 2 0 0 0 2 2h10a2 2 0 0 0 2-2V3.5a2 2 0 0 0-2-2h-1v1h1a1 1 0 0 1 1 1V14a1 1 0 0 1-1 1H3a1 1 0 0 1-1-1V3.5a1 1 0 0 1 1-1h1v-1z" />
                <path d="M9.5 1a.5.5 0 0 1 .5.5v1a.5.5 0 0 1-.5.5h-3a.5.5 0 0 1-.5-.5v-1a.5.5 0 0 1 .5-.5h3zm-3-1A1.5 1.5 0 0 0 5 1.5v1A1.5 1.5 0 0 0 6.5 4h3A1.5 1.5 0 0 0 11 2.5v-1A1.5 1.5 0 0 0 9.5 0h-3z" />
              </svg>
            </button>
          )}
        </Col>
        <Col sm={12}>
          <pre ref={ref1}>
            <code className="d-flex flex-column">
              <span>{`\$ bal run http_client_oauth2_client_credentials_grant_type.bal`}</span>
              <span>{`[{"title":"Blue Train","artist":"John Coltrane"},{"title":"Jeru","artist":"Gerry Mulligan"}]`}</span>
            </code>
          </pre>
        </Col>
      </Row>

      <h2>Related links</h2>

      <ul style={{ marginLeft: "0px" }} class="relatedLinks">
        <li>
          <span>&#8226;&nbsp;</span>
          <span>
            <a href="https://lib.ballerina.io/ballerina/http/latest#OAuth2ClientCredentialsGrantConfig">
              <code>http:OAuth2ClientCredentialsGrantConfig</code> record - API
              documentation
            </a>
          </span>
        </li>
      </ul>
      <ul style={{ marginLeft: "0px" }} class="relatedLinks">
        <li>
          <span>&#8226;&nbsp;</span>
          <span>
            <a href="https://lib.ballerina.io/ballerina/oauth2/latest/">
              <code>oauth2</code> module - API documentation
            </a>
          </span>
        </li>
      </ul>
      <ul style={{ marginLeft: "0px" }} class="relatedLinks">
        <li>
          <span>&#8226;&nbsp;</span>
          <span>
            <a href="/spec/http/#9119-client---grant-types-oauth2">
              HTTP client OAuth2 client credentials grant type - Specification
            </a>
          </span>
        </li>
      </ul>
      <span style={{ marginBottom: "20px" }}></span>

      <Row className="mt-auto mb-5">
        <Col sm={6}>
          <Link
            title="Self-signed JWT authentication"
            href="/learn/by-example/http-client-self-signed-jwt-authentication"
          >
            <div className="btnContainer d-flex align-items-center me-auto">
              <svg
                xmlns="http://www.w3.org/2000/svg"
                width="20"
                height="20"
                fill="#3ad1ca"
                className={`${
                  btnHover[0] ? "btnArrowHover" : "btnArrow"
                } bi bi-arrow-right`}
                viewBox="0 0 16 16"
                onMouseEnter={() => updateBtnHover([true, false])}
                onMouseOut={() => updateBtnHover([false, false])}
              >
                <path
                  fill-rule="evenodd"
                  d="M15 8a.5.5 0 0 0-.5-.5H2.707l3.147-3.146a.5.5 0 1 0-.708-.708l-4 4a.5.5 0 0 0 0 .708l4 4a.5.5 0 0 0 .708-.708L2.707 8.5H14.5A.5.5 0 0 0 15 8z"
                />
              </svg>
              <div className="d-flex flex-column ms-4">
                <span className="btnPrev">Previous</span>
                <span
                  className={btnHover[0] ? "btnTitleHover" : "btnTitle"}
                  onMouseEnter={() => updateBtnHover([true, false])}
                  onMouseOut={() => updateBtnHover([false, false])}
                >
                  Self-signed JWT authentication
                </span>
              </div>
            </div>
          </Link>
        </Col>
        <Col sm={6}>
          <Link
            title="OAuth2 password grant type"
            href="/learn/by-example/http-client-oauth2-password-grant-type"
          >
            <div className="btnContainer d-flex align-items-center ms-auto">
              <div className="d-flex flex-column me-4">
                <span className="btnNext">Next</span>
                <span
                  className={btnHover[1] ? "btnTitleHover" : "btnTitle"}
                  onMouseEnter={() => updateBtnHover([false, true])}
                  onMouseOut={() => updateBtnHover([false, false])}
                >
                  OAuth2 password grant type
                </span>
              </div>
              <svg
                xmlns="http://www.w3.org/2000/svg"
                width="20"
                height="20"
                fill="#3ad1ca"
                className={`${
                  btnHover[1] ? "btnArrowHover" : "btnArrow"
                } bi bi-arrow-right`}
                viewBox="0 0 16 16"
                onMouseEnter={() => updateBtnHover([false, true])}
                onMouseOut={() => updateBtnHover([false, false])}
              >
                <path
                  fill-rule="evenodd"
                  d="M1 8a.5.5 0 0 1 .5-.5h11.793l-3.147-3.146a.5.5 0 0 1 .708-.708l4 4a.5.5 0 0 1 0 .708l-4 4a.5.5 0 0 1-.708-.708L13.293 8.5H1.5A.5.5 0 0 1 1 8z"
                />
              </svg>
            </div>
          </Link>
        </Col>
      </Row>
    </Container>
  );
}<|MERGE_RESOLUTION|>--- conflicted
+++ resolved
@@ -67,11 +67,7 @@
             className="bg-transparent border-0 m-0 p-2 ms-auto"
             onClick={() => {
               window.open(
-<<<<<<< HEAD
-                "https://play.ballerina.io/?gist=b11c4421aed33365e88a8f50f0a678b5&file=http_client_oauth2_client_credentials_grant_type.bal",
-=======
                 "https://play.ballerina.io/?gist=075e78f768ec0fa5a43299f49bda2cad&file=http_client_oauth2_client_credentials_grant_type.bal",
->>>>>>> 518ffcb3
                 "_blank"
               );
             }}
