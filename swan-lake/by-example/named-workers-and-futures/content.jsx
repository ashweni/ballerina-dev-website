--- conflicted
+++ resolved
@@ -66,11 +66,7 @@
             className="bg-transparent border-0 m-0 p-2 ms-auto"
             onClick={() => {
               window.open(
-<<<<<<< HEAD
-                "https://play.ballerina.io/?gist=3070f3daac9d0c038cc0ade1b7efdeed&file=named_workers_and_futures.bal",
-=======
                 "https://play.ballerina.io/?gist=938401bcef67b9b7e6f93dd190e8157d&file=named_workers_and_futures.bal",
->>>>>>> 518ffcb3
                 "_blank"
               );
             }}
