import React, { useState, useEffect, createRef } from "react";
import { setCDN } from "shiki";
import { Container, Row, Col } from "react-bootstrap";
import DOMPurify from "dompurify";
import {
  copyToClipboard,
  extractOutput,
  shikiTokenizer,
} from "../../../utils/bbe";
import Link from "next/link";

setCDN("https://unpkg.com/shiki/");

const codeSnippetData = [
  `import ballerina/io;

function demo() returns future<int> {
    worker A returns int {
        return 42;
    }

    // A reference to a named worker can be implicitly converted into a \`future\`.
    return A;
}

type FuncInt function () returns int;

function startInt(FuncInt f) returns future<int> {
    // \`start\` is sugar for calling a function with a named worker and returning the named worker as a \`future\`.
    return start f();
}

public function main() returns error? {
    future<int> a = demo();
    int b = check wait a;
    io:println(b);

    future<int> c = startInt(() => 100);
    int d = check wait c;
    io:println(d);
}
`,
];

export default function NamedWorkersAndFutures() {
  const [codeClick1, updateCodeClick1] = useState(false);

  const [outputClick1, updateOutputClick1] = useState(false);
  const ref1 = createRef();

  const [codeSnippets, updateSnippets] = useState([]);
  const [btnHover, updateBtnHover] = useState([false, false]);

  useEffect(() => {
    async function loadCode() {
      for (let snippet of codeSnippetData) {
        const output = await shikiTokenizer(snippet, "ballerina");
        updateSnippets((prevSnippets) => [...prevSnippets, output]);
      }
    }
    loadCode();
  }, []);

  return (
    <Container className="bbeBody d-flex flex-column h-100">
      <h1>Named workers and futures</h1>

      <p>
        Futures and workers are the same thing. A reference to a named worker
        can be implicitly converted into a <code>future</code>.{" "}
        <code>start</code> is sugar for calling a function with a named worker
        and returning the named worker as a <code>future</code>.
      </p>

      <p>Cancellation of futures only happens at yield points.</p>

      <Row
        className="bbeCode mx-0 py-0 rounded 
      "
        style={{ marginLeft: "0px" }}
      >
        <Col className="d-flex align-items-start" sm={12}>
          <button
            className="bg-transparent border-0 m-0 p-2 ms-auto"
            onClick={() => {
              window.open(
<<<<<<< HEAD
                "https://play.ballerina.io/?gist=d595f24a64a1ff8eccb977732bb794ae&file=named_workers_and_futures.bal",
=======
                "https://play.ballerina.io/?gist=61300a6f467b1e2cf3e15b811c00d65d&file=named_workers_and_futures.bal",
>>>>>>> b3dd48e5
                "_blank"
              );
            }}
            target="_blank"
            aria-label="Open in Ballerina Playground"
          >
            <svg
              xmlns="http://www.w3.org/2000/svg"
              width="16"
              height="16"
              fill="#000"
              className="bi bi-play-circle"
              viewBox="0 0 16 16"
            >
              <title>Open in Ballerina Playground</title>
              <path d="M8 15A7 7 0 1 1 8 1a7 7 0 0 1 0 14zm0 1A8 8 0 1 0 8 0a8 8 0 0 0 0 16z" />
              <path d="M6.271 5.055a.5.5 0 0 1 .52.038l3.5 2.5a.5.5 0 0 1 0 .814l-3.5 2.5A.5.5 0 0 1 6 10.5v-5a.5.5 0 0 1 .271-.445z" />
            </svg>
          </button>

          <button
            className="bg-transparent border-0 m-0 p-2"
            onClick={() => {
              window.open(
                "https://github.com/ballerina-platform/ballerina-distribution/tree/v2201.3.0/examples/named-workers-and-futures",
                "_blank"
              );
            }}
            aria-label="Edit on Github"
          >
            <svg
              xmlns="http://www.w3.org/2000/svg"
              width="16"
              height="16"
              fill="#000"
              className="bi bi-github"
              viewBox="0 0 16 16"
            >
              <title>Edit on Github</title>
              <path d="M8 0C3.58 0 0 3.58 0 8c0 3.54 2.29 6.53 5.47 7.59.4.07.55-.17.55-.38 0-.19-.01-.82-.01-1.49-2.01.37-2.53-.49-2.69-.94-.09-.23-.48-.94-.82-1.13-.28-.15-.68-.52-.01-.53.63-.01 1.08.58 1.23.82.72 1.21 1.87.87 2.33.66.07-.52.28-.87.51-1.07-1.78-.2-3.64-.89-3.64-3.95 0-.87.31-1.59.82-2.15-.08-.2-.36-1.02.08-2.12 0 0 .67-.21 2.2.82.64-.18 1.32-.27 2-.27.68 0 1.36.09 2 .27 1.53-1.04 2.2-.82 2.2-.82.44 1.1.16 1.92.08 2.12.51.56.82 1.27.82 2.15 0 3.07-1.87 3.75-3.65 3.95.29.25.54.73.54 1.48 0 1.07-.01 1.93-.01 2.2 0 .21.15.46.55.38A8.012 8.012 0 0 0 16 8c0-4.42-3.58-8-8-8z" />
            </svg>
          </button>
          {codeClick1 ? (
            <button
              className="bg-transparent border-0 m-0 p-2"
              disabled
              aria-label="Copy to Clipboard Check"
            >
              <svg
                xmlns="http://www.w3.org/2000/svg"
                width="16"
                height="16"
                fill="#20b6b0"
                className="bi bi-check"
                viewBox="0 0 16 16"
              >
                <title>Copied</title>
                <path d="M10.97 4.97a.75.75 0 0 1 1.07 1.05l-3.99 4.99a.75.75 0 0 1-1.08.02L4.324 8.384a.75.75 0 1 1 1.06-1.06l2.094 2.093 3.473-4.425a.267.267 0 0 1 .02-.022z" />
              </svg>
            </button>
          ) : (
            <button
              className="bg-transparent border-0 m-0 p-2"
              onClick={() => {
                updateCodeClick1(true);
                copyToClipboard(codeSnippetData[0]);
                setTimeout(() => {
                  updateCodeClick1(false);
                }, 3000);
              }}
              aria-label="Copy to Clipboard"
            >
              <svg
                xmlns="http://www.w3.org/2000/svg"
                width="16"
                height="16"
                fill="#000"
                className="bi bi-clipboard"
                viewBox="0 0 16 16"
              >
                <title>Copy to Clipboard</title>
                <path d="M4 1.5H3a2 2 0 0 0-2 2V14a2 2 0 0 0 2 2h10a2 2 0 0 0 2-2V3.5a2 2 0 0 0-2-2h-1v1h1a1 1 0 0 1 1 1V14a1 1 0 0 1-1 1H3a1 1 0 0 1-1-1V3.5a1 1 0 0 1 1-1h1v-1z" />
                <path d="M9.5 1a.5.5 0 0 1 .5.5v1a.5.5 0 0 1-.5.5h-3a.5.5 0 0 1-.5-.5v-1a.5.5 0 0 1 .5-.5h3zm-3-1A1.5 1.5 0 0 0 5 1.5v1A1.5 1.5 0 0 0 6.5 4h3A1.5 1.5 0 0 0 11 2.5v-1A1.5 1.5 0 0 0 9.5 0h-3z" />
              </svg>
            </button>
          )}
        </Col>
        <Col sm={12}>
          {codeSnippets[0] != undefined && (
            <div
              dangerouslySetInnerHTML={{
                __html: DOMPurify.sanitize(codeSnippets[0]),
              }}
            />
          )}
        </Col>
      </Row>

      <Row
        className="bbeOutput mx-0 py-0 rounded "
        style={{ marginLeft: "0px" }}
      >
        <Col sm={12} className="d-flex align-items-start">
          {outputClick1 ? (
            <button
              className="bg-transparent border-0 m-0 p-2 ms-auto"
              aria-label="Copy to Clipboard Check"
            >
              <svg
                xmlns="http://www.w3.org/2000/svg"
                width="16"
                height="16"
                fill="#20b6b0"
                className="output-btn bi bi-check"
                viewBox="0 0 16 16"
              >
                <title>Copied</title>
                <path d="M10.97 4.97a.75.75 0 0 1 1.07 1.05l-3.99 4.99a.75.75 0 0 1-1.08.02L4.324 8.384a.75.75 0 1 1 1.06-1.06l2.094 2.093 3.473-4.425a.267.267 0 0 1 .02-.022z" />
              </svg>
            </button>
          ) : (
            <button
              className="bg-transparent border-0 m-0 p-2 ms-auto"
              onClick={() => {
                updateOutputClick1(true);
                const extractedText = extractOutput(ref1.current.innerText);
                copyToClipboard(extractedText);
                setTimeout(() => {
                  updateOutputClick1(false);
                }, 3000);
              }}
            >
              <svg
                xmlns="http://www.w3.org/2000/svg"
                width="16"
                height="16"
                fill="#EEEEEE"
                className="output-btn bi bi-clipboard"
                viewBox="0 0 16 16"
                aria-label="Copy to Clipboard"
              >
                <title>Copy to Clipboard</title>
                <path d="M4 1.5H3a2 2 0 0 0-2 2V14a2 2 0 0 0 2 2h10a2 2 0 0 0 2-2V3.5a2 2 0 0 0-2-2h-1v1h1a1 1 0 0 1 1 1V14a1 1 0 0 1-1 1H3a1 1 0 0 1-1-1V3.5a1 1 0 0 1 1-1h1v-1z" />
                <path d="M9.5 1a.5.5 0 0 1 .5.5v1a.5.5 0 0 1-.5.5h-3a.5.5 0 0 1-.5-.5v-1a.5.5 0 0 1 .5-.5h3zm-3-1A1.5 1.5 0 0 0 5 1.5v1A1.5 1.5 0 0 0 6.5 4h3A1.5 1.5 0 0 0 11 2.5v-1A1.5 1.5 0 0 0 9.5 0h-3z" />
              </svg>
            </button>
          )}
        </Col>
        <Col sm={12}>
          <pre ref={ref1}>
            <code className="d-flex flex-column">
              <span>{`\$ bal run named_workers_and_futures.bal`}</span>
              <span>{`42`}</span>
              <span>{`100`}</span>
            </code>
          </pre>
        </Col>
      </Row>

      <Row className="mt-auto mb-5">
        <Col sm={6}>
          <Link title="Multiple wait" href="/learn/by-example/multiple-wait">
            <div className="btnContainer d-flex align-items-center me-auto">
              <svg
                xmlns="http://www.w3.org/2000/svg"
                width="20"
                height="20"
                fill="#3ad1ca"
                className={`${
                  btnHover[0] ? "btnArrowHover" : "btnArrow"
                } bi bi-arrow-right`}
                viewBox="0 0 16 16"
                onMouseEnter={() => updateBtnHover([true, false])}
                onMouseOut={() => updateBtnHover([false, false])}
              >
                <path
                  fill-rule="evenodd"
                  d="M15 8a.5.5 0 0 0-.5-.5H2.707l3.147-3.146a.5.5 0 1 0-.708-.708l-4 4a.5.5 0 0 0 0 .708l4 4a.5.5 0 0 0 .708-.708L2.707 8.5H14.5A.5.5 0 0 0 15 8z"
                />
              </svg>
              <div className="d-flex flex-column ms-4">
                <span className="btnPrev">Previous</span>
                <span
                  className={btnHover[0] ? "btnTitleHover" : "btnTitle"}
                  onMouseEnter={() => updateBtnHover([true, false])}
                  onMouseOut={() => updateBtnHover([false, false])}
                >
                  Multiple wait
                </span>
              </div>
            </div>
          </Link>
        </Col>
        <Col sm={6}>
          <Link
            title="Inter-worker message passing"
            href="/learn/by-example/inter-worker-message-passing"
          >
            <div className="btnContainer d-flex align-items-center ms-auto">
              <div className="d-flex flex-column me-4">
                <span className="btnNext">Next</span>
                <span
                  className={btnHover[1] ? "btnTitleHover" : "btnTitle"}
                  onMouseEnter={() => updateBtnHover([false, true])}
                  onMouseOut={() => updateBtnHover([false, false])}
                >
                  Inter-worker message passing
                </span>
              </div>
              <svg
                xmlns="http://www.w3.org/2000/svg"
                width="20"
                height="20"
                fill="#3ad1ca"
                className={`${
                  btnHover[1] ? "btnArrowHover" : "btnArrow"
                } bi bi-arrow-right`}
                viewBox="0 0 16 16"
                onMouseEnter={() => updateBtnHover([false, true])}
                onMouseOut={() => updateBtnHover([false, false])}
              >
                <path
                  fill-rule="evenodd"
                  d="M1 8a.5.5 0 0 1 .5-.5h11.793l-3.147-3.146a.5.5 0 0 1 .708-.708l4 4a.5.5 0 0 1 0 .708l-4 4a.5.5 0 0 1-.708-.708L13.293 8.5H1.5A.5.5 0 0 1 1 8z"
                />
              </svg>
            </div>
          </Link>
        </Col>
      </Row>
    </Container>
  );
}<|MERGE_RESOLUTION|>--- conflicted
+++ resolved
@@ -84,11 +84,7 @@
             className="bg-transparent border-0 m-0 p-2 ms-auto"
             onClick={() => {
               window.open(
-<<<<<<< HEAD
-                "https://play.ballerina.io/?gist=d595f24a64a1ff8eccb977732bb794ae&file=named_workers_and_futures.bal",
-=======
                 "https://play.ballerina.io/?gist=61300a6f467b1e2cf3e15b811c00d65d&file=named_workers_and_futures.bal",
->>>>>>> b3dd48e5
                 "_blank"
               );
             }}
