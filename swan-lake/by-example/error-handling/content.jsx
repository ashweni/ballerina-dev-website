import React, { useState, createRef } from "react";
import { Container, Row, Col } from "react-bootstrap";
import DOMPurify from "dompurify";
import { copyToClipboard, extractOutput } from "../../../utils/bbe";
import Link from "next/link";

export const codeSnippetData = [
  `import ballerina/io;

// Converts \`bytes\` to a \`string\` value and then to an \`int\` value.
function intFromBytes(byte[] bytes) returns int|error {

    string|error ret = string:fromBytes(bytes);

    // The \`is\` operator can be used to distinguish errors from other values.
    if ret is error {
        return ret;
    } else {
        return int:fromString(ret);
    }
}

// The \`main\` function can return an \`error\` value.
public function main() returns error? {

    int|error res = intFromBytes([104, 101, 108, 108, 111]);
    
    if res is error {
        // The \`check\` expression is the shorthand for this pattern of
        // checking if a value is an \`error\` value and it is returning that value.
        return res;
    } else {
        io:println("result: ", res);
        return;
    }
}
`,
];

export function ErrorHandling({ codeSnippets }) {
  const [codeClick1, updateCodeClick1] = useState(false);

  const [outputClick1, updateOutputClick1] = useState(false);
  const ref1 = createRef();

  const [btnHover, updateBtnHover] = useState([false, false]);

  return (
    <Container className="bbeBody d-flex flex-column h-100">
      <h1>Error handling</h1>

      <p>
        Usually, a function handles errors by passing them up to its caller. The{" "}
        <code>main</code> function can also return an <code>error</code> value.
      </p>

      <Row
        className="bbeCode mx-0 py-0 rounded 
      "
        style={{ marginLeft: "0px" }}
      >
        <Col className="d-flex align-items-start" sm={12}>
          <button
            className="bg-transparent border-0 m-0 p-2 ms-auto"
            onClick={() => {
              window.open(
<<<<<<< HEAD
                "https://play.ballerina.io/?gist=115887295e765987e99e0de0643c7e92&file=error_handling.bal",
=======
                "https://play.ballerina.io/?gist=8ebfc63324e470a374c3a37be2b871f2&file=error_handling.bal",
>>>>>>> 518ffcb3
                "_blank"
              );
            }}
            target="_blank"
            aria-label="Open in Ballerina Playground"
          >
            <svg
              xmlns="http://www.w3.org/2000/svg"
              width="16"
              height="16"
              fill="#000"
              className="bi bi-play-circle"
              viewBox="0 0 16 16"
            >
              <title>Open in Ballerina Playground</title>
              <path d="M8 15A7 7 0 1 1 8 1a7 7 0 0 1 0 14zm0 1A8 8 0 1 0 8 0a8 8 0 0 0 0 16z" />
              <path d="M6.271 5.055a.5.5 0 0 1 .52.038l3.5 2.5a.5.5 0 0 1 0 .814l-3.5 2.5A.5.5 0 0 1 6 10.5v-5a.5.5 0 0 1 .271-.445z" />
            </svg>
          </button>

          <button
            className="bg-transparent border-0 m-0 p-2"
            onClick={() => {
              window.open(
                "https://github.com/ballerina-platform/ballerina-distribution/tree/v2201.4.1/examples/error-handling",
                "_blank"
              );
            }}
            aria-label="Edit on Github"
          >
            <svg
              xmlns="http://www.w3.org/2000/svg"
              width="16"
              height="16"
              fill="#000"
              className="bi bi-github"
              viewBox="0 0 16 16"
            >
              <title>Edit on Github</title>
              <path d="M8 0C3.58 0 0 3.58 0 8c0 3.54 2.29 6.53 5.47 7.59.4.07.55-.17.55-.38 0-.19-.01-.82-.01-1.49-2.01.37-2.53-.49-2.69-.94-.09-.23-.48-.94-.82-1.13-.28-.15-.68-.52-.01-.53.63-.01 1.08.58 1.23.82.72 1.21 1.87.87 2.33.66.07-.52.28-.87.51-1.07-1.78-.2-3.64-.89-3.64-3.95 0-.87.31-1.59.82-2.15-.08-.2-.36-1.02.08-2.12 0 0 .67-.21 2.2.82.64-.18 1.32-.27 2-.27.68 0 1.36.09 2 .27 1.53-1.04 2.2-.82 2.2-.82.44 1.1.16 1.92.08 2.12.51.56.82 1.27.82 2.15 0 3.07-1.87 3.75-3.65 3.95.29.25.54.73.54 1.48 0 1.07-.01 1.93-.01 2.2 0 .21.15.46.55.38A8.012 8.012 0 0 0 16 8c0-4.42-3.58-8-8-8z" />
            </svg>
          </button>
          {codeClick1 ? (
            <button
              className="bg-transparent border-0 m-0 p-2"
              disabled
              aria-label="Copy to Clipboard Check"
            >
              <svg
                xmlns="http://www.w3.org/2000/svg"
                width="16"
                height="16"
                fill="#20b6b0"
                className="bi bi-check"
                viewBox="0 0 16 16"
              >
                <title>Copied</title>
                <path d="M10.97 4.97a.75.75 0 0 1 1.07 1.05l-3.99 4.99a.75.75 0 0 1-1.08.02L4.324 8.384a.75.75 0 1 1 1.06-1.06l2.094 2.093 3.473-4.425a.267.267 0 0 1 .02-.022z" />
              </svg>
            </button>
          ) : (
            <button
              className="bg-transparent border-0 m-0 p-2"
              onClick={() => {
                updateCodeClick1(true);
                copyToClipboard(codeSnippetData[0]);
                setTimeout(() => {
                  updateCodeClick1(false);
                }, 3000);
              }}
              aria-label="Copy to Clipboard"
            >
              <svg
                xmlns="http://www.w3.org/2000/svg"
                width="16"
                height="16"
                fill="#000"
                className="bi bi-clipboard"
                viewBox="0 0 16 16"
              >
                <title>Copy to Clipboard</title>
                <path d="M4 1.5H3a2 2 0 0 0-2 2V14a2 2 0 0 0 2 2h10a2 2 0 0 0 2-2V3.5a2 2 0 0 0-2-2h-1v1h1a1 1 0 0 1 1 1V14a1 1 0 0 1-1 1H3a1 1 0 0 1-1-1V3.5a1 1 0 0 1 1-1h1v-1z" />
                <path d="M9.5 1a.5.5 0 0 1 .5.5v1a.5.5 0 0 1-.5.5h-3a.5.5 0 0 1-.5-.5v-1a.5.5 0 0 1 .5-.5h3zm-3-1A1.5 1.5 0 0 0 5 1.5v1A1.5 1.5 0 0 0 6.5 4h3A1.5 1.5 0 0 0 11 2.5v-1A1.5 1.5 0 0 0 9.5 0h-3z" />
              </svg>
            </button>
          )}
        </Col>
        <Col sm={12}>
          {codeSnippets[0] != undefined && (
            <div
              dangerouslySetInnerHTML={{
                __html: DOMPurify.sanitize(codeSnippets[0]),
              }}
            />
          )}
        </Col>
      </Row>

      <Row
        className="bbeOutput mx-0 py-0 rounded "
        style={{ marginLeft: "0px" }}
      >
        <Col sm={12} className="d-flex align-items-start">
          {outputClick1 ? (
            <button
              className="bg-transparent border-0 m-0 p-2 ms-auto"
              aria-label="Copy to Clipboard Check"
            >
              <svg
                xmlns="http://www.w3.org/2000/svg"
                width="16"
                height="16"
                fill="#20b6b0"
                className="output-btn bi bi-check"
                viewBox="0 0 16 16"
              >
                <title>Copied</title>
                <path d="M10.97 4.97a.75.75 0 0 1 1.07 1.05l-3.99 4.99a.75.75 0 0 1-1.08.02L4.324 8.384a.75.75 0 1 1 1.06-1.06l2.094 2.093 3.473-4.425a.267.267 0 0 1 .02-.022z" />
              </svg>
            </button>
          ) : (
            <button
              className="bg-transparent border-0 m-0 p-2 ms-auto"
              onClick={() => {
                updateOutputClick1(true);
                const extractedText = extractOutput(ref1.current.innerText);
                copyToClipboard(extractedText);
                setTimeout(() => {
                  updateOutputClick1(false);
                }, 3000);
              }}
            >
              <svg
                xmlns="http://www.w3.org/2000/svg"
                width="16"
                height="16"
                fill="#EEEEEE"
                className="output-btn bi bi-clipboard"
                viewBox="0 0 16 16"
                aria-label="Copy to Clipboard"
              >
                <title>Copy to Clipboard</title>
                <path d="M4 1.5H3a2 2 0 0 0-2 2V14a2 2 0 0 0 2 2h10a2 2 0 0 0 2-2V3.5a2 2 0 0 0-2-2h-1v1h1a1 1 0 0 1 1 1V14a1 1 0 0 1-1 1H3a1 1 0 0 1-1-1V3.5a1 1 0 0 1 1-1h1v-1z" />
                <path d="M9.5 1a.5.5 0 0 1 .5.5v1a.5.5 0 0 1-.5.5h-3a.5.5 0 0 1-.5-.5v-1a.5.5 0 0 1 .5-.5h3zm-3-1A1.5 1.5 0 0 0 5 1.5v1A1.5 1.5 0 0 0 6.5 4h3A1.5 1.5 0 0 0 11 2.5v-1A1.5 1.5 0 0 0 9.5 0h-3z" />
              </svg>
            </button>
          )}
        </Col>
        <Col sm={12}>
          <pre ref={ref1}>
            <code className="d-flex flex-column">
              <span>{`\$ bal run error_handling.bal`}</span>
              <span>{`error: {ballerina/lang.int}NumberParsingError {"message":"'string' value 'hello' cannot be converted to 'int'"}`}</span>
            </code>
          </pre>
        </Col>
      </Row>

      <Row className="mt-auto mb-5">
        <Col sm={6}>
          <Link
            title="Configure via CLI arguments"
            href="/learn/by-example/configuring-via-cli"
          >
            <div className="btnContainer d-flex align-items-center me-auto">
              <svg
                xmlns="http://www.w3.org/2000/svg"
                width="20"
                height="20"
                fill="#3ad1ca"
                className={`${
                  btnHover[0] ? "btnArrowHover" : "btnArrow"
                } bi bi-arrow-right`}
                viewBox="0 0 16 16"
                onMouseEnter={() => updateBtnHover([true, false])}
                onMouseOut={() => updateBtnHover([false, false])}
              >
                <path
                  fill-rule="evenodd"
                  d="M15 8a.5.5 0 0 0-.5-.5H2.707l3.147-3.146a.5.5 0 1 0-.708-.708l-4 4a.5.5 0 0 0 0 .708l4 4a.5.5 0 0 0 .708-.708L2.707 8.5H14.5A.5.5 0 0 0 15 8z"
                />
              </svg>
              <div className="d-flex flex-column ms-4">
                <span className="btnPrev">Previous</span>
                <span
                  className={btnHover[0] ? "btnTitleHover" : "btnTitle"}
                  onMouseEnter={() => updateBtnHover([true, false])}
                  onMouseOut={() => updateBtnHover([false, false])}
                >
                  Configure via CLI arguments
                </span>
              </div>
            </div>
          </Link>
        </Col>
        <Col sm={6}>
          <Link
            title="Check expression"
            href="/learn/by-example/check-expression"
          >
            <div className="btnContainer d-flex align-items-center ms-auto">
              <div className="d-flex flex-column me-4">
                <span className="btnNext">Next</span>
                <span
                  className={btnHover[1] ? "btnTitleHover" : "btnTitle"}
                  onMouseEnter={() => updateBtnHover([false, true])}
                  onMouseOut={() => updateBtnHover([false, false])}
                >
                  Check expression
                </span>
              </div>
              <svg
                xmlns="http://www.w3.org/2000/svg"
                width="20"
                height="20"
                fill="#3ad1ca"
                className={`${
                  btnHover[1] ? "btnArrowHover" : "btnArrow"
                } bi bi-arrow-right`}
                viewBox="0 0 16 16"
                onMouseEnter={() => updateBtnHover([false, true])}
                onMouseOut={() => updateBtnHover([false, false])}
              >
                <path
                  fill-rule="evenodd"
                  d="M1 8a.5.5 0 0 1 .5-.5h11.793l-3.147-3.146a.5.5 0 0 1 .708-.708l4 4a.5.5 0 0 1 0 .708l-4 4a.5.5 0 0 1-.708-.708L13.293 8.5H1.5A.5.5 0 0 1 1 8z"
                />
              </svg>
            </div>
          </Link>
        </Col>
      </Row>
    </Container>
  );
}<|MERGE_RESOLUTION|>--- conflicted
+++ resolved
@@ -64,11 +64,7 @@
             className="bg-transparent border-0 m-0 p-2 ms-auto"
             onClick={() => {
               window.open(
-<<<<<<< HEAD
-                "https://play.ballerina.io/?gist=115887295e765987e99e0de0643c7e92&file=error_handling.bal",
-=======
                 "https://play.ballerina.io/?gist=8ebfc63324e470a374c3a37be2b871f2&file=error_handling.bal",
->>>>>>> 518ffcb3
                 "_blank"
               );
             }}
