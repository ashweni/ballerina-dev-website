--- conflicted
+++ resolved
@@ -82,11 +82,7 @@
             className="bg-transparent border-0 m-0 p-2 ms-auto"
             onClick={() => {
               window.open(
-<<<<<<< HEAD
-                "https://play.ballerina.io/?gist=04cf806e191de75bce53a6f6654b6795&file=error_handling.bal",
-=======
                 "https://play.ballerina.io/?gist=7f870eaa723bca83d08c50e08e9dffa3&file=error_handling.bal",
->>>>>>> b3dd48e5
                 "_blank"
               );
             }}
