--- conflicted
+++ resolved
@@ -76,11 +76,7 @@
             className="bg-transparent border-0 m-0 p-2 ms-auto"
             onClick={() => {
               window.open(
-<<<<<<< HEAD
-                "https://play.ballerina.io/?gist=938246fc2e8c38cdafe3050cce2af0c4&file=isolated_methods.bal",
-=======
                 "https://play.ballerina.io/?gist=6db0168f944b4649c2b4ef725de9e471&file=isolated_methods.bal",
->>>>>>> 518ffcb3
                 "_blank"
               );
             }}
