import React, { useState, useEffect, createRef } from "react";
import { setCDN } from "shiki";
import { Container, Row, Col } from "react-bootstrap";
import DOMPurify from "dompurify";
import {
  copyToClipboard,
  extractOutput,
  shikiTokenizer,
} from "../../../utils/bbe";
import Link from "next/link";

setCDN("https://unpkg.com/shiki/");

const codeSnippetData = [
  `import ballerina/io;

class EvenNumber {
    int i = 1;

    // \`isolated\` method.
    isolated function generate() returns int {
        lock {
            // Uses \`self\` to access mutable field \`i\`
            // within a \`lock\` statement.
            return self.i * 2;
        }
    }
}

public function main() {
    EvenNumber e = new;
    int c = e.generate();
    io:println(c);
}
`,
];

export default function IsolatedMethods() {
  const [codeClick1, updateCodeClick1] = useState(false);

  const [outputClick1, updateOutputClick1] = useState(false);
  const ref1 = createRef();

  const [codeSnippets, updateSnippets] = useState([]);
  const [btnHover, updateBtnHover] = useState([false, false]);

  useEffect(() => {
    async function loadCode() {
      for (let snippet of codeSnippetData) {
        const output = await shikiTokenizer(snippet, "ballerina");
        updateSnippets((prevSnippets) => [...prevSnippets, output]);
      }
    }
    loadCode();
  }, []);

  return (
    <Container className="bbeBody d-flex flex-column h-100">
      <h1>Isolated methods</h1>

      <p>
        Object methods can be <code>isolated</code>. An <code>isolated</code>{" "}
        method is same as an <code>isolated</code> function with{" "}
        <code>self</code> treated as a parameter. An <code>isolated</code>{" "}
        method call is concurrency-safe if both the object is safe and the
        arguments are safe. This is not quite enough for service concurrency.
        When a <code>listener</code> makes calls to a <code>remote</code> or{" "}
        <code>resource</code> method,
      </p>

      <ul style={{ marginLeft: "0px" }}>
        <li>
          <span>&#8226;&nbsp;</span>
          <span>it can ensure the safety of arguments it passes</span>
        </li>
      </ul>
      <ul style={{ marginLeft: "0px" }}>
        <li>
          <span>&#8226;&nbsp;</span>
          <span>
            it has no way to ensure the safety of the object itself (since the
            object may have fields)
          </span>
        </li>
      </ul>

      <Row
        className="bbeCode mx-0 py-0 rounded 
      "
        style={{ marginLeft: "0px" }}
      >
        <Col className="d-flex align-items-start" sm={12}>
          <button
            className="bg-transparent border-0 m-0 p-2 ms-auto"
            onClick={() => {
              window.open(
<<<<<<< HEAD
                "https://play.ballerina.io/?gist=4939d14f2f7ddb37e7295963b11547ee&file=isolated_methods.bal",
=======
                "https://play.ballerina.io/?gist=c5e9181f1a44d95a7c12d6b23bab1f79&file=isolated_methods.bal",
>>>>>>> b3dd48e5
                "_blank"
              );
            }}
            target="_blank"
            aria-label="Open in Ballerina Playground"
          >
            <svg
              xmlns="http://www.w3.org/2000/svg"
              width="16"
              height="16"
              fill="#000"
              className="bi bi-play-circle"
              viewBox="0 0 16 16"
            >
              <title>Open in Ballerina Playground</title>
              <path d="M8 15A7 7 0 1 1 8 1a7 7 0 0 1 0 14zm0 1A8 8 0 1 0 8 0a8 8 0 0 0 0 16z" />
              <path d="M6.271 5.055a.5.5 0 0 1 .52.038l3.5 2.5a.5.5 0 0 1 0 .814l-3.5 2.5A.5.5 0 0 1 6 10.5v-5a.5.5 0 0 1 .271-.445z" />
            </svg>
          </button>

          <button
            className="bg-transparent border-0 m-0 p-2"
            onClick={() => {
              window.open(
                "https://github.com/ballerina-platform/ballerina-distribution/tree/v2201.3.0/examples/isolated-methods",
                "_blank"
              );
            }}
            aria-label="Edit on Github"
          >
            <svg
              xmlns="http://www.w3.org/2000/svg"
              width="16"
              height="16"
              fill="#000"
              className="bi bi-github"
              viewBox="0 0 16 16"
            >
              <title>Edit on Github</title>
              <path d="M8 0C3.58 0 0 3.58 0 8c0 3.54 2.29 6.53 5.47 7.59.4.07.55-.17.55-.38 0-.19-.01-.82-.01-1.49-2.01.37-2.53-.49-2.69-.94-.09-.23-.48-.94-.82-1.13-.28-.15-.68-.52-.01-.53.63-.01 1.08.58 1.23.82.72 1.21 1.87.87 2.33.66.07-.52.28-.87.51-1.07-1.78-.2-3.64-.89-3.64-3.95 0-.87.31-1.59.82-2.15-.08-.2-.36-1.02.08-2.12 0 0 .67-.21 2.2.82.64-.18 1.32-.27 2-.27.68 0 1.36.09 2 .27 1.53-1.04 2.2-.82 2.2-.82.44 1.1.16 1.92.08 2.12.51.56.82 1.27.82 2.15 0 3.07-1.87 3.75-3.65 3.95.29.25.54.73.54 1.48 0 1.07-.01 1.93-.01 2.2 0 .21.15.46.55.38A8.012 8.012 0 0 0 16 8c0-4.42-3.58-8-8-8z" />
            </svg>
          </button>
          {codeClick1 ? (
            <button
              className="bg-transparent border-0 m-0 p-2"
              disabled
              aria-label="Copy to Clipboard Check"
            >
              <svg
                xmlns="http://www.w3.org/2000/svg"
                width="16"
                height="16"
                fill="#20b6b0"
                className="bi bi-check"
                viewBox="0 0 16 16"
              >
                <title>Copied</title>
                <path d="M10.97 4.97a.75.75 0 0 1 1.07 1.05l-3.99 4.99a.75.75 0 0 1-1.08.02L4.324 8.384a.75.75 0 1 1 1.06-1.06l2.094 2.093 3.473-4.425a.267.267 0 0 1 .02-.022z" />
              </svg>
            </button>
          ) : (
            <button
              className="bg-transparent border-0 m-0 p-2"
              onClick={() => {
                updateCodeClick1(true);
                copyToClipboard(codeSnippetData[0]);
                setTimeout(() => {
                  updateCodeClick1(false);
                }, 3000);
              }}
              aria-label="Copy to Clipboard"
            >
              <svg
                xmlns="http://www.w3.org/2000/svg"
                width="16"
                height="16"
                fill="#000"
                className="bi bi-clipboard"
                viewBox="0 0 16 16"
              >
                <title>Copy to Clipboard</title>
                <path d="M4 1.5H3a2 2 0 0 0-2 2V14a2 2 0 0 0 2 2h10a2 2 0 0 0 2-2V3.5a2 2 0 0 0-2-2h-1v1h1a1 1 0 0 1 1 1V14a1 1 0 0 1-1 1H3a1 1 0 0 1-1-1V3.5a1 1 0 0 1 1-1h1v-1z" />
                <path d="M9.5 1a.5.5 0 0 1 .5.5v1a.5.5 0 0 1-.5.5h-3a.5.5 0 0 1-.5-.5v-1a.5.5 0 0 1 .5-.5h3zm-3-1A1.5 1.5 0 0 0 5 1.5v1A1.5 1.5 0 0 0 6.5 4h3A1.5 1.5 0 0 0 11 2.5v-1A1.5 1.5 0 0 0 9.5 0h-3z" />
              </svg>
            </button>
          )}
        </Col>
        <Col sm={12}>
          {codeSnippets[0] != undefined && (
            <div
              dangerouslySetInnerHTML={{
                __html: DOMPurify.sanitize(codeSnippets[0]),
              }}
            />
          )}
        </Col>
      </Row>

      <p>Executing the above code gives the output below.</p>

      <Row
        className="bbeOutput mx-0 py-0 rounded "
        style={{ marginLeft: "0px" }}
      >
        <Col sm={12} className="d-flex align-items-start">
          {outputClick1 ? (
            <button
              className="bg-transparent border-0 m-0 p-2 ms-auto"
              aria-label="Copy to Clipboard Check"
            >
              <svg
                xmlns="http://www.w3.org/2000/svg"
                width="16"
                height="16"
                fill="#20b6b0"
                className="output-btn bi bi-check"
                viewBox="0 0 16 16"
              >
                <title>Copied</title>
                <path d="M10.97 4.97a.75.75 0 0 1 1.07 1.05l-3.99 4.99a.75.75 0 0 1-1.08.02L4.324 8.384a.75.75 0 1 1 1.06-1.06l2.094 2.093 3.473-4.425a.267.267 0 0 1 .02-.022z" />
              </svg>
            </button>
          ) : (
            <button
              className="bg-transparent border-0 m-0 p-2 ms-auto"
              onClick={() => {
                updateOutputClick1(true);
                const extractedText = extractOutput(ref1.current.innerText);
                copyToClipboard(extractedText);
                setTimeout(() => {
                  updateOutputClick1(false);
                }, 3000);
              }}
            >
              <svg
                xmlns="http://www.w3.org/2000/svg"
                width="16"
                height="16"
                fill="#EEEEEE"
                className="output-btn bi bi-clipboard"
                viewBox="0 0 16 16"
                aria-label="Copy to Clipboard"
              >
                <title>Copy to Clipboard</title>
                <path d="M4 1.5H3a2 2 0 0 0-2 2V14a2 2 0 0 0 2 2h10a2 2 0 0 0 2-2V3.5a2 2 0 0 0-2-2h-1v1h1a1 1 0 0 1 1 1V14a1 1 0 0 1-1 1H3a1 1 0 0 1-1-1V3.5a1 1 0 0 1 1-1h1v-1z" />
                <path d="M9.5 1a.5.5 0 0 1 .5.5v1a.5.5 0 0 1-.5.5h-3a.5.5 0 0 1-.5-.5v-1a.5.5 0 0 1 .5-.5h3zm-3-1A1.5 1.5 0 0 0 5 1.5v1A1.5 1.5 0 0 0 6.5 4h3A1.5 1.5 0 0 0 11 2.5v-1A1.5 1.5 0 0 0 9.5 0h-3z" />
              </svg>
            </button>
          )}
        </Col>
        <Col sm={12}>
          <pre ref={ref1}>
            <code className="d-flex flex-column">
              <span>{`\$ bal run isolated_methods.bal`}</span>
              <span>{`2`}</span>
            </code>
          </pre>
        </Col>
      </Row>

      <Row className="mt-auto mb-5">
        <Col sm={6}>
          <Link
            title="Isolated variables"
            href="/learn/by-example/isolated-variables"
          >
            <div className="btnContainer d-flex align-items-center me-auto">
              <svg
                xmlns="http://www.w3.org/2000/svg"
                width="20"
                height="20"
                fill="#3ad1ca"
                className={`${
                  btnHover[0] ? "btnArrowHover" : "btnArrow"
                } bi bi-arrow-right`}
                viewBox="0 0 16 16"
                onMouseEnter={() => updateBtnHover([true, false])}
                onMouseOut={() => updateBtnHover([false, false])}
              >
                <path
                  fill-rule="evenodd"
                  d="M15 8a.5.5 0 0 0-.5-.5H2.707l3.147-3.146a.5.5 0 1 0-.708-.708l-4 4a.5.5 0 0 0 0 .708l4 4a.5.5 0 0 0 .708-.708L2.707 8.5H14.5A.5.5 0 0 0 15 8z"
                />
              </svg>
              <div className="d-flex flex-column ms-4">
                <span className="btnPrev">Previous</span>
                <span
                  className={btnHover[0] ? "btnTitleHover" : "btnTitle"}
                  onMouseEnter={() => updateBtnHover([true, false])}
                  onMouseOut={() => updateBtnHover([false, false])}
                >
                  Isolated variables
                </span>
              </div>
            </div>
          </Link>
        </Col>
        <Col sm={6}>
          <Link
            title="Isolated objects"
            href="/learn/by-example/isolated-objects"
          >
            <div className="btnContainer d-flex align-items-center ms-auto">
              <div className="d-flex flex-column me-4">
                <span className="btnNext">Next</span>
                <span
                  className={btnHover[1] ? "btnTitleHover" : "btnTitle"}
                  onMouseEnter={() => updateBtnHover([false, true])}
                  onMouseOut={() => updateBtnHover([false, false])}
                >
                  Isolated objects
                </span>
              </div>
              <svg
                xmlns="http://www.w3.org/2000/svg"
                width="20"
                height="20"
                fill="#3ad1ca"
                className={`${
                  btnHover[1] ? "btnArrowHover" : "btnArrow"
                } bi bi-arrow-right`}
                viewBox="0 0 16 16"
                onMouseEnter={() => updateBtnHover([false, true])}
                onMouseOut={() => updateBtnHover([false, false])}
              >
                <path
                  fill-rule="evenodd"
                  d="M1 8a.5.5 0 0 1 .5-.5h11.793l-3.147-3.146a.5.5 0 0 1 .708-.708l4 4a.5.5 0 0 1 0 .708l-4 4a.5.5 0 0 1-.708-.708L13.293 8.5H1.5A.5.5 0 0 1 1 8z"
                />
              </svg>
            </div>
          </Link>
        </Col>
      </Row>
    </Container>
  );
}<|MERGE_RESOLUTION|>--- conflicted
+++ resolved
@@ -94,11 +94,7 @@
             className="bg-transparent border-0 m-0 p-2 ms-auto"
             onClick={() => {
               window.open(
-<<<<<<< HEAD
-                "https://play.ballerina.io/?gist=4939d14f2f7ddb37e7295963b11547ee&file=isolated_methods.bal",
-=======
                 "https://play.ballerina.io/?gist=c5e9181f1a44d95a7c12d6b23bab1f79&file=isolated_methods.bal",
->>>>>>> b3dd48e5
                 "_blank"
               );
             }}
