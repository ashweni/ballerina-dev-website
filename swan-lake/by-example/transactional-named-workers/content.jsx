import React, { useState, createRef } from "react";
import { Container, Row, Col } from "react-bootstrap";
import DOMPurify from "dompurify";
import { copyToClipboard, extractOutput } from "../../../utils/bbe";
import Link from "next/link";

export const codeSnippetData = [
  `import ballerina/io;

type Update record {
    int updateIndex;
    int stockMnt;
};

public function main() returns error? {
    Update newUpdate = {
        updateIndex: 132,
        stockMnt: 3500
    };
    transaction {
        check exec(newUpdate);
        check commit;
    }
}

// A \`transactional\` function can only be called from a \`transactional\` context
transactional function exec(Update u) returns error? {
    // A \`transactional\` named worker starts a transaction branch in the current transaction.
    transactional worker A {
        bar();
    }
}

transactional function bar() {
    io:println("bar() invoked");
}
`,
];

export function TransactionalNamedWorkers({ codeSnippets }) {
  const [codeClick1, updateCodeClick1] = useState(false);

  const [outputClick1, updateOutputClick1] = useState(false);
  const ref1 = createRef();

  const [btnHover, updateBtnHover] = useState([false, false]);

  return (
    <Container className="bbeBody d-flex flex-column h-100">
      <h1>Transactional named workers</h1>

      <p>
        A named worker within a transactional function can be declared as{" "}
        <code>transactional</code>. This will start a new transaction branch for
        the named worker, as with a distributed transaction.
      </p>

      <Row
        className="bbeCode mx-0 py-0 rounded 
      "
        style={{ marginLeft: "0px" }}
      >
        <Col className="d-flex align-items-start" sm={12}>
          <button
            className="bg-transparent border-0 m-0 p-2 ms-auto"
            onClick={() => {
              window.open(
<<<<<<< HEAD
                "https://play.ballerina.io/?gist=a61a8a8ad20a44530acf8027a4a59d0b&file=transactional_named_workers.bal",
=======
                "https://play.ballerina.io/?gist=a16b0b030aff1b0138059c3b4d591f94&file=transactional_named_workers.bal",
>>>>>>> 518ffcb3
                "_blank"
              );
            }}
            target="_blank"
            aria-label="Open in Ballerina Playground"
          >
            <svg
              xmlns="http://www.w3.org/2000/svg"
              width="16"
              height="16"
              fill="#000"
              className="bi bi-play-circle"
              viewBox="0 0 16 16"
            >
              <title>Open in Ballerina Playground</title>
              <path d="M8 15A7 7 0 1 1 8 1a7 7 0 0 1 0 14zm0 1A8 8 0 1 0 8 0a8 8 0 0 0 0 16z" />
              <path d="M6.271 5.055a.5.5 0 0 1 .52.038l3.5 2.5a.5.5 0 0 1 0 .814l-3.5 2.5A.5.5 0 0 1 6 10.5v-5a.5.5 0 0 1 .271-.445z" />
            </svg>
          </button>

          <button
            className="bg-transparent border-0 m-0 p-2"
            onClick={() => {
              window.open(
                "https://github.com/ballerina-platform/ballerina-distribution/tree/v2201.4.1/examples/transactional-named-workers",
                "_blank"
              );
            }}
            aria-label="Edit on Github"
          >
            <svg
              xmlns="http://www.w3.org/2000/svg"
              width="16"
              height="16"
              fill="#000"
              className="bi bi-github"
              viewBox="0 0 16 16"
            >
              <title>Edit on Github</title>
              <path d="M8 0C3.58 0 0 3.58 0 8c0 3.54 2.29 6.53 5.47 7.59.4.07.55-.17.55-.38 0-.19-.01-.82-.01-1.49-2.01.37-2.53-.49-2.69-.94-.09-.23-.48-.94-.82-1.13-.28-.15-.68-.52-.01-.53.63-.01 1.08.58 1.23.82.72 1.21 1.87.87 2.33.66.07-.52.28-.87.51-1.07-1.78-.2-3.64-.89-3.64-3.95 0-.87.31-1.59.82-2.15-.08-.2-.36-1.02.08-2.12 0 0 .67-.21 2.2.82.64-.18 1.32-.27 2-.27.68 0 1.36.09 2 .27 1.53-1.04 2.2-.82 2.2-.82.44 1.1.16 1.92.08 2.12.51.56.82 1.27.82 2.15 0 3.07-1.87 3.75-3.65 3.95.29.25.54.73.54 1.48 0 1.07-.01 1.93-.01 2.2 0 .21.15.46.55.38A8.012 8.012 0 0 0 16 8c0-4.42-3.58-8-8-8z" />
            </svg>
          </button>
          {codeClick1 ? (
            <button
              className="bg-transparent border-0 m-0 p-2"
              disabled
              aria-label="Copy to Clipboard Check"
            >
              <svg
                xmlns="http://www.w3.org/2000/svg"
                width="16"
                height="16"
                fill="#20b6b0"
                className="bi bi-check"
                viewBox="0 0 16 16"
              >
                <title>Copied</title>
                <path d="M10.97 4.97a.75.75 0 0 1 1.07 1.05l-3.99 4.99a.75.75 0 0 1-1.08.02L4.324 8.384a.75.75 0 1 1 1.06-1.06l2.094 2.093 3.473-4.425a.267.267 0 0 1 .02-.022z" />
              </svg>
            </button>
          ) : (
            <button
              className="bg-transparent border-0 m-0 p-2"
              onClick={() => {
                updateCodeClick1(true);
                copyToClipboard(codeSnippetData[0]);
                setTimeout(() => {
                  updateCodeClick1(false);
                }, 3000);
              }}
              aria-label="Copy to Clipboard"
            >
              <svg
                xmlns="http://www.w3.org/2000/svg"
                width="16"
                height="16"
                fill="#000"
                className="bi bi-clipboard"
                viewBox="0 0 16 16"
              >
                <title>Copy to Clipboard</title>
                <path d="M4 1.5H3a2 2 0 0 0-2 2V14a2 2 0 0 0 2 2h10a2 2 0 0 0 2-2V3.5a2 2 0 0 0-2-2h-1v1h1a1 1 0 0 1 1 1V14a1 1 0 0 1-1 1H3a1 1 0 0 1-1-1V3.5a1 1 0 0 1 1-1h1v-1z" />
                <path d="M9.5 1a.5.5 0 0 1 .5.5v1a.5.5 0 0 1-.5.5h-3a.5.5 0 0 1-.5-.5v-1a.5.5 0 0 1 .5-.5h3zm-3-1A1.5 1.5 0 0 0 5 1.5v1A1.5 1.5 0 0 0 6.5 4h3A1.5 1.5 0 0 0 11 2.5v-1A1.5 1.5 0 0 0 9.5 0h-3z" />
              </svg>
            </button>
          )}
        </Col>
        <Col sm={12}>
          {codeSnippets[0] != undefined && (
            <div
              dangerouslySetInnerHTML={{
                __html: DOMPurify.sanitize(codeSnippets[0]),
              }}
            />
          )}
        </Col>
      </Row>

      <Row
        className="bbeOutput mx-0 py-0 rounded "
        style={{ marginLeft: "0px" }}
      >
        <Col sm={12} className="d-flex align-items-start">
          {outputClick1 ? (
            <button
              className="bg-transparent border-0 m-0 p-2 ms-auto"
              aria-label="Copy to Clipboard Check"
            >
              <svg
                xmlns="http://www.w3.org/2000/svg"
                width="16"
                height="16"
                fill="#20b6b0"
                className="output-btn bi bi-check"
                viewBox="0 0 16 16"
              >
                <title>Copied</title>
                <path d="M10.97 4.97a.75.75 0 0 1 1.07 1.05l-3.99 4.99a.75.75 0 0 1-1.08.02L4.324 8.384a.75.75 0 1 1 1.06-1.06l2.094 2.093 3.473-4.425a.267.267 0 0 1 .02-.022z" />
              </svg>
            </button>
          ) : (
            <button
              className="bg-transparent border-0 m-0 p-2 ms-auto"
              onClick={() => {
                updateOutputClick1(true);
                const extractedText = extractOutput(ref1.current.innerText);
                copyToClipboard(extractedText);
                setTimeout(() => {
                  updateOutputClick1(false);
                }, 3000);
              }}
            >
              <svg
                xmlns="http://www.w3.org/2000/svg"
                width="16"
                height="16"
                fill="#EEEEEE"
                className="output-btn bi bi-clipboard"
                viewBox="0 0 16 16"
                aria-label="Copy to Clipboard"
              >
                <title>Copy to Clipboard</title>
                <path d="M4 1.5H3a2 2 0 0 0-2 2V14a2 2 0 0 0 2 2h10a2 2 0 0 0 2-2V3.5a2 2 0 0 0-2-2h-1v1h1a1 1 0 0 1 1 1V14a1 1 0 0 1-1 1H3a1 1 0 0 1-1-1V3.5a1 1 0 0 1 1-1h1v-1z" />
                <path d="M9.5 1a.5.5 0 0 1 .5.5v1a.5.5 0 0 1-.5.5h-3a.5.5 0 0 1-.5-.5v-1a.5.5 0 0 1 .5-.5h3zm-3-1A1.5 1.5 0 0 0 5 1.5v1A1.5 1.5 0 0 0 6.5 4h3A1.5 1.5 0 0 0 11 2.5v-1A1.5 1.5 0 0 0 9.5 0h-3z" />
              </svg>
            </button>
          )}
        </Col>
        <Col sm={12}>
          <pre ref={ref1}>
            <code className="d-flex flex-column">
              <span>{`\$ bal run transactional_named_workers.bal`}</span>
              <span>{`bar() invoked`}</span>
            </code>
          </pre>
        </Col>
      </Row>

      <Row className="mt-auto mb-5">
        <Col sm={6}>
          <Link
            title="Transactional qualifier"
            href="/learn/by-example/transactional-qualifier"
          >
            <div className="btnContainer d-flex align-items-center me-auto">
              <svg
                xmlns="http://www.w3.org/2000/svg"
                width="20"
                height="20"
                fill="#3ad1ca"
                className={`${
                  btnHover[0] ? "btnArrowHover" : "btnArrow"
                } bi bi-arrow-right`}
                viewBox="0 0 16 16"
                onMouseEnter={() => updateBtnHover([true, false])}
                onMouseOut={() => updateBtnHover([false, false])}
              >
                <path
                  fill-rule="evenodd"
                  d="M15 8a.5.5 0 0 0-.5-.5H2.707l3.147-3.146a.5.5 0 1 0-.708-.708l-4 4a.5.5 0 0 0 0 .708l4 4a.5.5 0 0 0 .708-.708L2.707 8.5H14.5A.5.5 0 0 0 15 8z"
                />
              </svg>
              <div className="d-flex flex-column ms-4">
                <span className="btnPrev">Previous</span>
                <span
                  className={btnHover[0] ? "btnTitleHover" : "btnTitle"}
                  onMouseEnter={() => updateBtnHover([true, false])}
                  onMouseOut={() => updateBtnHover([false, false])}
                >
                  Transactional qualifier
                </span>
              </div>
            </div>
          </Link>
        </Col>
        <Col sm={6}>
          <Link
            title="Commit/rollback handlers"
            href="/learn/by-example/commit-rollback-handlers"
          >
            <div className="btnContainer d-flex align-items-center ms-auto">
              <div className="d-flex flex-column me-4">
                <span className="btnNext">Next</span>
                <span
                  className={btnHover[1] ? "btnTitleHover" : "btnTitle"}
                  onMouseEnter={() => updateBtnHover([false, true])}
                  onMouseOut={() => updateBtnHover([false, false])}
                >
                  Commit/rollback handlers
                </span>
              </div>
              <svg
                xmlns="http://www.w3.org/2000/svg"
                width="20"
                height="20"
                fill="#3ad1ca"
                className={`${
                  btnHover[1] ? "btnArrowHover" : "btnArrow"
                } bi bi-arrow-right`}
                viewBox="0 0 16 16"
                onMouseEnter={() => updateBtnHover([false, true])}
                onMouseOut={() => updateBtnHover([false, false])}
              >
                <path
                  fill-rule="evenodd"
                  d="M1 8a.5.5 0 0 1 .5-.5h11.793l-3.147-3.146a.5.5 0 0 1 .708-.708l4 4a.5.5 0 0 1 0 .708l-4 4a.5.5 0 0 1-.708-.708L13.293 8.5H1.5A.5.5 0 0 1 1 8z"
                />
              </svg>
            </div>
          </Link>
        </Col>
      </Row>
    </Container>
  );
}<|MERGE_RESOLUTION|>--- conflicted
+++ resolved
@@ -65,11 +65,7 @@
             className="bg-transparent border-0 m-0 p-2 ms-auto"
             onClick={() => {
               window.open(
-<<<<<<< HEAD
-                "https://play.ballerina.io/?gist=a61a8a8ad20a44530acf8027a4a59d0b&file=transactional_named_workers.bal",
-=======
                 "https://play.ballerina.io/?gist=a16b0b030aff1b0138059c3b4d591f94&file=transactional_named_workers.bal",
->>>>>>> 518ffcb3
                 "_blank"
               );
             }}
