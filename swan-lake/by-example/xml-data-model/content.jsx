--- conflicted
+++ resolved
@@ -148,11 +148,7 @@
             className="bg-transparent border-0 m-0 p-2 ms-auto"
             onClick={() => {
               window.open(
-<<<<<<< HEAD
-                "https://play.ballerina.io/?gist=b6eab4ab6d919d186ee9f903d8b9e1fe&file=xml_data_model.bal",
-=======
                 "https://play.ballerina.io/?gist=6ff58d9fc85897a73e48f839db8ec965&file=xml_data_model.bal",
->>>>>>> b3dd48e5
                 "_blank"
               );
             }}
