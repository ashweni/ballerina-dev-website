import React, { useState, useEffect, createRef } from "react";
import { setCDN } from "shiki";
import { Container, Row, Col } from "react-bootstrap";
import DOMPurify from "dompurify";
import {
  copyToClipboard,
  extractOutput,
  shikiTokenizer,
} from "../../../utils/bbe";
import Link from "next/link";

setCDN("https://unpkg.com/shiki/");

const codeSnippetData = [
  `import ballerina/io;

// The \`fn\` function accepts an argument that belongs to \`int:Unsigned32\`
// and prints the result of performing the bitwise \`&\` operation with 
// the \`int:Unsigned16\` maximum value.
function fn(int:Unsigned32 val) {
    int:Unsigned16 max = 65535;

    // Bitwise operations have special typing. Since using \`&\` with operands
    // of types \`int:Unsigned32\` and \`int:Unsigned16\` will result in a value
    // that belongs to \`int:Unsigned16\`, the static type of \`val & max\` is 
    // considered to be \`int:Unsigned16\`, which allows the following.
    int:Unsigned16 res = val & max;
    io:println(res);
}

public function main() {
    // Since \`72\` belongs to \`int:Unsigned32\`, it can directly be passed as
    // an argument to the \`fn\` function.
    fn(72);

    // The cast done in the \`intFn\` function will be successful since \`43543\`
    // belongs to \`int:Unsigned32\`.
    intFn(43543);

    // The cast to \`int:Unsigned32\` panics since \`4294967296\` is out of range.
    intFn(4294967296);
}

function intFn(int m) {
    // Since an argument of type \`int\` cannot be passed to the \`fn\` function 
    // which only accepts values that belong to \`int:Unsigned32\`, a cast is attempted
    // before passing \`m\` as an argument to \`fn\`. The cast attempt will panic if the 
    // value is out of range for \`int:Unsigned32\`.
    fn(<int:Unsigned32> m);
}
`,
];

export default function BuiltInIntegerSubtypes() {
  const [codeClick1, updateCodeClick1] = useState(false);

  const [outputClick1, updateOutputClick1] = useState(false);
  const ref1 = createRef();

  const [codeSnippets, updateSnippets] = useState([]);
  const [btnHover, updateBtnHover] = useState([false, false]);

  useEffect(() => {
    async function loadCode() {
      for (let snippet of codeSnippetData) {
        const output = await shikiTokenizer(snippet, "ballerina");
        updateSnippets((prevSnippets) => [...prevSnippets, output]);
      }
    }
    loadCode();
  }, []);

  return (
    <Container className="bbeBody d-flex flex-column h-100">
      <h1>Built-in integer subtypes</h1>

      <p>
        Ballerina has one integer type (<code>int</code>), which is a 64-bit,
        signed type.
      </p>

      <p>
        The <code>ballerina/lang.int</code> lang library defines the following
        built-in subtypes of this <code>int</code> type.
      </p>

      <ul style={{ marginLeft: "0px" }}>
        <li>
          <span>&#8226;&nbsp;</span>
          <span>
            <code>int:Signed32</code>
          </span>
        </li>
      </ul>
      <ul style={{ marginLeft: "0px" }}>
        <li>
          <span>&#8226;&nbsp;</span>
          <span>
            <code>int:Unsigned32</code>
          </span>
        </li>
      </ul>
      <ul style={{ marginLeft: "0px" }}>
        <li>
          <span>&#8226;&nbsp;</span>
          <span>
            <code>int:Signed16</code>
          </span>
        </li>
      </ul>
      <ul style={{ marginLeft: "0px" }}>
        <li>
          <span>&#8226;&nbsp;</span>
          <span>
            <code>int:Unsigned16</code>
          </span>
        </li>
      </ul>
      <ul style={{ marginLeft: "0px" }}>
        <li>
          <span>&#8226;&nbsp;</span>
          <span>
            <code>int:Signed8</code>
          </span>
        </li>
      </ul>
      <ul style={{ marginLeft: "0px" }}>
        <li>
          <span>&#8226;&nbsp;</span>
          <span>
            <code>int:Unsigned8</code> (same as <code>byte</code>)
          </span>
        </li>
      </ul>

      <p>
        The runtime behavior of operations on these subtypes are the same as for
        the <code>int</code> type. Bitwise operations with operands of these
        types have special typing, which allows using a more specific type for
        the operation.
      </p>

      <p>
        Integer subtypes are useful for interfacing with external systems that
        use these types. They also allow implementations to optimize storage,
        particularly for arrays.
      </p>

      <Row
        className="bbeCode mx-0 py-0 rounded 
      "
        style={{ marginLeft: "0px" }}
      >
        <Col className="d-flex align-items-start" sm={12}>
          <button
            className="bg-transparent border-0 m-0 p-2 ms-auto"
            onClick={() => {
              window.open(
<<<<<<< HEAD
                "https://play.ballerina.io/?gist=6fc28a99cffbcc352d94e9a0c047d1c8&file=built_in_integer_subtypes.bal",
=======
                "https://play.ballerina.io/?gist=c803d7d9cd8485ba06b89c5ba544051f&file=built_in_integer_subtypes.bal",
>>>>>>> b3dd48e5
                "_blank"
              );
            }}
            target="_blank"
            aria-label="Open in Ballerina Playground"
          >
            <svg
              xmlns="http://www.w3.org/2000/svg"
              width="16"
              height="16"
              fill="#000"
              className="bi bi-play-circle"
              viewBox="0 0 16 16"
            >
              <title>Open in Ballerina Playground</title>
              <path d="M8 15A7 7 0 1 1 8 1a7 7 0 0 1 0 14zm0 1A8 8 0 1 0 8 0a8 8 0 0 0 0 16z" />
              <path d="M6.271 5.055a.5.5 0 0 1 .52.038l3.5 2.5a.5.5 0 0 1 0 .814l-3.5 2.5A.5.5 0 0 1 6 10.5v-5a.5.5 0 0 1 .271-.445z" />
            </svg>
          </button>

          <button
            className="bg-transparent border-0 m-0 p-2"
            onClick={() => {
              window.open(
                "https://github.com/ballerina-platform/ballerina-distribution/tree/v2201.3.0/examples/built-in-integer-subtypes",
                "_blank"
              );
            }}
            aria-label="Edit on Github"
          >
            <svg
              xmlns="http://www.w3.org/2000/svg"
              width="16"
              height="16"
              fill="#000"
              className="bi bi-github"
              viewBox="0 0 16 16"
            >
              <title>Edit on Github</title>
              <path d="M8 0C3.58 0 0 3.58 0 8c0 3.54 2.29 6.53 5.47 7.59.4.07.55-.17.55-.38 0-.19-.01-.82-.01-1.49-2.01.37-2.53-.49-2.69-.94-.09-.23-.48-.94-.82-1.13-.28-.15-.68-.52-.01-.53.63-.01 1.08.58 1.23.82.72 1.21 1.87.87 2.33.66.07-.52.28-.87.51-1.07-1.78-.2-3.64-.89-3.64-3.95 0-.87.31-1.59.82-2.15-.08-.2-.36-1.02.08-2.12 0 0 .67-.21 2.2.82.64-.18 1.32-.27 2-.27.68 0 1.36.09 2 .27 1.53-1.04 2.2-.82 2.2-.82.44 1.1.16 1.92.08 2.12.51.56.82 1.27.82 2.15 0 3.07-1.87 3.75-3.65 3.95.29.25.54.73.54 1.48 0 1.07-.01 1.93-.01 2.2 0 .21.15.46.55.38A8.012 8.012 0 0 0 16 8c0-4.42-3.58-8-8-8z" />
            </svg>
          </button>
          {codeClick1 ? (
            <button
              className="bg-transparent border-0 m-0 p-2"
              disabled
              aria-label="Copy to Clipboard Check"
            >
              <svg
                xmlns="http://www.w3.org/2000/svg"
                width="16"
                height="16"
                fill="#20b6b0"
                className="bi bi-check"
                viewBox="0 0 16 16"
              >
                <title>Copied</title>
                <path d="M10.97 4.97a.75.75 0 0 1 1.07 1.05l-3.99 4.99a.75.75 0 0 1-1.08.02L4.324 8.384a.75.75 0 1 1 1.06-1.06l2.094 2.093 3.473-4.425a.267.267 0 0 1 .02-.022z" />
              </svg>
            </button>
          ) : (
            <button
              className="bg-transparent border-0 m-0 p-2"
              onClick={() => {
                updateCodeClick1(true);
                copyToClipboard(codeSnippetData[0]);
                setTimeout(() => {
                  updateCodeClick1(false);
                }, 3000);
              }}
              aria-label="Copy to Clipboard"
            >
              <svg
                xmlns="http://www.w3.org/2000/svg"
                width="16"
                height="16"
                fill="#000"
                className="bi bi-clipboard"
                viewBox="0 0 16 16"
              >
                <title>Copy to Clipboard</title>
                <path d="M4 1.5H3a2 2 0 0 0-2 2V14a2 2 0 0 0 2 2h10a2 2 0 0 0 2-2V3.5a2 2 0 0 0-2-2h-1v1h1a1 1 0 0 1 1 1V14a1 1 0 0 1-1 1H3a1 1 0 0 1-1-1V3.5a1 1 0 0 1 1-1h1v-1z" />
                <path d="M9.5 1a.5.5 0 0 1 .5.5v1a.5.5 0 0 1-.5.5h-3a.5.5 0 0 1-.5-.5v-1a.5.5 0 0 1 .5-.5h3zm-3-1A1.5 1.5 0 0 0 5 1.5v1A1.5 1.5 0 0 0 6.5 4h3A1.5 1.5 0 0 0 11 2.5v-1A1.5 1.5 0 0 0 9.5 0h-3z" />
              </svg>
            </button>
          )}
        </Col>
        <Col sm={12}>
          {codeSnippets[0] != undefined && (
            <div
              dangerouslySetInnerHTML={{
                __html: DOMPurify.sanitize(codeSnippets[0]),
              }}
            />
          )}
        </Col>
      </Row>

      <Row
        className="bbeOutput mx-0 py-0 rounded "
        style={{ marginLeft: "0px" }}
      >
        <Col sm={12} className="d-flex align-items-start">
          {outputClick1 ? (
            <button
              className="bg-transparent border-0 m-0 p-2 ms-auto"
              aria-label="Copy to Clipboard Check"
            >
              <svg
                xmlns="http://www.w3.org/2000/svg"
                width="16"
                height="16"
                fill="#20b6b0"
                className="output-btn bi bi-check"
                viewBox="0 0 16 16"
              >
                <title>Copied</title>
                <path d="M10.97 4.97a.75.75 0 0 1 1.07 1.05l-3.99 4.99a.75.75 0 0 1-1.08.02L4.324 8.384a.75.75 0 1 1 1.06-1.06l2.094 2.093 3.473-4.425a.267.267 0 0 1 .02-.022z" />
              </svg>
            </button>
          ) : (
            <button
              className="bg-transparent border-0 m-0 p-2 ms-auto"
              onClick={() => {
                updateOutputClick1(true);
                const extractedText = extractOutput(ref1.current.innerText);
                copyToClipboard(extractedText);
                setTimeout(() => {
                  updateOutputClick1(false);
                }, 3000);
              }}
            >
              <svg
                xmlns="http://www.w3.org/2000/svg"
                width="16"
                height="16"
                fill="#EEEEEE"
                className="output-btn bi bi-clipboard"
                viewBox="0 0 16 16"
                aria-label="Copy to Clipboard"
              >
                <title>Copy to Clipboard</title>
                <path d="M4 1.5H3a2 2 0 0 0-2 2V14a2 2 0 0 0 2 2h10a2 2 0 0 0 2-2V3.5a2 2 0 0 0-2-2h-1v1h1a1 1 0 0 1 1 1V14a1 1 0 0 1-1 1H3a1 1 0 0 1-1-1V3.5a1 1 0 0 1 1-1h1v-1z" />
                <path d="M9.5 1a.5.5 0 0 1 .5.5v1a.5.5 0 0 1-.5.5h-3a.5.5 0 0 1-.5-.5v-1a.5.5 0 0 1 .5-.5h3zm-3-1A1.5 1.5 0 0 0 5 1.5v1A1.5 1.5 0 0 0 6.5 4h3A1.5 1.5 0 0 0 11 2.5v-1A1.5 1.5 0 0 0 9.5 0h-3z" />
              </svg>
            </button>
          )}
        </Col>
        <Col sm={12}>
          <pre ref={ref1}>
            <code className="d-flex flex-column">
              <span>{`\$ bal run built_in_integer_subtypes.bal`}</span>
              <span>{`72`}</span>
              <span>{`43543`}</span>
              <span>{`error: {ballerina}NumberConversionError {"message":"'int' value '4,294,967,296' cannot be converted to 'lang.int:Unsigned32'"}`}</span>
              <span>{`        at built_in_integer_subtypes:intFn(built_in_integer_subtypes.bal:35)`}</span>
              <span>{`           built_in_integer_subtypes:main(built_in_integer_subtypes.bal:27)`}</span>
            </code>
          </pre>
        </Col>
      </Row>

      <Row className="mt-auto mb-5">
        <Col sm={6}>
          <Link title="Type inference" href="/learn/by-example/type-inference">
            <div className="btnContainer d-flex align-items-center me-auto">
              <svg
                xmlns="http://www.w3.org/2000/svg"
                width="20"
                height="20"
                fill="#3ad1ca"
                className={`${
                  btnHover[0] ? "btnArrowHover" : "btnArrow"
                } bi bi-arrow-right`}
                viewBox="0 0 16 16"
                onMouseEnter={() => updateBtnHover([true, false])}
                onMouseOut={() => updateBtnHover([false, false])}
              >
                <path
                  fill-rule="evenodd"
                  d="M15 8a.5.5 0 0 0-.5-.5H2.707l3.147-3.146a.5.5 0 1 0-.708-.708l-4 4a.5.5 0 0 0 0 .708l4 4a.5.5 0 0 0 .708-.708L2.707 8.5H14.5A.5.5 0 0 0 15 8z"
                />
              </svg>
              <div className="d-flex flex-column ms-4">
                <span className="btnPrev">Previous</span>
                <span
                  className={btnHover[0] ? "btnTitleHover" : "btnTitle"}
                  onMouseEnter={() => updateBtnHover([true, false])}
                  onMouseOut={() => updateBtnHover([false, false])}
                >
                  Type inference
                </span>
              </div>
            </div>
          </Link>
        </Col>
        <Col sm={6}>
          <Link
            title="Built-in string subtype"
            href="/learn/by-example/built-in-string-subtype"
          >
            <div className="btnContainer d-flex align-items-center ms-auto">
              <div className="d-flex flex-column me-4">
                <span className="btnNext">Next</span>
                <span
                  className={btnHover[1] ? "btnTitleHover" : "btnTitle"}
                  onMouseEnter={() => updateBtnHover([false, true])}
                  onMouseOut={() => updateBtnHover([false, false])}
                >
                  Built-in string subtype
                </span>
              </div>
              <svg
                xmlns="http://www.w3.org/2000/svg"
                width="20"
                height="20"
                fill="#3ad1ca"
                className={`${
                  btnHover[1] ? "btnArrowHover" : "btnArrow"
                } bi bi-arrow-right`}
                viewBox="0 0 16 16"
                onMouseEnter={() => updateBtnHover([false, true])}
                onMouseOut={() => updateBtnHover([false, false])}
              >
                <path
                  fill-rule="evenodd"
                  d="M1 8a.5.5 0 0 1 .5-.5h11.793l-3.147-3.146a.5.5 0 0 1 .708-.708l4 4a.5.5 0 0 1 0 .708l-4 4a.5.5 0 0 1-.708-.708L13.293 8.5H1.5A.5.5 0 0 1 1 8z"
                />
              </svg>
            </div>
          </Link>
        </Col>
      </Row>
    </Container>
  );
}<|MERGE_RESOLUTION|>--- conflicted
+++ resolved
@@ -156,11 +156,7 @@
             className="bg-transparent border-0 m-0 p-2 ms-auto"
             onClick={() => {
               window.open(
-<<<<<<< HEAD
-                "https://play.ballerina.io/?gist=6fc28a99cffbcc352d94e9a0c047d1c8&file=built_in_integer_subtypes.bal",
-=======
                 "https://play.ballerina.io/?gist=c803d7d9cd8485ba06b89c5ba544051f&file=built_in_integer_subtypes.bal",
->>>>>>> b3dd48e5
                 "_blank"
               );
             }}
