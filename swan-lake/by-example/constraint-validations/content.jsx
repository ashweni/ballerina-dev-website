--- conflicted
+++ resolved
@@ -111,11 +111,7 @@
             className="bg-transparent border-0 m-0 p-2 ms-auto"
             onClick={() => {
               window.open(
-<<<<<<< HEAD
-                "https://play.ballerina.io/?gist=61e3ae30d2af210ab473c259123413e6&file=constraint_validations.bal",
-=======
                 "https://play.ballerina.io/?gist=64e3ea091c92da5dfc3763445291485c&file=constraint_validations.bal",
->>>>>>> b3dd48e5
                 "_blank"
               );
             }}
