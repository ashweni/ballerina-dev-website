--- conflicted
+++ resolved
@@ -93,11 +93,7 @@
             className="bg-transparent border-0 m-0 p-2 ms-auto"
             onClick={() => {
               window.open(
-<<<<<<< HEAD
-                "https://play.ballerina.io/?gist=001070d08b9535bfe5568cc96ef7eba6&file=constraint_validations.bal",
-=======
                 "https://play.ballerina.io/?gist=ad70278e8a96b9023c5538d8b3fe106e&file=constraint_validations.bal",
->>>>>>> 518ffcb3
                 "_blank"
               );
             }}
