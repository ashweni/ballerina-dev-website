import React, { useState, createRef } from "react";
import { Container, Row, Col } from "react-bootstrap";
import DOMPurify from "dompurify";
import { copyToClipboard, extractOutput } from "../../../utils/bbe";
import Link from "next/link";

export const codeSnippetData = [
  `import ballerina/http;
import ballerina/io;
import ballerina/log;
import ballerina/mime;

service /multiparts on new http:Listener(9092) {

    resource function get encoder() returns http:Response {
        // Creates an enclosing entity to hold the child parts.
        mime:Entity parentPart = new;
        mime:Entity childPart1 = new;
        childPart1.setJson({"name": "wso2"});
        mime:Entity childPart2 = new;
        // This file path is relative to where the Ballerina is running.
        // If your file is located outside, give the absolute file path instead.
        childPart2.setFileAsEntityBody("./files/test.xml", contentType = mime:TEXT_XML);
        mime:Entity[] childParts = [childPart1, childPart2];
        parentPart.setBodyParts(childParts, contentType = mime:MULTIPART_MIXED);
        // Creates an array to hold the parent part and set it to the response.
        mime:Entity[] immediatePartsToResponse = [parentPart];
        http:Response outResponse = new;
        outResponse.setBodyParts(immediatePartsToResponse, contentType = mime:MULTIPART_FORM_DATA);
        return outResponse;
    }
}

service /multiparts on new http:Listener(9090) {

    // This resource accepts multipart responses.
    resource function get decoder() returns string|http:InternalServerError|error {
        http:Client httpClient = check new ("localhost:9092");
        http:Response returnResult = check httpClient->/multiparts/encoder;
        mime:Entity[] parentParts = check returnResult.getBodyParts();
        foreach var parentPart in parentParts {
            handleNestedParts(parentPart);
        }
        return "Body Parts Received!";
    }
}

function handleNestedParts(mime:Entity parentPart) {
    string contentTypeOfParent = parentPart.getContentType();
    if contentTypeOfParent.startsWith("multipart/") {
        var childParts = parentPart.getBodyParts();
        if childParts is mime:Entity[] {
            log:printInfo("Nested Parts Detected!");
            foreach var childPart in childParts {
                handleContent(childPart);
            }
        } else {
            log:printError("Error retrieving child parts! " + childParts.message());
        }
    }
}

function handleContent(mime:Entity bodyPart) {
    string baseType = getBaseType(bodyPart.getContentType());
    if mime:APPLICATION_XML == baseType || mime:TEXT_XML == baseType {
        var payload = bodyPart.getXml();
        if payload is xml {
            log:printInfo("XML data: " + payload.toString());
        } else {
            log:printError("Error in parsing XML data", 'error = payload);
        }
    } else if mime:APPLICATION_JSON == baseType {
        var payload = bodyPart.getJson();
        if payload is json {
            log:printInfo("JSON data: " + payload.toJsonString());
        } else {
            log:printError("Error in parsing JSON data", 'error = payload);
        }
    } else if mime:TEXT_PLAIN == baseType {
        var payload = bodyPart.getText();
        if payload is string {
            log:printInfo("Text data: " + payload);
        } else {
            log:printError("Error in parsing text data", 'error = payload);
        }
    } else if mime:APPLICATION_PDF == baseType {
        var payload = bodyPart.getByteStream();
        if payload is stream<byte[], io:Error?> {
            // Writes the incoming stream to a file using the \`io:fileWriteBlocksFromStream\` API by providing the
            // file location to which the content should be written.
            io:Error? result = io:fileWriteBlocksFromStream("./files/ReceivedFile.pdf", payload);
            if result is error {
                log:printError("Error occurred while writing ", 'error = result);
            }
            close(payload);
        } else {
            log:printError("Error in parsing byte channel :", 'error = payload);
        }
    }
}

function getBaseType(string contentType) returns string {
    var result = mime:getMediaType(contentType);
    if result is mime:MediaType {
        return result.getBaseType();
    }
    panic result;
}

function close(stream<byte[], io:Error?> byteStream) {
    var cr = byteStream.close();
    if cr is error {
        log:printError("Error occurred while closing the stream: ", 'error = cr);
    }
}
`,
];

export function HttpResponseWithMultiparts({ codeSnippets }) {
  const [codeClick1, updateCodeClick1] = useState(false);

  const [outputClick1, updateOutputClick1] = useState(false);
  const ref1 = createRef();
  const [outputClick2, updateOutputClick2] = useState(false);
  const ref2 = createRef();
  const [outputClick3, updateOutputClick3] = useState(false);
  const ref3 = createRef();

  const [btnHover, updateBtnHover] = useState([false, false]);

  return (
    <Container className="bbeBody d-flex flex-column h-100">
      <h1>HTTP service - Response with multiparts</h1>

      <p>
        The multipart payload is one or more different sets of data combined in
        a single body. HTTP service supports multipart content setting and
        retrieving in the <code>http:Response</code> along with the nested parts
        through support functions. An array of <code>mime:Entity</code> is
        returned when retrieving parts through <code>getBodyParts</code> method
        of the <code>http:Response</code>. If the received parts contain nested
        parts, you can loop through the parent parts and get the child parts.
        When sending out multipart content, <code>setBodyParts</code> is used to
        set the array of <code>mime:Entity</code>. This is useful to handle
        different content-typed messages as a single payload and large payloads.
      </p>

      <Row
        className="bbeCode mx-0 py-0 rounded 
      "
        style={{ marginLeft: "0px" }}
      >
        <Col className="d-flex align-items-start" sm={12}>
          <button
            className="bg-transparent border-0 m-0 p-2 ms-auto"
            onClick={() => {
              window.open(
<<<<<<< HEAD
                "https://play.ballerina.io/?gist=dce8ca3343a1f5e8d3f6538a09291edb&file=http_response_with_multiparts.bal",
=======
                "https://play.ballerina.io/?gist=12a3963a770284114cdb9601575a2bc5&file=http_response_with_multiparts.bal",
>>>>>>> 518ffcb3
                "_blank"
              );
            }}
            target="_blank"
            aria-label="Open in Ballerina Playground"
          >
            <svg
              xmlns="http://www.w3.org/2000/svg"
              width="16"
              height="16"
              fill="#000"
              className="bi bi-play-circle"
              viewBox="0 0 16 16"
            >
              <title>Open in Ballerina Playground</title>
              <path d="M8 15A7 7 0 1 1 8 1a7 7 0 0 1 0 14zm0 1A8 8 0 1 0 8 0a8 8 0 0 0 0 16z" />
              <path d="M6.271 5.055a.5.5 0 0 1 .52.038l3.5 2.5a.5.5 0 0 1 0 .814l-3.5 2.5A.5.5 0 0 1 6 10.5v-5a.5.5 0 0 1 .271-.445z" />
            </svg>
          </button>

          <button
            className="bg-transparent border-0 m-0 p-2"
            onClick={() => {
              window.open(
                "https://github.com/ballerina-platform/ballerina-distribution/tree/v2201.4.1/examples/http-response-with-multiparts",
                "_blank"
              );
            }}
            aria-label="Edit on Github"
          >
            <svg
              xmlns="http://www.w3.org/2000/svg"
              width="16"
              height="16"
              fill="#000"
              className="bi bi-github"
              viewBox="0 0 16 16"
            >
              <title>Edit on Github</title>
              <path d="M8 0C3.58 0 0 3.58 0 8c0 3.54 2.29 6.53 5.47 7.59.4.07.55-.17.55-.38 0-.19-.01-.82-.01-1.49-2.01.37-2.53-.49-2.69-.94-.09-.23-.48-.94-.82-1.13-.28-.15-.68-.52-.01-.53.63-.01 1.08.58 1.23.82.72 1.21 1.87.87 2.33.66.07-.52.28-.87.51-1.07-1.78-.2-3.64-.89-3.64-3.95 0-.87.31-1.59.82-2.15-.08-.2-.36-1.02.08-2.12 0 0 .67-.21 2.2.82.64-.18 1.32-.27 2-.27.68 0 1.36.09 2 .27 1.53-1.04 2.2-.82 2.2-.82.44 1.1.16 1.92.08 2.12.51.56.82 1.27.82 2.15 0 3.07-1.87 3.75-3.65 3.95.29.25.54.73.54 1.48 0 1.07-.01 1.93-.01 2.2 0 .21.15.46.55.38A8.012 8.012 0 0 0 16 8c0-4.42-3.58-8-8-8z" />
            </svg>
          </button>
          {codeClick1 ? (
            <button
              className="bg-transparent border-0 m-0 p-2"
              disabled
              aria-label="Copy to Clipboard Check"
            >
              <svg
                xmlns="http://www.w3.org/2000/svg"
                width="16"
                height="16"
                fill="#20b6b0"
                className="bi bi-check"
                viewBox="0 0 16 16"
              >
                <title>Copied</title>
                <path d="M10.97 4.97a.75.75 0 0 1 1.07 1.05l-3.99 4.99a.75.75 0 0 1-1.08.02L4.324 8.384a.75.75 0 1 1 1.06-1.06l2.094 2.093 3.473-4.425a.267.267 0 0 1 .02-.022z" />
              </svg>
            </button>
          ) : (
            <button
              className="bg-transparent border-0 m-0 p-2"
              onClick={() => {
                updateCodeClick1(true);
                copyToClipboard(codeSnippetData[0]);
                setTimeout(() => {
                  updateCodeClick1(false);
                }, 3000);
              }}
              aria-label="Copy to Clipboard"
            >
              <svg
                xmlns="http://www.w3.org/2000/svg"
                width="16"
                height="16"
                fill="#000"
                className="bi bi-clipboard"
                viewBox="0 0 16 16"
              >
                <title>Copy to Clipboard</title>
                <path d="M4 1.5H3a2 2 0 0 0-2 2V14a2 2 0 0 0 2 2h10a2 2 0 0 0 2-2V3.5a2 2 0 0 0-2-2h-1v1h1a1 1 0 0 1 1 1V14a1 1 0 0 1-1 1H3a1 1 0 0 1-1-1V3.5a1 1 0 0 1 1-1h1v-1z" />
                <path d="M9.5 1a.5.5 0 0 1 .5.5v1a.5.5 0 0 1-.5.5h-3a.5.5 0 0 1-.5-.5v-1a.5.5 0 0 1 .5-.5h3zm-3-1A1.5 1.5 0 0 0 5 1.5v1A1.5 1.5 0 0 0 6.5 4h3A1.5 1.5 0 0 0 11 2.5v-1A1.5 1.5 0 0 0 9.5 0h-3z" />
              </svg>
            </button>
          )}
        </Col>
        <Col sm={12}>
          {codeSnippets[0] != undefined && (
            <div
              dangerouslySetInnerHTML={{
                __html: DOMPurify.sanitize(codeSnippets[0]),
              }}
            />
          )}
        </Col>
      </Row>

      <p>Run the service as follows.</p>

      <Row
        className="bbeOutput mx-0 py-0 rounded "
        style={{ marginLeft: "0px" }}
      >
        <Col sm={12} className="d-flex align-items-start">
          {outputClick1 ? (
            <button
              className="bg-transparent border-0 m-0 p-2 ms-auto"
              aria-label="Copy to Clipboard Check"
            >
              <svg
                xmlns="http://www.w3.org/2000/svg"
                width="16"
                height="16"
                fill="#20b6b0"
                className="output-btn bi bi-check"
                viewBox="0 0 16 16"
              >
                <title>Copied</title>
                <path d="M10.97 4.97a.75.75 0 0 1 1.07 1.05l-3.99 4.99a.75.75 0 0 1-1.08.02L4.324 8.384a.75.75 0 1 1 1.06-1.06l2.094 2.093 3.473-4.425a.267.267 0 0 1 .02-.022z" />
              </svg>
            </button>
          ) : (
            <button
              className="bg-transparent border-0 m-0 p-2 ms-auto"
              onClick={() => {
                updateOutputClick1(true);
                const extractedText = extractOutput(ref1.current.innerText);
                copyToClipboard(extractedText);
                setTimeout(() => {
                  updateOutputClick1(false);
                }, 3000);
              }}
            >
              <svg
                xmlns="http://www.w3.org/2000/svg"
                width="16"
                height="16"
                fill="#EEEEEE"
                className="output-btn bi bi-clipboard"
                viewBox="0 0 16 16"
                aria-label="Copy to Clipboard"
              >
                <title>Copy to Clipboard</title>
                <path d="M4 1.5H3a2 2 0 0 0-2 2V14a2 2 0 0 0 2 2h10a2 2 0 0 0 2-2V3.5a2 2 0 0 0-2-2h-1v1h1a1 1 0 0 1 1 1V14a1 1 0 0 1-1 1H3a1 1 0 0 1-1-1V3.5a1 1 0 0 1 1-1h1v-1z" />
                <path d="M9.5 1a.5.5 0 0 1 .5.5v1a.5.5 0 0 1-.5.5h-3a.5.5 0 0 1-.5-.5v-1a.5.5 0 0 1 .5-.5h3zm-3-1A1.5 1.5 0 0 0 5 1.5v1A1.5 1.5 0 0 0 6.5 4h3A1.5 1.5 0 0 0 11 2.5v-1A1.5 1.5 0 0 0 9.5 0h-3z" />
              </svg>
            </button>
          )}
        </Col>
        <Col sm={12}>
          <pre ref={ref1}>
            <code className="d-flex flex-column">
              <span>{`\$ bal run response_with_multiparts.bal`}</span>
              <span>{`time = 2021-01-21 22:20:38,143 level = INFO  module = "" message = "Nested Parts Detected!" `}</span>
              <span>{`time = 2021-01-21 22:20:38,185 level = INFO  module = "" message = "JSON data: {"name":"wso2"}" `}</span>
              <span>{`time = 2021-01-21 22:20:38,324 level = INFO  module = "" message = "XML data: <ballerinalang>`}</span>
              <span>{`    <version>0.963</version>`}</span>
              <span>{`    <test>test xml file to be used as a file part</test>`}</span>
              <span>{`</ballerinalang>"`}</span>
            </code>
          </pre>
        </Col>
      </Row>

      <h2>Prerequisites</h2>

      <p>
        In the directory, which contains the <code>.bal</code> file, create a
        directory named <code>files</code>, and add an XML file named{" "}
        <code>test.xml</code> in it.
      </p>

      <p>
        Invoke the service by executing the following cURL command in a new
        terminal.
      </p>

      <Row
        className="bbeOutput mx-0 py-0 rounded "
        style={{ marginLeft: "0px" }}
      >
        <Col sm={12} className="d-flex align-items-start">
          {outputClick2 ? (
            <button
              className="bg-transparent border-0 m-0 p-2 ms-auto"
              aria-label="Copy to Clipboard Check"
            >
              <svg
                xmlns="http://www.w3.org/2000/svg"
                width="16"
                height="16"
                fill="#20b6b0"
                className="output-btn bi bi-check"
                viewBox="0 0 16 16"
              >
                <title>Copied</title>
                <path d="M10.97 4.97a.75.75 0 0 1 1.07 1.05l-3.99 4.99a.75.75 0 0 1-1.08.02L4.324 8.384a.75.75 0 1 1 1.06-1.06l2.094 2.093 3.473-4.425a.267.267 0 0 1 .02-.022z" />
              </svg>
            </button>
          ) : (
            <button
              className="bg-transparent border-0 m-0 p-2 ms-auto"
              onClick={() => {
                updateOutputClick2(true);
                const extractedText = extractOutput(ref2.current.innerText);
                copyToClipboard(extractedText);
                setTimeout(() => {
                  updateOutputClick2(false);
                }, 3000);
              }}
            >
              <svg
                xmlns="http://www.w3.org/2000/svg"
                width="16"
                height="16"
                fill="#EEEEEE"
                className="output-btn bi bi-clipboard"
                viewBox="0 0 16 16"
                aria-label="Copy to Clipboard"
              >
                <title>Copy to Clipboard</title>
                <path d="M4 1.5H3a2 2 0 0 0-2 2V14a2 2 0 0 0 2 2h10a2 2 0 0 0 2-2V3.5a2 2 0 0 0-2-2h-1v1h1a1 1 0 0 1 1 1V14a1 1 0 0 1-1 1H3a1 1 0 0 1-1-1V3.5a1 1 0 0 1 1-1h1v-1z" />
                <path d="M9.5 1a.5.5 0 0 1 .5.5v1a.5.5 0 0 1-.5.5h-3a.5.5 0 0 1-.5-.5v-1a.5.5 0 0 1 .5-.5h3zm-3-1A1.5 1.5 0 0 0 5 1.5v1A1.5 1.5 0 0 0 6.5 4h3A1.5 1.5 0 0 0 11 2.5v-1A1.5 1.5 0 0 0 9.5 0h-3z" />
              </svg>
            </button>
          )}
        </Col>
        <Col sm={12}>
          <pre ref={ref2}>
            <code className="d-flex flex-column">
              <span>{`\$ curl http://localhost:9092/multiparts/encoder`}</span>
              <span>{`--646e483fc8826c55`}</span>
              <span>{`content-type: multipart/mixed;boundary=e8a931f5e25d263e`}</span>
              <span>{`
`}</span>
              <span>{`--e8a931f5e25d263e`}</span>
              <span>{`content-type: application/json`}</span>
              <span>{`
`}</span>
              <span>{`{"name":"wso2"}`}</span>
              <span>{`--e8a931f5e25d263e`}</span>
              <span>{`content-type: text/xml`}</span>
              <span>{`
`}</span>
              <span>{`<ballerinalang>`}</span>
              <span>{`    <version>0.963</version>`}</span>
              <span>{`    <test>test xml file to be used as a file part</test>`}</span>
              <span>{`</ballerinalang>`}</span>
              <span>{`
`}</span>
              <span>{`--e8a931f5e25d263e--`}</span>
              <span>{`
`}</span>
              <span>{`--646e483fc8826c55--`}</span>
            </code>
          </pre>
        </Col>
      </Row>

      <p>
        To decode the inbound response with multiparts, execute the following
        cURL command.
      </p>

      <Row
        className="bbeOutput mx-0 py-0 rounded "
        style={{ marginLeft: "0px" }}
      >
        <Col sm={12} className="d-flex align-items-start">
          {outputClick3 ? (
            <button
              className="bg-transparent border-0 m-0 p-2 ms-auto"
              aria-label="Copy to Clipboard Check"
            >
              <svg
                xmlns="http://www.w3.org/2000/svg"
                width="16"
                height="16"
                fill="#20b6b0"
                className="output-btn bi bi-check"
                viewBox="0 0 16 16"
              >
                <title>Copied</title>
                <path d="M10.97 4.97a.75.75 0 0 1 1.07 1.05l-3.99 4.99a.75.75 0 0 1-1.08.02L4.324 8.384a.75.75 0 1 1 1.06-1.06l2.094 2.093 3.473-4.425a.267.267 0 0 1 .02-.022z" />
              </svg>
            </button>
          ) : (
            <button
              className="bg-transparent border-0 m-0 p-2 ms-auto"
              onClick={() => {
                updateOutputClick3(true);
                const extractedText = extractOutput(ref3.current.innerText);
                copyToClipboard(extractedText);
                setTimeout(() => {
                  updateOutputClick3(false);
                }, 3000);
              }}
            >
              <svg
                xmlns="http://www.w3.org/2000/svg"
                width="16"
                height="16"
                fill="#EEEEEE"
                className="output-btn bi bi-clipboard"
                viewBox="0 0 16 16"
                aria-label="Copy to Clipboard"
              >
                <title>Copy to Clipboard</title>
                <path d="M4 1.5H3a2 2 0 0 0-2 2V14a2 2 0 0 0 2 2h10a2 2 0 0 0 2-2V3.5a2 2 0 0 0-2-2h-1v1h1a1 1 0 0 1 1 1V14a1 1 0 0 1-1 1H3a1 1 0 0 1-1-1V3.5a1 1 0 0 1 1-1h1v-1z" />
                <path d="M9.5 1a.5.5 0 0 1 .5.5v1a.5.5 0 0 1-.5.5h-3a.5.5 0 0 1-.5-.5v-1a.5.5 0 0 1 .5-.5h3zm-3-1A1.5 1.5 0 0 0 5 1.5v1A1.5 1.5 0 0 0 6.5 4h3A1.5 1.5 0 0 0 11 2.5v-1A1.5 1.5 0 0 0 9.5 0h-3z" />
              </svg>
            </button>
          )}
        </Col>
        <Col sm={12}>
          <pre ref={ref3}>
            <code className="d-flex flex-column">
              <span>{`\$ curl http://localhost:9090/multiparts/decoder`}</span>
              <span>{`Body Parts Received!`}</span>
            </code>
          </pre>
        </Col>
      </Row>

      <h2>Related links</h2>

      <ul style={{ marginLeft: "0px" }} class="relatedLinks">
        <li>
          <span>&#8226;&nbsp;</span>
          <span>
            <a href="https://lib.ballerina.io/ballerina/mime/latest#Entity#setBodyParts">
              <code>setBodyParts()</code> - API documentation
            </a>
          </span>
        </li>
      </ul>
      <ul style={{ marginLeft: "0px" }} class="relatedLinks">
        <li>
          <span>&#8226;&nbsp;</span>
          <span>
            <a href="/spec/mime/#3-supported-multipart-types">
              HTTP service supported-multipart-types - Specification
            </a>
          </span>
        </li>
      </ul>
      <span style={{ marginBottom: "20px" }}></span>

      <Row className="mt-auto mb-5">
        <Col sm={6}>
          <Link
            title="Sending headers"
            href="/learn/by-example/http-send-header"
          >
            <div className="btnContainer d-flex align-items-center me-auto">
              <svg
                xmlns="http://www.w3.org/2000/svg"
                width="20"
                height="20"
                fill="#3ad1ca"
                className={`${
                  btnHover[0] ? "btnArrowHover" : "btnArrow"
                } bi bi-arrow-right`}
                viewBox="0 0 16 16"
                onMouseEnter={() => updateBtnHover([true, false])}
                onMouseOut={() => updateBtnHover([false, false])}
              >
                <path
                  fill-rule="evenodd"
                  d="M15 8a.5.5 0 0 0-.5-.5H2.707l3.147-3.146a.5.5 0 1 0-.708-.708l-4 4a.5.5 0 0 0 0 .708l4 4a.5.5 0 0 0 .708-.708L2.707 8.5H14.5A.5.5 0 0 0 15 8z"
                />
              </svg>
              <div className="d-flex flex-column ms-4">
                <span className="btnPrev">Previous</span>
                <span
                  className={btnHover[0] ? "btnTitleHover" : "btnTitle"}
                  onMouseEnter={() => updateBtnHover([true, false])}
                  onMouseOut={() => updateBtnHover([false, false])}
                >
                  Sending headers
                </span>
              </div>
            </div>
          </Link>
        </Col>
        <Col sm={6}>
          <Link title="Passthrough" href="/learn/by-example/http-passthrough">
            <div className="btnContainer d-flex align-items-center ms-auto">
              <div className="d-flex flex-column me-4">
                <span className="btnNext">Next</span>
                <span
                  className={btnHover[1] ? "btnTitleHover" : "btnTitle"}
                  onMouseEnter={() => updateBtnHover([false, true])}
                  onMouseOut={() => updateBtnHover([false, false])}
                >
                  Passthrough
                </span>
              </div>
              <svg
                xmlns="http://www.w3.org/2000/svg"
                width="20"
                height="20"
                fill="#3ad1ca"
                className={`${
                  btnHover[1] ? "btnArrowHover" : "btnArrow"
                } bi bi-arrow-right`}
                viewBox="0 0 16 16"
                onMouseEnter={() => updateBtnHover([false, true])}
                onMouseOut={() => updateBtnHover([false, false])}
              >
                <path
                  fill-rule="evenodd"
                  d="M1 8a.5.5 0 0 1 .5-.5h11.793l-3.147-3.146a.5.5 0 0 1 .708-.708l4 4a.5.5 0 0 1 0 .708l-4 4a.5.5 0 0 1-.708-.708L13.293 8.5H1.5A.5.5 0 0 1 1 8z"
                />
              </svg>
            </div>
          </Link>
        </Col>
      </Row>
    </Container>
  );
}<|MERGE_RESOLUTION|>--- conflicted
+++ resolved
@@ -155,11 +155,7 @@
             className="bg-transparent border-0 m-0 p-2 ms-auto"
             onClick={() => {
               window.open(
-<<<<<<< HEAD
-                "https://play.ballerina.io/?gist=dce8ca3343a1f5e8d3f6538a09291edb&file=http_response_with_multiparts.bal",
-=======
                 "https://play.ballerina.io/?gist=12a3963a770284114cdb9601575a2bc5&file=http_response_with_multiparts.bal",
->>>>>>> 518ffcb3
                 "_blank"
               );
             }}
