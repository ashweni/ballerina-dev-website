--- conflicted
+++ resolved
@@ -54,11 +54,7 @@
             className="bg-transparent border-0 m-0 p-2 ms-auto"
             onClick={() => {
               window.open(
-<<<<<<< HEAD
-                "https://play.ballerina.io/?gist=688f21101748d3e72cb38dca8a314396&file=http_2_prior_knowledge_client.bal",
-=======
                 "https://play.ballerina.io/?gist=0646008947261080d61bb536d4b66986&file=http_2_prior_knowledge_client.bal",
->>>>>>> 518ffcb3
                 "_blank"
               );
             }}
