--- conflicted
+++ resolved
@@ -86,11 +86,7 @@
             className="bg-transparent border-0 m-0 p-2 ms-auto"
             onClick={() => {
               window.open(
-<<<<<<< HEAD
-                "https://play.ballerina.io/?gist=3e490994578e34cf287c9624f1016e1d&file=cache_invalidation.bal",
-=======
                 "https://play.ballerina.io/?gist=cb0ebcaf9f5a85f370b26a8724113cc4&file=cache_invalidation.bal",
->>>>>>> 518ffcb3
                 "_blank"
               );
             }}
