--- conflicted
+++ resolved
@@ -104,11 +104,7 @@
             className="bg-transparent border-0 m-0 p-2 ms-auto"
             onClick={() => {
               window.open(
-<<<<<<< HEAD
-                "https://play.ballerina.io/?gist=5469aed3605ab2caed46b1de74f97e04&file=cache_invalidation.bal",
-=======
                 "https://play.ballerina.io/?gist=4d410210c0f5d104b1b3e966f56f19d5&file=cache_invalidation.bal",
->>>>>>> b3dd48e5
                 "_blank"
               );
             }}
