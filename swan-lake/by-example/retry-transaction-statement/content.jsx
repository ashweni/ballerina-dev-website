import React, { useState, useEffect, createRef } from "react";
import { setCDN } from "shiki";
import { Container, Row, Col } from "react-bootstrap";
import DOMPurify from "dompurify";
import {
  copyToClipboard,
  extractOutput,
  shikiTokenizer,
} from "../../../utils/bbe";
import Link from "next/link";

setCDN("https://unpkg.com/shiki/");

const codeSnippetData = [
  `import ballerina/io;

public function main() returns error? {
    // Short for \`retry<DefaultRetryManager>(3)\`.
    // If any of the \`doStage1\` and \`doStage2\` returns \`error:Retriable\`, the program will retry execution
    // until execution succeeds without an \`error:Retriable\` error.
    // By default, it will retry 3 times with the \`DefaultRetryManager\`.
    retry transaction {
        check doStage1();
        check doStage2();
        check commit;
    }

    return;
}

function doStage1() returns error? {
    io:println("Stage1 completed");
    return;
}

function doStage2() returns error? {
    // Returns an \`error:Retriable\` error for retrying.
    // To support custom errors, a custom implementation of the \`RetryManager\` is required.
    return error 'error:Retriable("Stage2 failed");
}
`,
];

export default function RetryTransactionStatement() {
  const [codeClick1, updateCodeClick1] = useState(false);

  const [outputClick1, updateOutputClick1] = useState(false);
  const ref1 = createRef();

  const [codeSnippets, updateSnippets] = useState([]);
  const [btnHover, updateBtnHover] = useState([false, false]);

  useEffect(() => {
    async function loadCode() {
      for (let snippet of codeSnippetData) {
        const output = await shikiTokenizer(snippet, "ballerina");
        updateSnippets((prevSnippets) => [...prevSnippets, output]);
      }
    }
    loadCode();
  }, []);

  return (
    <Container className="bbeBody d-flex flex-column h-100">
      <h1>Retry transaction statement</h1>

      <p>
        Transactional errors are often transient: retrying will fix them. This
        works by creating a RetryManager object <code>r</code>, before executing
        the transaction. If the block fails with error <code>e</code>, it calls{" "}
        <code>r.shouldRetry(e)</code>. If that returns <code>true</code>, then
        it executes the block again.
      </p>

      <p>
        <code>retry</code> has an optional type parameter giving class of{" "}
        <code>RetryManager</code> to create, and optional arguments to new{" "}
        <code>DefaultRetryManager</code> tries <code>n</code> times.{" "}
        <code>retry</code> can be used without <code>transaction</code>.
      </p>

      <Row
        className="bbeCode mx-0 py-0 rounded 
      "
        style={{ marginLeft: "0px" }}
      >
        <Col className="d-flex align-items-start" sm={12}>
          <button
            className="bg-transparent border-0 m-0 p-2 ms-auto"
            onClick={() => {
              window.open(
<<<<<<< HEAD
                "https://play.ballerina.io/?gist=43c03c13d8409f418317c6f5518d4dc7&file=retry_transaction_statement.bal",
=======
                "https://play.ballerina.io/?gist=423678865ed8c95c36c884c807c34419&file=retry_transaction_statement.bal",
>>>>>>> b3dd48e5
                "_blank"
              );
            }}
            target="_blank"
            aria-label="Open in Ballerina Playground"
          >
            <svg
              xmlns="http://www.w3.org/2000/svg"
              width="16"
              height="16"
              fill="#000"
              className="bi bi-play-circle"
              viewBox="0 0 16 16"
            >
              <title>Open in Ballerina Playground</title>
              <path d="M8 15A7 7 0 1 1 8 1a7 7 0 0 1 0 14zm0 1A8 8 0 1 0 8 0a8 8 0 0 0 0 16z" />
              <path d="M6.271 5.055a.5.5 0 0 1 .52.038l3.5 2.5a.5.5 0 0 1 0 .814l-3.5 2.5A.5.5 0 0 1 6 10.5v-5a.5.5 0 0 1 .271-.445z" />
            </svg>
          </button>

          <button
            className="bg-transparent border-0 m-0 p-2"
            onClick={() => {
              window.open(
                "https://github.com/ballerina-platform/ballerina-distribution/tree/v2201.3.0/examples/retry-transaction-statement",
                "_blank"
              );
            }}
            aria-label="Edit on Github"
          >
            <svg
              xmlns="http://www.w3.org/2000/svg"
              width="16"
              height="16"
              fill="#000"
              className="bi bi-github"
              viewBox="0 0 16 16"
            >
              <title>Edit on Github</title>
              <path d="M8 0C3.58 0 0 3.58 0 8c0 3.54 2.29 6.53 5.47 7.59.4.07.55-.17.55-.38 0-.19-.01-.82-.01-1.49-2.01.37-2.53-.49-2.69-.94-.09-.23-.48-.94-.82-1.13-.28-.15-.68-.52-.01-.53.63-.01 1.08.58 1.23.82.72 1.21 1.87.87 2.33.66.07-.52.28-.87.51-1.07-1.78-.2-3.64-.89-3.64-3.95 0-.87.31-1.59.82-2.15-.08-.2-.36-1.02.08-2.12 0 0 .67-.21 2.2.82.64-.18 1.32-.27 2-.27.68 0 1.36.09 2 .27 1.53-1.04 2.2-.82 2.2-.82.44 1.1.16 1.92.08 2.12.51.56.82 1.27.82 2.15 0 3.07-1.87 3.75-3.65 3.95.29.25.54.73.54 1.48 0 1.07-.01 1.93-.01 2.2 0 .21.15.46.55.38A8.012 8.012 0 0 0 16 8c0-4.42-3.58-8-8-8z" />
            </svg>
          </button>
          {codeClick1 ? (
            <button
              className="bg-transparent border-0 m-0 p-2"
              disabled
              aria-label="Copy to Clipboard Check"
            >
              <svg
                xmlns="http://www.w3.org/2000/svg"
                width="16"
                height="16"
                fill="#20b6b0"
                className="bi bi-check"
                viewBox="0 0 16 16"
              >
                <title>Copied</title>
                <path d="M10.97 4.97a.75.75 0 0 1 1.07 1.05l-3.99 4.99a.75.75 0 0 1-1.08.02L4.324 8.384a.75.75 0 1 1 1.06-1.06l2.094 2.093 3.473-4.425a.267.267 0 0 1 .02-.022z" />
              </svg>
            </button>
          ) : (
            <button
              className="bg-transparent border-0 m-0 p-2"
              onClick={() => {
                updateCodeClick1(true);
                copyToClipboard(codeSnippetData[0]);
                setTimeout(() => {
                  updateCodeClick1(false);
                }, 3000);
              }}
              aria-label="Copy to Clipboard"
            >
              <svg
                xmlns="http://www.w3.org/2000/svg"
                width="16"
                height="16"
                fill="#000"
                className="bi bi-clipboard"
                viewBox="0 0 16 16"
              >
                <title>Copy to Clipboard</title>
                <path d="M4 1.5H3a2 2 0 0 0-2 2V14a2 2 0 0 0 2 2h10a2 2 0 0 0 2-2V3.5a2 2 0 0 0-2-2h-1v1h1a1 1 0 0 1 1 1V14a1 1 0 0 1-1 1H3a1 1 0 0 1-1-1V3.5a1 1 0 0 1 1-1h1v-1z" />
                <path d="M9.5 1a.5.5 0 0 1 .5.5v1a.5.5 0 0 1-.5.5h-3a.5.5 0 0 1-.5-.5v-1a.5.5 0 0 1 .5-.5h3zm-3-1A1.5 1.5 0 0 0 5 1.5v1A1.5 1.5 0 0 0 6.5 4h3A1.5 1.5 0 0 0 11 2.5v-1A1.5 1.5 0 0 0 9.5 0h-3z" />
              </svg>
            </button>
          )}
        </Col>
        <Col sm={12}>
          {codeSnippets[0] != undefined && (
            <div
              dangerouslySetInnerHTML={{
                __html: DOMPurify.sanitize(codeSnippets[0]),
              }}
            />
          )}
        </Col>
      </Row>

      <Row
        className="bbeOutput mx-0 py-0 rounded "
        style={{ marginLeft: "0px" }}
      >
        <Col sm={12} className="d-flex align-items-start">
          {outputClick1 ? (
            <button
              className="bg-transparent border-0 m-0 p-2 ms-auto"
              aria-label="Copy to Clipboard Check"
            >
              <svg
                xmlns="http://www.w3.org/2000/svg"
                width="16"
                height="16"
                fill="#20b6b0"
                className="output-btn bi bi-check"
                viewBox="0 0 16 16"
              >
                <title>Copied</title>
                <path d="M10.97 4.97a.75.75 0 0 1 1.07 1.05l-3.99 4.99a.75.75 0 0 1-1.08.02L4.324 8.384a.75.75 0 1 1 1.06-1.06l2.094 2.093 3.473-4.425a.267.267 0 0 1 .02-.022z" />
              </svg>
            </button>
          ) : (
            <button
              className="bg-transparent border-0 m-0 p-2 ms-auto"
              onClick={() => {
                updateOutputClick1(true);
                const extractedText = extractOutput(ref1.current.innerText);
                copyToClipboard(extractedText);
                setTimeout(() => {
                  updateOutputClick1(false);
                }, 3000);
              }}
            >
              <svg
                xmlns="http://www.w3.org/2000/svg"
                width="16"
                height="16"
                fill="#EEEEEE"
                className="output-btn bi bi-clipboard"
                viewBox="0 0 16 16"
                aria-label="Copy to Clipboard"
              >
                <title>Copy to Clipboard</title>
                <path d="M4 1.5H3a2 2 0 0 0-2 2V14a2 2 0 0 0 2 2h10a2 2 0 0 0 2-2V3.5a2 2 0 0 0-2-2h-1v1h1a1 1 0 0 1 1 1V14a1 1 0 0 1-1 1H3a1 1 0 0 1-1-1V3.5a1 1 0 0 1 1-1h1v-1z" />
                <path d="M9.5 1a.5.5 0 0 1 .5.5v1a.5.5 0 0 1-.5.5h-3a.5.5 0 0 1-.5-.5v-1a.5.5 0 0 1 .5-.5h3zm-3-1A1.5 1.5 0 0 0 5 1.5v1A1.5 1.5 0 0 0 6.5 4h3A1.5 1.5 0 0 0 11 2.5v-1A1.5 1.5 0 0 0 9.5 0h-3z" />
              </svg>
            </button>
          )}
        </Col>
        <Col sm={12}>
          <pre ref={ref1}>
            <code className="d-flex flex-column">
              <span>{`\$ bal run retry_transaction_statement.bal`}</span>
              <span>{`Stage1 completed`}</span>
              <span>{`Stage1 completed`}</span>
              <span>{`Stage1 completed`}</span>
              <span>{`Stage1 completed`}</span>
              <span>{`error: Stage2 failed`}</span>
            </code>
          </pre>
        </Col>
      </Row>

      <Row className="mt-auto mb-5">
        <Col sm={6}>
          <Link title="Rollback" href="/learn/by-example/rollback">
            <div className="btnContainer d-flex align-items-center me-auto">
              <svg
                xmlns="http://www.w3.org/2000/svg"
                width="20"
                height="20"
                fill="#3ad1ca"
                className={`${
                  btnHover[0] ? "btnArrowHover" : "btnArrow"
                } bi bi-arrow-right`}
                viewBox="0 0 16 16"
                onMouseEnter={() => updateBtnHover([true, false])}
                onMouseOut={() => updateBtnHover([false, false])}
              >
                <path
                  fill-rule="evenodd"
                  d="M15 8a.5.5 0 0 0-.5-.5H2.707l3.147-3.146a.5.5 0 1 0-.708-.708l-4 4a.5.5 0 0 0 0 .708l4 4a.5.5 0 0 0 .708-.708L2.707 8.5H14.5A.5.5 0 0 0 15 8z"
                />
              </svg>
              <div className="d-flex flex-column ms-4">
                <span className="btnPrev">Previous</span>
                <span
                  className={btnHover[0] ? "btnTitleHover" : "btnTitle"}
                  onMouseEnter={() => updateBtnHover([true, false])}
                  onMouseOut={() => updateBtnHover([false, false])}
                >
                  Rollback
                </span>
              </div>
            </div>
          </Link>
        </Col>
        <Col sm={6}>
          <Link
            title="Transactional qualifier"
            href="/learn/by-example/transactional-qualifier"
          >
            <div className="btnContainer d-flex align-items-center ms-auto">
              <div className="d-flex flex-column me-4">
                <span className="btnNext">Next</span>
                <span
                  className={btnHover[1] ? "btnTitleHover" : "btnTitle"}
                  onMouseEnter={() => updateBtnHover([false, true])}
                  onMouseOut={() => updateBtnHover([false, false])}
                >
                  Transactional qualifier
                </span>
              </div>
              <svg
                xmlns="http://www.w3.org/2000/svg"
                width="20"
                height="20"
                fill="#3ad1ca"
                className={`${
                  btnHover[1] ? "btnArrowHover" : "btnArrow"
                } bi bi-arrow-right`}
                viewBox="0 0 16 16"
                onMouseEnter={() => updateBtnHover([false, true])}
                onMouseOut={() => updateBtnHover([false, false])}
              >
                <path
                  fill-rule="evenodd"
                  d="M1 8a.5.5 0 0 1 .5-.5h11.793l-3.147-3.146a.5.5 0 0 1 .708-.708l4 4a.5.5 0 0 1 0 .708l-4 4a.5.5 0 0 1-.708-.708L13.293 8.5H1.5A.5.5 0 0 1 1 8z"
                />
              </svg>
            </div>
          </Link>
        </Col>
      </Row>
    </Container>
  );
}<|MERGE_RESOLUTION|>--- conflicted
+++ resolved
@@ -89,11 +89,7 @@
             className="bg-transparent border-0 m-0 p-2 ms-auto"
             onClick={() => {
               window.open(
-<<<<<<< HEAD
-                "https://play.ballerina.io/?gist=43c03c13d8409f418317c6f5518d4dc7&file=retry_transaction_statement.bal",
-=======
                 "https://play.ballerina.io/?gist=423678865ed8c95c36c884c807c34419&file=retry_transaction_statement.bal",
->>>>>>> b3dd48e5
                 "_blank"
               );
             }}
