--- conflicted
+++ resolved
@@ -116,11 +116,7 @@
             className="bg-transparent border-0 m-0 p-2 ms-auto"
             onClick={() => {
               window.open(
-<<<<<<< HEAD
-                "https://play.ballerina.io/?gist=7dfe52f021b092fefd01e5de954acb02&file=isolated_objects.bal",
-=======
                 "https://play.ballerina.io/?gist=74ac9394bb87e153f30eb3ba38359211&file=isolated_objects.bal",
->>>>>>> 518ffcb3
                 "_blank"
               );
             }}
