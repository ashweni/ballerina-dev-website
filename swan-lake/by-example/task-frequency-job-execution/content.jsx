--- conflicted
+++ resolved
@@ -75,11 +75,7 @@
             className="bg-transparent border-0 m-0 p-2 ms-auto"
             onClick={() => {
               window.open(
-<<<<<<< HEAD
-                "https://play.ballerina.io/?gist=2d7e50766bede8861c00ba85afc15314&file=task_frequency_job_execution.bal",
-=======
                 "https://play.ballerina.io/?gist=74211b85514d714562fc13c7af029944&file=task_frequency_job_execution.bal",
->>>>>>> 518ffcb3
                 "_blank"
               );
             }}
