--- conflicted
+++ resolved
@@ -93,11 +93,7 @@
             className="bg-transparent border-0 m-0 p-2 ms-auto"
             onClick={() => {
               window.open(
-<<<<<<< HEAD
-                "https://play.ballerina.io/?gist=e0e596d0db5962ca7ba347279c4c5bd7&file=task_frequency_job_execution.bal",
-=======
                 "https://play.ballerina.io/?gist=ed8e0587b057adaa57ba740a2b0a8bd9&file=task_frequency_job_execution.bal",
->>>>>>> b3dd48e5
                 "_blank"
               );
             }}
