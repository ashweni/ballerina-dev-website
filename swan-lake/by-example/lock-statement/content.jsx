import React, { useState, createRef } from "react";
import { Container, Row, Col } from "react-bootstrap";
import DOMPurify from "dompurify";
import { copyToClipboard, extractOutput } from "../../../utils/bbe";
import Link from "next/link";

export const codeSnippetData = [
  `import ballerina/io;

int n = 0;

function inc() {
    // Locks the global variable \`n\` and increments it by 1.
    lock {
        n += 1;
    }

    io:println(n);
}

public function main() {
    inc();
}
`,
];

export function LockStatement({ codeSnippets }) {
  const [codeClick1, updateCodeClick1] = useState(false);

  const [outputClick1, updateOutputClick1] = useState(false);
  const ref1 = createRef();

  const [btnHover, updateBtnHover] = useState([false, false]);

  return (
    <Container className="bbeBody d-flex flex-column h-100">
      <h1>Lock statement</h1>

      <p>
        The <code>lock</code> statement allows mutable state to be safely
        accessed from multiple strands that are running on separate threads.
        Semantics are like an atomic section. The execution of the outermost{" "}
        <code>lock</code> block is not interleaved. Naive implementation uses
        single, global, recursive lock. Efficient implementation can do
        compile-time lock inference.
      </p>

      <Row
        className="bbeCode mx-0 py-0 rounded 
      "
        style={{ marginLeft: "0px" }}
      >
        <Col className="d-flex align-items-start" sm={12}>
          <button
            className="bg-transparent border-0 m-0 p-2 ms-auto"
            onClick={() => {
              window.open(
<<<<<<< HEAD
                "https://play.ballerina.io/?gist=74d5e1600049f07f74ccf25ca267a52d&file=lock_statement.bal",
=======
                "https://play.ballerina.io/?gist=7188983f9999d6912e93f2f1d2f9d817&file=lock_statement.bal",
>>>>>>> 518ffcb3
                "_blank"
              );
            }}
            target="_blank"
            aria-label="Open in Ballerina Playground"
          >
            <svg
              xmlns="http://www.w3.org/2000/svg"
              width="16"
              height="16"
              fill="#000"
              className="bi bi-play-circle"
              viewBox="0 0 16 16"
            >
              <title>Open in Ballerina Playground</title>
              <path d="M8 15A7 7 0 1 1 8 1a7 7 0 0 1 0 14zm0 1A8 8 0 1 0 8 0a8 8 0 0 0 0 16z" />
              <path d="M6.271 5.055a.5.5 0 0 1 .52.038l3.5 2.5a.5.5 0 0 1 0 .814l-3.5 2.5A.5.5 0 0 1 6 10.5v-5a.5.5 0 0 1 .271-.445z" />
            </svg>
          </button>

          <button
            className="bg-transparent border-0 m-0 p-2"
            onClick={() => {
              window.open(
                "https://github.com/ballerina-platform/ballerina-distribution/tree/v2201.4.1/examples/lock-statement",
                "_blank"
              );
            }}
            aria-label="Edit on Github"
          >
            <svg
              xmlns="http://www.w3.org/2000/svg"
              width="16"
              height="16"
              fill="#000"
              className="bi bi-github"
              viewBox="0 0 16 16"
            >
              <title>Edit on Github</title>
              <path d="M8 0C3.58 0 0 3.58 0 8c0 3.54 2.29 6.53 5.47 7.59.4.07.55-.17.55-.38 0-.19-.01-.82-.01-1.49-2.01.37-2.53-.49-2.69-.94-.09-.23-.48-.94-.82-1.13-.28-.15-.68-.52-.01-.53.63-.01 1.08.58 1.23.82.72 1.21 1.87.87 2.33.66.07-.52.28-.87.51-1.07-1.78-.2-3.64-.89-3.64-3.95 0-.87.31-1.59.82-2.15-.08-.2-.36-1.02.08-2.12 0 0 .67-.21 2.2.82.64-.18 1.32-.27 2-.27.68 0 1.36.09 2 .27 1.53-1.04 2.2-.82 2.2-.82.44 1.1.16 1.92.08 2.12.51.56.82 1.27.82 2.15 0 3.07-1.87 3.75-3.65 3.95.29.25.54.73.54 1.48 0 1.07-.01 1.93-.01 2.2 0 .21.15.46.55.38A8.012 8.012 0 0 0 16 8c0-4.42-3.58-8-8-8z" />
            </svg>
          </button>
          {codeClick1 ? (
            <button
              className="bg-transparent border-0 m-0 p-2"
              disabled
              aria-label="Copy to Clipboard Check"
            >
              <svg
                xmlns="http://www.w3.org/2000/svg"
                width="16"
                height="16"
                fill="#20b6b0"
                className="bi bi-check"
                viewBox="0 0 16 16"
              >
                <title>Copied</title>
                <path d="M10.97 4.97a.75.75 0 0 1 1.07 1.05l-3.99 4.99a.75.75 0 0 1-1.08.02L4.324 8.384a.75.75 0 1 1 1.06-1.06l2.094 2.093 3.473-4.425a.267.267 0 0 1 .02-.022z" />
              </svg>
            </button>
          ) : (
            <button
              className="bg-transparent border-0 m-0 p-2"
              onClick={() => {
                updateCodeClick1(true);
                copyToClipboard(codeSnippetData[0]);
                setTimeout(() => {
                  updateCodeClick1(false);
                }, 3000);
              }}
              aria-label="Copy to Clipboard"
            >
              <svg
                xmlns="http://www.w3.org/2000/svg"
                width="16"
                height="16"
                fill="#000"
                className="bi bi-clipboard"
                viewBox="0 0 16 16"
              >
                <title>Copy to Clipboard</title>
                <path d="M4 1.5H3a2 2 0 0 0-2 2V14a2 2 0 0 0 2 2h10a2 2 0 0 0 2-2V3.5a2 2 0 0 0-2-2h-1v1h1a1 1 0 0 1 1 1V14a1 1 0 0 1-1 1H3a1 1 0 0 1-1-1V3.5a1 1 0 0 1 1-1h1v-1z" />
                <path d="M9.5 1a.5.5 0 0 1 .5.5v1a.5.5 0 0 1-.5.5h-3a.5.5 0 0 1-.5-.5v-1a.5.5 0 0 1 .5-.5h3zm-3-1A1.5 1.5 0 0 0 5 1.5v1A1.5 1.5 0 0 0 6.5 4h3A1.5 1.5 0 0 0 11 2.5v-1A1.5 1.5 0 0 0 9.5 0h-3z" />
              </svg>
            </button>
          )}
        </Col>
        <Col sm={12}>
          {codeSnippets[0] != undefined && (
            <div
              dangerouslySetInnerHTML={{
                __html: DOMPurify.sanitize(codeSnippets[0]),
              }}
            />
          )}
        </Col>
      </Row>

      <p>Executing the above code gives the output below.</p>

      <Row
        className="bbeOutput mx-0 py-0 rounded "
        style={{ marginLeft: "0px" }}
      >
        <Col sm={12} className="d-flex align-items-start">
          {outputClick1 ? (
            <button
              className="bg-transparent border-0 m-0 p-2 ms-auto"
              aria-label="Copy to Clipboard Check"
            >
              <svg
                xmlns="http://www.w3.org/2000/svg"
                width="16"
                height="16"
                fill="#20b6b0"
                className="output-btn bi bi-check"
                viewBox="0 0 16 16"
              >
                <title>Copied</title>
                <path d="M10.97 4.97a.75.75 0 0 1 1.07 1.05l-3.99 4.99a.75.75 0 0 1-1.08.02L4.324 8.384a.75.75 0 1 1 1.06-1.06l2.094 2.093 3.473-4.425a.267.267 0 0 1 .02-.022z" />
              </svg>
            </button>
          ) : (
            <button
              className="bg-transparent border-0 m-0 p-2 ms-auto"
              onClick={() => {
                updateOutputClick1(true);
                const extractedText = extractOutput(ref1.current.innerText);
                copyToClipboard(extractedText);
                setTimeout(() => {
                  updateOutputClick1(false);
                }, 3000);
              }}
            >
              <svg
                xmlns="http://www.w3.org/2000/svg"
                width="16"
                height="16"
                fill="#EEEEEE"
                className="output-btn bi bi-clipboard"
                viewBox="0 0 16 16"
                aria-label="Copy to Clipboard"
              >
                <title>Copy to Clipboard</title>
                <path d="M4 1.5H3a2 2 0 0 0-2 2V14a2 2 0 0 0 2 2h10a2 2 0 0 0 2-2V3.5a2 2 0 0 0-2-2h-1v1h1a1 1 0 0 1 1 1V14a1 1 0 0 1-1 1H3a1 1 0 0 1-1-1V3.5a1 1 0 0 1 1-1h1v-1z" />
                <path d="M9.5 1a.5.5 0 0 1 .5.5v1a.5.5 0 0 1-.5.5h-3a.5.5 0 0 1-.5-.5v-1a.5.5 0 0 1 .5-.5h3zm-3-1A1.5 1.5 0 0 0 5 1.5v1A1.5 1.5 0 0 0 6.5 4h3A1.5 1.5 0 0 0 11 2.5v-1A1.5 1.5 0 0 0 9.5 0h-3z" />
              </svg>
            </button>
          )}
        </Col>
        <Col sm={12}>
          <pre ref={ref1}>
            <code className="d-flex flex-column">
              <span>{`\$ bal run lock_statement.bal`}</span>
              <span>{`1`}</span>
            </code>
          </pre>
        </Col>
      </Row>

      <Row className="mt-auto mb-5">
        <Col sm={6}>
          <Link
            title="Commit/rollback handlers"
            href="/learn/by-example/commit-rollback-handlers"
          >
            <div className="btnContainer d-flex align-items-center me-auto">
              <svg
                xmlns="http://www.w3.org/2000/svg"
                width="20"
                height="20"
                fill="#3ad1ca"
                className={`${
                  btnHover[0] ? "btnArrowHover" : "btnArrow"
                } bi bi-arrow-right`}
                viewBox="0 0 16 16"
                onMouseEnter={() => updateBtnHover([true, false])}
                onMouseOut={() => updateBtnHover([false, false])}
              >
                <path
                  fill-rule="evenodd"
                  d="M15 8a.5.5 0 0 0-.5-.5H2.707l3.147-3.146a.5.5 0 1 0-.708-.708l-4 4a.5.5 0 0 0 0 .708l4 4a.5.5 0 0 0 .708-.708L2.707 8.5H14.5A.5.5 0 0 0 15 8z"
                />
              </svg>
              <div className="d-flex flex-column ms-4">
                <span className="btnPrev">Previous</span>
                <span
                  className={btnHover[0] ? "btnTitleHover" : "btnTitle"}
                  onMouseEnter={() => updateBtnHover([true, false])}
                  onMouseOut={() => updateBtnHover([false, false])}
                >
                  Commit/rollback handlers
                </span>
              </div>
            </div>
          </Link>
        </Col>
        <Col sm={6}>
          <Link
            title="Isolated functions"
            href="/learn/by-example/isolated-functions"
          >
            <div className="btnContainer d-flex align-items-center ms-auto">
              <div className="d-flex flex-column me-4">
                <span className="btnNext">Next</span>
                <span
                  className={btnHover[1] ? "btnTitleHover" : "btnTitle"}
                  onMouseEnter={() => updateBtnHover([false, true])}
                  onMouseOut={() => updateBtnHover([false, false])}
                >
                  Isolated functions
                </span>
              </div>
              <svg
                xmlns="http://www.w3.org/2000/svg"
                width="20"
                height="20"
                fill="#3ad1ca"
                className={`${
                  btnHover[1] ? "btnArrowHover" : "btnArrow"
                } bi bi-arrow-right`}
                viewBox="0 0 16 16"
                onMouseEnter={() => updateBtnHover([false, true])}
                onMouseOut={() => updateBtnHover([false, false])}
              >
                <path
                  fill-rule="evenodd"
                  d="M1 8a.5.5 0 0 1 .5-.5h11.793l-3.147-3.146a.5.5 0 0 1 .708-.708l4 4a.5.5 0 0 1 0 .708l-4 4a.5.5 0 0 1-.708-.708L13.293 8.5H1.5A.5.5 0 0 1 1 8z"
                />
              </svg>
            </div>
          </Link>
        </Col>
      </Row>
    </Container>
  );
}<|MERGE_RESOLUTION|>--- conflicted
+++ resolved
@@ -55,11 +55,7 @@
             className="bg-transparent border-0 m-0 p-2 ms-auto"
             onClick={() => {
               window.open(
-<<<<<<< HEAD
-                "https://play.ballerina.io/?gist=74d5e1600049f07f74ccf25ca267a52d&file=lock_statement.bal",
-=======
                 "https://play.ballerina.io/?gist=7188983f9999d6912e93f2f1d2f9d817&file=lock_statement.bal",
->>>>>>> 518ffcb3
                 "_blank"
               );
             }}
