--- conflicted
+++ resolved
@@ -73,11 +73,7 @@
             className="bg-transparent border-0 m-0 p-2 ms-auto"
             onClick={() => {
               window.open(
-<<<<<<< HEAD
-                "https://play.ballerina.io/?gist=cb02876eb484948a8ad2a3723eeed785&file=lock_statement.bal",
-=======
                 "https://play.ballerina.io/?gist=1801311b826b039154f04e84031f2da4&file=lock_statement.bal",
->>>>>>> b3dd48e5
                 "_blank"
               );
             }}
