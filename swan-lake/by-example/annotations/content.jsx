--- conflicted
+++ resolved
@@ -72,11 +72,7 @@
             className="bg-transparent border-0 m-0 p-2 ms-auto"
             onClick={() => {
               window.open(
-<<<<<<< HEAD
-                "https://play.ballerina.io/?gist=b2ef89256b9d03745a0ddb51cafc9f46&file=annotations.bal",
-=======
                 "https://play.ballerina.io/?gist=5c1168fd6ad46dc585189a1a93dad55b&file=annotations.bal",
->>>>>>> 518ffcb3
                 "_blank"
               );
             }}
