--- conflicted
+++ resolved
@@ -79,11 +79,7 @@
             className="bg-transparent border-0 m-0 p-2 ms-auto"
             onClick={() => {
               window.open(
-<<<<<<< HEAD
-                "https://play.ballerina.io/?gist=e6f8c31fbcfab66a0a116ca5cf2f6516&file=mapping_binding_pattern.bal",
-=======
                 "https://play.ballerina.io/?gist=ebd11511a59df3d92052c2a829fb2387&file=mapping_binding_pattern.bal",
->>>>>>> 518ffcb3
                 "_blank"
               );
             }}
