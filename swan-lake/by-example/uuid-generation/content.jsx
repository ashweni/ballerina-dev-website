import React, { useState, useEffect, createRef } from "react";
import { setCDN } from "shiki";
import { Container, Row, Col } from "react-bootstrap";
import DOMPurify from "dompurify";
import {
  copyToClipboard,
  extractOutput,
  shikiTokenizer,
} from "../../../utils/bbe";
import Link from "next/link";

setCDN("https://unpkg.com/shiki/");

const codeSnippetData = [
  `import ballerina/io;
import ballerina/uuid;

public function main() returns error? {
    // Generates a UUID of type 1 as a string.
    string uuid1String = uuid:createType1AsString();
    io:println("UUID of type 1 as a string: ", uuid1String);

    // Generates a UUID of type 1 as a UUID record.
    uuid:Uuid uuid1Record = check uuid:createType1AsRecord();
    io:println("UUID of type 1 as a record: ", uuid1Record);

    // Generates a UUID of type 3 as a string.
    string uuid3String = check uuid:createType3AsString(
    uuid:NAME_SPACE_DNS, "ballerina.io");
    io:println("UUID of type 3 as a string: ", uuid3String);

    // Generates a UUID of type 3 as a record.
    uuid:Uuid uuid3Record = check uuid:createType3AsRecord(
    uuid:NAME_SPACE_DNS, "ballerina.io");
    io:println("UUID of type 3 as a record: ", uuid3Record);

    // Generates a UUID of type 4 as a string.
    string uuid4String = uuid:createType4AsString();
    io:println("UUID of type 4 as a string: ", uuid4String);

    // Generates a UUID of type 4 as a UUID record.
    uuid:Uuid uuid4Record = check uuid:createType4AsRecord();
    io:println("UUID of type 4 as a record: ", uuid4Record);

    // Generates a UUID of type 5 as a string.
    string uuid5String = check uuid:createType5AsString(
                                    uuid:NAME_SPACE_DNS, "ballerina.io");
    io:println("UUID of type 5 as a string: ", uuid5String);

    // Generates a UUID of type 5 as a record.
    uuid:Uuid uuid5Record = check uuid:createType5AsRecord(
                                       uuid:NAME_SPACE_DNS, "ballerina.io");
    io:println("UUID of type 5 as a record: ", uuid5Record);

    // Generates a nil UUID as a string.
    string nilUuidString = uuid:nilAsString();
    io:println("Nil UUID as a string: ", nilUuidString);

    // Generates a nil UUID as a UUID record.
    uuid:Uuid nilUuidRecord = uuid:nilAsRecord();
    io:println("Nil UUID as a record: ", nilUuidRecord);
}
`,
];

export default function UuidGeneration() {
  const [codeClick1, updateCodeClick1] = useState(false);

  const [outputClick1, updateOutputClick1] = useState(false);
  const ref1 = createRef();

  const [codeSnippets, updateSnippets] = useState([]);
  const [btnHover, updateBtnHover] = useState([false, false]);

  useEffect(() => {
    async function loadCode() {
      for (let snippet of codeSnippetData) {
        const output = await shikiTokenizer(snippet, "ballerina");
        updateSnippets((prevSnippets) => [...prevSnippets, output]);
      }
    }
    loadCode();
  }, []);

  return (
    <Container className="bbeBody d-flex flex-column h-100">
      <h1>Generate UUID</h1>

      <p>
        The <code>uuid</code> library provides functions related to UUIDs
        (Universal Unique Identifiers).
      </p>

      <p>
        For more information on the underlying module, see the{" "}
        <a href="https://lib.ballerina.io/ballerina/uuid/latest/">
          <code>uuid</code> module
        </a>
        .
      </p>

      <Row
        className="bbeCode mx-0 py-0 rounded 
      "
        style={{ marginLeft: "0px" }}
      >
        <Col className="d-flex align-items-start" sm={12}>
          <button
            className="bg-transparent border-0 m-0 p-2 ms-auto"
            onClick={() => {
              window.open(
<<<<<<< HEAD
                "https://play.ballerina.io/?gist=f71ae16ac1b9379c9d1445b651f244fa&file=uuid_generation.bal",
=======
                "https://play.ballerina.io/?gist=e1a7b37b8bfbf04766d04365fdc9f1f4&file=uuid_generation.bal",
>>>>>>> b3dd48e5
                "_blank"
              );
            }}
            target="_blank"
            aria-label="Open in Ballerina Playground"
          >
            <svg
              xmlns="http://www.w3.org/2000/svg"
              width="16"
              height="16"
              fill="#000"
              className="bi bi-play-circle"
              viewBox="0 0 16 16"
            >
              <title>Open in Ballerina Playground</title>
              <path d="M8 15A7 7 0 1 1 8 1a7 7 0 0 1 0 14zm0 1A8 8 0 1 0 8 0a8 8 0 0 0 0 16z" />
              <path d="M6.271 5.055a.5.5 0 0 1 .52.038l3.5 2.5a.5.5 0 0 1 0 .814l-3.5 2.5A.5.5 0 0 1 6 10.5v-5a.5.5 0 0 1 .271-.445z" />
            </svg>
          </button>

          <button
            className="bg-transparent border-0 m-0 p-2"
            onClick={() => {
              window.open(
                "https://github.com/ballerina-platform/ballerina-distribution/tree/v2201.3.0/examples/uuid-generation",
                "_blank"
              );
            }}
            aria-label="Edit on Github"
          >
            <svg
              xmlns="http://www.w3.org/2000/svg"
              width="16"
              height="16"
              fill="#000"
              className="bi bi-github"
              viewBox="0 0 16 16"
            >
              <title>Edit on Github</title>
              <path d="M8 0C3.58 0 0 3.58 0 8c0 3.54 2.29 6.53 5.47 7.59.4.07.55-.17.55-.38 0-.19-.01-.82-.01-1.49-2.01.37-2.53-.49-2.69-.94-.09-.23-.48-.94-.82-1.13-.28-.15-.68-.52-.01-.53.63-.01 1.08.58 1.23.82.72 1.21 1.87.87 2.33.66.07-.52.28-.87.51-1.07-1.78-.2-3.64-.89-3.64-3.95 0-.87.31-1.59.82-2.15-.08-.2-.36-1.02.08-2.12 0 0 .67-.21 2.2.82.64-.18 1.32-.27 2-.27.68 0 1.36.09 2 .27 1.53-1.04 2.2-.82 2.2-.82.44 1.1.16 1.92.08 2.12.51.56.82 1.27.82 2.15 0 3.07-1.87 3.75-3.65 3.95.29.25.54.73.54 1.48 0 1.07-.01 1.93-.01 2.2 0 .21.15.46.55.38A8.012 8.012 0 0 0 16 8c0-4.42-3.58-8-8-8z" />
            </svg>
          </button>
          {codeClick1 ? (
            <button
              className="bg-transparent border-0 m-0 p-2"
              disabled
              aria-label="Copy to Clipboard Check"
            >
              <svg
                xmlns="http://www.w3.org/2000/svg"
                width="16"
                height="16"
                fill="#20b6b0"
                className="bi bi-check"
                viewBox="0 0 16 16"
              >
                <title>Copied</title>
                <path d="M10.97 4.97a.75.75 0 0 1 1.07 1.05l-3.99 4.99a.75.75 0 0 1-1.08.02L4.324 8.384a.75.75 0 1 1 1.06-1.06l2.094 2.093 3.473-4.425a.267.267 0 0 1 .02-.022z" />
              </svg>
            </button>
          ) : (
            <button
              className="bg-transparent border-0 m-0 p-2"
              onClick={() => {
                updateCodeClick1(true);
                copyToClipboard(codeSnippetData[0]);
                setTimeout(() => {
                  updateCodeClick1(false);
                }, 3000);
              }}
              aria-label="Copy to Clipboard"
            >
              <svg
                xmlns="http://www.w3.org/2000/svg"
                width="16"
                height="16"
                fill="#000"
                className="bi bi-clipboard"
                viewBox="0 0 16 16"
              >
                <title>Copy to Clipboard</title>
                <path d="M4 1.5H3a2 2 0 0 0-2 2V14a2 2 0 0 0 2 2h10a2 2 0 0 0 2-2V3.5a2 2 0 0 0-2-2h-1v1h1a1 1 0 0 1 1 1V14a1 1 0 0 1-1 1H3a1 1 0 0 1-1-1V3.5a1 1 0 0 1 1-1h1v-1z" />
                <path d="M9.5 1a.5.5 0 0 1 .5.5v1a.5.5 0 0 1-.5.5h-3a.5.5 0 0 1-.5-.5v-1a.5.5 0 0 1 .5-.5h3zm-3-1A1.5 1.5 0 0 0 5 1.5v1A1.5 1.5 0 0 0 6.5 4h3A1.5 1.5 0 0 0 11 2.5v-1A1.5 1.5 0 0 0 9.5 0h-3z" />
              </svg>
            </button>
          )}
        </Col>
        <Col sm={12}>
          {codeSnippets[0] != undefined && (
            <div
              dangerouslySetInnerHTML={{
                __html: DOMPurify.sanitize(codeSnippets[0]),
              }}
            />
          )}
        </Col>
      </Row>

      <p>
        To run this sample, use the <code>bal run</code> command.
      </p>

      <Row
        className="bbeOutput mx-0 py-0 rounded "
        style={{ marginLeft: "0px" }}
      >
        <Col sm={12} className="d-flex align-items-start">
          {outputClick1 ? (
            <button
              className="bg-transparent border-0 m-0 p-2 ms-auto"
              aria-label="Copy to Clipboard Check"
            >
              <svg
                xmlns="http://www.w3.org/2000/svg"
                width="16"
                height="16"
                fill="#20b6b0"
                className="output-btn bi bi-check"
                viewBox="0 0 16 16"
              >
                <title>Copied</title>
                <path d="M10.97 4.97a.75.75 0 0 1 1.07 1.05l-3.99 4.99a.75.75 0 0 1-1.08.02L4.324 8.384a.75.75 0 1 1 1.06-1.06l2.094 2.093 3.473-4.425a.267.267 0 0 1 .02-.022z" />
              </svg>
            </button>
          ) : (
            <button
              className="bg-transparent border-0 m-0 p-2 ms-auto"
              onClick={() => {
                updateOutputClick1(true);
                const extractedText = extractOutput(ref1.current.innerText);
                copyToClipboard(extractedText);
                setTimeout(() => {
                  updateOutputClick1(false);
                }, 3000);
              }}
            >
              <svg
                xmlns="http://www.w3.org/2000/svg"
                width="16"
                height="16"
                fill="#EEEEEE"
                className="output-btn bi bi-clipboard"
                viewBox="0 0 16 16"
                aria-label="Copy to Clipboard"
              >
                <title>Copy to Clipboard</title>
                <path d="M4 1.5H3a2 2 0 0 0-2 2V14a2 2 0 0 0 2 2h10a2 2 0 0 0 2-2V3.5a2 2 0 0 0-2-2h-1v1h1a1 1 0 0 1 1 1V14a1 1 0 0 1-1 1H3a1 1 0 0 1-1-1V3.5a1 1 0 0 1 1-1h1v-1z" />
                <path d="M9.5 1a.5.5 0 0 1 .5.5v1a.5.5 0 0 1-.5.5h-3a.5.5 0 0 1-.5-.5v-1a.5.5 0 0 1 .5-.5h3zm-3-1A1.5 1.5 0 0 0 5 1.5v1A1.5 1.5 0 0 0 6.5 4h3A1.5 1.5 0 0 0 11 2.5v-1A1.5 1.5 0 0 0 9.5 0h-3z" />
              </svg>
            </button>
          )}
        </Col>
        <Col sm={12}>
          <pre ref={ref1}>
            <code className="d-flex flex-column">
              <span>{`\$ bal run uuid_generation.bal`}</span>
              <span>{`UUID of type 1 as a string: 01eb3f05-fbf8-1b92-8711-dc6a5719bb63`}</span>
              <span>{`UUID of type 1 as a record: {"timeLow":32194310,"timeMid":7997,"timeHiAndVersion":5524,"clockSeqHiAndReserved":170,"clockSeqLo":116,"node":82490221220318}`}</span>
              <span>{`UUID of type 3 as a string: cea5c405-7d11-3fbb-bdfb-9b68497be28b`}</span>
              <span>{`UUID of type 3 as a record: {"timeLow":3466970117,"timeMid":32017,"timeHiAndVersion":16315,"clockSeqHiAndReserved":189,"clockSeqLo":251,"node":170872211759755}`}</span>
              <span>{`UUID of type 4 as a string: 73e0d74e-8a4a-40ce-b1d9-b5b522533852`}</span>
              <span>{`UUID of type 4 as a record: {"timeLow":2795821625,"timeMid":5327,"timeHiAndVersion":20251,"clockSeqHiAndReserved":161,"clockSeqLo":71,"node":59752348973988}`}</span>
              <span>{`UUID of type 5 as a string: 08aab8bc-c69e-5ea8-8a52-dbb645c67fb5`}</span>
              <span>{`UUID of type 5 as a record: {"timeLow":145406140,"timeMid":50846,"timeHiAndVersion":24232,"clockSeqHiAndReserved":138,"clockSeqLo":82,"node":241575901167541}`}</span>
              <span>{`Nil UUID as a string: 00000000-0000-0000-0000-000000000000`}</span>
              <span>{`Nil UUID as a record: {"timeLow":0,"timeMid":0,"timeHiAndVersion":0,"clockSeqHiAndReserved":0,"clockSeqLo":0,"node":0}`}</span>
            </code>
          </pre>
        </Col>
      </Row>

      <Row className="mt-auto mb-5">
        <Col sm={6}>
          <Link
            title="Manage scheduled jobs"
            href="/learn/by-example/manage-scheduled-jobs"
          >
            <div className="btnContainer d-flex align-items-center me-auto">
              <svg
                xmlns="http://www.w3.org/2000/svg"
                width="20"
                height="20"
                fill="#3ad1ca"
                className={`${
                  btnHover[0] ? "btnArrowHover" : "btnArrow"
                } bi bi-arrow-right`}
                viewBox="0 0 16 16"
                onMouseEnter={() => updateBtnHover([true, false])}
                onMouseOut={() => updateBtnHover([false, false])}
              >
                <path
                  fill-rule="evenodd"
                  d="M15 8a.5.5 0 0 0-.5-.5H2.707l3.147-3.146a.5.5 0 1 0-.708-.708l-4 4a.5.5 0 0 0 0 .708l4 4a.5.5 0 0 0 .708-.708L2.707 8.5H14.5A.5.5 0 0 0 15 8z"
                />
              </svg>
              <div className="d-flex flex-column ms-4">
                <span className="btnPrev">Previous</span>
                <span
                  className={btnHover[0] ? "btnTitleHover" : "btnTitle"}
                  onMouseEnter={() => updateBtnHover([true, false])}
                  onMouseOut={() => updateBtnHover([false, false])}
                >
                  Manage scheduled jobs
                </span>
              </div>
            </div>
          </Link>
        </Col>
        <Col sm={6}>
          <Link
            title="UUID operations"
            href="/learn/by-example/uuid-operations"
          >
            <div className="btnContainer d-flex align-items-center ms-auto">
              <div className="d-flex flex-column me-4">
                <span className="btnNext">Next</span>
                <span
                  className={btnHover[1] ? "btnTitleHover" : "btnTitle"}
                  onMouseEnter={() => updateBtnHover([false, true])}
                  onMouseOut={() => updateBtnHover([false, false])}
                >
                  UUID operations
                </span>
              </div>
              <svg
                xmlns="http://www.w3.org/2000/svg"
                width="20"
                height="20"
                fill="#3ad1ca"
                className={`${
                  btnHover[1] ? "btnArrowHover" : "btnArrow"
                } bi bi-arrow-right`}
                viewBox="0 0 16 16"
                onMouseEnter={() => updateBtnHover([false, true])}
                onMouseOut={() => updateBtnHover([false, false])}
              >
                <path
                  fill-rule="evenodd"
                  d="M1 8a.5.5 0 0 1 .5-.5h11.793l-3.147-3.146a.5.5 0 0 1 .708-.708l4 4a.5.5 0 0 1 0 .708l-4 4a.5.5 0 0 1-.708-.708L13.293 8.5H1.5A.5.5 0 0 1 1 8z"
                />
              </svg>
            </div>
          </Link>
        </Col>
      </Row>
    </Container>
  );
}<|MERGE_RESOLUTION|>--- conflicted
+++ resolved
@@ -109,11 +109,7 @@
             className="bg-transparent border-0 m-0 p-2 ms-auto"
             onClick={() => {
               window.open(
-<<<<<<< HEAD
-                "https://play.ballerina.io/?gist=f71ae16ac1b9379c9d1445b651f244fa&file=uuid_generation.bal",
-=======
                 "https://play.ballerina.io/?gist=e1a7b37b8bfbf04766d04365fdc9f1f4&file=uuid_generation.bal",
->>>>>>> b3dd48e5
                 "_blank"
               );
             }}
