--- conflicted
+++ resolved
@@ -53,11 +53,7 @@
             className="bg-transparent border-0 m-0 p-2 ms-auto"
             onClick={() => {
               window.open(
-<<<<<<< HEAD
-                "https://play.ballerina.io/?gist=ddd8cbda32f82b9721815734a763cc1a&file=covariance.bal",
-=======
                 "https://play.ballerina.io/?gist=256d0d5b08c6c1835ace92b247b9db39&file=covariance.bal",
->>>>>>> 518ffcb3
                 "_blank"
               );
             }}
