--- conflicted
+++ resolved
@@ -70,11 +70,7 @@
             className="bg-transparent border-0 m-0 p-2 ms-auto"
             onClick={() => {
               window.open(
-<<<<<<< HEAD
-                "https://play.ballerina.io/?gist=2a702bd365a90ebc674e8363a9356d42&file=named_worker_return_values.bal",
-=======
                 "https://play.ballerina.io/?gist=bc0a96ee002a4083b8d4dbe3315a51e2&file=named_worker_return_values.bal",
->>>>>>> 518ffcb3
                 "_blank"
               );
             }}
