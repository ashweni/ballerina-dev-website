--- conflicted
+++ resolved
@@ -102,11 +102,7 @@
             className="bg-transparent border-0 m-0 p-2 ms-auto"
             onClick={() => {
               window.open(
-<<<<<<< HEAD
-                "https://play.ballerina.io/?gist=16a661eb5c4f966691aad93edc116c1f&file=xml_from_record_conversion.bal",
-=======
                 "https://play.ballerina.io/?gist=3161bd1ce327daa93d69a6e4ac2eb4aa&file=xml_from_record_conversion.bal",
->>>>>>> b3dd48e5
                 "_blank"
               );
             }}
