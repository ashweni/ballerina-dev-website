--- conflicted
+++ resolved
@@ -84,11 +84,7 @@
             className="bg-transparent border-0 m-0 p-2 ms-auto"
             onClick={() => {
               window.open(
-<<<<<<< HEAD
-                "https://play.ballerina.io/?gist=35b98b01aefa0c50f042249ac0f43f7f&file=xml_from_record_conversion.bal",
-=======
                 "https://play.ballerina.io/?gist=03160efc13b1debddf88ba2b1da6ec3d&file=xml_from_record_conversion.bal",
->>>>>>> 518ffcb3
                 "_blank"
               );
             }}
