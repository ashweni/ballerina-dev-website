--- conflicted
+++ resolved
@@ -85,11 +85,7 @@
             className="bg-transparent border-0 m-0 p-2 ms-auto"
             onClick={() => {
               window.open(
-<<<<<<< HEAD
-                "https://play.ballerina.io/?gist=816d00e24c2c21a47db84f5e30925716&file=sequence_diagrams.bal",
-=======
                 "https://play.ballerina.io/?gist=cbc21fc9577d3b0877b8f18798bc2f23&file=sequence_diagrams.bal",
->>>>>>> b3dd48e5
                 "_blank"
               );
             }}
