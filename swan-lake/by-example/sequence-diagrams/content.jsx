--- conflicted
+++ resolved
@@ -67,11 +67,7 @@
             className="bg-transparent border-0 m-0 p-2 ms-auto"
             onClick={() => {
               window.open(
-<<<<<<< HEAD
-                "https://play.ballerina.io/?gist=9bbfaed09d36c819555c5998ee4ebcc7&file=sequence_diagrams.bal",
-=======
                 "https://play.ballerina.io/?gist=9dc9b2f298097965dc587bdd67b5a4cd&file=sequence_diagrams.bal",
->>>>>>> 518ffcb3
                 "_blank"
               );
             }}
