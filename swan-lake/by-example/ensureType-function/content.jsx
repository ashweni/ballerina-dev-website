--- conflicted
+++ resolved
@@ -54,11 +54,7 @@
             className="bg-transparent border-0 m-0 p-2 ms-auto"
             onClick={() => {
               window.open(
-<<<<<<< HEAD
-                "https://play.ballerina.io/?gist=0c0e09b5d08c444d09f029e47e780685&file=ensureType_function.bal",
-=======
                 "https://play.ballerina.io/?gist=81613dea19db85c9572cebb8b1552be9&file=ensureType_function.bal",
->>>>>>> 518ffcb3
                 "_blank"
               );
             }}
