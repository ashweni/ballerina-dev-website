import React, { useState, createRef } from "react";
import { Container, Row, Col } from "react-bootstrap";
import DOMPurify from "dompurify";
import { copyToClipboard, extractOutput } from "../../../utils/bbe";
import Link from "next/link";

export const codeSnippetData = [
  `import ballerina/file;
import ballerina/io;

public function main() returns error? {

    // Creates a file in the given file path.
    check file:create("bar.txt");
    io:println("The bar.txt file created successfully.");

    // Checks whether the file exists on the provided path.
    boolean fileExists = check file:test("bar.txt", file:EXISTS);
    io:println("Does the bar.txt file exist: ", fileExists.toString());

    // Checks whether the file is readable or not.
    fileExists = check file:test("bar.txt", file:READABLE);
    io:println("Is the bar.txt file readable: ", fileExists.toString());

    // Checks whether the file is writable or not.
    fileExists = check file:test("bar.txt", file:WRITABLE);
    io:println("Is the bar.txt file writeable: ", fileExists.toString());

    // Copies the file or directory to the new path.
    check file:copy("bar.txt",  "bar1.txt", file:REPLACE_EXISTING);
    io:println("The bar.txt file copied successfully.");

    check file:rename("bar.txt", "bar2.txt");
    io:println("The bar.txt file renamed successfully.");

    // Gets the metadata information of the file.
    file:MetaData fileMetadata = check file:getMetaData("bar1.txt");
    io:println("File path: ", fileMetadata.absPath);
    io:println("File size: ", fileMetadata.size.toString());
    io:println("Is directory: ", fileMetadata.dir.toString());
    io:println("Modified at ", fileMetadata.modifiedTime.toString());

    // Removes the file in the specified file path.
    check file:remove("bar1.txt");
    check file:remove("bar2.txt");
    io:println("Files removed successfully.");
}
`,
];

export function Files({ codeSnippets }) {
  const [codeClick1, updateCodeClick1] = useState(false);

  const [outputClick1, updateOutputClick1] = useState(false);
  const ref1 = createRef();

  const [btnHover, updateBtnHover] = useState([false, false]);

  return (
    <Container className="bbeBody d-flex flex-column h-100">
      <h1>Files</h1>

      <p>
        The <code>file</code> library provides APIs to perform file-system
        operations.
      </p>

      <p>
        For more information on the underlying module, see the{" "}
        <a href="https://lib.ballerina.io/ballerina/file/latest/">
          <code>file</code> module
        </a>
        .
      </p>

      <Row
        className="bbeCode mx-0 py-0 rounded 
      "
        style={{ marginLeft: "0px" }}
      >
        <Col className="d-flex align-items-start" sm={12}>
          <button
            className="bg-transparent border-0 m-0 p-2 ms-auto"
            onClick={() => {
              window.open(
<<<<<<< HEAD
                "https://play.ballerina.io/?gist=1bea78018e9cdb3a3137c879ba68c0bd&file=files.bal",
=======
                "https://play.ballerina.io/?gist=12a87a3b5edaad83325c9c6bbe92a994&file=files.bal",
>>>>>>> 518ffcb3
                "_blank"
              );
            }}
            target="_blank"
            aria-label="Open in Ballerina Playground"
          >
            <svg
              xmlns="http://www.w3.org/2000/svg"
              width="16"
              height="16"
              fill="#000"
              className="bi bi-play-circle"
              viewBox="0 0 16 16"
            >
              <title>Open in Ballerina Playground</title>
              <path d="M8 15A7 7 0 1 1 8 1a7 7 0 0 1 0 14zm0 1A8 8 0 1 0 8 0a8 8 0 0 0 0 16z" />
              <path d="M6.271 5.055a.5.5 0 0 1 .52.038l3.5 2.5a.5.5 0 0 1 0 .814l-3.5 2.5A.5.5 0 0 1 6 10.5v-5a.5.5 0 0 1 .271-.445z" />
            </svg>
          </button>

          <button
            className="bg-transparent border-0 m-0 p-2"
            onClick={() => {
              window.open(
                "https://github.com/ballerina-platform/ballerina-distribution/tree/v2201.4.1/examples/files",
                "_blank"
              );
            }}
            aria-label="Edit on Github"
          >
            <svg
              xmlns="http://www.w3.org/2000/svg"
              width="16"
              height="16"
              fill="#000"
              className="bi bi-github"
              viewBox="0 0 16 16"
            >
              <title>Edit on Github</title>
              <path d="M8 0C3.58 0 0 3.58 0 8c0 3.54 2.29 6.53 5.47 7.59.4.07.55-.17.55-.38 0-.19-.01-.82-.01-1.49-2.01.37-2.53-.49-2.69-.94-.09-.23-.48-.94-.82-1.13-.28-.15-.68-.52-.01-.53.63-.01 1.08.58 1.23.82.72 1.21 1.87.87 2.33.66.07-.52.28-.87.51-1.07-1.78-.2-3.64-.89-3.64-3.95 0-.87.31-1.59.82-2.15-.08-.2-.36-1.02.08-2.12 0 0 .67-.21 2.2.82.64-.18 1.32-.27 2-.27.68 0 1.36.09 2 .27 1.53-1.04 2.2-.82 2.2-.82.44 1.1.16 1.92.08 2.12.51.56.82 1.27.82 2.15 0 3.07-1.87 3.75-3.65 3.95.29.25.54.73.54 1.48 0 1.07-.01 1.93-.01 2.2 0 .21.15.46.55.38A8.012 8.012 0 0 0 16 8c0-4.42-3.58-8-8-8z" />
            </svg>
          </button>
          {codeClick1 ? (
            <button
              className="bg-transparent border-0 m-0 p-2"
              disabled
              aria-label="Copy to Clipboard Check"
            >
              <svg
                xmlns="http://www.w3.org/2000/svg"
                width="16"
                height="16"
                fill="#20b6b0"
                className="bi bi-check"
                viewBox="0 0 16 16"
              >
                <title>Copied</title>
                <path d="M10.97 4.97a.75.75 0 0 1 1.07 1.05l-3.99 4.99a.75.75 0 0 1-1.08.02L4.324 8.384a.75.75 0 1 1 1.06-1.06l2.094 2.093 3.473-4.425a.267.267 0 0 1 .02-.022z" />
              </svg>
            </button>
          ) : (
            <button
              className="bg-transparent border-0 m-0 p-2"
              onClick={() => {
                updateCodeClick1(true);
                copyToClipboard(codeSnippetData[0]);
                setTimeout(() => {
                  updateCodeClick1(false);
                }, 3000);
              }}
              aria-label="Copy to Clipboard"
            >
              <svg
                xmlns="http://www.w3.org/2000/svg"
                width="16"
                height="16"
                fill="#000"
                className="bi bi-clipboard"
                viewBox="0 0 16 16"
              >
                <title>Copy to Clipboard</title>
                <path d="M4 1.5H3a2 2 0 0 0-2 2V14a2 2 0 0 0 2 2h10a2 2 0 0 0 2-2V3.5a2 2 0 0 0-2-2h-1v1h1a1 1 0 0 1 1 1V14a1 1 0 0 1-1 1H3a1 1 0 0 1-1-1V3.5a1 1 0 0 1 1-1h1v-1z" />
                <path d="M9.5 1a.5.5 0 0 1 .5.5v1a.5.5 0 0 1-.5.5h-3a.5.5 0 0 1-.5-.5v-1a.5.5 0 0 1 .5-.5h3zm-3-1A1.5 1.5 0 0 0 5 1.5v1A1.5 1.5 0 0 0 6.5 4h3A1.5 1.5 0 0 0 11 2.5v-1A1.5 1.5 0 0 0 9.5 0h-3z" />
              </svg>
            </button>
          )}
        </Col>
        <Col sm={12}>
          {codeSnippets[0] != undefined && (
            <div
              dangerouslySetInnerHTML={{
                __html: DOMPurify.sanitize(codeSnippets[0]),
              }}
            />
          )}
        </Col>
      </Row>

      <p>
        To run this sample, use the <code>bal run</code> command.
      </p>

      <Row
        className="bbeOutput mx-0 py-0 rounded "
        style={{ marginLeft: "0px" }}
      >
        <Col sm={12} className="d-flex align-items-start">
          {outputClick1 ? (
            <button
              className="bg-transparent border-0 m-0 p-2 ms-auto"
              aria-label="Copy to Clipboard Check"
            >
              <svg
                xmlns="http://www.w3.org/2000/svg"
                width="16"
                height="16"
                fill="#20b6b0"
                className="output-btn bi bi-check"
                viewBox="0 0 16 16"
              >
                <title>Copied</title>
                <path d="M10.97 4.97a.75.75 0 0 1 1.07 1.05l-3.99 4.99a.75.75 0 0 1-1.08.02L4.324 8.384a.75.75 0 1 1 1.06-1.06l2.094 2.093 3.473-4.425a.267.267 0 0 1 .02-.022z" />
              </svg>
            </button>
          ) : (
            <button
              className="bg-transparent border-0 m-0 p-2 ms-auto"
              onClick={() => {
                updateOutputClick1(true);
                const extractedText = extractOutput(ref1.current.innerText);
                copyToClipboard(extractedText);
                setTimeout(() => {
                  updateOutputClick1(false);
                }, 3000);
              }}
            >
              <svg
                xmlns="http://www.w3.org/2000/svg"
                width="16"
                height="16"
                fill="#EEEEEE"
                className="output-btn bi bi-clipboard"
                viewBox="0 0 16 16"
                aria-label="Copy to Clipboard"
              >
                <title>Copy to Clipboard</title>
                <path d="M4 1.5H3a2 2 0 0 0-2 2V14a2 2 0 0 0 2 2h10a2 2 0 0 0 2-2V3.5a2 2 0 0 0-2-2h-1v1h1a1 1 0 0 1 1 1V14a1 1 0 0 1-1 1H3a1 1 0 0 1-1-1V3.5a1 1 0 0 1 1-1h1v-1z" />
                <path d="M9.5 1a.5.5 0 0 1 .5.5v1a.5.5 0 0 1-.5.5h-3a.5.5 0 0 1-.5-.5v-1a.5.5 0 0 1 .5-.5h3zm-3-1A1.5 1.5 0 0 0 5 1.5v1A1.5 1.5 0 0 0 6.5 4h3A1.5 1.5 0 0 0 11 2.5v-1A1.5 1.5 0 0 0 9.5 0h-3z" />
              </svg>
            </button>
          )}
        </Col>
        <Col sm={12}>
          <pre ref={ref1}>
            <code className="d-flex flex-column">
              <span>{`\$ bal run files.bal`}</span>
              <span>{`The bar.txt file created successfully.`}</span>
              <span>{`Does the bar.txt file exist: true`}</span>
              <span>{`Is the bar.txt file readable: true`}</span>
              <span>{`Is the bar.txt file writeable: true`}</span>
              <span>{`The bar.txt file copied successfully.`}</span>
              <span>{`The bar.txt file renamed successfully.`}</span>
              <span>{`File path: /A/B/bar1.txt`}</span>
              <span>{`File size: 0`}</span>
              <span>{`Is directory: false`}</span>
              <span>{`Modified at [1643011228,0.178000000]`}</span>
              <span>{`Files removed successfully.`}</span>
            </code>
          </pre>
        </Col>
      </Row>

      <Row className="mt-auto mb-5">
        <Col sm={6}>
          <Link title="Directories" href="/learn/by-example/directories">
            <div className="btnContainer d-flex align-items-center me-auto">
              <svg
                xmlns="http://www.w3.org/2000/svg"
                width="20"
                height="20"
                fill="#3ad1ca"
                className={`${
                  btnHover[0] ? "btnArrowHover" : "btnArrow"
                } bi bi-arrow-right`}
                viewBox="0 0 16 16"
                onMouseEnter={() => updateBtnHover([true, false])}
                onMouseOut={() => updateBtnHover([false, false])}
              >
                <path
                  fill-rule="evenodd"
                  d="M15 8a.5.5 0 0 0-.5-.5H2.707l3.147-3.146a.5.5 0 1 0-.708-.708l-4 4a.5.5 0 0 0 0 .708l4 4a.5.5 0 0 0 .708-.708L2.707 8.5H14.5A.5.5 0 0 0 15 8z"
                />
              </svg>
              <div className="d-flex flex-column ms-4">
                <span className="btnPrev">Previous</span>
                <span
                  className={btnHover[0] ? "btnTitleHover" : "btnTitle"}
                  onMouseEnter={() => updateBtnHover([true, false])}
                  onMouseOut={() => updateBtnHover([false, false])}
                >
                  Directories
                </span>
              </div>
            </div>
          </Link>
        </Col>
        <Col sm={6}>
          <Link
            title="Temp files and directories"
            href="/learn/by-example/temp-files-directories"
          >
            <div className="btnContainer d-flex align-items-center ms-auto">
              <div className="d-flex flex-column me-4">
                <span className="btnNext">Next</span>
                <span
                  className={btnHover[1] ? "btnTitleHover" : "btnTitle"}
                  onMouseEnter={() => updateBtnHover([false, true])}
                  onMouseOut={() => updateBtnHover([false, false])}
                >
                  Temp files and directories
                </span>
              </div>
              <svg
                xmlns="http://www.w3.org/2000/svg"
                width="20"
                height="20"
                fill="#3ad1ca"
                className={`${
                  btnHover[1] ? "btnArrowHover" : "btnArrow"
                } bi bi-arrow-right`}
                viewBox="0 0 16 16"
                onMouseEnter={() => updateBtnHover([false, true])}
                onMouseOut={() => updateBtnHover([false, false])}
              >
                <path
                  fill-rule="evenodd"
                  d="M1 8a.5.5 0 0 1 .5-.5h11.793l-3.147-3.146a.5.5 0 0 1 .708-.708l4 4a.5.5 0 0 1 0 .708l-4 4a.5.5 0 0 1-.708-.708L13.293 8.5H1.5A.5.5 0 0 1 1 8z"
                />
              </svg>
            </div>
          </Link>
        </Col>
      </Row>
    </Container>
  );
}<|MERGE_RESOLUTION|>--- conflicted
+++ resolved
@@ -83,11 +83,7 @@
             className="bg-transparent border-0 m-0 p-2 ms-auto"
             onClick={() => {
               window.open(
-<<<<<<< HEAD
-                "https://play.ballerina.io/?gist=1bea78018e9cdb3a3137c879ba68c0bd&file=files.bal",
-=======
                 "https://play.ballerina.io/?gist=12a87a3b5edaad83325c9c6bbe92a994&file=files.bal",
->>>>>>> 518ffcb3
                 "_blank"
               );
             }}
