--- conflicted
+++ resolved
@@ -88,11 +88,7 @@
             className="bg-transparent border-0 m-0 p-2 ms-auto"
             onClick={() => {
               window.open(
-<<<<<<< HEAD
-                "https://play.ballerina.io/?gist=1ee11d6546f5e1a8774dc621cd873ac5&file=synchronize_message_passing.bal",
-=======
                 "https://play.ballerina.io/?gist=e53a4d678b847ad1c32b23adc79f68a3&file=synchronize_message_passing.bal",
->>>>>>> b3dd48e5
                 "_blank"
               );
             }}
