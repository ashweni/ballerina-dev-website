import React, { useState, createRef } from "react";
import { Container, Row, Col } from "react-bootstrap";
import DOMPurify from "dompurify";
import { copyToClipboard, extractOutput } from "../../../utils/bbe";
import Link from "next/link";

export const codeSnippetData = [
  `import ballerina/io;

public function main() {
    worker A {
        int msg = 10;

        // Send a message synchronously to the \`B\` worker.
        // The 'A' worker will wait until 'B' receives the message.
        error? res = msg ->> B;
        io:println(res ?: "Transmission to B is successful");

        // This transmission will not happen because the previous tranmission returns an error\`.
        res = "Hello" ->> B;
        io:println(res ?: "Transmission to B is successful");
    }

    worker B returns error? {
        int value;

        value = <- A;
        io:println(string \`Received \${value} from the A worker.\`);

        if value == 10 {
            return error("Error in the B worker.");
        }

        string text = <- A;
        io:println(string \`Received \${text} from the A worker.\`);
    }
}
`,
];

export function SynchronizeMessagePassing({ codeSnippets }) {
  const [codeClick1, updateCodeClick1] = useState(false);

  const [outputClick1, updateOutputClick1] = useState(false);
  const ref1 = createRef();

  const [btnHover, updateBtnHover] = useState([false, false]);

  return (
    <Container className="bbeBody d-flex flex-column h-100">
      <h1>Synchronize message passing</h1>

      <p>
        Use <code>-&gt;&gt; W</code> to send a message synchronously to the{" "}
        <code>W</code> worker. These messages should be of the{" "}
        <code>anydata</code> type. Unlike asynchronous send, synchronous send
        will wait until the message is delivered. If the transmission fails with
        an <code>error</code> or a <code>panic</code>, then, the error will be
        propagated to the waiting strand. Otherwise, it will return{" "}
        <code>nil</code>.
      </p>

      <Row
        className="bbeCode mx-0 py-0 rounded 
      "
        style={{ marginLeft: "0px" }}
      >
        <Col className="d-flex align-items-start" sm={12}>
          <button
            className="bg-transparent border-0 m-0 p-2 ms-auto"
            onClick={() => {
              window.open(
<<<<<<< HEAD
                "https://play.ballerina.io/?gist=75d3f8382243f281fec9aeb1deac0440&file=synchronize_message_passing.bal",
=======
                "https://play.ballerina.io/?gist=e225c693dfcbcbfec079e7ff8a91f755&file=synchronize_message_passing.bal",
>>>>>>> 518ffcb3
                "_blank"
              );
            }}
            target="_blank"
            aria-label="Open in Ballerina Playground"
          >
            <svg
              xmlns="http://www.w3.org/2000/svg"
              width="16"
              height="16"
              fill="#000"
              className="bi bi-play-circle"
              viewBox="0 0 16 16"
            >
              <title>Open in Ballerina Playground</title>
              <path d="M8 15A7 7 0 1 1 8 1a7 7 0 0 1 0 14zm0 1A8 8 0 1 0 8 0a8 8 0 0 0 0 16z" />
              <path d="M6.271 5.055a.5.5 0 0 1 .52.038l3.5 2.5a.5.5 0 0 1 0 .814l-3.5 2.5A.5.5 0 0 1 6 10.5v-5a.5.5 0 0 1 .271-.445z" />
            </svg>
          </button>

          <button
            className="bg-transparent border-0 m-0 p-2"
            onClick={() => {
              window.open(
                "https://github.com/ballerina-platform/ballerina-distribution/tree/v2201.4.1/examples/synchronize-message-passing",
                "_blank"
              );
            }}
            aria-label="Edit on Github"
          >
            <svg
              xmlns="http://www.w3.org/2000/svg"
              width="16"
              height="16"
              fill="#000"
              className="bi bi-github"
              viewBox="0 0 16 16"
            >
              <title>Edit on Github</title>
              <path d="M8 0C3.58 0 0 3.58 0 8c0 3.54 2.29 6.53 5.47 7.59.4.07.55-.17.55-.38 0-.19-.01-.82-.01-1.49-2.01.37-2.53-.49-2.69-.94-.09-.23-.48-.94-.82-1.13-.28-.15-.68-.52-.01-.53.63-.01 1.08.58 1.23.82.72 1.21 1.87.87 2.33.66.07-.52.28-.87.51-1.07-1.78-.2-3.64-.89-3.64-3.95 0-.87.31-1.59.82-2.15-.08-.2-.36-1.02.08-2.12 0 0 .67-.21 2.2.82.64-.18 1.32-.27 2-.27.68 0 1.36.09 2 .27 1.53-1.04 2.2-.82 2.2-.82.44 1.1.16 1.92.08 2.12.51.56.82 1.27.82 2.15 0 3.07-1.87 3.75-3.65 3.95.29.25.54.73.54 1.48 0 1.07-.01 1.93-.01 2.2 0 .21.15.46.55.38A8.012 8.012 0 0 0 16 8c0-4.42-3.58-8-8-8z" />
            </svg>
          </button>
          {codeClick1 ? (
            <button
              className="bg-transparent border-0 m-0 p-2"
              disabled
              aria-label="Copy to Clipboard Check"
            >
              <svg
                xmlns="http://www.w3.org/2000/svg"
                width="16"
                height="16"
                fill="#20b6b0"
                className="bi bi-check"
                viewBox="0 0 16 16"
              >
                <title>Copied</title>
                <path d="M10.97 4.97a.75.75 0 0 1 1.07 1.05l-3.99 4.99a.75.75 0 0 1-1.08.02L4.324 8.384a.75.75 0 1 1 1.06-1.06l2.094 2.093 3.473-4.425a.267.267 0 0 1 .02-.022z" />
              </svg>
            </button>
          ) : (
            <button
              className="bg-transparent border-0 m-0 p-2"
              onClick={() => {
                updateCodeClick1(true);
                copyToClipboard(codeSnippetData[0]);
                setTimeout(() => {
                  updateCodeClick1(false);
                }, 3000);
              }}
              aria-label="Copy to Clipboard"
            >
              <svg
                xmlns="http://www.w3.org/2000/svg"
                width="16"
                height="16"
                fill="#000"
                className="bi bi-clipboard"
                viewBox="0 0 16 16"
              >
                <title>Copy to Clipboard</title>
                <path d="M4 1.5H3a2 2 0 0 0-2 2V14a2 2 0 0 0 2 2h10a2 2 0 0 0 2-2V3.5a2 2 0 0 0-2-2h-1v1h1a1 1 0 0 1 1 1V14a1 1 0 0 1-1 1H3a1 1 0 0 1-1-1V3.5a1 1 0 0 1 1-1h1v-1z" />
                <path d="M9.5 1a.5.5 0 0 1 .5.5v1a.5.5 0 0 1-.5.5h-3a.5.5 0 0 1-.5-.5v-1a.5.5 0 0 1 .5-.5h3zm-3-1A1.5 1.5 0 0 0 5 1.5v1A1.5 1.5 0 0 0 6.5 4h3A1.5 1.5 0 0 0 11 2.5v-1A1.5 1.5 0 0 0 9.5 0h-3z" />
              </svg>
            </button>
          )}
        </Col>
        <Col sm={12}>
          {codeSnippets[0] != undefined && (
            <div
              dangerouslySetInnerHTML={{
                __html: DOMPurify.sanitize(codeSnippets[0]),
              }}
            />
          )}
        </Col>
      </Row>

      <Row
        className="bbeOutput mx-0 py-0 rounded "
        style={{ marginLeft: "0px" }}
      >
        <Col sm={12} className="d-flex align-items-start">
          {outputClick1 ? (
            <button
              className="bg-transparent border-0 m-0 p-2 ms-auto"
              aria-label="Copy to Clipboard Check"
            >
              <svg
                xmlns="http://www.w3.org/2000/svg"
                width="16"
                height="16"
                fill="#20b6b0"
                className="output-btn bi bi-check"
                viewBox="0 0 16 16"
              >
                <title>Copied</title>
                <path d="M10.97 4.97a.75.75 0 0 1 1.07 1.05l-3.99 4.99a.75.75 0 0 1-1.08.02L4.324 8.384a.75.75 0 1 1 1.06-1.06l2.094 2.093 3.473-4.425a.267.267 0 0 1 .02-.022z" />
              </svg>
            </button>
          ) : (
            <button
              className="bg-transparent border-0 m-0 p-2 ms-auto"
              onClick={() => {
                updateOutputClick1(true);
                const extractedText = extractOutput(ref1.current.innerText);
                copyToClipboard(extractedText);
                setTimeout(() => {
                  updateOutputClick1(false);
                }, 3000);
              }}
            >
              <svg
                xmlns="http://www.w3.org/2000/svg"
                width="16"
                height="16"
                fill="#EEEEEE"
                className="output-btn bi bi-clipboard"
                viewBox="0 0 16 16"
                aria-label="Copy to Clipboard"
              >
                <title>Copy to Clipboard</title>
                <path d="M4 1.5H3a2 2 0 0 0-2 2V14a2 2 0 0 0 2 2h10a2 2 0 0 0 2-2V3.5a2 2 0 0 0-2-2h-1v1h1a1 1 0 0 1 1 1V14a1 1 0 0 1-1 1H3a1 1 0 0 1-1-1V3.5a1 1 0 0 1 1-1h1v-1z" />
                <path d="M9.5 1a.5.5 0 0 1 .5.5v1a.5.5 0 0 1-.5.5h-3a.5.5 0 0 1-.5-.5v-1a.5.5 0 0 1 .5-.5h3zm-3-1A1.5 1.5 0 0 0 5 1.5v1A1.5 1.5 0 0 0 6.5 4h3A1.5 1.5 0 0 0 11 2.5v-1A1.5 1.5 0 0 0 9.5 0h-3z" />
              </svg>
            </button>
          )}
        </Col>
        <Col sm={12}>
          <pre ref={ref1}>
            <code className="d-flex flex-column">
              <span>{`\$ bal run sync_send.bal`}</span>
              <span>{`Received 10 from the A worker.`}</span>
              <span>{`Transmission to B is successful`}</span>
              <span>{`error("Error in the B worker.")`}</span>
            </code>
          </pre>
        </Col>
      </Row>

      <Row className="mt-auto mb-5">
        <Col sm={6}>
          <Link
            title="Inter-worker failure propagation"
            href="/learn/by-example/inter-worker-failure-propagation"
          >
            <div className="btnContainer d-flex align-items-center me-auto">
              <svg
                xmlns="http://www.w3.org/2000/svg"
                width="20"
                height="20"
                fill="#3ad1ca"
                className={`${
                  btnHover[0] ? "btnArrowHover" : "btnArrow"
                } bi bi-arrow-right`}
                viewBox="0 0 16 16"
                onMouseEnter={() => updateBtnHover([true, false])}
                onMouseOut={() => updateBtnHover([false, false])}
              >
                <path
                  fill-rule="evenodd"
                  d="M15 8a.5.5 0 0 0-.5-.5H2.707l3.147-3.146a.5.5 0 1 0-.708-.708l-4 4a.5.5 0 0 0 0 .708l4 4a.5.5 0 0 0 .708-.708L2.707 8.5H14.5A.5.5 0 0 0 15 8z"
                />
              </svg>
              <div className="d-flex flex-column ms-4">
                <span className="btnPrev">Previous</span>
                <span
                  className={btnHover[0] ? "btnTitleHover" : "btnTitle"}
                  onMouseEnter={() => updateBtnHover([true, false])}
                  onMouseOut={() => updateBtnHover([false, false])}
                >
                  Inter-worker failure propagation
                </span>
              </div>
            </div>
          </Link>
        </Col>
        <Col sm={6}>
          <Link
            title="Asynchronize message passing"
            href="/learn/by-example/asynchronize-message-passing"
          >
            <div className="btnContainer d-flex align-items-center ms-auto">
              <div className="d-flex flex-column me-4">
                <span className="btnNext">Next</span>
                <span
                  className={btnHover[1] ? "btnTitleHover" : "btnTitle"}
                  onMouseEnter={() => updateBtnHover([false, true])}
                  onMouseOut={() => updateBtnHover([false, false])}
                >
                  Asynchronize message passing
                </span>
              </div>
              <svg
                xmlns="http://www.w3.org/2000/svg"
                width="20"
                height="20"
                fill="#3ad1ca"
                className={`${
                  btnHover[1] ? "btnArrowHover" : "btnArrow"
                } bi bi-arrow-right`}
                viewBox="0 0 16 16"
                onMouseEnter={() => updateBtnHover([false, true])}
                onMouseOut={() => updateBtnHover([false, false])}
              >
                <path
                  fill-rule="evenodd"
                  d="M1 8a.5.5 0 0 1 .5-.5h11.793l-3.147-3.146a.5.5 0 0 1 .708-.708l4 4a.5.5 0 0 1 0 .708l-4 4a.5.5 0 0 1-.708-.708L13.293 8.5H1.5A.5.5 0 0 1 1 8z"
                />
              </svg>
            </div>
          </Link>
        </Col>
      </Row>
    </Container>
  );
}<|MERGE_RESOLUTION|>--- conflicted
+++ resolved
@@ -70,11 +70,7 @@
             className="bg-transparent border-0 m-0 p-2 ms-auto"
             onClick={() => {
               window.open(
-<<<<<<< HEAD
-                "https://play.ballerina.io/?gist=75d3f8382243f281fec9aeb1deac0440&file=synchronize_message_passing.bal",
-=======
                 "https://play.ballerina.io/?gist=e225c693dfcbcbfec079e7ff8a91f755&file=synchronize_message_passing.bal",
->>>>>>> 518ffcb3
                 "_blank"
               );
             }}
