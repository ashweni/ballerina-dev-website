import React, { useState, useEffect, createRef } from "react";
import { setCDN } from "shiki";
import { Container, Row, Col } from "react-bootstrap";
import DOMPurify from "dompurify";
import {
  copyToClipboard,
  extractOutput,
  shikiTokenizer,
} from "../../../utils/bbe";
import Link from "next/link";

setCDN("https://unpkg.com/shiki/");

const codeSnippetData = [
  `import ballerina/io;

const KEY = "xyzzy";

function matchTest(any v) returns string {
    // The value of the \`v\` variable is matched against the given value match patterns.
    match v {
        17 => {
            return "number";
        }
        true => {
            return "boolean";
        }
        "str" => {
            return "string";
        }
        KEY => {
            return "constant";
        }
        0|1 => {
            return "or";
        }
        _ => {
            return "any";
        }
    }
}

public function main() {
    io:println(matchTest("str"));
    io:println(matchTest(17));
    io:println(matchTest(20.5));
}
`,
];

export default function MatchStatement() {
  const [codeClick1, updateCodeClick1] = useState(false);

  const [outputClick1, updateOutputClick1] = useState(false);
  const ref1 = createRef();

  const [codeSnippets, updateSnippets] = useState([]);
  const [btnHover, updateBtnHover] = useState([false, false]);

  useEffect(() => {
    async function loadCode() {
      for (let snippet of codeSnippetData) {
        const output = await shikiTokenizer(snippet, "ballerina");
        updateSnippets((prevSnippets) => [...prevSnippets, output]);
      }
    }
    loadCode();
  }, []);

  return (
    <Container className="bbeBody d-flex flex-column h-100">
      <h1>Match statement</h1>

      <p>
        <code>match</code> statement is similar to <code>switch</code> statement
        in <code>C</code> and <code>JavaScript</code>. It matches the value, not
        the type. <code>==</code> is used to test whether left hand side matches
        the value being matched. Left hand side can be a simple literal (
        <code>nil</code>, <code>boolean</code>, <code>int</code>,{" "}
        <code>float</code>, <code>string</code>) identifier referring to a
        constant.
      </p>

      <p>
        Left hand side of <code>_</code> matches if the value is of type{" "}
        <code>any</code>. You can use <code>|</code> to match more than one
        value.
      </p>

      <Row
        className="bbeCode mx-0 py-0 rounded 
      "
        style={{ marginLeft: "0px" }}
      >
        <Col className="d-flex align-items-start" sm={12}>
          <button
            className="bg-transparent border-0 m-0 p-2 ms-auto"
            onClick={() => {
              window.open(
<<<<<<< HEAD
                "https://play.ballerina.io/?gist=1d5d578d68cd31ee221c09187bcdbf05&file=match_statement.bal",
=======
                "https://play.ballerina.io/?gist=f6586f062f0f6b803757d3a685b11f59&file=match_statement.bal",
>>>>>>> b3dd48e5
                "_blank"
              );
            }}
            target="_blank"
            aria-label="Open in Ballerina Playground"
          >
            <svg
              xmlns="http://www.w3.org/2000/svg"
              width="16"
              height="16"
              fill="#000"
              className="bi bi-play-circle"
              viewBox="0 0 16 16"
            >
              <title>Open in Ballerina Playground</title>
              <path d="M8 15A7 7 0 1 1 8 1a7 7 0 0 1 0 14zm0 1A8 8 0 1 0 8 0a8 8 0 0 0 0 16z" />
              <path d="M6.271 5.055a.5.5 0 0 1 .52.038l3.5 2.5a.5.5 0 0 1 0 .814l-3.5 2.5A.5.5 0 0 1 6 10.5v-5a.5.5 0 0 1 .271-.445z" />
            </svg>
          </button>

          <button
            className="bg-transparent border-0 m-0 p-2"
            onClick={() => {
              window.open(
                "https://github.com/ballerina-platform/ballerina-distribution/tree/v2201.3.0/examples/match-statement",
                "_blank"
              );
            }}
            aria-label="Edit on Github"
          >
            <svg
              xmlns="http://www.w3.org/2000/svg"
              width="16"
              height="16"
              fill="#000"
              className="bi bi-github"
              viewBox="0 0 16 16"
            >
              <title>Edit on Github</title>
              <path d="M8 0C3.58 0 0 3.58 0 8c0 3.54 2.29 6.53 5.47 7.59.4.07.55-.17.55-.38 0-.19-.01-.82-.01-1.49-2.01.37-2.53-.49-2.69-.94-.09-.23-.48-.94-.82-1.13-.28-.15-.68-.52-.01-.53.63-.01 1.08.58 1.23.82.72 1.21 1.87.87 2.33.66.07-.52.28-.87.51-1.07-1.78-.2-3.64-.89-3.64-3.95 0-.87.31-1.59.82-2.15-.08-.2-.36-1.02.08-2.12 0 0 .67-.21 2.2.82.64-.18 1.32-.27 2-.27.68 0 1.36.09 2 .27 1.53-1.04 2.2-.82 2.2-.82.44 1.1.16 1.92.08 2.12.51.56.82 1.27.82 2.15 0 3.07-1.87 3.75-3.65 3.95.29.25.54.73.54 1.48 0 1.07-.01 1.93-.01 2.2 0 .21.15.46.55.38A8.012 8.012 0 0 0 16 8c0-4.42-3.58-8-8-8z" />
            </svg>
          </button>
          {codeClick1 ? (
            <button
              className="bg-transparent border-0 m-0 p-2"
              disabled
              aria-label="Copy to Clipboard Check"
            >
              <svg
                xmlns="http://www.w3.org/2000/svg"
                width="16"
                height="16"
                fill="#20b6b0"
                className="bi bi-check"
                viewBox="0 0 16 16"
              >
                <title>Copied</title>
                <path d="M10.97 4.97a.75.75 0 0 1 1.07 1.05l-3.99 4.99a.75.75 0 0 1-1.08.02L4.324 8.384a.75.75 0 1 1 1.06-1.06l2.094 2.093 3.473-4.425a.267.267 0 0 1 .02-.022z" />
              </svg>
            </button>
          ) : (
            <button
              className="bg-transparent border-0 m-0 p-2"
              onClick={() => {
                updateCodeClick1(true);
                copyToClipboard(codeSnippetData[0]);
                setTimeout(() => {
                  updateCodeClick1(false);
                }, 3000);
              }}
              aria-label="Copy to Clipboard"
            >
              <svg
                xmlns="http://www.w3.org/2000/svg"
                width="16"
                height="16"
                fill="#000"
                className="bi bi-clipboard"
                viewBox="0 0 16 16"
              >
                <title>Copy to Clipboard</title>
                <path d="M4 1.5H3a2 2 0 0 0-2 2V14a2 2 0 0 0 2 2h10a2 2 0 0 0 2-2V3.5a2 2 0 0 0-2-2h-1v1h1a1 1 0 0 1 1 1V14a1 1 0 0 1-1 1H3a1 1 0 0 1-1-1V3.5a1 1 0 0 1 1-1h1v-1z" />
                <path d="M9.5 1a.5.5 0 0 1 .5.5v1a.5.5 0 0 1-.5.5h-3a.5.5 0 0 1-.5-.5v-1a.5.5 0 0 1 .5-.5h3zm-3-1A1.5 1.5 0 0 0 5 1.5v1A1.5 1.5 0 0 0 6.5 4h3A1.5 1.5 0 0 0 11 2.5v-1A1.5 1.5 0 0 0 9.5 0h-3z" />
              </svg>
            </button>
          )}
        </Col>
        <Col sm={12}>
          {codeSnippets[0] != undefined && (
            <div
              dangerouslySetInnerHTML={{
                __html: DOMPurify.sanitize(codeSnippets[0]),
              }}
            />
          )}
        </Col>
      </Row>

      <Row
        className="bbeOutput mx-0 py-0 rounded "
        style={{ marginLeft: "0px" }}
      >
        <Col sm={12} className="d-flex align-items-start">
          {outputClick1 ? (
            <button
              className="bg-transparent border-0 m-0 p-2 ms-auto"
              aria-label="Copy to Clipboard Check"
            >
              <svg
                xmlns="http://www.w3.org/2000/svg"
                width="16"
                height="16"
                fill="#20b6b0"
                className="output-btn bi bi-check"
                viewBox="0 0 16 16"
              >
                <title>Copied</title>
                <path d="M10.97 4.97a.75.75 0 0 1 1.07 1.05l-3.99 4.99a.75.75 0 0 1-1.08.02L4.324 8.384a.75.75 0 1 1 1.06-1.06l2.094 2.093 3.473-4.425a.267.267 0 0 1 .02-.022z" />
              </svg>
            </button>
          ) : (
            <button
              className="bg-transparent border-0 m-0 p-2 ms-auto"
              onClick={() => {
                updateOutputClick1(true);
                const extractedText = extractOutput(ref1.current.innerText);
                copyToClipboard(extractedText);
                setTimeout(() => {
                  updateOutputClick1(false);
                }, 3000);
              }}
            >
              <svg
                xmlns="http://www.w3.org/2000/svg"
                width="16"
                height="16"
                fill="#EEEEEE"
                className="output-btn bi bi-clipboard"
                viewBox="0 0 16 16"
                aria-label="Copy to Clipboard"
              >
                <title>Copy to Clipboard</title>
                <path d="M4 1.5H3a2 2 0 0 0-2 2V14a2 2 0 0 0 2 2h10a2 2 0 0 0 2-2V3.5a2 2 0 0 0-2-2h-1v1h1a1 1 0 0 1 1 1V14a1 1 0 0 1-1 1H3a1 1 0 0 1-1-1V3.5a1 1 0 0 1 1-1h1v-1z" />
                <path d="M9.5 1a.5.5 0 0 1 .5.5v1a.5.5 0 0 1-.5.5h-3a.5.5 0 0 1-.5-.5v-1a.5.5 0 0 1 .5-.5h3zm-3-1A1.5 1.5 0 0 0 5 1.5v1A1.5 1.5 0 0 0 6.5 4h3A1.5 1.5 0 0 0 11 2.5v-1A1.5 1.5 0 0 0 9.5 0h-3z" />
              </svg>
            </button>
          )}
        </Col>
        <Col sm={12}>
          <pre ref={ref1}>
            <code className="d-flex flex-column">
              <span>{`\$ bal run match_statement.bal`}</span>
              <span>{`string`}</span>
              <span>{`number`}</span>
              <span>{`any`}</span>
            </code>
          </pre>
        </Col>
      </Row>

      <Row className="mt-auto mb-5">
        <Col sm={6}>
          <Link
            title="Booleans and conditionals"
            href="/learn/by-example/booleans"
          >
            <div className="btnContainer d-flex align-items-center me-auto">
              <svg
                xmlns="http://www.w3.org/2000/svg"
                width="20"
                height="20"
                fill="#3ad1ca"
                className={`${
                  btnHover[0] ? "btnArrowHover" : "btnArrow"
                } bi bi-arrow-right`}
                viewBox="0 0 16 16"
                onMouseEnter={() => updateBtnHover([true, false])}
                onMouseOut={() => updateBtnHover([false, false])}
              >
                <path
                  fill-rule="evenodd"
                  d="M15 8a.5.5 0 0 0-.5-.5H2.707l3.147-3.146a.5.5 0 1 0-.708-.708l-4 4a.5.5 0 0 0 0 .708l4 4a.5.5 0 0 0 .708-.708L2.707 8.5H14.5A.5.5 0 0 0 15 8z"
                />
              </svg>
              <div className="d-flex flex-column ms-4">
                <span className="btnPrev">Previous</span>
                <span
                  className={btnHover[0] ? "btnTitleHover" : "btnTitle"}
                  onMouseEnter={() => updateBtnHover([true, false])}
                  onMouseOut={() => updateBtnHover([false, false])}
                >
                  Booleans and conditionals
                </span>
              </div>
            </div>
          </Link>
        </Col>
        <Col sm={6}>
          <Link title="Functions" href="/learn/by-example/functions">
            <div className="btnContainer d-flex align-items-center ms-auto">
              <div className="d-flex flex-column me-4">
                <span className="btnNext">Next</span>
                <span
                  className={btnHover[1] ? "btnTitleHover" : "btnTitle"}
                  onMouseEnter={() => updateBtnHover([false, true])}
                  onMouseOut={() => updateBtnHover([false, false])}
                >
                  Functions
                </span>
              </div>
              <svg
                xmlns="http://www.w3.org/2000/svg"
                width="20"
                height="20"
                fill="#3ad1ca"
                className={`${
                  btnHover[1] ? "btnArrowHover" : "btnArrow"
                } bi bi-arrow-right`}
                viewBox="0 0 16 16"
                onMouseEnter={() => updateBtnHover([false, true])}
                onMouseOut={() => updateBtnHover([false, false])}
              >
                <path
                  fill-rule="evenodd"
                  d="M1 8a.5.5 0 0 1 .5-.5h11.793l-3.147-3.146a.5.5 0 0 1 .708-.708l4 4a.5.5 0 0 1 0 .708l-4 4a.5.5 0 0 1-.708-.708L13.293 8.5H1.5A.5.5 0 0 1 1 8z"
                />
              </svg>
            </div>
          </Link>
        </Col>
      </Row>
    </Container>
  );
}<|MERGE_RESOLUTION|>--- conflicted
+++ resolved
@@ -97,11 +97,7 @@
             className="bg-transparent border-0 m-0 p-2 ms-auto"
             onClick={() => {
               window.open(
-<<<<<<< HEAD
-                "https://play.ballerina.io/?gist=1d5d578d68cd31ee221c09187bcdbf05&file=match_statement.bal",
-=======
                 "https://play.ballerina.io/?gist=f6586f062f0f6b803757d3a685b11f59&file=match_statement.bal",
->>>>>>> b3dd48e5
                 "_blank"
               );
             }}
