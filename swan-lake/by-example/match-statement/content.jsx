--- conflicted
+++ resolved
@@ -81,11 +81,7 @@
             className="bg-transparent border-0 m-0 p-2 ms-auto"
             onClick={() => {
               window.open(
-<<<<<<< HEAD
-                "https://play.ballerina.io/?gist=62fa4567c9321561725780f9c5b9ddb7&file=match_statement.bal",
-=======
                 "https://play.ballerina.io/?gist=7ae42858cb8f70e4f30f49ebb28daf7b&file=match_statement.bal",
->>>>>>> 518ffcb3
                 "_blank"
               );
             }}
