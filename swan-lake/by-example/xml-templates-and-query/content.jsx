--- conflicted
+++ resolved
@@ -73,11 +73,7 @@
             className="bg-transparent border-0 m-0 p-2 ms-auto"
             onClick={() => {
               window.open(
-<<<<<<< HEAD
-                "https://play.ballerina.io/?gist=479271f21d42cb464781680af1dacc4f&file=xml_templates_and_query.bal",
-=======
                 "https://play.ballerina.io/?gist=35cf52e9ca952fa9a908b7a6e4ca4af0&file=xml_templates_and_query.bal",
->>>>>>> b3dd48e5
                 "_blank"
               );
             }}
