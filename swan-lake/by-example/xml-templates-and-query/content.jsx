--- conflicted
+++ resolved
@@ -55,11 +55,7 @@
             className="bg-transparent border-0 m-0 p-2 ms-auto"
             onClick={() => {
               window.open(
-<<<<<<< HEAD
-                "https://play.ballerina.io/?gist=d34b69f4049356afba516883d4adc2a4&file=xml_templates_and_query.bal",
-=======
                 "https://play.ballerina.io/?gist=7d5f5df80694d5b43618e3778e08c7a3&file=xml_templates_and_query.bal",
->>>>>>> 518ffcb3
                 "_blank"
               );
             }}
