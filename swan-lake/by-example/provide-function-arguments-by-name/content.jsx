import React, { useState, useEffect, createRef } from "react";
import { setCDN } from "shiki";
import { Container, Row, Col } from "react-bootstrap";
import DOMPurify from "dompurify";
import {
  copyToClipboard,
  extractOutput,
  shikiTokenizer,
} from "../../../utils/bbe";
import Link from "next/link";

setCDN("https://unpkg.com/shiki/");

const codeSnippetData = [
  `import ballerina/io;

function foo(int x, int y, int z) {
    io:println("Sum of x, y and z:", x + y + z);
}

public function main() {
    // Call the \`foo\` function using the positional arguments.
    foo(1, 2, 3);

    // Call the \`foo\` function using the named arguments in the same order as the parameters of the function definition.
    foo(x = 1, y = 2, z = 3);

    // Call the \`foo\` function using the named arguments in a different order from the order of the parameters in the function definition.
    foo(z = 3, y = 2, x = 1);

    // Call the \`foo\` function using a combination of named arguments and positional arguments.
    foo(1, z = 3, y = 2);
}
`,
];

export default function ProvideFunctionArgumentsByName() {
  const [codeClick1, updateCodeClick1] = useState(false);

  const [outputClick1, updateOutputClick1] = useState(false);
  const ref1 = createRef();

  const [codeSnippets, updateSnippets] = useState([]);
  const [btnHover, updateBtnHover] = useState([false, false]);

  useEffect(() => {
    async function loadCode() {
      for (let snippet of codeSnippetData) {
        const output = await shikiTokenizer(snippet, "ballerina");
        updateSnippets((prevSnippets) => [...prevSnippets, output]);
      }
    }
    loadCode();
  }, []);

  return (
    <Container className="bbeBody d-flex flex-column h-100">
      <h1>Provide function arguments by name</h1>

      <p>
        Ballerina allows you to call functions with named arguments, which do
        not have to be in the same order as the parameters.
      </p>

      <Row
        className="bbeCode mx-0 py-0 rounded 
      "
        style={{ marginLeft: "0px" }}
      >
        <Col className="d-flex align-items-start" sm={12}>
          <button
            className="bg-transparent border-0 m-0 p-2 ms-auto"
            onClick={() => {
              window.open(
<<<<<<< HEAD
                "https://play.ballerina.io/?gist=ec63912e8607b3a8e96cf3ba4836e60c&file=provide_function_arguments_by_name.bal",
=======
                "https://play.ballerina.io/?gist=13a600df5936cd9015144ee48cc94258&file=provide_function_arguments_by_name.bal",
>>>>>>> b3dd48e5
                "_blank"
              );
            }}
            target="_blank"
            aria-label="Open in Ballerina Playground"
          >
            <svg
              xmlns="http://www.w3.org/2000/svg"
              width="16"
              height="16"
              fill="#000"
              className="bi bi-play-circle"
              viewBox="0 0 16 16"
            >
              <title>Open in Ballerina Playground</title>
              <path d="M8 15A7 7 0 1 1 8 1a7 7 0 0 1 0 14zm0 1A8 8 0 1 0 8 0a8 8 0 0 0 0 16z" />
              <path d="M6.271 5.055a.5.5 0 0 1 .52.038l3.5 2.5a.5.5 0 0 1 0 .814l-3.5 2.5A.5.5 0 0 1 6 10.5v-5a.5.5 0 0 1 .271-.445z" />
            </svg>
          </button>

          <button
            className="bg-transparent border-0 m-0 p-2"
            onClick={() => {
              window.open(
                "https://github.com/ballerina-platform/ballerina-distribution/tree/v2201.3.0/examples/provide-function-arguments-by-name",
                "_blank"
              );
            }}
            aria-label="Edit on Github"
          >
            <svg
              xmlns="http://www.w3.org/2000/svg"
              width="16"
              height="16"
              fill="#000"
              className="bi bi-github"
              viewBox="0 0 16 16"
            >
              <title>Edit on Github</title>
              <path d="M8 0C3.58 0 0 3.58 0 8c0 3.54 2.29 6.53 5.47 7.59.4.07.55-.17.55-.38 0-.19-.01-.82-.01-1.49-2.01.37-2.53-.49-2.69-.94-.09-.23-.48-.94-.82-1.13-.28-.15-.68-.52-.01-.53.63-.01 1.08.58 1.23.82.72 1.21 1.87.87 2.33.66.07-.52.28-.87.51-1.07-1.78-.2-3.64-.89-3.64-3.95 0-.87.31-1.59.82-2.15-.08-.2-.36-1.02.08-2.12 0 0 .67-.21 2.2.82.64-.18 1.32-.27 2-.27.68 0 1.36.09 2 .27 1.53-1.04 2.2-.82 2.2-.82.44 1.1.16 1.92.08 2.12.51.56.82 1.27.82 2.15 0 3.07-1.87 3.75-3.65 3.95.29.25.54.73.54 1.48 0 1.07-.01 1.93-.01 2.2 0 .21.15.46.55.38A8.012 8.012 0 0 0 16 8c0-4.42-3.58-8-8-8z" />
            </svg>
          </button>
          {codeClick1 ? (
            <button
              className="bg-transparent border-0 m-0 p-2"
              disabled
              aria-label="Copy to Clipboard Check"
            >
              <svg
                xmlns="http://www.w3.org/2000/svg"
                width="16"
                height="16"
                fill="#20b6b0"
                className="bi bi-check"
                viewBox="0 0 16 16"
              >
                <title>Copied</title>
                <path d="M10.97 4.97a.75.75 0 0 1 1.07 1.05l-3.99 4.99a.75.75 0 0 1-1.08.02L4.324 8.384a.75.75 0 1 1 1.06-1.06l2.094 2.093 3.473-4.425a.267.267 0 0 1 .02-.022z" />
              </svg>
            </button>
          ) : (
            <button
              className="bg-transparent border-0 m-0 p-2"
              onClick={() => {
                updateCodeClick1(true);
                copyToClipboard(codeSnippetData[0]);
                setTimeout(() => {
                  updateCodeClick1(false);
                }, 3000);
              }}
              aria-label="Copy to Clipboard"
            >
              <svg
                xmlns="http://www.w3.org/2000/svg"
                width="16"
                height="16"
                fill="#000"
                className="bi bi-clipboard"
                viewBox="0 0 16 16"
              >
                <title>Copy to Clipboard</title>
                <path d="M4 1.5H3a2 2 0 0 0-2 2V14a2 2 0 0 0 2 2h10a2 2 0 0 0 2-2V3.5a2 2 0 0 0-2-2h-1v1h1a1 1 0 0 1 1 1V14a1 1 0 0 1-1 1H3a1 1 0 0 1-1-1V3.5a1 1 0 0 1 1-1h1v-1z" />
                <path d="M9.5 1a.5.5 0 0 1 .5.5v1a.5.5 0 0 1-.5.5h-3a.5.5 0 0 1-.5-.5v-1a.5.5 0 0 1 .5-.5h3zm-3-1A1.5 1.5 0 0 0 5 1.5v1A1.5 1.5 0 0 0 6.5 4h3A1.5 1.5 0 0 0 11 2.5v-1A1.5 1.5 0 0 0 9.5 0h-3z" />
              </svg>
            </button>
          )}
        </Col>
        <Col sm={12}>
          {codeSnippets[0] != undefined && (
            <div
              dangerouslySetInnerHTML={{
                __html: DOMPurify.sanitize(codeSnippets[0]),
              }}
            />
          )}
        </Col>
      </Row>

      <Row
        className="bbeOutput mx-0 py-0 rounded "
        style={{ marginLeft: "0px" }}
      >
        <Col sm={12} className="d-flex align-items-start">
          {outputClick1 ? (
            <button
              className="bg-transparent border-0 m-0 p-2 ms-auto"
              aria-label="Copy to Clipboard Check"
            >
              <svg
                xmlns="http://www.w3.org/2000/svg"
                width="16"
                height="16"
                fill="#20b6b0"
                className="output-btn bi bi-check"
                viewBox="0 0 16 16"
              >
                <title>Copied</title>
                <path d="M10.97 4.97a.75.75 0 0 1 1.07 1.05l-3.99 4.99a.75.75 0 0 1-1.08.02L4.324 8.384a.75.75 0 1 1 1.06-1.06l2.094 2.093 3.473-4.425a.267.267 0 0 1 .02-.022z" />
              </svg>
            </button>
          ) : (
            <button
              className="bg-transparent border-0 m-0 p-2 ms-auto"
              onClick={() => {
                updateOutputClick1(true);
                const extractedText = extractOutput(ref1.current.innerText);
                copyToClipboard(extractedText);
                setTimeout(() => {
                  updateOutputClick1(false);
                }, 3000);
              }}
            >
              <svg
                xmlns="http://www.w3.org/2000/svg"
                width="16"
                height="16"
                fill="#EEEEEE"
                className="output-btn bi bi-clipboard"
                viewBox="0 0 16 16"
                aria-label="Copy to Clipboard"
              >
                <title>Copy to Clipboard</title>
                <path d="M4 1.5H3a2 2 0 0 0-2 2V14a2 2 0 0 0 2 2h10a2 2 0 0 0 2-2V3.5a2 2 0 0 0-2-2h-1v1h1a1 1 0 0 1 1 1V14a1 1 0 0 1-1 1H3a1 1 0 0 1-1-1V3.5a1 1 0 0 1 1-1h1v-1z" />
                <path d="M9.5 1a.5.5 0 0 1 .5.5v1a.5.5 0 0 1-.5.5h-3a.5.5 0 0 1-.5-.5v-1a.5.5 0 0 1 .5-.5h3zm-3-1A1.5 1.5 0 0 0 5 1.5v1A1.5 1.5 0 0 0 6.5 4h3A1.5 1.5 0 0 0 11 2.5v-1A1.5 1.5 0 0 0 9.5 0h-3z" />
              </svg>
            </button>
          )}
        </Col>
        <Col sm={12}>
          <pre ref={ref1}>
            <code className="d-flex flex-column">
              <span>{`\$ bal run provide_function_arguments_by_name.bal`}</span>
              <span>{`Sum of x, y and z:6`}</span>
              <span>{`Sum of x, y and z:6`}</span>
              <span>{`Sum of x, y and z:6`}</span>
              <span>{`Sum of x, y and z:6`}</span>
            </code>
          </pre>
        </Col>
      </Row>

      <Row className="mt-auto mb-5">
        <Col sm={6}>
          <Link
            title="Default values for function parameters"
            href="/learn/by-example/default-values-for-function-parameters"
          >
            <div className="btnContainer d-flex align-items-center me-auto">
              <svg
                xmlns="http://www.w3.org/2000/svg"
                width="20"
                height="20"
                fill="#3ad1ca"
                className={`${
                  btnHover[0] ? "btnArrowHover" : "btnArrow"
                } bi bi-arrow-right`}
                viewBox="0 0 16 16"
                onMouseEnter={() => updateBtnHover([true, false])}
                onMouseOut={() => updateBtnHover([false, false])}
              >
                <path
                  fill-rule="evenodd"
                  d="M15 8a.5.5 0 0 0-.5-.5H2.707l3.147-3.146a.5.5 0 1 0-.708-.708l-4 4a.5.5 0 0 0 0 .708l4 4a.5.5 0 0 0 .708-.708L2.707 8.5H14.5A.5.5 0 0 0 15 8z"
                />
              </svg>
              <div className="d-flex flex-column ms-4">
                <span className="btnPrev">Previous</span>
                <span
                  className={btnHover[0] ? "btnTitleHover" : "btnTitle"}
                  onMouseEnter={() => updateBtnHover([true, false])}
                  onMouseOut={() => updateBtnHover([false, false])}
                >
                  Default values for function parameters
                </span>
              </div>
            </div>
          </Link>
        </Col>
        <Col sm={6}>
          <Link
            title="Function pointers"
            href="/learn/by-example/function-pointers"
          >
            <div className="btnContainer d-flex align-items-center ms-auto">
              <div className="d-flex flex-column me-4">
                <span className="btnNext">Next</span>
                <span
                  className={btnHover[1] ? "btnTitleHover" : "btnTitle"}
                  onMouseEnter={() => updateBtnHover([false, true])}
                  onMouseOut={() => updateBtnHover([false, false])}
                >
                  Function pointers
                </span>
              </div>
              <svg
                xmlns="http://www.w3.org/2000/svg"
                width="20"
                height="20"
                fill="#3ad1ca"
                className={`${
                  btnHover[1] ? "btnArrowHover" : "btnArrow"
                } bi bi-arrow-right`}
                viewBox="0 0 16 16"
                onMouseEnter={() => updateBtnHover([false, true])}
                onMouseOut={() => updateBtnHover([false, false])}
              >
                <path
                  fill-rule="evenodd"
                  d="M1 8a.5.5 0 0 1 .5-.5h11.793l-3.147-3.146a.5.5 0 0 1 .708-.708l4 4a.5.5 0 0 1 0 .708l-4 4a.5.5 0 0 1-.708-.708L13.293 8.5H1.5A.5.5 0 0 1 1 8z"
                />
              </svg>
            </div>
          </Link>
        </Col>
      </Row>
    </Container>
  );
}<|MERGE_RESOLUTION|>--- conflicted
+++ resolved
@@ -72,11 +72,7 @@
             className="bg-transparent border-0 m-0 p-2 ms-auto"
             onClick={() => {
               window.open(
-<<<<<<< HEAD
-                "https://play.ballerina.io/?gist=ec63912e8607b3a8e96cf3ba4836e60c&file=provide_function_arguments_by_name.bal",
-=======
                 "https://play.ballerina.io/?gist=13a600df5936cd9015144ee48cc94258&file=provide_function_arguments_by_name.bal",
->>>>>>> b3dd48e5
                 "_blank"
               );
             }}
