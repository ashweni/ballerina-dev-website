--- conflicted
+++ resolved
@@ -77,11 +77,7 @@
             className="bg-transparent border-0 m-0 p-2 ms-auto"
             onClick={() => {
               window.open(
-<<<<<<< HEAD
-                "https://play.ballerina.io/?gist=111528647b8c22ef59666fa0d0de4ebf&file=environment_variables.bal",
-=======
                 "https://play.ballerina.io/?gist=bf92fd23176fee1072cd4f19539f451f&file=environment_variables.bal",
->>>>>>> b3dd48e5
                 "_blank"
               );
             }}
