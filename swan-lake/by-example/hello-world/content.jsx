import React, { useState, createRef } from "react";
import { Container, Row, Col } from "react-bootstrap";
import DOMPurify from "dompurify";
import { copyToClipboard, extractOutput } from "../../../utils/bbe";
import Link from "next/link";

export const codeSnippetData = [
  `import ballerina/io;

public function main() {
    io:println("Hello, World!");
}
`,
];

export function HelloWorld({ codeSnippets }) {
  const [codeClick1, updateCodeClick1] = useState(false);

  const [outputClick1, updateOutputClick1] = useState(false);
  const ref1 = createRef();

  const [btnHover, updateBtnHover] = useState([false, false]);

  return (
    <Container className="bbeBody d-flex flex-column h-100">
      <h1>Hello world main</h1>

      <p>
        Let's write the <code>Hello World</code> program in Ballerina.
      </p>

      <Row
        className="bbeCode mx-0 py-0 rounded 
      "
        style={{ marginLeft: "0px" }}
      >
        <Col className="d-flex align-items-start" sm={12}>
          <button
            className="bg-transparent border-0 m-0 p-2 ms-auto"
            onClick={() => {
              window.open(
<<<<<<< HEAD
                "https://play.ballerina.io/?gist=95323b1359ba53f0a9ec9aa23d055ab7&file=hello_world.bal",
=======
                "https://play.ballerina.io/?gist=5466019c8d963c19b83e173bc458669b&file=hello_world.bal",
>>>>>>> 518ffcb3
                "_blank"
              );
            }}
            target="_blank"
            aria-label="Open in Ballerina Playground"
          >
            <svg
              xmlns="http://www.w3.org/2000/svg"
              width="16"
              height="16"
              fill="#000"
              className="bi bi-play-circle"
              viewBox="0 0 16 16"
            >
              <title>Open in Ballerina Playground</title>
              <path d="M8 15A7 7 0 1 1 8 1a7 7 0 0 1 0 14zm0 1A8 8 0 1 0 8 0a8 8 0 0 0 0 16z" />
              <path d="M6.271 5.055a.5.5 0 0 1 .52.038l3.5 2.5a.5.5 0 0 1 0 .814l-3.5 2.5A.5.5 0 0 1 6 10.5v-5a.5.5 0 0 1 .271-.445z" />
            </svg>
          </button>

          <button
            className="bg-transparent border-0 m-0 p-2"
            onClick={() => {
              window.open(
                "https://github.com/ballerina-platform/ballerina-distribution/tree/v2201.4.1/examples/hello-world",
                "_blank"
              );
            }}
            aria-label="Edit on Github"
          >
            <svg
              xmlns="http://www.w3.org/2000/svg"
              width="16"
              height="16"
              fill="#000"
              className="bi bi-github"
              viewBox="0 0 16 16"
            >
              <title>Edit on Github</title>
              <path d="M8 0C3.58 0 0 3.58 0 8c0 3.54 2.29 6.53 5.47 7.59.4.07.55-.17.55-.38 0-.19-.01-.82-.01-1.49-2.01.37-2.53-.49-2.69-.94-.09-.23-.48-.94-.82-1.13-.28-.15-.68-.52-.01-.53.63-.01 1.08.58 1.23.82.72 1.21 1.87.87 2.33.66.07-.52.28-.87.51-1.07-1.78-.2-3.64-.89-3.64-3.95 0-.87.31-1.59.82-2.15-.08-.2-.36-1.02.08-2.12 0 0 .67-.21 2.2.82.64-.18 1.32-.27 2-.27.68 0 1.36.09 2 .27 1.53-1.04 2.2-.82 2.2-.82.44 1.1.16 1.92.08 2.12.51.56.82 1.27.82 2.15 0 3.07-1.87 3.75-3.65 3.95.29.25.54.73.54 1.48 0 1.07-.01 1.93-.01 2.2 0 .21.15.46.55.38A8.012 8.012 0 0 0 16 8c0-4.42-3.58-8-8-8z" />
            </svg>
          </button>
          {codeClick1 ? (
            <button
              className="bg-transparent border-0 m-0 p-2"
              disabled
              aria-label="Copy to Clipboard Check"
            >
              <svg
                xmlns="http://www.w3.org/2000/svg"
                width="16"
                height="16"
                fill="#20b6b0"
                className="bi bi-check"
                viewBox="0 0 16 16"
              >
                <title>Copied</title>
                <path d="M10.97 4.97a.75.75 0 0 1 1.07 1.05l-3.99 4.99a.75.75 0 0 1-1.08.02L4.324 8.384a.75.75 0 1 1 1.06-1.06l2.094 2.093 3.473-4.425a.267.267 0 0 1 .02-.022z" />
              </svg>
            </button>
          ) : (
            <button
              className="bg-transparent border-0 m-0 p-2"
              onClick={() => {
                updateCodeClick1(true);
                copyToClipboard(codeSnippetData[0]);
                setTimeout(() => {
                  updateCodeClick1(false);
                }, 3000);
              }}
              aria-label="Copy to Clipboard"
            >
              <svg
                xmlns="http://www.w3.org/2000/svg"
                width="16"
                height="16"
                fill="#000"
                className="bi bi-clipboard"
                viewBox="0 0 16 16"
              >
                <title>Copy to Clipboard</title>
                <path d="M4 1.5H3a2 2 0 0 0-2 2V14a2 2 0 0 0 2 2h10a2 2 0 0 0 2-2V3.5a2 2 0 0 0-2-2h-1v1h1a1 1 0 0 1 1 1V14a1 1 0 0 1-1 1H3a1 1 0 0 1-1-1V3.5a1 1 0 0 1 1-1h1v-1z" />
                <path d="M9.5 1a.5.5 0 0 1 .5.5v1a.5.5 0 0 1-.5.5h-3a.5.5 0 0 1-.5-.5v-1a.5.5 0 0 1 .5-.5h3zm-3-1A1.5 1.5 0 0 0 5 1.5v1A1.5 1.5 0 0 0 6.5 4h3A1.5 1.5 0 0 0 11 2.5v-1A1.5 1.5 0 0 0 9.5 0h-3z" />
              </svg>
            </button>
          )}
        </Col>
        <Col sm={12}>
          {codeSnippets[0] != undefined && (
            <div
              dangerouslySetInnerHTML={{
                __html: DOMPurify.sanitize(codeSnippets[0]),
              }}
            />
          )}
        </Col>
      </Row>

      <p>
        To run this sample, place the source code in a file named{" "}
        <code>hello_world.bal</code> and use the <code>bal run</code> command.
      </p>

      <Row
        className="bbeOutput mx-0 py-0 rounded "
        style={{ marginLeft: "0px" }}
      >
        <Col sm={12} className="d-flex align-items-start">
          {outputClick1 ? (
            <button
              className="bg-transparent border-0 m-0 p-2 ms-auto"
              aria-label="Copy to Clipboard Check"
            >
              <svg
                xmlns="http://www.w3.org/2000/svg"
                width="16"
                height="16"
                fill="#20b6b0"
                className="output-btn bi bi-check"
                viewBox="0 0 16 16"
              >
                <title>Copied</title>
                <path d="M10.97 4.97a.75.75 0 0 1 1.07 1.05l-3.99 4.99a.75.75 0 0 1-1.08.02L4.324 8.384a.75.75 0 1 1 1.06-1.06l2.094 2.093 3.473-4.425a.267.267 0 0 1 .02-.022z" />
              </svg>
            </button>
          ) : (
            <button
              className="bg-transparent border-0 m-0 p-2 ms-auto"
              onClick={() => {
                updateOutputClick1(true);
                const extractedText = extractOutput(ref1.current.innerText);
                copyToClipboard(extractedText);
                setTimeout(() => {
                  updateOutputClick1(false);
                }, 3000);
              }}
            >
              <svg
                xmlns="http://www.w3.org/2000/svg"
                width="16"
                height="16"
                fill="#EEEEEE"
                className="output-btn bi bi-clipboard"
                viewBox="0 0 16 16"
                aria-label="Copy to Clipboard"
              >
                <title>Copy to Clipboard</title>
                <path d="M4 1.5H3a2 2 0 0 0-2 2V14a2 2 0 0 0 2 2h10a2 2 0 0 0 2-2V3.5a2 2 0 0 0-2-2h-1v1h1a1 1 0 0 1 1 1V14a1 1 0 0 1-1 1H3a1 1 0 0 1-1-1V3.5a1 1 0 0 1 1-1h1v-1z" />
                <path d="M9.5 1a.5.5 0 0 1 .5.5v1a.5.5 0 0 1-.5.5h-3a.5.5 0 0 1-.5-.5v-1a.5.5 0 0 1 .5-.5h3zm-3-1A1.5 1.5 0 0 0 5 1.5v1A1.5 1.5 0 0 0 6.5 4h3A1.5 1.5 0 0 0 11 2.5v-1A1.5 1.5 0 0 0 9.5 0h-3z" />
              </svg>
            </button>
          )}
        </Col>
        <Col sm={12}>
          <pre ref={ref1}>
            <code className="d-flex flex-column">
              <span>{`\$ bal run hello_world.bal`}</span>
              <span>{`Hello, World!`}</span>
            </code>
          </pre>
        </Col>
      </Row>

      <Row className="mt-auto mb-5">
        <Col className="ms-auto" sm={6}>
          <Link
            title="Hello world service"
            href="/learn/by-example/hello-world-service"
          >
            <div className="btnContainer d-flex align-items-center ms-auto">
              <div className="d-flex flex-column me-4">
                <span className="btnNext">Next</span>
                <span
                  className={btnHover[1] ? "btnTitleHover" : "btnTitle"}
                  onMouseEnter={() => updateBtnHover([false, true])}
                  onMouseOut={() => updateBtnHover([false, false])}
                >
                  Hello world service
                </span>
              </div>
              <svg
                xmlns="http://www.w3.org/2000/svg"
                width="20"
                height="20"
                fill="#3ad1ca"
                className={`${
                  btnHover[1] ? "btnArrowHover" : "btnArrow"
                } bi bi-arrow-right`}
                viewBox="0 0 16 16"
                onMouseEnter={() => updateBtnHover([false, true])}
                onMouseOut={() => updateBtnHover([false, false])}
              >
                <path
                  fill-rule="evenodd"
                  d="M1 8a.5.5 0 0 1 .5-.5h11.793l-3.147-3.146a.5.5 0 0 1 .708-.708l4 4a.5.5 0 0 1 0 .708l-4 4a.5.5 0 0 1-.708-.708L13.293 8.5H1.5A.5.5 0 0 1 1 8z"
                />
              </svg>
            </div>
          </Link>
        </Col>
      </Row>
    </Container>
  );
}<|MERGE_RESOLUTION|>--- conflicted
+++ resolved
@@ -39,11 +39,7 @@
             className="bg-transparent border-0 m-0 p-2 ms-auto"
             onClick={() => {
               window.open(
-<<<<<<< HEAD
-                "https://play.ballerina.io/?gist=95323b1359ba53f0a9ec9aa23d055ab7&file=hello_world.bal",
-=======
                 "https://play.ballerina.io/?gist=5466019c8d963c19b83e173bc458669b&file=hello_world.bal",
->>>>>>> 518ffcb3
                 "_blank"
               );
             }}
