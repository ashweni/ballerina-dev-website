--- conflicted
+++ resolved
@@ -92,11 +92,7 @@
             className="bg-transparent border-0 m-0 p-2 ms-auto"
             onClick={() => {
               window.open(
-<<<<<<< HEAD
-                "https://play.ballerina.io/?gist=aa3750cb83dee2fc327bc7a21cda4b13&file=unions.bal",
-=======
                 "https://play.ballerina.io/?gist=9546f6fd498ddac3d03ee2248913a947&file=unions.bal",
->>>>>>> b3dd48e5
                 "_blank"
               );
             }}
