--- conflicted
+++ resolved
@@ -74,11 +74,7 @@
             className="bg-transparent border-0 m-0 p-2 ms-auto"
             onClick={() => {
               window.open(
-<<<<<<< HEAD
-                "https://play.ballerina.io/?gist=64577d068a20752d9b5a78cee24d005e&file=unions.bal",
-=======
                 "https://play.ballerina.io/?gist=4d1887625c7d62a84fca86465b0b5360&file=unions.bal",
->>>>>>> 518ffcb3
                 "_blank"
               );
             }}
