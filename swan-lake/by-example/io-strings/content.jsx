import React, { useState, useEffect, createRef } from "react";
import { setCDN } from "shiki";
import { Container, Row, Col } from "react-bootstrap";
import DOMPurify from "dompurify";
import {
  copyToClipboard,
  extractOutput,
  shikiTokenizer,
} from "../../../utils/bbe";
import Link from "next/link";

setCDN("https://unpkg.com/shiki/");

const codeSnippetData = [
  `import ballerina/io;

public function main() returns error? {
    // Initializes the text path and the content.
    string textFilePath1 = "./files/textfile1.txt";
    string textFilePath2 = "./files/textfile2.txt";
    string textFilePath3 = "./files/textfile3.txt";
    string textContent = "Ballerina is an open source programming language.";
    string[] lines = ["The Big Bang Theory", "F.R.I.E.N.D.S",
    "Game of Thrones", "LOST"];

    // Writes the given string to a file.
    check io:fileWriteString(textFilePath1, textContent);
    // If the write operation was successful, then, reads the content as a string.
    string readContent = check io:fileReadString(textFilePath1);
    io:println(readContent);

    // Writes the given array of lines to a file.
    check io:fileWriteLines(textFilePath2, lines);
    // If the write operation was successful, then,
    // performs a read operation to read the lines as an array.
    string[] readLines = check io:fileReadLines(textFilePath2);
    io:println(readLines);

    // Writes the given stream of lines to a file.
    check io:fileWriteLinesFromStream(textFilePath3, lines.toStream());
    // If the write operation was successful, then,
    // performs a read operation to read the lines as a stream.
    stream<string, io:Error?> lineStream = check
                                    io:fileReadLinesAsStream(textFilePath3);
    // Iterates through the stream and prints the content.
    check lineStream.forEach(function(string val) {
                               io:println(val);
                           });
}
`,
];

export default function IoStrings() {
  const [codeClick1, updateCodeClick1] = useState(false);

  const [outputClick1, updateOutputClick1] = useState(false);
  const ref1 = createRef();

  const [codeSnippets, updateSnippets] = useState([]);
  const [btnHover, updateBtnHover] = useState([false, false]);

  useEffect(() => {
    async function loadCode() {
      for (let snippet of codeSnippetData) {
        const output = await shikiTokenizer(snippet, "ballerina");
        updateSnippets((prevSnippets) => [...prevSnippets, output]);
      }
    }
    loadCode();
  }, []);

  return (
    <Container className="bbeBody d-flex flex-column h-100">
      <h1>Read/write strings</h1>

      <p>
        The Ballerina <code>io</code> library contains APIs to read/write text
        content from/to a file.
      </p>

      <p>
        For more information on the underlying module, see the{" "}
        <a href="https://lib.ballerina.io/ballerina/io/latest/">
          <code>io</code> module
        </a>
        .
      </p>

      <Row
        className="bbeCode mx-0 py-0 rounded 
      "
        style={{ marginLeft: "0px" }}
      >
        <Col className="d-flex align-items-start" sm={12}>
          <button
            className="bg-transparent border-0 m-0 p-2 ms-auto"
            onClick={() => {
              window.open(
<<<<<<< HEAD
                "https://play.ballerina.io/?gist=5ad9f7d1331a1fbb23bfee07e56062e8&file=io_strings.bal",
=======
                "https://play.ballerina.io/?gist=f721c9760d6a0270abd3cf4e8f5ec517&file=io_strings.bal",
>>>>>>> b3dd48e5
                "_blank"
              );
            }}
            target="_blank"
            aria-label="Open in Ballerina Playground"
          >
            <svg
              xmlns="http://www.w3.org/2000/svg"
              width="16"
              height="16"
              fill="#000"
              className="bi bi-play-circle"
              viewBox="0 0 16 16"
            >
              <title>Open in Ballerina Playground</title>
              <path d="M8 15A7 7 0 1 1 8 1a7 7 0 0 1 0 14zm0 1A8 8 0 1 0 8 0a8 8 0 0 0 0 16z" />
              <path d="M6.271 5.055a.5.5 0 0 1 .52.038l3.5 2.5a.5.5 0 0 1 0 .814l-3.5 2.5A.5.5 0 0 1 6 10.5v-5a.5.5 0 0 1 .271-.445z" />
            </svg>
          </button>

          <button
            className="bg-transparent border-0 m-0 p-2"
            onClick={() => {
              window.open(
                "https://github.com/ballerina-platform/ballerina-distribution/tree/v2201.3.0/examples/io-strings",
                "_blank"
              );
            }}
            aria-label="Edit on Github"
          >
            <svg
              xmlns="http://www.w3.org/2000/svg"
              width="16"
              height="16"
              fill="#000"
              className="bi bi-github"
              viewBox="0 0 16 16"
            >
              <title>Edit on Github</title>
              <path d="M8 0C3.58 0 0 3.58 0 8c0 3.54 2.29 6.53 5.47 7.59.4.07.55-.17.55-.38 0-.19-.01-.82-.01-1.49-2.01.37-2.53-.49-2.69-.94-.09-.23-.48-.94-.82-1.13-.28-.15-.68-.52-.01-.53.63-.01 1.08.58 1.23.82.72 1.21 1.87.87 2.33.66.07-.52.28-.87.51-1.07-1.78-.2-3.64-.89-3.64-3.95 0-.87.31-1.59.82-2.15-.08-.2-.36-1.02.08-2.12 0 0 .67-.21 2.2.82.64-.18 1.32-.27 2-.27.68 0 1.36.09 2 .27 1.53-1.04 2.2-.82 2.2-.82.44 1.1.16 1.92.08 2.12.51.56.82 1.27.82 2.15 0 3.07-1.87 3.75-3.65 3.95.29.25.54.73.54 1.48 0 1.07-.01 1.93-.01 2.2 0 .21.15.46.55.38A8.012 8.012 0 0 0 16 8c0-4.42-3.58-8-8-8z" />
            </svg>
          </button>
          {codeClick1 ? (
            <button
              className="bg-transparent border-0 m-0 p-2"
              disabled
              aria-label="Copy to Clipboard Check"
            >
              <svg
                xmlns="http://www.w3.org/2000/svg"
                width="16"
                height="16"
                fill="#20b6b0"
                className="bi bi-check"
                viewBox="0 0 16 16"
              >
                <title>Copied</title>
                <path d="M10.97 4.97a.75.75 0 0 1 1.07 1.05l-3.99 4.99a.75.75 0 0 1-1.08.02L4.324 8.384a.75.75 0 1 1 1.06-1.06l2.094 2.093 3.473-4.425a.267.267 0 0 1 .02-.022z" />
              </svg>
            </button>
          ) : (
            <button
              className="bg-transparent border-0 m-0 p-2"
              onClick={() => {
                updateCodeClick1(true);
                copyToClipboard(codeSnippetData[0]);
                setTimeout(() => {
                  updateCodeClick1(false);
                }, 3000);
              }}
              aria-label="Copy to Clipboard"
            >
              <svg
                xmlns="http://www.w3.org/2000/svg"
                width="16"
                height="16"
                fill="#000"
                className="bi bi-clipboard"
                viewBox="0 0 16 16"
              >
                <title>Copy to Clipboard</title>
                <path d="M4 1.5H3a2 2 0 0 0-2 2V14a2 2 0 0 0 2 2h10a2 2 0 0 0 2-2V3.5a2 2 0 0 0-2-2h-1v1h1a1 1 0 0 1 1 1V14a1 1 0 0 1-1 1H3a1 1 0 0 1-1-1V3.5a1 1 0 0 1 1-1h1v-1z" />
                <path d="M9.5 1a.5.5 0 0 1 .5.5v1a.5.5 0 0 1-.5.5h-3a.5.5 0 0 1-.5-.5v-1a.5.5 0 0 1 .5-.5h3zm-3-1A1.5 1.5 0 0 0 5 1.5v1A1.5 1.5 0 0 0 6.5 4h3A1.5 1.5 0 0 0 11 2.5v-1A1.5 1.5 0 0 0 9.5 0h-3z" />
              </svg>
            </button>
          )}
        </Col>
        <Col sm={12}>
          {codeSnippets[0] != undefined && (
            <div
              dangerouslySetInnerHTML={{
                __html: DOMPurify.sanitize(codeSnippets[0]),
              }}
            />
          )}
        </Col>
      </Row>

      <p>
        To run this sample, use the <code>bal run</code> command.
      </p>

      <Row
        className="bbeOutput mx-0 py-0 rounded "
        style={{ marginLeft: "0px" }}
      >
        <Col sm={12} className="d-flex align-items-start">
          {outputClick1 ? (
            <button
              className="bg-transparent border-0 m-0 p-2 ms-auto"
              aria-label="Copy to Clipboard Check"
            >
              <svg
                xmlns="http://www.w3.org/2000/svg"
                width="16"
                height="16"
                fill="#20b6b0"
                className="output-btn bi bi-check"
                viewBox="0 0 16 16"
              >
                <title>Copied</title>
                <path d="M10.97 4.97a.75.75 0 0 1 1.07 1.05l-3.99 4.99a.75.75 0 0 1-1.08.02L4.324 8.384a.75.75 0 1 1 1.06-1.06l2.094 2.093 3.473-4.425a.267.267 0 0 1 .02-.022z" />
              </svg>
            </button>
          ) : (
            <button
              className="bg-transparent border-0 m-0 p-2 ms-auto"
              onClick={() => {
                updateOutputClick1(true);
                const extractedText = extractOutput(ref1.current.innerText);
                copyToClipboard(extractedText);
                setTimeout(() => {
                  updateOutputClick1(false);
                }, 3000);
              }}
            >
              <svg
                xmlns="http://www.w3.org/2000/svg"
                width="16"
                height="16"
                fill="#EEEEEE"
                className="output-btn bi bi-clipboard"
                viewBox="0 0 16 16"
                aria-label="Copy to Clipboard"
              >
                <title>Copy to Clipboard</title>
                <path d="M4 1.5H3a2 2 0 0 0-2 2V14a2 2 0 0 0 2 2h10a2 2 0 0 0 2-2V3.5a2 2 0 0 0-2-2h-1v1h1a1 1 0 0 1 1 1V14a1 1 0 0 1-1 1H3a1 1 0 0 1-1-1V3.5a1 1 0 0 1 1-1h1v-1z" />
                <path d="M9.5 1a.5.5 0 0 1 .5.5v1a.5.5 0 0 1-.5.5h-3a.5.5 0 0 1-.5-.5v-1a.5.5 0 0 1 .5-.5h3zm-3-1A1.5 1.5 0 0 0 5 1.5v1A1.5 1.5 0 0 0 6.5 4h3A1.5 1.5 0 0 0 11 2.5v-1A1.5 1.5 0 0 0 9.5 0h-3z" />
              </svg>
            </button>
          )}
        </Col>
        <Col sm={12}>
          <pre ref={ref1}>
            <code className="d-flex flex-column">
              <span>{`\$ bal run io_strings.bal`}</span>
              <span>{`Ballerina is an open source programming language.`}</span>
              <span>{`["The Big Bang Theory","F.R.I.E.N.D.S","Game of Thrones","LOST"]`}</span>
              <span>{`The Big Bang Theory`}</span>
              <span>{`F.R.I.E.N.D.S`}</span>
              <span>{`Game of Thrones`}</span>
              <span>{`LOST`}</span>
            </code>
          </pre>
        </Col>
      </Row>

      <Row className="mt-auto mb-5">
        <Col sm={6}>
          <Link title="Read/write bytes" href="/learn/by-example/io-bytes">
            <div className="btnContainer d-flex align-items-center me-auto">
              <svg
                xmlns="http://www.w3.org/2000/svg"
                width="20"
                height="20"
                fill="#3ad1ca"
                className={`${
                  btnHover[0] ? "btnArrowHover" : "btnArrow"
                } bi bi-arrow-right`}
                viewBox="0 0 16 16"
                onMouseEnter={() => updateBtnHover([true, false])}
                onMouseOut={() => updateBtnHover([false, false])}
              >
                <path
                  fill-rule="evenodd"
                  d="M15 8a.5.5 0 0 0-.5-.5H2.707l3.147-3.146a.5.5 0 1 0-.708-.708l-4 4a.5.5 0 0 0 0 .708l4 4a.5.5 0 0 0 .708-.708L2.707 8.5H14.5A.5.5 0 0 0 15 8z"
                />
              </svg>
              <div className="d-flex flex-column ms-4">
                <span className="btnPrev">Previous</span>
                <span
                  className={btnHover[0] ? "btnTitleHover" : "btnTitle"}
                  onMouseEnter={() => updateBtnHover([true, false])}
                  onMouseOut={() => updateBtnHover([false, false])}
                >
                  Read/write bytes
                </span>
              </div>
            </div>
          </Link>
        </Col>
        <Col sm={6}>
          <Link title="Read/write CSV" href="/learn/by-example/io-csv">
            <div className="btnContainer d-flex align-items-center ms-auto">
              <div className="d-flex flex-column me-4">
                <span className="btnNext">Next</span>
                <span
                  className={btnHover[1] ? "btnTitleHover" : "btnTitle"}
                  onMouseEnter={() => updateBtnHover([false, true])}
                  onMouseOut={() => updateBtnHover([false, false])}
                >
                  Read/write CSV
                </span>
              </div>
              <svg
                xmlns="http://www.w3.org/2000/svg"
                width="20"
                height="20"
                fill="#3ad1ca"
                className={`${
                  btnHover[1] ? "btnArrowHover" : "btnArrow"
                } bi bi-arrow-right`}
                viewBox="0 0 16 16"
                onMouseEnter={() => updateBtnHover([false, true])}
                onMouseOut={() => updateBtnHover([false, false])}
              >
                <path
                  fill-rule="evenodd"
                  d="M1 8a.5.5 0 0 1 .5-.5h11.793l-3.147-3.146a.5.5 0 0 1 .708-.708l4 4a.5.5 0 0 1 0 .708l-4 4a.5.5 0 0 1-.708-.708L13.293 8.5H1.5A.5.5 0 0 1 1 8z"
                />
              </svg>
            </div>
          </Link>
        </Col>
      </Row>
    </Container>
  );
}<|MERGE_RESOLUTION|>--- conflicted
+++ resolved
@@ -96,11 +96,7 @@
             className="bg-transparent border-0 m-0 p-2 ms-auto"
             onClick={() => {
               window.open(
-<<<<<<< HEAD
-                "https://play.ballerina.io/?gist=5ad9f7d1331a1fbb23bfee07e56062e8&file=io_strings.bal",
-=======
                 "https://play.ballerina.io/?gist=f721c9760d6a0270abd3cf4e8f5ec517&file=io_strings.bal",
->>>>>>> b3dd48e5
                 "_blank"
               );
             }}
