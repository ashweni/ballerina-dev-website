import React, { useState, createRef } from "react";
import { Container, Row, Col } from "react-bootstrap";
import DOMPurify from "dompurify";
import { copyToClipboard, extractOutput } from "../../../utils/bbe";
import Link from "next/link";

export const codeSnippetData = [
  `import ballerina/io;

public function main() returns error? {
    // Initializes the text path and the content.
    string textFilePath1 = "./files/textfile1.txt";
    string textFilePath2 = "./files/textfile2.txt";
    string textFilePath3 = "./files/textfile3.txt";
    string textContent = "Ballerina is an open source programming language.";
    string[] lines = ["The Big Bang Theory", "F.R.I.E.N.D.S",
    "Game of Thrones", "LOST"];

    // Writes the given string to a file.
    check io:fileWriteString(textFilePath1, textContent);
    // If the write operation was successful, then, reads the content as a string.
    string readContent = check io:fileReadString(textFilePath1);
    io:println(readContent);

    // Writes the given array of lines to a file.
    check io:fileWriteLines(textFilePath2, lines);
    // If the write operation was successful, then,
    // performs a read operation to read the lines as an array.
    string[] readLines = check io:fileReadLines(textFilePath2);
    io:println(readLines);

    // Writes the given stream of lines to a file.
    check io:fileWriteLinesFromStream(textFilePath3, lines.toStream());
    // If the write operation was successful, then,
    // performs a read operation to read the lines as a stream.
    stream<string, io:Error?> lineStream = check
                                    io:fileReadLinesAsStream(textFilePath3);
    // Iterates through the stream and prints the content.
    check lineStream.forEach(function(string val) {
                               io:println(val);
                           });
}
`,
];

export function IoStrings({ codeSnippets }) {
  const [codeClick1, updateCodeClick1] = useState(false);

  const [outputClick1, updateOutputClick1] = useState(false);
  const ref1 = createRef();

  const [btnHover, updateBtnHover] = useState([false, false]);

  return (
    <Container className="bbeBody d-flex flex-column h-100">
      <h1>Read/write strings</h1>

      <p>
        The Ballerina <code>io</code> library contains APIs to read/write text
        content from/to a file.
      </p>

      <p>
        For more information on the underlying module, see the{" "}
        <a href="https://lib.ballerina.io/ballerina/io/latest/">
          <code>io</code> module
        </a>
        .
      </p>

      <Row
        className="bbeCode mx-0 py-0 rounded 
      "
        style={{ marginLeft: "0px" }}
      >
        <Col className="d-flex align-items-start" sm={12}>
          <button
            className="bg-transparent border-0 m-0 p-2 ms-auto"
            onClick={() => {
              window.open(
<<<<<<< HEAD
                "https://play.ballerina.io/?gist=d44d839dbcfd6014c616bf6ab6b33eee&file=io_strings.bal",
=======
                "https://play.ballerina.io/?gist=b191ea913cd50907b38385289b8e0701&file=io_strings.bal",
>>>>>>> 518ffcb3
                "_blank"
              );
            }}
            target="_blank"
            aria-label="Open in Ballerina Playground"
          >
            <svg
              xmlns="http://www.w3.org/2000/svg"
              width="16"
              height="16"
              fill="#000"
              className="bi bi-play-circle"
              viewBox="0 0 16 16"
            >
              <title>Open in Ballerina Playground</title>
              <path d="M8 15A7 7 0 1 1 8 1a7 7 0 0 1 0 14zm0 1A8 8 0 1 0 8 0a8 8 0 0 0 0 16z" />
              <path d="M6.271 5.055a.5.5 0 0 1 .52.038l3.5 2.5a.5.5 0 0 1 0 .814l-3.5 2.5A.5.5 0 0 1 6 10.5v-5a.5.5 0 0 1 .271-.445z" />
            </svg>
          </button>

          <button
            className="bg-transparent border-0 m-0 p-2"
            onClick={() => {
              window.open(
                "https://github.com/ballerina-platform/ballerina-distribution/tree/v2201.4.1/examples/io-strings",
                "_blank"
              );
            }}
            aria-label="Edit on Github"
          >
            <svg
              xmlns="http://www.w3.org/2000/svg"
              width="16"
              height="16"
              fill="#000"
              className="bi bi-github"
              viewBox="0 0 16 16"
            >
              <title>Edit on Github</title>
              <path d="M8 0C3.58 0 0 3.58 0 8c0 3.54 2.29 6.53 5.47 7.59.4.07.55-.17.55-.38 0-.19-.01-.82-.01-1.49-2.01.37-2.53-.49-2.69-.94-.09-.23-.48-.94-.82-1.13-.28-.15-.68-.52-.01-.53.63-.01 1.08.58 1.23.82.72 1.21 1.87.87 2.33.66.07-.52.28-.87.51-1.07-1.78-.2-3.64-.89-3.64-3.95 0-.87.31-1.59.82-2.15-.08-.2-.36-1.02.08-2.12 0 0 .67-.21 2.2.82.64-.18 1.32-.27 2-.27.68 0 1.36.09 2 .27 1.53-1.04 2.2-.82 2.2-.82.44 1.1.16 1.92.08 2.12.51.56.82 1.27.82 2.15 0 3.07-1.87 3.75-3.65 3.95.29.25.54.73.54 1.48 0 1.07-.01 1.93-.01 2.2 0 .21.15.46.55.38A8.012 8.012 0 0 0 16 8c0-4.42-3.58-8-8-8z" />
            </svg>
          </button>
          {codeClick1 ? (
            <button
              className="bg-transparent border-0 m-0 p-2"
              disabled
              aria-label="Copy to Clipboard Check"
            >
              <svg
                xmlns="http://www.w3.org/2000/svg"
                width="16"
                height="16"
                fill="#20b6b0"
                className="bi bi-check"
                viewBox="0 0 16 16"
              >
                <title>Copied</title>
                <path d="M10.97 4.97a.75.75 0 0 1 1.07 1.05l-3.99 4.99a.75.75 0 0 1-1.08.02L4.324 8.384a.75.75 0 1 1 1.06-1.06l2.094 2.093 3.473-4.425a.267.267 0 0 1 .02-.022z" />
              </svg>
            </button>
          ) : (
            <button
              className="bg-transparent border-0 m-0 p-2"
              onClick={() => {
                updateCodeClick1(true);
                copyToClipboard(codeSnippetData[0]);
                setTimeout(() => {
                  updateCodeClick1(false);
                }, 3000);
              }}
              aria-label="Copy to Clipboard"
            >
              <svg
                xmlns="http://www.w3.org/2000/svg"
                width="16"
                height="16"
                fill="#000"
                className="bi bi-clipboard"
                viewBox="0 0 16 16"
              >
                <title>Copy to Clipboard</title>
                <path d="M4 1.5H3a2 2 0 0 0-2 2V14a2 2 0 0 0 2 2h10a2 2 0 0 0 2-2V3.5a2 2 0 0 0-2-2h-1v1h1a1 1 0 0 1 1 1V14a1 1 0 0 1-1 1H3a1 1 0 0 1-1-1V3.5a1 1 0 0 1 1-1h1v-1z" />
                <path d="M9.5 1a.5.5 0 0 1 .5.5v1a.5.5 0 0 1-.5.5h-3a.5.5 0 0 1-.5-.5v-1a.5.5 0 0 1 .5-.5h3zm-3-1A1.5 1.5 0 0 0 5 1.5v1A1.5 1.5 0 0 0 6.5 4h3A1.5 1.5 0 0 0 11 2.5v-1A1.5 1.5 0 0 0 9.5 0h-3z" />
              </svg>
            </button>
          )}
        </Col>
        <Col sm={12}>
          {codeSnippets[0] != undefined && (
            <div
              dangerouslySetInnerHTML={{
                __html: DOMPurify.sanitize(codeSnippets[0]),
              }}
            />
          )}
        </Col>
      </Row>

      <p>
        To run this sample, use the <code>bal run</code> command.
      </p>

      <Row
        className="bbeOutput mx-0 py-0 rounded "
        style={{ marginLeft: "0px" }}
      >
        <Col sm={12} className="d-flex align-items-start">
          {outputClick1 ? (
            <button
              className="bg-transparent border-0 m-0 p-2 ms-auto"
              aria-label="Copy to Clipboard Check"
            >
              <svg
                xmlns="http://www.w3.org/2000/svg"
                width="16"
                height="16"
                fill="#20b6b0"
                className="output-btn bi bi-check"
                viewBox="0 0 16 16"
              >
                <title>Copied</title>
                <path d="M10.97 4.97a.75.75 0 0 1 1.07 1.05l-3.99 4.99a.75.75 0 0 1-1.08.02L4.324 8.384a.75.75 0 1 1 1.06-1.06l2.094 2.093 3.473-4.425a.267.267 0 0 1 .02-.022z" />
              </svg>
            </button>
          ) : (
            <button
              className="bg-transparent border-0 m-0 p-2 ms-auto"
              onClick={() => {
                updateOutputClick1(true);
                const extractedText = extractOutput(ref1.current.innerText);
                copyToClipboard(extractedText);
                setTimeout(() => {
                  updateOutputClick1(false);
                }, 3000);
              }}
            >
              <svg
                xmlns="http://www.w3.org/2000/svg"
                width="16"
                height="16"
                fill="#EEEEEE"
                className="output-btn bi bi-clipboard"
                viewBox="0 0 16 16"
                aria-label="Copy to Clipboard"
              >
                <title>Copy to Clipboard</title>
                <path d="M4 1.5H3a2 2 0 0 0-2 2V14a2 2 0 0 0 2 2h10a2 2 0 0 0 2-2V3.5a2 2 0 0 0-2-2h-1v1h1a1 1 0 0 1 1 1V14a1 1 0 0 1-1 1H3a1 1 0 0 1-1-1V3.5a1 1 0 0 1 1-1h1v-1z" />
                <path d="M9.5 1a.5.5 0 0 1 .5.5v1a.5.5 0 0 1-.5.5h-3a.5.5 0 0 1-.5-.5v-1a.5.5 0 0 1 .5-.5h3zm-3-1A1.5 1.5 0 0 0 5 1.5v1A1.5 1.5 0 0 0 6.5 4h3A1.5 1.5 0 0 0 11 2.5v-1A1.5 1.5 0 0 0 9.5 0h-3z" />
              </svg>
            </button>
          )}
        </Col>
        <Col sm={12}>
          <pre ref={ref1}>
            <code className="d-flex flex-column">
              <span>{`\$ bal run io_strings.bal`}</span>
              <span>{`Ballerina is an open source programming language.`}</span>
              <span>{`["The Big Bang Theory","F.R.I.E.N.D.S","Game of Thrones","LOST"]`}</span>
              <span>{`The Big Bang Theory`}</span>
              <span>{`F.R.I.E.N.D.S`}</span>
              <span>{`Game of Thrones`}</span>
              <span>{`LOST`}</span>
            </code>
          </pre>
        </Col>
      </Row>

      <Row className="mt-auto mb-5">
        <Col sm={6}>
          <Link title="Read/write bytes" href="/learn/by-example/io-bytes">
            <div className="btnContainer d-flex align-items-center me-auto">
              <svg
                xmlns="http://www.w3.org/2000/svg"
                width="20"
                height="20"
                fill="#3ad1ca"
                className={`${
                  btnHover[0] ? "btnArrowHover" : "btnArrow"
                } bi bi-arrow-right`}
                viewBox="0 0 16 16"
                onMouseEnter={() => updateBtnHover([true, false])}
                onMouseOut={() => updateBtnHover([false, false])}
              >
                <path
                  fill-rule="evenodd"
                  d="M15 8a.5.5 0 0 0-.5-.5H2.707l3.147-3.146a.5.5 0 1 0-.708-.708l-4 4a.5.5 0 0 0 0 .708l4 4a.5.5 0 0 0 .708-.708L2.707 8.5H14.5A.5.5 0 0 0 15 8z"
                />
              </svg>
              <div className="d-flex flex-column ms-4">
                <span className="btnPrev">Previous</span>
                <span
                  className={btnHover[0] ? "btnTitleHover" : "btnTitle"}
                  onMouseEnter={() => updateBtnHover([true, false])}
                  onMouseOut={() => updateBtnHover([false, false])}
                >
                  Read/write bytes
                </span>
              </div>
            </div>
          </Link>
        </Col>
        <Col sm={6}>
          <Link title="Read/write CSV" href="/learn/by-example/io-csv">
            <div className="btnContainer d-flex align-items-center ms-auto">
              <div className="d-flex flex-column me-4">
                <span className="btnNext">Next</span>
                <span
                  className={btnHover[1] ? "btnTitleHover" : "btnTitle"}
                  onMouseEnter={() => updateBtnHover([false, true])}
                  onMouseOut={() => updateBtnHover([false, false])}
                >
                  Read/write CSV
                </span>
              </div>
              <svg
                xmlns="http://www.w3.org/2000/svg"
                width="20"
                height="20"
                fill="#3ad1ca"
                className={`${
                  btnHover[1] ? "btnArrowHover" : "btnArrow"
                } bi bi-arrow-right`}
                viewBox="0 0 16 16"
                onMouseEnter={() => updateBtnHover([false, true])}
                onMouseOut={() => updateBtnHover([false, false])}
              >
                <path
                  fill-rule="evenodd"
                  d="M1 8a.5.5 0 0 1 .5-.5h11.793l-3.147-3.146a.5.5 0 0 1 .708-.708l4 4a.5.5 0 0 1 0 .708l-4 4a.5.5 0 0 1-.708-.708L13.293 8.5H1.5A.5.5 0 0 1 1 8z"
                />
              </svg>
            </div>
          </Link>
        </Col>
      </Row>
    </Container>
  );
}<|MERGE_RESOLUTION|>--- conflicted
+++ resolved
@@ -78,11 +78,7 @@
             className="bg-transparent border-0 m-0 p-2 ms-auto"
             onClick={() => {
               window.open(
-<<<<<<< HEAD
-                "https://play.ballerina.io/?gist=d44d839dbcfd6014c616bf6ab6b33eee&file=io_strings.bal",
-=======
                 "https://play.ballerina.io/?gist=b191ea913cd50907b38385289b8e0701&file=io_strings.bal",
->>>>>>> 518ffcb3
                 "_blank"
               );
             }}
