--- conflicted
+++ resolved
@@ -67,11 +67,7 @@
             className="bg-transparent border-0 m-0 p-2 ms-auto"
             onClick={() => {
               window.open(
-<<<<<<< HEAD
-                "https://play.ballerina.io/?gist=44b9196e7f7d4c7fd2145e9749148773&file=multiple_wait.bal",
-=======
                 "https://play.ballerina.io/?gist=610390b906574bdac37f35dc6142ca96&file=multiple_wait.bal",
->>>>>>> 518ffcb3
                 "_blank"
               );
             }}
