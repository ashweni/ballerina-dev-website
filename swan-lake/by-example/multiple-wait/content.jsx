import React, { useState, useEffect, createRef } from "react";
import { setCDN } from "shiki";
import { Container, Row, Col } from "react-bootstrap";
import DOMPurify from "dompurify";
import {
  copyToClipboard,
  extractOutput,
  shikiTokenizer,
} from "../../../utils/bbe";
import Link from "next/link";

setCDN("https://unpkg.com/shiki/");

const codeSnippetData = [
  `import ballerina/http;
import ballerina/io;

type Result record {
    string|error a;
    string|error b;
};

function multiFetch(string urlA, string urlB) returns Result {
    worker WA returns string|error {
        return fetch(urlA);
    }
    worker WB returns string|error {
        return fetch(urlB);
    }

    // The \`wait\` action can be used to wait for multiple named workers.
    return wait {a: WA, b: WB};
}

public function main() returns error? {
    Result res = multiFetch("https://postman-echo.com/get?lang=ballerina",
                            "https://postman-echo.com/get?greeting=hello");
    io:println(res);
    return;
}

function fetch(string url) returns string|error {
    http:Client cl = check new (url);
    map<json> payload = check cl->get("");
    return payload["args"].toString();
}
`,
];

export default function MultipleWait() {
  const [codeClick1, updateCodeClick1] = useState(false);

  const [outputClick1, updateOutputClick1] = useState(false);
  const ref1 = createRef();

  const [codeSnippets, updateSnippets] = useState([]);
  const [btnHover, updateBtnHover] = useState([false, false]);

  useEffect(() => {
    async function loadCode() {
      for (let snippet of codeSnippetData) {
        const output = await shikiTokenizer(snippet, "ballerina");
        updateSnippets((prevSnippets) => [...prevSnippets, output]);
      }
    }
    loadCode();
  }, []);

  return (
    <Container className="bbeBody d-flex flex-column h-100">
      <h1>Multiple wait</h1>

      <p>
        The <code>wait</code> action can be used to wait for multiple named
        workers. Works with futures also.
      </p>

      <Row
        className="bbeCode mx-0 py-0 rounded 
      "
        style={{ marginLeft: "0px" }}
      >
        <Col className="d-flex align-items-start" sm={12}>
          <button
            className="bg-transparent border-0 m-0 p-2 ms-auto"
            onClick={() => {
              window.open(
<<<<<<< HEAD
                "https://play.ballerina.io/?gist=4582802045b2160d4033d2736e0de6a4&file=multiple_wait.bal",
=======
                "https://play.ballerina.io/?gist=408c71ac4f29b19cdb8c59e23f3f4131&file=multiple_wait.bal",
>>>>>>> b3dd48e5
                "_blank"
              );
            }}
            target="_blank"
            aria-label="Open in Ballerina Playground"
          >
            <svg
              xmlns="http://www.w3.org/2000/svg"
              width="16"
              height="16"
              fill="#000"
              className="bi bi-play-circle"
              viewBox="0 0 16 16"
            >
              <title>Open in Ballerina Playground</title>
              <path d="M8 15A7 7 0 1 1 8 1a7 7 0 0 1 0 14zm0 1A8 8 0 1 0 8 0a8 8 0 0 0 0 16z" />
              <path d="M6.271 5.055a.5.5 0 0 1 .52.038l3.5 2.5a.5.5 0 0 1 0 .814l-3.5 2.5A.5.5 0 0 1 6 10.5v-5a.5.5 0 0 1 .271-.445z" />
            </svg>
          </button>

          <button
            className="bg-transparent border-0 m-0 p-2"
            onClick={() => {
              window.open(
                "https://github.com/ballerina-platform/ballerina-distribution/tree/v2201.3.0/examples/multiple-wait",
                "_blank"
              );
            }}
            aria-label="Edit on Github"
          >
            <svg
              xmlns="http://www.w3.org/2000/svg"
              width="16"
              height="16"
              fill="#000"
              className="bi bi-github"
              viewBox="0 0 16 16"
            >
              <title>Edit on Github</title>
              <path d="M8 0C3.58 0 0 3.58 0 8c0 3.54 2.29 6.53 5.47 7.59.4.07.55-.17.55-.38 0-.19-.01-.82-.01-1.49-2.01.37-2.53-.49-2.69-.94-.09-.23-.48-.94-.82-1.13-.28-.15-.68-.52-.01-.53.63-.01 1.08.58 1.23.82.72 1.21 1.87.87 2.33.66.07-.52.28-.87.51-1.07-1.78-.2-3.64-.89-3.64-3.95 0-.87.31-1.59.82-2.15-.08-.2-.36-1.02.08-2.12 0 0 .67-.21 2.2.82.64-.18 1.32-.27 2-.27.68 0 1.36.09 2 .27 1.53-1.04 2.2-.82 2.2-.82.44 1.1.16 1.92.08 2.12.51.56.82 1.27.82 2.15 0 3.07-1.87 3.75-3.65 3.95.29.25.54.73.54 1.48 0 1.07-.01 1.93-.01 2.2 0 .21.15.46.55.38A8.012 8.012 0 0 0 16 8c0-4.42-3.58-8-8-8z" />
            </svg>
          </button>
          {codeClick1 ? (
            <button
              className="bg-transparent border-0 m-0 p-2"
              disabled
              aria-label="Copy to Clipboard Check"
            >
              <svg
                xmlns="http://www.w3.org/2000/svg"
                width="16"
                height="16"
                fill="#20b6b0"
                className="bi bi-check"
                viewBox="0 0 16 16"
              >
                <title>Copied</title>
                <path d="M10.97 4.97a.75.75 0 0 1 1.07 1.05l-3.99 4.99a.75.75 0 0 1-1.08.02L4.324 8.384a.75.75 0 1 1 1.06-1.06l2.094 2.093 3.473-4.425a.267.267 0 0 1 .02-.022z" />
              </svg>
            </button>
          ) : (
            <button
              className="bg-transparent border-0 m-0 p-2"
              onClick={() => {
                updateCodeClick1(true);
                copyToClipboard(codeSnippetData[0]);
                setTimeout(() => {
                  updateCodeClick1(false);
                }, 3000);
              }}
              aria-label="Copy to Clipboard"
            >
              <svg
                xmlns="http://www.w3.org/2000/svg"
                width="16"
                height="16"
                fill="#000"
                className="bi bi-clipboard"
                viewBox="0 0 16 16"
              >
                <title>Copy to Clipboard</title>
                <path d="M4 1.5H3a2 2 0 0 0-2 2V14a2 2 0 0 0 2 2h10a2 2 0 0 0 2-2V3.5a2 2 0 0 0-2-2h-1v1h1a1 1 0 0 1 1 1V14a1 1 0 0 1-1 1H3a1 1 0 0 1-1-1V3.5a1 1 0 0 1 1-1h1v-1z" />
                <path d="M9.5 1a.5.5 0 0 1 .5.5v1a.5.5 0 0 1-.5.5h-3a.5.5 0 0 1-.5-.5v-1a.5.5 0 0 1 .5-.5h3zm-3-1A1.5 1.5 0 0 0 5 1.5v1A1.5 1.5 0 0 0 6.5 4h3A1.5 1.5 0 0 0 11 2.5v-1A1.5 1.5 0 0 0 9.5 0h-3z" />
              </svg>
            </button>
          )}
        </Col>
        <Col sm={12}>
          {codeSnippets[0] != undefined && (
            <div
              dangerouslySetInnerHTML={{
                __html: DOMPurify.sanitize(codeSnippets[0]),
              }}
            />
          )}
        </Col>
      </Row>

      <Row
        className="bbeOutput mx-0 py-0 rounded "
        style={{ marginLeft: "0px" }}
      >
        <Col sm={12} className="d-flex align-items-start">
          {outputClick1 ? (
            <button
              className="bg-transparent border-0 m-0 p-2 ms-auto"
              aria-label="Copy to Clipboard Check"
            >
              <svg
                xmlns="http://www.w3.org/2000/svg"
                width="16"
                height="16"
                fill="#20b6b0"
                className="output-btn bi bi-check"
                viewBox="0 0 16 16"
              >
                <title>Copied</title>
                <path d="M10.97 4.97a.75.75 0 0 1 1.07 1.05l-3.99 4.99a.75.75 0 0 1-1.08.02L4.324 8.384a.75.75 0 1 1 1.06-1.06l2.094 2.093 3.473-4.425a.267.267 0 0 1 .02-.022z" />
              </svg>
            </button>
          ) : (
            <button
              className="bg-transparent border-0 m-0 p-2 ms-auto"
              onClick={() => {
                updateOutputClick1(true);
                const extractedText = extractOutput(ref1.current.innerText);
                copyToClipboard(extractedText);
                setTimeout(() => {
                  updateOutputClick1(false);
                }, 3000);
              }}
            >
              <svg
                xmlns="http://www.w3.org/2000/svg"
                width="16"
                height="16"
                fill="#EEEEEE"
                className="output-btn bi bi-clipboard"
                viewBox="0 0 16 16"
                aria-label="Copy to Clipboard"
              >
                <title>Copy to Clipboard</title>
                <path d="M4 1.5H3a2 2 0 0 0-2 2V14a2 2 0 0 0 2 2h10a2 2 0 0 0 2-2V3.5a2 2 0 0 0-2-2h-1v1h1a1 1 0 0 1 1 1V14a1 1 0 0 1-1 1H3a1 1 0 0 1-1-1V3.5a1 1 0 0 1 1-1h1v-1z" />
                <path d="M9.5 1a.5.5 0 0 1 .5.5v1a.5.5 0 0 1-.5.5h-3a.5.5 0 0 1-.5-.5v-1a.5.5 0 0 1 .5-.5h3zm-3-1A1.5 1.5 0 0 0 5 1.5v1A1.5 1.5 0 0 0 6.5 4h3A1.5 1.5 0 0 0 11 2.5v-1A1.5 1.5 0 0 0 9.5 0h-3z" />
              </svg>
            </button>
          )}
        </Col>
        <Col sm={12}>
          <pre ref={ref1}>
            <code className="d-flex flex-column">
              <span>{`\$ bal run multiple_wait.bal`}</span>
              <span>{`{"a":"{"lang":"ballerina"}","b":"{"greeting":"hello"}"}`}</span>
            </code>
          </pre>
        </Col>
      </Row>

      <Row className="mt-auto mb-5">
        <Col sm={6}>
          <Link title="Alternate wait" href="/learn/by-example/alternate-wait">
            <div className="btnContainer d-flex align-items-center me-auto">
              <svg
                xmlns="http://www.w3.org/2000/svg"
                width="20"
                height="20"
                fill="#3ad1ca"
                className={`${
                  btnHover[0] ? "btnArrowHover" : "btnArrow"
                } bi bi-arrow-right`}
                viewBox="0 0 16 16"
                onMouseEnter={() => updateBtnHover([true, false])}
                onMouseOut={() => updateBtnHover([false, false])}
              >
                <path
                  fill-rule="evenodd"
                  d="M15 8a.5.5 0 0 0-.5-.5H2.707l3.147-3.146a.5.5 0 1 0-.708-.708l-4 4a.5.5 0 0 0 0 .708l4 4a.5.5 0 0 0 .708-.708L2.707 8.5H14.5A.5.5 0 0 0 15 8z"
                />
              </svg>
              <div className="d-flex flex-column ms-4">
                <span className="btnPrev">Previous</span>
                <span
                  className={btnHover[0] ? "btnTitleHover" : "btnTitle"}
                  onMouseEnter={() => updateBtnHover([true, false])}
                  onMouseOut={() => updateBtnHover([false, false])}
                >
                  Alternate wait
                </span>
              </div>
            </div>
          </Link>
        </Col>
        <Col sm={6}>
          <Link
            title="Named workers and futures"
            href="/learn/by-example/named-workers-and-futures"
          >
            <div className="btnContainer d-flex align-items-center ms-auto">
              <div className="d-flex flex-column me-4">
                <span className="btnNext">Next</span>
                <span
                  className={btnHover[1] ? "btnTitleHover" : "btnTitle"}
                  onMouseEnter={() => updateBtnHover([false, true])}
                  onMouseOut={() => updateBtnHover([false, false])}
                >
                  Named workers and futures
                </span>
              </div>
              <svg
                xmlns="http://www.w3.org/2000/svg"
                width="20"
                height="20"
                fill="#3ad1ca"
                className={`${
                  btnHover[1] ? "btnArrowHover" : "btnArrow"
                } bi bi-arrow-right`}
                viewBox="0 0 16 16"
                onMouseEnter={() => updateBtnHover([false, true])}
                onMouseOut={() => updateBtnHover([false, false])}
              >
                <path
                  fill-rule="evenodd"
                  d="M1 8a.5.5 0 0 1 .5-.5h11.793l-3.147-3.146a.5.5 0 0 1 .708-.708l4 4a.5.5 0 0 1 0 .708l-4 4a.5.5 0 0 1-.708-.708L13.293 8.5H1.5A.5.5 0 0 1 1 8z"
                />
              </svg>
            </div>
          </Link>
        </Col>
      </Row>
    </Container>
  );
}<|MERGE_RESOLUTION|>--- conflicted
+++ resolved
@@ -85,11 +85,7 @@
             className="bg-transparent border-0 m-0 p-2 ms-auto"
             onClick={() => {
               window.open(
-<<<<<<< HEAD
-                "https://play.ballerina.io/?gist=4582802045b2160d4033d2736e0de6a4&file=multiple_wait.bal",
-=======
                 "https://play.ballerina.io/?gist=408c71ac4f29b19cdb8c59e23f3f4131&file=multiple_wait.bal",
->>>>>>> b3dd48e5
                 "_blank"
               );
             }}
