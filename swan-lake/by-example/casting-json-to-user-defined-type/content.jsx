--- conflicted
+++ resolved
@@ -73,11 +73,7 @@
             className="bg-transparent border-0 m-0 p-2 ms-auto"
             onClick={() => {
               window.open(
-<<<<<<< HEAD
-                "https://play.ballerina.io/?gist=e2bdf143aaf39ba2159859693b2cbad8&file=casting_json_to_user_defined_type.bal",
-=======
                 "https://play.ballerina.io/?gist=72e54ed1325f75a32351c0ffbc72d61f&file=casting_json_to_user_defined_type.bal",
->>>>>>> 518ffcb3
                 "_blank"
               );
             }}
