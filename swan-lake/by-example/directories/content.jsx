import React, { useState, createRef } from "react";
import { Container, Row, Col } from "react-bootstrap";
import DOMPurify from "dompurify";
import { copyToClipboard, extractOutput } from "../../../utils/bbe";
import Link from "next/link";

export const codeSnippetData = [
  `import ballerina/file;
import ballerina/io;

public function main() returns error? {

    // Creates a new directory with any non-existent parents.
    string dirPath = check file:joinPath("foo", "bar");
    check file:createDir(dirPath, file:RECURSIVE);
    io:println("The " + dirPath + " directory created successfully.");

    // Checks whether the directory of the provided path exists.
    boolean dirExists = check file:test("foo", file:EXISTS);
    io:println("Is foo directory exist: ", dirExists.toString());

    // Copies the directory with another name.
    check file:copy(dirPath, "test", file:REPLACE_EXISTING);
    io:println("The " + dirPath + " directory copied successfully.");

    // Renames the directory to another new name.
    check file:rename("foo", "test1");
    io:println("The foo directory renamed successfully.");

    // Gets the list of files/directories in the given directory.
    file:MetaData[] readDirResults = check file:readDir("test1");
    io:println("Directory path: ", readDirResults[0].absPath);
    io:println("Directory size: ", readDirResults[0].size.toString());
    io:println("Is directory: ", readDirResults[0].dir.toString());
    io:println("Modified at ", readDirResults[0].modifiedTime.toString());

    // Removes the directory in the specified file path.
    check file:remove("test");

    // Removes the directory in the specified file path with all its children.
    check file:remove("test1", file:RECURSIVE);
    io:println("Directories removed successfully.");
}
`,
];

export function Directories({ codeSnippets }) {
  const [codeClick1, updateCodeClick1] = useState(false);

  const [outputClick1, updateOutputClick1] = useState(false);
  const ref1 = createRef();

  const [btnHover, updateBtnHover] = useState([false, false]);

  return (
    <Container className="bbeBody d-flex flex-column h-100">
      <h1>Directories</h1>

      <p>
        The <code>file</code> library provides APIs to perform directory
        operations.
      </p>

      <p>
        For more information on the underlying module, see the{" "}
        <a href="https://lib.ballerina.io/ballerina/file/latest/">
          <code>file</code> module
        </a>
        .
      </p>

      <Row
        className="bbeCode mx-0 py-0 rounded 
      "
        style={{ marginLeft: "0px" }}
      >
        <Col className="d-flex align-items-start" sm={12}>
          <button
            className="bg-transparent border-0 m-0 p-2 ms-auto"
            onClick={() => {
              window.open(
<<<<<<< HEAD
                "https://play.ballerina.io/?gist=66862d5b2808bcda639906bbc5fa2363&file=directories.bal",
=======
                "https://play.ballerina.io/?gist=32d7bcd729626b09b37f1d0c8b4272fd&file=directories.bal",
>>>>>>> 518ffcb3
                "_blank"
              );
            }}
            target="_blank"
            aria-label="Open in Ballerina Playground"
          >
            <svg
              xmlns="http://www.w3.org/2000/svg"
              width="16"
              height="16"
              fill="#000"
              className="bi bi-play-circle"
              viewBox="0 0 16 16"
            >
              <title>Open in Ballerina Playground</title>
              <path d="M8 15A7 7 0 1 1 8 1a7 7 0 0 1 0 14zm0 1A8 8 0 1 0 8 0a8 8 0 0 0 0 16z" />
              <path d="M6.271 5.055a.5.5 0 0 1 .52.038l3.5 2.5a.5.5 0 0 1 0 .814l-3.5 2.5A.5.5 0 0 1 6 10.5v-5a.5.5 0 0 1 .271-.445z" />
            </svg>
          </button>

          <button
            className="bg-transparent border-0 m-0 p-2"
            onClick={() => {
              window.open(
                "https://github.com/ballerina-platform/ballerina-distribution/tree/v2201.4.1/examples/directories",
                "_blank"
              );
            }}
            aria-label="Edit on Github"
          >
            <svg
              xmlns="http://www.w3.org/2000/svg"
              width="16"
              height="16"
              fill="#000"
              className="bi bi-github"
              viewBox="0 0 16 16"
            >
              <title>Edit on Github</title>
              <path d="M8 0C3.58 0 0 3.58 0 8c0 3.54 2.29 6.53 5.47 7.59.4.07.55-.17.55-.38 0-.19-.01-.82-.01-1.49-2.01.37-2.53-.49-2.69-.94-.09-.23-.48-.94-.82-1.13-.28-.15-.68-.52-.01-.53.63-.01 1.08.58 1.23.82.72 1.21 1.87.87 2.33.66.07-.52.28-.87.51-1.07-1.78-.2-3.64-.89-3.64-3.95 0-.87.31-1.59.82-2.15-.08-.2-.36-1.02.08-2.12 0 0 .67-.21 2.2.82.64-.18 1.32-.27 2-.27.68 0 1.36.09 2 .27 1.53-1.04 2.2-.82 2.2-.82.44 1.1.16 1.92.08 2.12.51.56.82 1.27.82 2.15 0 3.07-1.87 3.75-3.65 3.95.29.25.54.73.54 1.48 0 1.07-.01 1.93-.01 2.2 0 .21.15.46.55.38A8.012 8.012 0 0 0 16 8c0-4.42-3.58-8-8-8z" />
            </svg>
          </button>
          {codeClick1 ? (
            <button
              className="bg-transparent border-0 m-0 p-2"
              disabled
              aria-label="Copy to Clipboard Check"
            >
              <svg
                xmlns="http://www.w3.org/2000/svg"
                width="16"
                height="16"
                fill="#20b6b0"
                className="bi bi-check"
                viewBox="0 0 16 16"
              >
                <title>Copied</title>
                <path d="M10.97 4.97a.75.75 0 0 1 1.07 1.05l-3.99 4.99a.75.75 0 0 1-1.08.02L4.324 8.384a.75.75 0 1 1 1.06-1.06l2.094 2.093 3.473-4.425a.267.267 0 0 1 .02-.022z" />
              </svg>
            </button>
          ) : (
            <button
              className="bg-transparent border-0 m-0 p-2"
              onClick={() => {
                updateCodeClick1(true);
                copyToClipboard(codeSnippetData[0]);
                setTimeout(() => {
                  updateCodeClick1(false);
                }, 3000);
              }}
              aria-label="Copy to Clipboard"
            >
              <svg
                xmlns="http://www.w3.org/2000/svg"
                width="16"
                height="16"
                fill="#000"
                className="bi bi-clipboard"
                viewBox="0 0 16 16"
              >
                <title>Copy to Clipboard</title>
                <path d="M4 1.5H3a2 2 0 0 0-2 2V14a2 2 0 0 0 2 2h10a2 2 0 0 0 2-2V3.5a2 2 0 0 0-2-2h-1v1h1a1 1 0 0 1 1 1V14a1 1 0 0 1-1 1H3a1 1 0 0 1-1-1V3.5a1 1 0 0 1 1-1h1v-1z" />
                <path d="M9.5 1a.5.5 0 0 1 .5.5v1a.5.5 0 0 1-.5.5h-3a.5.5 0 0 1-.5-.5v-1a.5.5 0 0 1 .5-.5h3zm-3-1A1.5 1.5 0 0 0 5 1.5v1A1.5 1.5 0 0 0 6.5 4h3A1.5 1.5 0 0 0 11 2.5v-1A1.5 1.5 0 0 0 9.5 0h-3z" />
              </svg>
            </button>
          )}
        </Col>
        <Col sm={12}>
          {codeSnippets[0] != undefined && (
            <div
              dangerouslySetInnerHTML={{
                __html: DOMPurify.sanitize(codeSnippets[0]),
              }}
            />
          )}
        </Col>
      </Row>

      <p>
        To run this sample, use the <code>bal run</code> command.
      </p>

      <Row
        className="bbeOutput mx-0 py-0 rounded "
        style={{ marginLeft: "0px" }}
      >
        <Col sm={12} className="d-flex align-items-start">
          {outputClick1 ? (
            <button
              className="bg-transparent border-0 m-0 p-2 ms-auto"
              aria-label="Copy to Clipboard Check"
            >
              <svg
                xmlns="http://www.w3.org/2000/svg"
                width="16"
                height="16"
                fill="#20b6b0"
                className="output-btn bi bi-check"
                viewBox="0 0 16 16"
              >
                <title>Copied</title>
                <path d="M10.97 4.97a.75.75 0 0 1 1.07 1.05l-3.99 4.99a.75.75 0 0 1-1.08.02L4.324 8.384a.75.75 0 1 1 1.06-1.06l2.094 2.093 3.473-4.425a.267.267 0 0 1 .02-.022z" />
              </svg>
            </button>
          ) : (
            <button
              className="bg-transparent border-0 m-0 p-2 ms-auto"
              onClick={() => {
                updateOutputClick1(true);
                const extractedText = extractOutput(ref1.current.innerText);
                copyToClipboard(extractedText);
                setTimeout(() => {
                  updateOutputClick1(false);
                }, 3000);
              }}
            >
              <svg
                xmlns="http://www.w3.org/2000/svg"
                width="16"
                height="16"
                fill="#EEEEEE"
                className="output-btn bi bi-clipboard"
                viewBox="0 0 16 16"
                aria-label="Copy to Clipboard"
              >
                <title>Copy to Clipboard</title>
                <path d="M4 1.5H3a2 2 0 0 0-2 2V14a2 2 0 0 0 2 2h10a2 2 0 0 0 2-2V3.5a2 2 0 0 0-2-2h-1v1h1a1 1 0 0 1 1 1V14a1 1 0 0 1-1 1H3a1 1 0 0 1-1-1V3.5a1 1 0 0 1 1-1h1v-1z" />
                <path d="M9.5 1a.5.5 0 0 1 .5.5v1a.5.5 0 0 1-.5.5h-3a.5.5 0 0 1-.5-.5v-1a.5.5 0 0 1 .5-.5h3zm-3-1A1.5 1.5 0 0 0 5 1.5v1A1.5 1.5 0 0 0 6.5 4h3A1.5 1.5 0 0 0 11 2.5v-1A1.5 1.5 0 0 0 9.5 0h-3z" />
              </svg>
            </button>
          )}
        </Col>
        <Col sm={12}>
          <pre ref={ref1}>
            <code className="d-flex flex-column">
              <span>{`\$ bal run directories.bal`}</span>
              <span>{`The foo/bar directory created successfully.`}</span>
              <span>{`Is foo directory exist: true`}</span>
              <span>{`The foo/bar directory copied successfully.`}</span>
              <span>{`The foo directory renamed successfully.`}</span>
              <span>{`Directory path: /A/B/C/test1/bar`}</span>
              <span>{`Directory size: 64`}</span>
              <span>{`Is directory: true`}</span>
              <span>{`Modified at 1621859440 0.871000000`}</span>
              <span>{`Directories removed successfully.`}</span>
            </code>
          </pre>
        </Col>
      </Row>

      <Row className="mt-auto mb-5">
        <Col sm={6}>
          <Link title="File paths" href="/learn/by-example/filepaths">
            <div className="btnContainer d-flex align-items-center me-auto">
              <svg
                xmlns="http://www.w3.org/2000/svg"
                width="20"
                height="20"
                fill="#3ad1ca"
                className={`${
                  btnHover[0] ? "btnArrowHover" : "btnArrow"
                } bi bi-arrow-right`}
                viewBox="0 0 16 16"
                onMouseEnter={() => updateBtnHover([true, false])}
                onMouseOut={() => updateBtnHover([false, false])}
              >
                <path
                  fill-rule="evenodd"
                  d="M15 8a.5.5 0 0 0-.5-.5H2.707l3.147-3.146a.5.5 0 1 0-.708-.708l-4 4a.5.5 0 0 0 0 .708l4 4a.5.5 0 0 0 .708-.708L2.707 8.5H14.5A.5.5 0 0 0 15 8z"
                />
              </svg>
              <div className="d-flex flex-column ms-4">
                <span className="btnPrev">Previous</span>
                <span
                  className={btnHover[0] ? "btnTitleHover" : "btnTitle"}
                  onMouseEnter={() => updateBtnHover([true, false])}
                  onMouseOut={() => updateBtnHover([false, false])}
                >
                  File paths
                </span>
              </div>
            </div>
          </Link>
        </Col>
        <Col sm={6}>
          <Link title="Files" href="/learn/by-example/files">
            <div className="btnContainer d-flex align-items-center ms-auto">
              <div className="d-flex flex-column me-4">
                <span className="btnNext">Next</span>
                <span
                  className={btnHover[1] ? "btnTitleHover" : "btnTitle"}
                  onMouseEnter={() => updateBtnHover([false, true])}
                  onMouseOut={() => updateBtnHover([false, false])}
                >
                  Files
                </span>
              </div>
              <svg
                xmlns="http://www.w3.org/2000/svg"
                width="20"
                height="20"
                fill="#3ad1ca"
                className={`${
                  btnHover[1] ? "btnArrowHover" : "btnArrow"
                } bi bi-arrow-right`}
                viewBox="0 0 16 16"
                onMouseEnter={() => updateBtnHover([false, true])}
                onMouseOut={() => updateBtnHover([false, false])}
              >
                <path
                  fill-rule="evenodd"
                  d="M1 8a.5.5 0 0 1 .5-.5h11.793l-3.147-3.146a.5.5 0 0 1 .708-.708l4 4a.5.5 0 0 1 0 .708l-4 4a.5.5 0 0 1-.708-.708L13.293 8.5H1.5A.5.5 0 0 1 1 8z"
                />
              </svg>
            </div>
          </Link>
        </Col>
      </Row>
    </Container>
  );
}<|MERGE_RESOLUTION|>--- conflicted
+++ resolved
@@ -79,11 +79,7 @@
             className="bg-transparent border-0 m-0 p-2 ms-auto"
             onClick={() => {
               window.open(
-<<<<<<< HEAD
-                "https://play.ballerina.io/?gist=66862d5b2808bcda639906bbc5fa2363&file=directories.bal",
-=======
                 "https://play.ballerina.io/?gist=32d7bcd729626b09b37f1d0c8b4272fd&file=directories.bal",
->>>>>>> 518ffcb3
                 "_blank"
               );
             }}
