--- conflicted
+++ resolved
@@ -47,11 +47,7 @@
             className="bg-transparent border-0 m-0 p-2 ms-auto"
             onClick={() => {
               window.open(
-<<<<<<< HEAD
-                "https://play.ballerina.io/?gist=d7149428356573e21556627f888408e5&file=documentation.bal",
-=======
                 "https://play.ballerina.io/?gist=912e92b10455d13c9c9f71357330ff8d&file=documentation.bal",
->>>>>>> 518ffcb3
                 "_blank"
               );
             }}
