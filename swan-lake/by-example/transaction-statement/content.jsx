--- conflicted
+++ resolved
@@ -66,11 +66,7 @@
             className="bg-transparent border-0 m-0 p-2 ms-auto"
             onClick={() => {
               window.open(
-<<<<<<< HEAD
-                "https://play.ballerina.io/?gist=0090661278e34c8bda17dd482b3183cc&file=transaction_statement.bal",
-=======
                 "https://play.ballerina.io/?gist=ae40f0e60a23f91e15d6a8c3d2aa8604&file=transaction_statement.bal",
->>>>>>> 518ffcb3
                 "_blank"
               );
             }}
