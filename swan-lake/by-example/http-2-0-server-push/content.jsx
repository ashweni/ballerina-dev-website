--- conflicted
+++ resolved
@@ -90,11 +90,7 @@
             className="bg-transparent border-0 m-0 p-2 ms-auto"
             onClick={() => {
               window.open(
-<<<<<<< HEAD
-                "https://play.ballerina.io/?gist=c7d5b311902131d2d7602b590acc7eff&file=http_2_0_server_push.bal",
-=======
                 "https://play.ballerina.io/?gist=8f2b38d47994685ebdc9dc706b1b21b7&file=http_2_0_server_push.bal",
->>>>>>> 518ffcb3
                 "_blank"
               );
             }}
