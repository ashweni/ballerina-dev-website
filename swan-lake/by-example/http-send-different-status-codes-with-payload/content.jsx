--- conflicted
+++ resolved
@@ -79,11 +79,7 @@
             className="bg-transparent border-0 m-0 p-2 ms-auto"
             onClick={() => {
               window.open(
-<<<<<<< HEAD
-                "https://play.ballerina.io/?gist=eb952134f85be8a2fc71660e289c8773&file=http_send_different_status_codes_with_payload.bal",
-=======
                 "https://play.ballerina.io/?gist=a5a763221fde77773358e11d66aa56a5&file=http_send_different_status_codes_with_payload.bal",
->>>>>>> 518ffcb3
                 "_blank"
               );
             }}
