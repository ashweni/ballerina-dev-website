--- conflicted
+++ resolved
@@ -74,11 +74,7 @@
             className="bg-transparent border-0 m-0 p-2 ms-auto"
             onClick={() => {
               window.open(
-<<<<<<< HEAD
-                "https://play.ballerina.io/?gist=825eedee9aa2304c0be6acd513b861a7&file=maps.bal",
-=======
                 "https://play.ballerina.io/?gist=6a3b7191b15c7787c830aee616ed65ea&file=maps.bal",
->>>>>>> 518ffcb3
                 "_blank"
               );
             }}
