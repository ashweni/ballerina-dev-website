--- conflicted
+++ resolved
@@ -460,11 +460,7 @@
         <li>
           <span>&#8226;&nbsp;</span>
           <span>
-<<<<<<< HEAD
-            <a href="/learn/bal-command/grpc/">
-=======
             <a href="/learn/grpc/">
->>>>>>> 79b0dab8
               Ballerina protocol buffers guide
             </a>
           </span>
