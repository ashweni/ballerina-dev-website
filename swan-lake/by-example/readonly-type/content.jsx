import React, { useState, useEffect, createRef } from "react";
import { setCDN } from "shiki";
import { Container, Row, Col } from "react-bootstrap";
import DOMPurify from "dompurify";
import {
  copyToClipboard,
  extractOutput,
  shikiTokenizer,
} from "../../../utils/bbe";
import Link from "next/link";

setCDN("https://unpkg.com/shiki/");

const codeSnippetData = [
  `import ballerina/io;

// A \`const\` is immutable.
const s = "Anne";

type Row record {
    // Both the field and its value are immutable.
    readonly string k;
    int value;
};

table<Row> key(k) t = table [
    {k: "John", value: 17}
];

public function main() {
    // Can safely use \`s\` as a key.
    t.add({k: s, value: 18});
    io:println(t);
}
`,
];

export default function ReadonlyType() {
  const [codeClick1, updateCodeClick1] = useState(false);

  const [outputClick1, updateOutputClick1] = useState(false);
  const ref1 = createRef();

  const [codeSnippets, updateSnippets] = useState([]);
  const [btnHover, updateBtnHover] = useState([false, false]);

  useEffect(() => {
    async function loadCode() {
      for (let snippet of codeSnippetData) {
        const output = await shikiTokenizer(snippet, "ballerina");
        updateSnippets((prevSnippets) => [...prevSnippets, output]);
      }
    }
    loadCode();
  }, []);

  return (
    <Container className="bbeBody d-flex flex-column h-100">
      <h1>Readonly type</h1>

      <p>
        The <code>readonly</code> type consists of values that are immutable.
        For structural type <code>T</code>, <code>T &amp; readonly</code> means
        immutable <code>T</code>. <code>T &amp; readonly</code> is a subtype of{" "}
        <code>T</code> and a subtype of <code>readonly</code>. Guaranteed that
        if declared type of a value is a subtype of <code>readonly</code>, then
        at runtime the value can never be mutated. It is enforced by runtime
        checks on the mutating structures. With <code>readonly</code> field,
        both the field and its value are immutable.
      </p>

      <Row
        className="bbeCode mx-0 py-0 rounded 
      "
        style={{ marginLeft: "0px" }}
      >
        <Col className="d-flex align-items-start" sm={12}>
          <button
            className="bg-transparent border-0 m-0 p-2 ms-auto"
            onClick={() => {
              window.open(
<<<<<<< HEAD
                "https://play.ballerina.io/?gist=d3e8cc2e6c2fc46d305aad6d2b972d05&file=readonly_type.bal",
=======
                "https://play.ballerina.io/?gist=0879f869536068c64b626a2c1d368c4c&file=readonly_type.bal",
>>>>>>> b3dd48e5
                "_blank"
              );
            }}
            target="_blank"
            aria-label="Open in Ballerina Playground"
          >
            <svg
              xmlns="http://www.w3.org/2000/svg"
              width="16"
              height="16"
              fill="#000"
              className="bi bi-play-circle"
              viewBox="0 0 16 16"
            >
              <title>Open in Ballerina Playground</title>
              <path d="M8 15A7 7 0 1 1 8 1a7 7 0 0 1 0 14zm0 1A8 8 0 1 0 8 0a8 8 0 0 0 0 16z" />
              <path d="M6.271 5.055a.5.5 0 0 1 .52.038l3.5 2.5a.5.5 0 0 1 0 .814l-3.5 2.5A.5.5 0 0 1 6 10.5v-5a.5.5 0 0 1 .271-.445z" />
            </svg>
          </button>

          <button
            className="bg-transparent border-0 m-0 p-2"
            onClick={() => {
              window.open(
                "https://github.com/ballerina-platform/ballerina-distribution/tree/v2201.3.0/examples/readonly-type",
                "_blank"
              );
            }}
            aria-label="Edit on Github"
          >
            <svg
              xmlns="http://www.w3.org/2000/svg"
              width="16"
              height="16"
              fill="#000"
              className="bi bi-github"
              viewBox="0 0 16 16"
            >
              <title>Edit on Github</title>
              <path d="M8 0C3.58 0 0 3.58 0 8c0 3.54 2.29 6.53 5.47 7.59.4.07.55-.17.55-.38 0-.19-.01-.82-.01-1.49-2.01.37-2.53-.49-2.69-.94-.09-.23-.48-.94-.82-1.13-.28-.15-.68-.52-.01-.53.63-.01 1.08.58 1.23.82.72 1.21 1.87.87 2.33.66.07-.52.28-.87.51-1.07-1.78-.2-3.64-.89-3.64-3.95 0-.87.31-1.59.82-2.15-.08-.2-.36-1.02.08-2.12 0 0 .67-.21 2.2.82.64-.18 1.32-.27 2-.27.68 0 1.36.09 2 .27 1.53-1.04 2.2-.82 2.2-.82.44 1.1.16 1.92.08 2.12.51.56.82 1.27.82 2.15 0 3.07-1.87 3.75-3.65 3.95.29.25.54.73.54 1.48 0 1.07-.01 1.93-.01 2.2 0 .21.15.46.55.38A8.012 8.012 0 0 0 16 8c0-4.42-3.58-8-8-8z" />
            </svg>
          </button>
          {codeClick1 ? (
            <button
              className="bg-transparent border-0 m-0 p-2"
              disabled
              aria-label="Copy to Clipboard Check"
            >
              <svg
                xmlns="http://www.w3.org/2000/svg"
                width="16"
                height="16"
                fill="#20b6b0"
                className="bi bi-check"
                viewBox="0 0 16 16"
              >
                <title>Copied</title>
                <path d="M10.97 4.97a.75.75 0 0 1 1.07 1.05l-3.99 4.99a.75.75 0 0 1-1.08.02L4.324 8.384a.75.75 0 1 1 1.06-1.06l2.094 2.093 3.473-4.425a.267.267 0 0 1 .02-.022z" />
              </svg>
            </button>
          ) : (
            <button
              className="bg-transparent border-0 m-0 p-2"
              onClick={() => {
                updateCodeClick1(true);
                copyToClipboard(codeSnippetData[0]);
                setTimeout(() => {
                  updateCodeClick1(false);
                }, 3000);
              }}
              aria-label="Copy to Clipboard"
            >
              <svg
                xmlns="http://www.w3.org/2000/svg"
                width="16"
                height="16"
                fill="#000"
                className="bi bi-clipboard"
                viewBox="0 0 16 16"
              >
                <title>Copy to Clipboard</title>
                <path d="M4 1.5H3a2 2 0 0 0-2 2V14a2 2 0 0 0 2 2h10a2 2 0 0 0 2-2V3.5a2 2 0 0 0-2-2h-1v1h1a1 1 0 0 1 1 1V14a1 1 0 0 1-1 1H3a1 1 0 0 1-1-1V3.5a1 1 0 0 1 1-1h1v-1z" />
                <path d="M9.5 1a.5.5 0 0 1 .5.5v1a.5.5 0 0 1-.5.5h-3a.5.5 0 0 1-.5-.5v-1a.5.5 0 0 1 .5-.5h3zm-3-1A1.5 1.5 0 0 0 5 1.5v1A1.5 1.5 0 0 0 6.5 4h3A1.5 1.5 0 0 0 11 2.5v-1A1.5 1.5 0 0 0 9.5 0h-3z" />
              </svg>
            </button>
          )}
        </Col>
        <Col sm={12}>
          {codeSnippets[0] != undefined && (
            <div
              dangerouslySetInnerHTML={{
                __html: DOMPurify.sanitize(codeSnippets[0]),
              }}
            />
          )}
        </Col>
      </Row>

      <p>Executing the above code gives the output below.</p>

      <Row
        className="bbeOutput mx-0 py-0 rounded "
        style={{ marginLeft: "0px" }}
      >
        <Col sm={12} className="d-flex align-items-start">
          {outputClick1 ? (
            <button
              className="bg-transparent border-0 m-0 p-2 ms-auto"
              aria-label="Copy to Clipboard Check"
            >
              <svg
                xmlns="http://www.w3.org/2000/svg"
                width="16"
                height="16"
                fill="#20b6b0"
                className="output-btn bi bi-check"
                viewBox="0 0 16 16"
              >
                <title>Copied</title>
                <path d="M10.97 4.97a.75.75 0 0 1 1.07 1.05l-3.99 4.99a.75.75 0 0 1-1.08.02L4.324 8.384a.75.75 0 1 1 1.06-1.06l2.094 2.093 3.473-4.425a.267.267 0 0 1 .02-.022z" />
              </svg>
            </button>
          ) : (
            <button
              className="bg-transparent border-0 m-0 p-2 ms-auto"
              onClick={() => {
                updateOutputClick1(true);
                const extractedText = extractOutput(ref1.current.innerText);
                copyToClipboard(extractedText);
                setTimeout(() => {
                  updateOutputClick1(false);
                }, 3000);
              }}
            >
              <svg
                xmlns="http://www.w3.org/2000/svg"
                width="16"
                height="16"
                fill="#EEEEEE"
                className="output-btn bi bi-clipboard"
                viewBox="0 0 16 16"
                aria-label="Copy to Clipboard"
              >
                <title>Copy to Clipboard</title>
                <path d="M4 1.5H3a2 2 0 0 0-2 2V14a2 2 0 0 0 2 2h10a2 2 0 0 0 2-2V3.5a2 2 0 0 0-2-2h-1v1h1a1 1 0 0 1 1 1V14a1 1 0 0 1-1 1H3a1 1 0 0 1-1-1V3.5a1 1 0 0 1 1-1h1v-1z" />
                <path d="M9.5 1a.5.5 0 0 1 .5.5v1a.5.5 0 0 1-.5.5h-3a.5.5 0 0 1-.5-.5v-1a.5.5 0 0 1 .5-.5h3zm-3-1A1.5 1.5 0 0 0 5 1.5v1A1.5 1.5 0 0 0 6.5 4h3A1.5 1.5 0 0 0 11 2.5v-1A1.5 1.5 0 0 0 9.5 0h-3z" />
              </svg>
            </button>
          )}
        </Col>
        <Col sm={12}>
          <pre ref={ref1}>
            <code className="d-flex flex-column">
              <span>{`\$ bal run readonly_type.bal`}</span>
              <span>{`[{"k":"John","value":17},{"k":"Anne","value":18}]`}</span>
            </code>
          </pre>
        </Col>
      </Row>

      <Row className="mt-auto mb-5">
        <Col sm={6}>
          <Link
            title="Isolated functions"
            href="/learn/by-example/isolated-functions"
          >
            <div className="btnContainer d-flex align-items-center me-auto">
              <svg
                xmlns="http://www.w3.org/2000/svg"
                width="20"
                height="20"
                fill="#3ad1ca"
                className={`${
                  btnHover[0] ? "btnArrowHover" : "btnArrow"
                } bi bi-arrow-right`}
                viewBox="0 0 16 16"
                onMouseEnter={() => updateBtnHover([true, false])}
                onMouseOut={() => updateBtnHover([false, false])}
              >
                <path
                  fill-rule="evenodd"
                  d="M15 8a.5.5 0 0 0-.5-.5H2.707l3.147-3.146a.5.5 0 1 0-.708-.708l-4 4a.5.5 0 0 0 0 .708l4 4a.5.5 0 0 0 .708-.708L2.707 8.5H14.5A.5.5 0 0 0 15 8z"
                />
              </svg>
              <div className="d-flex flex-column ms-4">
                <span className="btnPrev">Previous</span>
                <span
                  className={btnHover[0] ? "btnTitleHover" : "btnTitle"}
                  onMouseEnter={() => updateBtnHover([true, false])}
                  onMouseOut={() => updateBtnHover([false, false])}
                >
                  Isolated functions
                </span>
              </div>
            </div>
          </Link>
        </Col>
        <Col sm={6}>
          <Link
            title="Readonly and isolated"
            href="/learn/by-example/readonly-and-isolated"
          >
            <div className="btnContainer d-flex align-items-center ms-auto">
              <div className="d-flex flex-column me-4">
                <span className="btnNext">Next</span>
                <span
                  className={btnHover[1] ? "btnTitleHover" : "btnTitle"}
                  onMouseEnter={() => updateBtnHover([false, true])}
                  onMouseOut={() => updateBtnHover([false, false])}
                >
                  Readonly and isolated
                </span>
              </div>
              <svg
                xmlns="http://www.w3.org/2000/svg"
                width="20"
                height="20"
                fill="#3ad1ca"
                className={`${
                  btnHover[1] ? "btnArrowHover" : "btnArrow"
                } bi bi-arrow-right`}
                viewBox="0 0 16 16"
                onMouseEnter={() => updateBtnHover([false, true])}
                onMouseOut={() => updateBtnHover([false, false])}
              >
                <path
                  fill-rule="evenodd"
                  d="M1 8a.5.5 0 0 1 .5-.5h11.793l-3.147-3.146a.5.5 0 0 1 .708-.708l4 4a.5.5 0 0 1 0 .708l-4 4a.5.5 0 0 1-.708-.708L13.293 8.5H1.5A.5.5 0 0 1 1 8z"
                />
              </svg>
            </div>
          </Link>
        </Col>
      </Row>
    </Container>
  );
}<|MERGE_RESOLUTION|>--- conflicted
+++ resolved
@@ -79,11 +79,7 @@
             className="bg-transparent border-0 m-0 p-2 ms-auto"
             onClick={() => {
               window.open(
-<<<<<<< HEAD
-                "https://play.ballerina.io/?gist=d3e8cc2e6c2fc46d305aad6d2b972d05&file=readonly_type.bal",
-=======
                 "https://play.ballerina.io/?gist=0879f869536068c64b626a2c1d368c4c&file=readonly_type.bal",
->>>>>>> b3dd48e5
                 "_blank"
               );
             }}
