--- conflicted
+++ resolved
@@ -79,11 +79,7 @@
             className="bg-transparent border-0 m-0 p-2 ms-auto"
             onClick={() => {
               window.open(
-<<<<<<< HEAD
-                "https://play.ballerina.io/?gist=63f4327df30e613cb178f74d0610ea58&file=logging.bal",
-=======
                 "https://play.ballerina.io/?gist=cddc30d9bd4edf63ba40b2c685199a13&file=logging.bal",
->>>>>>> b3dd48e5
                 "_blank"
               );
             }}
