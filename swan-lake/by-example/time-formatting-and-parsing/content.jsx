--- conflicted
+++ resolved
@@ -86,11 +86,7 @@
             className="bg-transparent border-0 m-0 p-2 ms-auto"
             onClick={() => {
               window.open(
-<<<<<<< HEAD
-                "https://play.ballerina.io/?gist=f780d959a7bd9c24ce3e15648091feb7&file=time_formatting_and_parsing.bal",
-=======
                 "https://play.ballerina.io/?gist=c7a02c25299c765d254541f49c30507f&file=time_formatting_and_parsing.bal",
->>>>>>> 518ffcb3
                 "_blank"
               );
             }}
