import React, { useState, useEffect, createRef } from "react";
import { setCDN } from "shiki";
import { Container, Row, Col } from "react-bootstrap";
import DOMPurify from "dompurify";
import {
  copyToClipboard,
  extractOutput,
  shikiTokenizer,
} from "../../../utils/bbe";
import Link from "next/link";

setCDN("https://unpkg.com/shiki/");

const codeSnippetData = [
  `import ballerina/io;
import ballerina/time;

public function main() returns error? {
    // Converts a given RFC 3339 timestamp
    // (e.g. \`2007-12-03T10:15:30.12Z\`) string to a \`time:Utc\` value.
    time:Utc utc = check time:utcFromString("2007-12-03T10:15:30.120Z");
    io:println("UTC value: " + utc.toString());

    // Converts a given \`time:Utc\` to a RFC 3339 timestamp
    // (e.g. \`2007-12-03T10:15:30.00Z\`) string.
    string utcString = time:utcToString(utc);
    io:println(\`UTC string representation: \${utcString}\`);

    // Converts a given RFC 3339 timestamp(e.g. \`2007-12-03T10:15:30.00Z\`)
    // to a \`time:Civil\` record.
    time:Civil civil1 = check
    time:civilFromString("2021-04-12T23:20:50.520+05:30[Asia/Colombo]");
    io:println("Converted civil value: " + civil1.toString());

    // Converts a given \`time:Civil\` value to a RFC 3339
    // (e.g. \`2007-12-03T10:15:30.00Z\`) formatted string.
    string civilString = check time:civilToString(civil1);
    io:println(\`Civil string representation: \${civilString}\`);

    // Converts a given UTC to an RFC 5322 formatted string
    // (e.g \`Mon, 3 Dec 2007 10:15:30 GMT\`).
    string emailFormattedString = time:utcToEmailString(utc, "Z");
    io:println(\`Email formatted string: \${emailFormattedString}\`);

    // Converts a given RFC 5322 formatted string
    // (e.g \`Mon, 3 Dec 2007 10:15:30 GMT\`) to a \`time:Civil\` record.
    time:Civil civil2 = check
    time:civilFromEmailString("Wed, 10 Mar 2021 19:51:55 -0800 (PST)");
    io:println(\`Civil record of the email string: \${civil2.toString()}\`);

    // Converts a given \`time:Civil\` record to an RFC 5322 formatted string
    // (e.g \`Mon, 3 Dec 2007 10:15:30 GMT\`).
    string emailString = check
    time:civilToEmailString(civil2, time:PREFER_ZONE_OFFSET);
    io:println(\`Email string of the civil record: \${emailString}\`);
}
`,
];

export default function TimeFormattingAndParsing() {
  const [codeClick1, updateCodeClick1] = useState(false);

  const [outputClick1, updateOutputClick1] = useState(false);
  const ref1 = createRef();

  const [codeSnippets, updateSnippets] = useState([]);
  const [btnHover, updateBtnHover] = useState([false, false]);

  useEffect(() => {
    async function loadCode() {
      for (let snippet of codeSnippetData) {
        const output = await shikiTokenizer(snippet, "ballerina");
        updateSnippets((prevSnippets) => [...prevSnippets, output]);
      }
    }
    loadCode();
  }, []);

  return (
    <Container className="bbeBody d-flex flex-column h-100">
      <h1>Time formatting/parsing</h1>

      <p>
        The Ballerina <code>time</code> library contains APIs to convert UTC and
        local time to different string representations (RFC 5322 and RFC 3339)
        vice versa.
      </p>

      <p>
        For more information on the underlying module, see the{" "}
        <a href="https://lib.ballerina.io/ballerina/time/latest/">
          <code>time</code> module
        </a>
        .
      </p>

      <Row
        className="bbeCode mx-0 py-0 rounded 
      "
        style={{ marginLeft: "0px" }}
      >
        <Col className="d-flex align-items-start" sm={12}>
          <button
            className="bg-transparent border-0 m-0 p-2 ms-auto"
            onClick={() => {
              window.open(
<<<<<<< HEAD
                "https://play.ballerina.io/?gist=42b6766d93e281bfc6404a1419e1412a&file=time_formatting_and_parsing.bal",
=======
                "https://play.ballerina.io/?gist=c4a3b1c2f20377c091c8d9ceac1fd267&file=time_formatting_and_parsing.bal",
>>>>>>> b3dd48e5
                "_blank"
              );
            }}
            target="_blank"
            aria-label="Open in Ballerina Playground"
          >
            <svg
              xmlns="http://www.w3.org/2000/svg"
              width="16"
              height="16"
              fill="#000"
              className="bi bi-play-circle"
              viewBox="0 0 16 16"
            >
              <title>Open in Ballerina Playground</title>
              <path d="M8 15A7 7 0 1 1 8 1a7 7 0 0 1 0 14zm0 1A8 8 0 1 0 8 0a8 8 0 0 0 0 16z" />
              <path d="M6.271 5.055a.5.5 0 0 1 .52.038l3.5 2.5a.5.5 0 0 1 0 .814l-3.5 2.5A.5.5 0 0 1 6 10.5v-5a.5.5 0 0 1 .271-.445z" />
            </svg>
          </button>

          <button
            className="bg-transparent border-0 m-0 p-2"
            onClick={() => {
              window.open(
                "https://github.com/ballerina-platform/ballerina-distribution/tree/v2201.3.0/examples/time-formatting-and-parsing",
                "_blank"
              );
            }}
            aria-label="Edit on Github"
          >
            <svg
              xmlns="http://www.w3.org/2000/svg"
              width="16"
              height="16"
              fill="#000"
              className="bi bi-github"
              viewBox="0 0 16 16"
            >
              <title>Edit on Github</title>
              <path d="M8 0C3.58 0 0 3.58 0 8c0 3.54 2.29 6.53 5.47 7.59.4.07.55-.17.55-.38 0-.19-.01-.82-.01-1.49-2.01.37-2.53-.49-2.69-.94-.09-.23-.48-.94-.82-1.13-.28-.15-.68-.52-.01-.53.63-.01 1.08.58 1.23.82.72 1.21 1.87.87 2.33.66.07-.52.28-.87.51-1.07-1.78-.2-3.64-.89-3.64-3.95 0-.87.31-1.59.82-2.15-.08-.2-.36-1.02.08-2.12 0 0 .67-.21 2.2.82.64-.18 1.32-.27 2-.27.68 0 1.36.09 2 .27 1.53-1.04 2.2-.82 2.2-.82.44 1.1.16 1.92.08 2.12.51.56.82 1.27.82 2.15 0 3.07-1.87 3.75-3.65 3.95.29.25.54.73.54 1.48 0 1.07-.01 1.93-.01 2.2 0 .21.15.46.55.38A8.012 8.012 0 0 0 16 8c0-4.42-3.58-8-8-8z" />
            </svg>
          </button>
          {codeClick1 ? (
            <button
              className="bg-transparent border-0 m-0 p-2"
              disabled
              aria-label="Copy to Clipboard Check"
            >
              <svg
                xmlns="http://www.w3.org/2000/svg"
                width="16"
                height="16"
                fill="#20b6b0"
                className="bi bi-check"
                viewBox="0 0 16 16"
              >
                <title>Copied</title>
                <path d="M10.97 4.97a.75.75 0 0 1 1.07 1.05l-3.99 4.99a.75.75 0 0 1-1.08.02L4.324 8.384a.75.75 0 1 1 1.06-1.06l2.094 2.093 3.473-4.425a.267.267 0 0 1 .02-.022z" />
              </svg>
            </button>
          ) : (
            <button
              className="bg-transparent border-0 m-0 p-2"
              onClick={() => {
                updateCodeClick1(true);
                copyToClipboard(codeSnippetData[0]);
                setTimeout(() => {
                  updateCodeClick1(false);
                }, 3000);
              }}
              aria-label="Copy to Clipboard"
            >
              <svg
                xmlns="http://www.w3.org/2000/svg"
                width="16"
                height="16"
                fill="#000"
                className="bi bi-clipboard"
                viewBox="0 0 16 16"
              >
                <title>Copy to Clipboard</title>
                <path d="M4 1.5H3a2 2 0 0 0-2 2V14a2 2 0 0 0 2 2h10a2 2 0 0 0 2-2V3.5a2 2 0 0 0-2-2h-1v1h1a1 1 0 0 1 1 1V14a1 1 0 0 1-1 1H3a1 1 0 0 1-1-1V3.5a1 1 0 0 1 1-1h1v-1z" />
                <path d="M9.5 1a.5.5 0 0 1 .5.5v1a.5.5 0 0 1-.5.5h-3a.5.5 0 0 1-.5-.5v-1a.5.5 0 0 1 .5-.5h3zm-3-1A1.5 1.5 0 0 0 5 1.5v1A1.5 1.5 0 0 0 6.5 4h3A1.5 1.5 0 0 0 11 2.5v-1A1.5 1.5 0 0 0 9.5 0h-3z" />
              </svg>
            </button>
          )}
        </Col>
        <Col sm={12}>
          {codeSnippets[0] != undefined && (
            <div
              dangerouslySetInnerHTML={{
                __html: DOMPurify.sanitize(codeSnippets[0]),
              }}
            />
          )}
        </Col>
      </Row>

      <p>
        To run this sample, use the <code>bal run</code> command.
      </p>

      <Row
        className="bbeOutput mx-0 py-0 rounded "
        style={{ marginLeft: "0px" }}
      >
        <Col sm={12} className="d-flex align-items-start">
          {outputClick1 ? (
            <button
              className="bg-transparent border-0 m-0 p-2 ms-auto"
              aria-label="Copy to Clipboard Check"
            >
              <svg
                xmlns="http://www.w3.org/2000/svg"
                width="16"
                height="16"
                fill="#20b6b0"
                className="output-btn bi bi-check"
                viewBox="0 0 16 16"
              >
                <title>Copied</title>
                <path d="M10.97 4.97a.75.75 0 0 1 1.07 1.05l-3.99 4.99a.75.75 0 0 1-1.08.02L4.324 8.384a.75.75 0 1 1 1.06-1.06l2.094 2.093 3.473-4.425a.267.267 0 0 1 .02-.022z" />
              </svg>
            </button>
          ) : (
            <button
              className="bg-transparent border-0 m-0 p-2 ms-auto"
              onClick={() => {
                updateOutputClick1(true);
                const extractedText = extractOutput(ref1.current.innerText);
                copyToClipboard(extractedText);
                setTimeout(() => {
                  updateOutputClick1(false);
                }, 3000);
              }}
            >
              <svg
                xmlns="http://www.w3.org/2000/svg"
                width="16"
                height="16"
                fill="#EEEEEE"
                className="output-btn bi bi-clipboard"
                viewBox="0 0 16 16"
                aria-label="Copy to Clipboard"
              >
                <title>Copy to Clipboard</title>
                <path d="M4 1.5H3a2 2 0 0 0-2 2V14a2 2 0 0 0 2 2h10a2 2 0 0 0 2-2V3.5a2 2 0 0 0-2-2h-1v1h1a1 1 0 0 1 1 1V14a1 1 0 0 1-1 1H3a1 1 0 0 1-1-1V3.5a1 1 0 0 1 1-1h1v-1z" />
                <path d="M9.5 1a.5.5 0 0 1 .5.5v1a.5.5 0 0 1-.5.5h-3a.5.5 0 0 1-.5-.5v-1a.5.5 0 0 1 .5-.5h3zm-3-1A1.5 1.5 0 0 0 5 1.5v1A1.5 1.5 0 0 0 6.5 4h3A1.5 1.5 0 0 0 11 2.5v-1A1.5 1.5 0 0 0 9.5 0h-3z" />
              </svg>
            </button>
          )}
        </Col>
        <Col sm={12}>
          <pre ref={ref1}>
            <code className="d-flex flex-column">
              <span>{`\$ bal run time_formatting_and_parsing.bal`}</span>
              <span>{`UTC value: [1196676930,0.12]`}</span>
              <span>{`UTC string representation: 2007-12-03T10:15:30.120Z`}</span>
              <span>{`Converted civil value: {"utcOffset":{"hours":5,"minutes":30},"timeAbbrev":"Asia/Colombo","dayOfWeek":1,"year":2021,"month":4,"day":12,"hour":23,"minute":20,"second":50.52}`}</span>
              <span>{`Civil string representation: 2021-04-12T17:50:50.520Z`}</span>
              <span>{`Email formatted string: Mon, 3 Dec 2007 10:15:30 Z`}</span>
              <span>{`Civil record of the email string: {"utcOffset":{"hours":-8,"minutes":0},"timeAbbrev":"America/Los_Angeles","dayOfWeek":3,"year":2021,"month":3,"day":10,"hour":19,"minute":51,"second":55}`}</span>
              <span>{`Email string of the civil record: Wed, 10 Mar 2021 19:51:55 -0800`}</span>
            </code>
          </pre>
        </Col>
      </Row>

      <Row className="mt-auto mb-5">
        <Col sm={6}>
          <Link
            title="Time with zone offset"
            href="/learn/by-example/time-utc-and-civil"
          >
            <div className="btnContainer d-flex align-items-center me-auto">
              <svg
                xmlns="http://www.w3.org/2000/svg"
                width="20"
                height="20"
                fill="#3ad1ca"
                className={`${
                  btnHover[0] ? "btnArrowHover" : "btnArrow"
                } bi bi-arrow-right`}
                viewBox="0 0 16 16"
                onMouseEnter={() => updateBtnHover([true, false])}
                onMouseOut={() => updateBtnHover([false, false])}
              >
                <path
                  fill-rule="evenodd"
                  d="M15 8a.5.5 0 0 0-.5-.5H2.707l3.147-3.146a.5.5 0 1 0-.708-.708l-4 4a.5.5 0 0 0 0 .708l4 4a.5.5 0 0 0 .708-.708L2.707 8.5H14.5A.5.5 0 0 0 15 8z"
                />
              </svg>
              <div className="d-flex flex-column ms-4">
                <span className="btnPrev">Previous</span>
                <span
                  className={btnHover[0] ? "btnTitleHover" : "btnTitle"}
                  onMouseEnter={() => updateBtnHover([true, false])}
                  onMouseOut={() => updateBtnHover([false, false])}
                >
                  Time with zone offset
                </span>
              </div>
            </div>
          </Link>
        </Col>
        <Col sm={6}>
          <Link title="Cache basics" href="/learn/by-example/cache-basics">
            <div className="btnContainer d-flex align-items-center ms-auto">
              <div className="d-flex flex-column me-4">
                <span className="btnNext">Next</span>
                <span
                  className={btnHover[1] ? "btnTitleHover" : "btnTitle"}
                  onMouseEnter={() => updateBtnHover([false, true])}
                  onMouseOut={() => updateBtnHover([false, false])}
                >
                  Cache basics
                </span>
              </div>
              <svg
                xmlns="http://www.w3.org/2000/svg"
                width="20"
                height="20"
                fill="#3ad1ca"
                className={`${
                  btnHover[1] ? "btnArrowHover" : "btnArrow"
                } bi bi-arrow-right`}
                viewBox="0 0 16 16"
                onMouseEnter={() => updateBtnHover([false, true])}
                onMouseOut={() => updateBtnHover([false, false])}
              >
                <path
                  fill-rule="evenodd"
                  d="M1 8a.5.5 0 0 1 .5-.5h11.793l-3.147-3.146a.5.5 0 0 1 .708-.708l4 4a.5.5 0 0 1 0 .708l-4 4a.5.5 0 0 1-.708-.708L13.293 8.5H1.5A.5.5 0 0 1 1 8z"
                />
              </svg>
            </div>
          </Link>
        </Col>
      </Row>
    </Container>
  );
}<|MERGE_RESOLUTION|>--- conflicted
+++ resolved
@@ -104,11 +104,7 @@
             className="bg-transparent border-0 m-0 p-2 ms-auto"
             onClick={() => {
               window.open(
-<<<<<<< HEAD
-                "https://play.ballerina.io/?gist=42b6766d93e281bfc6404a1419e1412a&file=time_formatting_and_parsing.bal",
-=======
                 "https://play.ballerina.io/?gist=c4a3b1c2f20377c091c8d9ceac1fd267&file=time_formatting_and_parsing.bal",
->>>>>>> b3dd48e5
                 "_blank"
               );
             }}
