import React, { useState, createRef } from "react";
import { Container, Row, Col } from "react-bootstrap";
import DOMPurify from "dompurify";
import { copyToClipboard, extractOutput } from "../../../utils/bbe";
import Link from "next/link";

export const codeSnippetData = [
  `import ballerina/io;

type Department record {|
   int id;
   string name;
|};

type Person record {|
   int id;
   string fname;
   string lname;
|};

type DeptPerson record {|
   string fname;
   string? dept;
|};

public function main() {
    Person p1 = {id: 1, fname: "Alex", lname: "George"};
    Person p2 = {id: 2, fname: "John", lname: "Fonseka"};
    Person p3 = {id: 3, fname: "Ted", lname: "Perera"};

    Department d1 = {id: 1, name:"HR"};
    Department d2 = {id: 2, name:"Operations"};

    Person[] personList = [p1, p2, p3];
    Department[] deptList = [d1, d2];

    DeptPerson[] deptPersonList =
       from Person person in personList
       // The \`outer join\` clause performs a left outer equijoin.
       // For the records for which there is no matching record
       // on the \`deptList\`, the resulting record will contain \`nil\` fields.
       outer join var dept in deptList
       on person.id equals dept?.id
       select {
           fname : person.fname,
           dept : dept?.name
       };

    io:println(deptPersonList);
}
`,
];

export function OuterJoinClause({ codeSnippets }) {
  const [codeClick1, updateCodeClick1] = useState(false);

  const [outputClick1, updateOutputClick1] = useState(false);
  const ref1 = createRef();

  const [btnHover, updateBtnHover] = useState([false, false]);

  return (
    <Container className="bbeBody d-flex flex-column h-100">
      <h1>Outer join clause</h1>

      <p>
        The <code>outer join</code> clause performs a left outer equijoin. This
        join returns each element of the first collection regardless of whether
        it has any matching elements in the second collection. For the values
        for which there is no matching value on the second collection, the
        resulting value will contain <code>nil</code>.
      </p>

      <Row
        className="bbeCode mx-0 py-0 rounded 
      "
        style={{ marginLeft: "0px" }}
      >
        <Col className="d-flex align-items-start" sm={12}>
          <button
            className="bg-transparent border-0 m-0 p-2 ms-auto"
            onClick={() => {
              window.open(
<<<<<<< HEAD
                "https://play.ballerina.io/?gist=d46bd44ad5c2df35f8d9c9ac7ac15105&file=outer_join_clause.bal",
=======
                "https://play.ballerina.io/?gist=0a88b9f415f5c075ca8a21d09ce3e9c1&file=outer_join_clause.bal",
>>>>>>> 518ffcb3
                "_blank"
              );
            }}
            target="_blank"
            aria-label="Open in Ballerina Playground"
          >
            <svg
              xmlns="http://www.w3.org/2000/svg"
              width="16"
              height="16"
              fill="#000"
              className="bi bi-play-circle"
              viewBox="0 0 16 16"
            >
              <title>Open in Ballerina Playground</title>
              <path d="M8 15A7 7 0 1 1 8 1a7 7 0 0 1 0 14zm0 1A8 8 0 1 0 8 0a8 8 0 0 0 0 16z" />
              <path d="M6.271 5.055a.5.5 0 0 1 .52.038l3.5 2.5a.5.5 0 0 1 0 .814l-3.5 2.5A.5.5 0 0 1 6 10.5v-5a.5.5 0 0 1 .271-.445z" />
            </svg>
          </button>

          <button
            className="bg-transparent border-0 m-0 p-2"
            onClick={() => {
              window.open(
                "https://github.com/ballerina-platform/ballerina-distribution/tree/v2201.4.1/examples/outer-join-clause",
                "_blank"
              );
            }}
            aria-label="Edit on Github"
          >
            <svg
              xmlns="http://www.w3.org/2000/svg"
              width="16"
              height="16"
              fill="#000"
              className="bi bi-github"
              viewBox="0 0 16 16"
            >
              <title>Edit on Github</title>
              <path d="M8 0C3.58 0 0 3.58 0 8c0 3.54 2.29 6.53 5.47 7.59.4.07.55-.17.55-.38 0-.19-.01-.82-.01-1.49-2.01.37-2.53-.49-2.69-.94-.09-.23-.48-.94-.82-1.13-.28-.15-.68-.52-.01-.53.63-.01 1.08.58 1.23.82.72 1.21 1.87.87 2.33.66.07-.52.28-.87.51-1.07-1.78-.2-3.64-.89-3.64-3.95 0-.87.31-1.59.82-2.15-.08-.2-.36-1.02.08-2.12 0 0 .67-.21 2.2.82.64-.18 1.32-.27 2-.27.68 0 1.36.09 2 .27 1.53-1.04 2.2-.82 2.2-.82.44 1.1.16 1.92.08 2.12.51.56.82 1.27.82 2.15 0 3.07-1.87 3.75-3.65 3.95.29.25.54.73.54 1.48 0 1.07-.01 1.93-.01 2.2 0 .21.15.46.55.38A8.012 8.012 0 0 0 16 8c0-4.42-3.58-8-8-8z" />
            </svg>
          </button>
          {codeClick1 ? (
            <button
              className="bg-transparent border-0 m-0 p-2"
              disabled
              aria-label="Copy to Clipboard Check"
            >
              <svg
                xmlns="http://www.w3.org/2000/svg"
                width="16"
                height="16"
                fill="#20b6b0"
                className="bi bi-check"
                viewBox="0 0 16 16"
              >
                <title>Copied</title>
                <path d="M10.97 4.97a.75.75 0 0 1 1.07 1.05l-3.99 4.99a.75.75 0 0 1-1.08.02L4.324 8.384a.75.75 0 1 1 1.06-1.06l2.094 2.093 3.473-4.425a.267.267 0 0 1 .02-.022z" />
              </svg>
            </button>
          ) : (
            <button
              className="bg-transparent border-0 m-0 p-2"
              onClick={() => {
                updateCodeClick1(true);
                copyToClipboard(codeSnippetData[0]);
                setTimeout(() => {
                  updateCodeClick1(false);
                }, 3000);
              }}
              aria-label="Copy to Clipboard"
            >
              <svg
                xmlns="http://www.w3.org/2000/svg"
                width="16"
                height="16"
                fill="#000"
                className="bi bi-clipboard"
                viewBox="0 0 16 16"
              >
                <title>Copy to Clipboard</title>
                <path d="M4 1.5H3a2 2 0 0 0-2 2V14a2 2 0 0 0 2 2h10a2 2 0 0 0 2-2V3.5a2 2 0 0 0-2-2h-1v1h1a1 1 0 0 1 1 1V14a1 1 0 0 1-1 1H3a1 1 0 0 1-1-1V3.5a1 1 0 0 1 1-1h1v-1z" />
                <path d="M9.5 1a.5.5 0 0 1 .5.5v1a.5.5 0 0 1-.5.5h-3a.5.5 0 0 1-.5-.5v-1a.5.5 0 0 1 .5-.5h3zm-3-1A1.5 1.5 0 0 0 5 1.5v1A1.5 1.5 0 0 0 6.5 4h3A1.5 1.5 0 0 0 11 2.5v-1A1.5 1.5 0 0 0 9.5 0h-3z" />
              </svg>
            </button>
          )}
        </Col>
        <Col sm={12}>
          {codeSnippets[0] != undefined && (
            <div
              dangerouslySetInnerHTML={{
                __html: DOMPurify.sanitize(codeSnippets[0]),
              }}
            />
          )}
        </Col>
      </Row>

      <Row
        className="bbeOutput mx-0 py-0 rounded "
        style={{ marginLeft: "0px" }}
      >
        <Col sm={12} className="d-flex align-items-start">
          {outputClick1 ? (
            <button
              className="bg-transparent border-0 m-0 p-2 ms-auto"
              aria-label="Copy to Clipboard Check"
            >
              <svg
                xmlns="http://www.w3.org/2000/svg"
                width="16"
                height="16"
                fill="#20b6b0"
                className="output-btn bi bi-check"
                viewBox="0 0 16 16"
              >
                <title>Copied</title>
                <path d="M10.97 4.97a.75.75 0 0 1 1.07 1.05l-3.99 4.99a.75.75 0 0 1-1.08.02L4.324 8.384a.75.75 0 1 1 1.06-1.06l2.094 2.093 3.473-4.425a.267.267 0 0 1 .02-.022z" />
              </svg>
            </button>
          ) : (
            <button
              className="bg-transparent border-0 m-0 p-2 ms-auto"
              onClick={() => {
                updateOutputClick1(true);
                const extractedText = extractOutput(ref1.current.innerText);
                copyToClipboard(extractedText);
                setTimeout(() => {
                  updateOutputClick1(false);
                }, 3000);
              }}
            >
              <svg
                xmlns="http://www.w3.org/2000/svg"
                width="16"
                height="16"
                fill="#EEEEEE"
                className="output-btn bi bi-clipboard"
                viewBox="0 0 16 16"
                aria-label="Copy to Clipboard"
              >
                <title>Copy to Clipboard</title>
                <path d="M4 1.5H3a2 2 0 0 0-2 2V14a2 2 0 0 0 2 2h10a2 2 0 0 0 2-2V3.5a2 2 0 0 0-2-2h-1v1h1a1 1 0 0 1 1 1V14a1 1 0 0 1-1 1H3a1 1 0 0 1-1-1V3.5a1 1 0 0 1 1-1h1v-1z" />
                <path d="M9.5 1a.5.5 0 0 1 .5.5v1a.5.5 0 0 1-.5.5h-3a.5.5 0 0 1-.5-.5v-1a.5.5 0 0 1 .5-.5h3zm-3-1A1.5 1.5 0 0 0 5 1.5v1A1.5 1.5 0 0 0 6.5 4h3A1.5 1.5 0 0 0 11 2.5v-1A1.5 1.5 0 0 0 9.5 0h-3z" />
              </svg>
            </button>
          )}
        </Col>
        <Col sm={12}>
          <pre ref={ref1}>
            <code className="d-flex flex-column">
              <span>{`\$ bal run outer_join_clause.bal`}</span>
              <span>{`[{"fname":"Alex","dept":"HR"},{"fname":"John","dept":"Operations"},{"fname":"Ted","dept":null}]`}</span>
            </code>
          </pre>
        </Col>
      </Row>

      <Row className="mt-auto mb-5">
        <Col sm={6}>
          <Link
            title="Join iterable objects"
            href="/learn/by-example/joining-iterable-objects"
          >
            <div className="btnContainer d-flex align-items-center me-auto">
              <svg
                xmlns="http://www.w3.org/2000/svg"
                width="20"
                height="20"
                fill="#3ad1ca"
                className={`${
                  btnHover[0] ? "btnArrowHover" : "btnArrow"
                } bi bi-arrow-right`}
                viewBox="0 0 16 16"
                onMouseEnter={() => updateBtnHover([true, false])}
                onMouseOut={() => updateBtnHover([false, false])}
              >
                <path
                  fill-rule="evenodd"
                  d="M15 8a.5.5 0 0 0-.5-.5H2.707l3.147-3.146a.5.5 0 1 0-.708-.708l-4 4a.5.5 0 0 0 0 .708l4 4a.5.5 0 0 0 .708-.708L2.707 8.5H14.5A.5.5 0 0 0 15 8z"
                />
              </svg>
              <div className="d-flex flex-column ms-4">
                <span className="btnPrev">Previous</span>
                <span
                  className={btnHover[0] ? "btnTitleHover" : "btnTitle"}
                  onMouseEnter={() => updateBtnHover([true, false])}
                  onMouseOut={() => updateBtnHover([false, false])}
                >
                  Join iterable objects
                </span>
              </div>
            </div>
          </Link>
        </Col>
        <Col sm={6}>
          <Link title="Query tables" href="/learn/by-example/querying-tables">
            <div className="btnContainer d-flex align-items-center ms-auto">
              <div className="d-flex flex-column me-4">
                <span className="btnNext">Next</span>
                <span
                  className={btnHover[1] ? "btnTitleHover" : "btnTitle"}
                  onMouseEnter={() => updateBtnHover([false, true])}
                  onMouseOut={() => updateBtnHover([false, false])}
                >
                  Query tables
                </span>
              </div>
              <svg
                xmlns="http://www.w3.org/2000/svg"
                width="20"
                height="20"
                fill="#3ad1ca"
                className={`${
                  btnHover[1] ? "btnArrowHover" : "btnArrow"
                } bi bi-arrow-right`}
                viewBox="0 0 16 16"
                onMouseEnter={() => updateBtnHover([false, true])}
                onMouseOut={() => updateBtnHover([false, false])}
              >
                <path
                  fill-rule="evenodd"
                  d="M1 8a.5.5 0 0 1 .5-.5h11.793l-3.147-3.146a.5.5 0 0 1 .708-.708l4 4a.5.5 0 0 1 0 .708l-4 4a.5.5 0 0 1-.708-.708L13.293 8.5H1.5A.5.5 0 0 1 1 8z"
                />
              </svg>
            </div>
          </Link>
        </Col>
      </Row>
    </Container>
  );
}<|MERGE_RESOLUTION|>--- conflicted
+++ resolved
@@ -81,11 +81,7 @@
             className="bg-transparent border-0 m-0 p-2 ms-auto"
             onClick={() => {
               window.open(
-<<<<<<< HEAD
-                "https://play.ballerina.io/?gist=d46bd44ad5c2df35f8d9c9ac7ac15105&file=outer_join_clause.bal",
-=======
                 "https://play.ballerina.io/?gist=0a88b9f415f5c075ca8a21d09ce3e9c1&file=outer_join_clause.bal",
->>>>>>> 518ffcb3
                 "_blank"
               );
             }}
