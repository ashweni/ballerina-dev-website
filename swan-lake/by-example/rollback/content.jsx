import React, { useState, useEffect, createRef } from "react";
import { setCDN } from "shiki";
import { Container, Row, Col } from "react-bootstrap";
import DOMPurify from "dompurify";
import {
  copyToClipboard,
  extractOutput,
  shikiTokenizer,
} from "../../../utils/bbe";
import Link from "next/link";

setCDN("https://unpkg.com/shiki/");

const codeSnippetData = [
  `import ballerina/io;

// Defines the \`Update\` record type.
type Update record {
    int updateIndex;
    int stockMnt;
};

public function main() returns error? {
    // Creates an array of \`Update\` records.
    Update[] updates = [
        {updateIndex: 0, stockMnt: 2000},
        {updateIndex: 1, stockMnt: -1000},
        {updateIndex: 2, stockMnt: 1500},
        {updateIndex: 3, stockMnt: -1000},
        {updateIndex: 4, stockMnt: -2000}
    ];
    // This transfer will be rolled back.
    io:println(transfer(updates));

    // Creates an array of employee salaries.
    int[] salaryList = [100, 200, 300, 100];

    // This salary increment will be rolled back.
    check incrementSalary(salaryList);

    int[] salaryList2 = [100, 200, 100, 100];

    // This salary increment will be successful.
    check incrementSalary(salaryList2);
}

function transfer(Update[] updates) returns error? {

    transaction {
        // Inside the transaction, call \`doUpdate\` on each \`update\` record.
        foreach var u in updates {
            // If an error is returned, the \`transfer\` function returns with
            // that error and the transaction is rolled back.
            check doUpdate(u);
        }
        // \`commit\` will not be called because of an implicit rollback.
        check commit;
    }
    return;
}

function doUpdate(Update u) returns error? {
    // If the stock amount is less than \`-1500\`, an error is returned.
    if (u.stockMnt < -1500) {
        return error("Not enough stocks: ", stockIndex = u.updateIndex);
    }

    return;
}

function incrementSalary(int[] salaryList) returns error? {
    transaction {
        foreach int index in 0 ..< salaryList.length() {
            salaryList[index] += 100;
        }

        // If the new total salary exceeds \`1000\`, then, the rollback statement performs 
        // rollback on the transaction.
        int salarySum = int:sum(...salaryList);
        if (salarySum > 1000) {
            io:println("Budget exceeded");
            rollback;
        } else {
            io:println("Salary increment successful");
            check commit;
        }
    }
}
`,
];

export default function Rollback() {
  const [codeClick1, updateCodeClick1] = useState(false);

  const [outputClick1, updateOutputClick1] = useState(false);
  const ref1 = createRef();

  const [codeSnippets, updateSnippets] = useState([]);
  const [btnHover, updateBtnHover] = useState([false, false]);

  useEffect(() => {
    async function loadCode() {
      for (let snippet of codeSnippetData) {
        const output = await shikiTokenizer(snippet, "ballerina");
        updateSnippets((prevSnippets) => [...prevSnippets, output]);
      }
    }
    loadCode();
  }, []);

  return (
    <Container className="bbeBody d-flex flex-column h-100">
      <h1>Rollback</h1>

      <p>
        If there is a fail or panic in the execution of the block, then the
        transaction is rolled back. Transaction statement can also contain a
        rollback statement. Every possible exit from a transaction block must be
        either <code>commit</code>, <code>rollback</code>, fail exit (e.g., from{" "}
        <code>check</code>), or panic exit.
      </p>

      <p>
        Rollback does not automatically restore Ballerina variables to values
        before the transaction.
      </p>

      <Row
        className="bbeCode mx-0 py-0 rounded 
      "
        style={{ marginLeft: "0px" }}
      >
        <Col className="d-flex align-items-start" sm={12}>
          <button
            className="bg-transparent border-0 m-0 p-2 ms-auto"
            onClick={() => {
              window.open(
<<<<<<< HEAD
                "https://play.ballerina.io/?gist=4a668200d5718d784e50fc0fc09e66e7&file=rollback.bal",
=======
                "https://play.ballerina.io/?gist=27d27fe995e5e201449b882638b93d88&file=rollback.bal",
>>>>>>> b3dd48e5
                "_blank"
              );
            }}
            target="_blank"
            aria-label="Open in Ballerina Playground"
          >
            <svg
              xmlns="http://www.w3.org/2000/svg"
              width="16"
              height="16"
              fill="#000"
              className="bi bi-play-circle"
              viewBox="0 0 16 16"
            >
              <title>Open in Ballerina Playground</title>
              <path d="M8 15A7 7 0 1 1 8 1a7 7 0 0 1 0 14zm0 1A8 8 0 1 0 8 0a8 8 0 0 0 0 16z" />
              <path d="M6.271 5.055a.5.5 0 0 1 .52.038l3.5 2.5a.5.5 0 0 1 0 .814l-3.5 2.5A.5.5 0 0 1 6 10.5v-5a.5.5 0 0 1 .271-.445z" />
            </svg>
          </button>

          <button
            className="bg-transparent border-0 m-0 p-2"
            onClick={() => {
              window.open(
                "https://github.com/ballerina-platform/ballerina-distribution/tree/v2201.3.0/examples/rollback",
                "_blank"
              );
            }}
            aria-label="Edit on Github"
          >
            <svg
              xmlns="http://www.w3.org/2000/svg"
              width="16"
              height="16"
              fill="#000"
              className="bi bi-github"
              viewBox="0 0 16 16"
            >
              <title>Edit on Github</title>
              <path d="M8 0C3.58 0 0 3.58 0 8c0 3.54 2.29 6.53 5.47 7.59.4.07.55-.17.55-.38 0-.19-.01-.82-.01-1.49-2.01.37-2.53-.49-2.69-.94-.09-.23-.48-.94-.82-1.13-.28-.15-.68-.52-.01-.53.63-.01 1.08.58 1.23.82.72 1.21 1.87.87 2.33.66.07-.52.28-.87.51-1.07-1.78-.2-3.64-.89-3.64-3.95 0-.87.31-1.59.82-2.15-.08-.2-.36-1.02.08-2.12 0 0 .67-.21 2.2.82.64-.18 1.32-.27 2-.27.68 0 1.36.09 2 .27 1.53-1.04 2.2-.82 2.2-.82.44 1.1.16 1.92.08 2.12.51.56.82 1.27.82 2.15 0 3.07-1.87 3.75-3.65 3.95.29.25.54.73.54 1.48 0 1.07-.01 1.93-.01 2.2 0 .21.15.46.55.38A8.012 8.012 0 0 0 16 8c0-4.42-3.58-8-8-8z" />
            </svg>
          </button>
          {codeClick1 ? (
            <button
              className="bg-transparent border-0 m-0 p-2"
              disabled
              aria-label="Copy to Clipboard Check"
            >
              <svg
                xmlns="http://www.w3.org/2000/svg"
                width="16"
                height="16"
                fill="#20b6b0"
                className="bi bi-check"
                viewBox="0 0 16 16"
              >
                <title>Copied</title>
                <path d="M10.97 4.97a.75.75 0 0 1 1.07 1.05l-3.99 4.99a.75.75 0 0 1-1.08.02L4.324 8.384a.75.75 0 1 1 1.06-1.06l2.094 2.093 3.473-4.425a.267.267 0 0 1 .02-.022z" />
              </svg>
            </button>
          ) : (
            <button
              className="bg-transparent border-0 m-0 p-2"
              onClick={() => {
                updateCodeClick1(true);
                copyToClipboard(codeSnippetData[0]);
                setTimeout(() => {
                  updateCodeClick1(false);
                }, 3000);
              }}
              aria-label="Copy to Clipboard"
            >
              <svg
                xmlns="http://www.w3.org/2000/svg"
                width="16"
                height="16"
                fill="#000"
                className="bi bi-clipboard"
                viewBox="0 0 16 16"
              >
                <title>Copy to Clipboard</title>
                <path d="M4 1.5H3a2 2 0 0 0-2 2V14a2 2 0 0 0 2 2h10a2 2 0 0 0 2-2V3.5a2 2 0 0 0-2-2h-1v1h1a1 1 0 0 1 1 1V14a1 1 0 0 1-1 1H3a1 1 0 0 1-1-1V3.5a1 1 0 0 1 1-1h1v-1z" />
                <path d="M9.5 1a.5.5 0 0 1 .5.5v1a.5.5 0 0 1-.5.5h-3a.5.5 0 0 1-.5-.5v-1a.5.5 0 0 1 .5-.5h3zm-3-1A1.5 1.5 0 0 0 5 1.5v1A1.5 1.5 0 0 0 6.5 4h3A1.5 1.5 0 0 0 11 2.5v-1A1.5 1.5 0 0 0 9.5 0h-3z" />
              </svg>
            </button>
          )}
        </Col>
        <Col sm={12}>
          {codeSnippets[0] != undefined && (
            <div
              dangerouslySetInnerHTML={{
                __html: DOMPurify.sanitize(codeSnippets[0]),
              }}
            />
          )}
        </Col>
      </Row>

      <Row
        className="bbeOutput mx-0 py-0 rounded "
        style={{ marginLeft: "0px" }}
      >
        <Col sm={12} className="d-flex align-items-start">
          {outputClick1 ? (
            <button
              className="bg-transparent border-0 m-0 p-2 ms-auto"
              aria-label="Copy to Clipboard Check"
            >
              <svg
                xmlns="http://www.w3.org/2000/svg"
                width="16"
                height="16"
                fill="#20b6b0"
                className="output-btn bi bi-check"
                viewBox="0 0 16 16"
              >
                <title>Copied</title>
                <path d="M10.97 4.97a.75.75 0 0 1 1.07 1.05l-3.99 4.99a.75.75 0 0 1-1.08.02L4.324 8.384a.75.75 0 1 1 1.06-1.06l2.094 2.093 3.473-4.425a.267.267 0 0 1 .02-.022z" />
              </svg>
            </button>
          ) : (
            <button
              className="bg-transparent border-0 m-0 p-2 ms-auto"
              onClick={() => {
                updateOutputClick1(true);
                const extractedText = extractOutput(ref1.current.innerText);
                copyToClipboard(extractedText);
                setTimeout(() => {
                  updateOutputClick1(false);
                }, 3000);
              }}
            >
              <svg
                xmlns="http://www.w3.org/2000/svg"
                width="16"
                height="16"
                fill="#EEEEEE"
                className="output-btn bi bi-clipboard"
                viewBox="0 0 16 16"
                aria-label="Copy to Clipboard"
              >
                <title>Copy to Clipboard</title>
                <path d="M4 1.5H3a2 2 0 0 0-2 2V14a2 2 0 0 0 2 2h10a2 2 0 0 0 2-2V3.5a2 2 0 0 0-2-2h-1v1h1a1 1 0 0 1 1 1V14a1 1 0 0 1-1 1H3a1 1 0 0 1-1-1V3.5a1 1 0 0 1 1-1h1v-1z" />
                <path d="M9.5 1a.5.5 0 0 1 .5.5v1a.5.5 0 0 1-.5.5h-3a.5.5 0 0 1-.5-.5v-1a.5.5 0 0 1 .5-.5h3zm-3-1A1.5 1.5 0 0 0 5 1.5v1A1.5 1.5 0 0 0 6.5 4h3A1.5 1.5 0 0 0 11 2.5v-1A1.5 1.5 0 0 0 9.5 0h-3z" />
              </svg>
            </button>
          )}
        </Col>
        <Col sm={12}>
          <pre ref={ref1}>
            <code className="d-flex flex-column">
              <span>{`\$ bal run rollback.bal`}</span>
              <span>{`error("Not enough stocks: ",stockIndex=4)`}</span>
              <span>{`Budget exceeded`}</span>
              <span>{`Salary increment successful`}</span>
            </code>
          </pre>
        </Col>
      </Row>

      <Row className="mt-auto mb-5">
        <Col sm={6}>
          <Link
            title="Check semantics"
            href="/learn/by-example/check-semantics"
          >
            <div className="btnContainer d-flex align-items-center me-auto">
              <svg
                xmlns="http://www.w3.org/2000/svg"
                width="20"
                height="20"
                fill="#3ad1ca"
                className={`${
                  btnHover[0] ? "btnArrowHover" : "btnArrow"
                } bi bi-arrow-right`}
                viewBox="0 0 16 16"
                onMouseEnter={() => updateBtnHover([true, false])}
                onMouseOut={() => updateBtnHover([false, false])}
              >
                <path
                  fill-rule="evenodd"
                  d="M15 8a.5.5 0 0 0-.5-.5H2.707l3.147-3.146a.5.5 0 1 0-.708-.708l-4 4a.5.5 0 0 0 0 .708l4 4a.5.5 0 0 0 .708-.708L2.707 8.5H14.5A.5.5 0 0 0 15 8z"
                />
              </svg>
              <div className="d-flex flex-column ms-4">
                <span className="btnPrev">Previous</span>
                <span
                  className={btnHover[0] ? "btnTitleHover" : "btnTitle"}
                  onMouseEnter={() => updateBtnHover([true, false])}
                  onMouseOut={() => updateBtnHover([false, false])}
                >
                  Check semantics
                </span>
              </div>
            </div>
          </Link>
        </Col>
        <Col sm={6}>
          <Link
            title="Retry transaction statement"
            href="/learn/by-example/retry-transaction-statement"
          >
            <div className="btnContainer d-flex align-items-center ms-auto">
              <div className="d-flex flex-column me-4">
                <span className="btnNext">Next</span>
                <span
                  className={btnHover[1] ? "btnTitleHover" : "btnTitle"}
                  onMouseEnter={() => updateBtnHover([false, true])}
                  onMouseOut={() => updateBtnHover([false, false])}
                >
                  Retry transaction statement
                </span>
              </div>
              <svg
                xmlns="http://www.w3.org/2000/svg"
                width="20"
                height="20"
                fill="#3ad1ca"
                className={`${
                  btnHover[1] ? "btnArrowHover" : "btnArrow"
                } bi bi-arrow-right`}
                viewBox="0 0 16 16"
                onMouseEnter={() => updateBtnHover([false, true])}
                onMouseOut={() => updateBtnHover([false, false])}
              >
                <path
                  fill-rule="evenodd"
                  d="M1 8a.5.5 0 0 1 .5-.5h11.793l-3.147-3.146a.5.5 0 0 1 .708-.708l4 4a.5.5 0 0 1 0 .708l-4 4a.5.5 0 0 1-.708-.708L13.293 8.5H1.5A.5.5 0 0 1 1 8z"
                />
              </svg>
            </div>
          </Link>
        </Col>
      </Row>
    </Container>
  );
}<|MERGE_RESOLUTION|>--- conflicted
+++ resolved
@@ -135,11 +135,7 @@
             className="bg-transparent border-0 m-0 p-2 ms-auto"
             onClick={() => {
               window.open(
-<<<<<<< HEAD
-                "https://play.ballerina.io/?gist=4a668200d5718d784e50fc0fc09e66e7&file=rollback.bal",
-=======
                 "https://play.ballerina.io/?gist=27d27fe995e5e201449b882638b93d88&file=rollback.bal",
->>>>>>> b3dd48e5
                 "_blank"
               );
             }}
