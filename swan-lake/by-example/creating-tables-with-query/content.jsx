--- conflicted
+++ resolved
@@ -77,11 +77,7 @@
             className="bg-transparent border-0 m-0 p-2 ms-auto"
             onClick={() => {
               window.open(
-<<<<<<< HEAD
-                "https://play.ballerina.io/?gist=d0bda934f0ad21680418a0c67e239c08&file=creating_tables_with_query.bal",
-=======
                 "https://play.ballerina.io/?gist=639f83d060d36a7a0411a0ac97605b48&file=creating_tables_with_query.bal",
->>>>>>> b3dd48e5
                 "_blank"
               );
             }}
