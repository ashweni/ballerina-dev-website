--- conflicted
+++ resolved
@@ -127,11 +127,7 @@
             className="bg-transparent border-0 m-0 p-2 ms-auto"
             onClick={() => {
               window.open(
-<<<<<<< HEAD
-                "https://play.ballerina.io/?gist=eec9979ab733f921c5060b45cd03594a&file=querying_with_streams.bal",
-=======
                 "https://play.ballerina.io/?gist=8c3fd09ec0ae69ff312effe49f9baecf&file=querying_with_streams.bal",
->>>>>>> b3dd48e5
                 "_blank"
               );
             }}
