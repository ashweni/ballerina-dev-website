import React, { useState, useEffect, createRef } from "react";
import { setCDN } from "shiki";
import { Container, Row, Col } from "react-bootstrap";
import DOMPurify from "dompurify";
import {
  copyToClipboard,
  extractOutput,
  shikiTokenizer,
} from "../../../utils/bbe";
import Link from "next/link";

setCDN("https://unpkg.com/shiki/");

const codeSnippetData = [
  `import ballerina/io;

function subString(string str, int 'start = 0, int end = str.length())
                                returns string {
    return str.substring('start, end);
}

public function main() {
    // Call the \`subString\` function using the default values of \`start\` and \`end\` parameters.
    io:println(subString("Ballerina Language"));

    // Call the \`subString\` function by passing a value for the \`start\` default parameter.
    io:println(subString("Ballerina Language", 10));

    // Call the \`subString\` function by passing values for \`start\` and \`end\` default parameters.
    io:println(subString("Ballerina Language", 10, 14));
}
`,
];

export default function DefaultValuesForFunctionParameters() {
  const [codeClick1, updateCodeClick1] = useState(false);

  const [outputClick1, updateOutputClick1] = useState(false);
  const ref1 = createRef();

  const [codeSnippets, updateSnippets] = useState([]);
  const [btnHover, updateBtnHover] = useState([false, false]);

  useEffect(() => {
    async function loadCode() {
      for (let snippet of codeSnippetData) {
        const output = await shikiTokenizer(snippet, "ballerina");
        updateSnippets((prevSnippets) => [...prevSnippets, output]);
      }
    }
    loadCode();
  }, []);

  return (
    <Container className="bbeBody d-flex flex-column h-100">
      <h1>Default values for function parameters</h1>

      <p>
        Ballerina allows specifying default values for function parameters. You
        can use any expression such as a literal or a function call as the
        default value of a parameter. Additionally, the default value
        expressions can use the values of the preceding parameters.
      </p>

      <Row
        className="bbeCode mx-0 py-0 rounded 
      "
        style={{ marginLeft: "0px" }}
      >
        <Col className="d-flex align-items-start" sm={12}>
          <button
            className="bg-transparent border-0 m-0 p-2 ms-auto"
            onClick={() => {
              window.open(
<<<<<<< HEAD
                "https://play.ballerina.io/?gist=7d1db2fde30a7882bcb68dd0e224d0c7&file=default_values_for_function_parameters.bal",
=======
                "https://play.ballerina.io/?gist=2b34300b2110220fb5b941ead41e45e1&file=default_values_for_function_parameters.bal",
>>>>>>> b3dd48e5
                "_blank"
              );
            }}
            target="_blank"
            aria-label="Open in Ballerina Playground"
          >
            <svg
              xmlns="http://www.w3.org/2000/svg"
              width="16"
              height="16"
              fill="#000"
              className="bi bi-play-circle"
              viewBox="0 0 16 16"
            >
              <title>Open in Ballerina Playground</title>
              <path d="M8 15A7 7 0 1 1 8 1a7 7 0 0 1 0 14zm0 1A8 8 0 1 0 8 0a8 8 0 0 0 0 16z" />
              <path d="M6.271 5.055a.5.5 0 0 1 .52.038l3.5 2.5a.5.5 0 0 1 0 .814l-3.5 2.5A.5.5 0 0 1 6 10.5v-5a.5.5 0 0 1 .271-.445z" />
            </svg>
          </button>

          <button
            className="bg-transparent border-0 m-0 p-2"
            onClick={() => {
              window.open(
                "https://github.com/ballerina-platform/ballerina-distribution/tree/v2201.3.0/examples/default-values-for-function-parameters",
                "_blank"
              );
            }}
            aria-label="Edit on Github"
          >
            <svg
              xmlns="http://www.w3.org/2000/svg"
              width="16"
              height="16"
              fill="#000"
              className="bi bi-github"
              viewBox="0 0 16 16"
            >
              <title>Edit on Github</title>
              <path d="M8 0C3.58 0 0 3.58 0 8c0 3.54 2.29 6.53 5.47 7.59.4.07.55-.17.55-.38 0-.19-.01-.82-.01-1.49-2.01.37-2.53-.49-2.69-.94-.09-.23-.48-.94-.82-1.13-.28-.15-.68-.52-.01-.53.63-.01 1.08.58 1.23.82.72 1.21 1.87.87 2.33.66.07-.52.28-.87.51-1.07-1.78-.2-3.64-.89-3.64-3.95 0-.87.31-1.59.82-2.15-.08-.2-.36-1.02.08-2.12 0 0 .67-.21 2.2.82.64-.18 1.32-.27 2-.27.68 0 1.36.09 2 .27 1.53-1.04 2.2-.82 2.2-.82.44 1.1.16 1.92.08 2.12.51.56.82 1.27.82 2.15 0 3.07-1.87 3.75-3.65 3.95.29.25.54.73.54 1.48 0 1.07-.01 1.93-.01 2.2 0 .21.15.46.55.38A8.012 8.012 0 0 0 16 8c0-4.42-3.58-8-8-8z" />
            </svg>
          </button>
          {codeClick1 ? (
            <button
              className="bg-transparent border-0 m-0 p-2"
              disabled
              aria-label="Copy to Clipboard Check"
            >
              <svg
                xmlns="http://www.w3.org/2000/svg"
                width="16"
                height="16"
                fill="#20b6b0"
                className="bi bi-check"
                viewBox="0 0 16 16"
              >
                <title>Copied</title>
                <path d="M10.97 4.97a.75.75 0 0 1 1.07 1.05l-3.99 4.99a.75.75 0 0 1-1.08.02L4.324 8.384a.75.75 0 1 1 1.06-1.06l2.094 2.093 3.473-4.425a.267.267 0 0 1 .02-.022z" />
              </svg>
            </button>
          ) : (
            <button
              className="bg-transparent border-0 m-0 p-2"
              onClick={() => {
                updateCodeClick1(true);
                copyToClipboard(codeSnippetData[0]);
                setTimeout(() => {
                  updateCodeClick1(false);
                }, 3000);
              }}
              aria-label="Copy to Clipboard"
            >
              <svg
                xmlns="http://www.w3.org/2000/svg"
                width="16"
                height="16"
                fill="#000"
                className="bi bi-clipboard"
                viewBox="0 0 16 16"
              >
                <title>Copy to Clipboard</title>
                <path d="M4 1.5H3a2 2 0 0 0-2 2V14a2 2 0 0 0 2 2h10a2 2 0 0 0 2-2V3.5a2 2 0 0 0-2-2h-1v1h1a1 1 0 0 1 1 1V14a1 1 0 0 1-1 1H3a1 1 0 0 1-1-1V3.5a1 1 0 0 1 1-1h1v-1z" />
                <path d="M9.5 1a.5.5 0 0 1 .5.5v1a.5.5 0 0 1-.5.5h-3a.5.5 0 0 1-.5-.5v-1a.5.5 0 0 1 .5-.5h3zm-3-1A1.5 1.5 0 0 0 5 1.5v1A1.5 1.5 0 0 0 6.5 4h3A1.5 1.5 0 0 0 11 2.5v-1A1.5 1.5 0 0 0 9.5 0h-3z" />
              </svg>
            </button>
          )}
        </Col>
        <Col sm={12}>
          {codeSnippets[0] != undefined && (
            <div
              dangerouslySetInnerHTML={{
                __html: DOMPurify.sanitize(codeSnippets[0]),
              }}
            />
          )}
        </Col>
      </Row>

      <Row
        className="bbeOutput mx-0 py-0 rounded "
        style={{ marginLeft: "0px" }}
      >
        <Col sm={12} className="d-flex align-items-start">
          {outputClick1 ? (
            <button
              className="bg-transparent border-0 m-0 p-2 ms-auto"
              aria-label="Copy to Clipboard Check"
            >
              <svg
                xmlns="http://www.w3.org/2000/svg"
                width="16"
                height="16"
                fill="#20b6b0"
                className="output-btn bi bi-check"
                viewBox="0 0 16 16"
              >
                <title>Copied</title>
                <path d="M10.97 4.97a.75.75 0 0 1 1.07 1.05l-3.99 4.99a.75.75 0 0 1-1.08.02L4.324 8.384a.75.75 0 1 1 1.06-1.06l2.094 2.093 3.473-4.425a.267.267 0 0 1 .02-.022z" />
              </svg>
            </button>
          ) : (
            <button
              className="bg-transparent border-0 m-0 p-2 ms-auto"
              onClick={() => {
                updateOutputClick1(true);
                const extractedText = extractOutput(ref1.current.innerText);
                copyToClipboard(extractedText);
                setTimeout(() => {
                  updateOutputClick1(false);
                }, 3000);
              }}
            >
              <svg
                xmlns="http://www.w3.org/2000/svg"
                width="16"
                height="16"
                fill="#EEEEEE"
                className="output-btn bi bi-clipboard"
                viewBox="0 0 16 16"
                aria-label="Copy to Clipboard"
              >
                <title>Copy to Clipboard</title>
                <path d="M4 1.5H3a2 2 0 0 0-2 2V14a2 2 0 0 0 2 2h10a2 2 0 0 0 2-2V3.5a2 2 0 0 0-2-2h-1v1h1a1 1 0 0 1 1 1V14a1 1 0 0 1-1 1H3a1 1 0 0 1-1-1V3.5a1 1 0 0 1 1-1h1v-1z" />
                <path d="M9.5 1a.5.5 0 0 1 .5.5v1a.5.5 0 0 1-.5.5h-3a.5.5 0 0 1-.5-.5v-1a.5.5 0 0 1 .5-.5h3zm-3-1A1.5 1.5 0 0 0 5 1.5v1A1.5 1.5 0 0 0 6.5 4h3A1.5 1.5 0 0 0 11 2.5v-1A1.5 1.5 0 0 0 9.5 0h-3z" />
              </svg>
            </button>
          )}
        </Col>
        <Col sm={12}>
          <pre ref={ref1}>
            <code className="d-flex flex-column">
              <span>{`\$ bal default_values_for_function_parameters.bal`}</span>
              <span>{`Ballerina Language`}</span>
              <span>{`Language`}</span>
              <span>{`Lang`}</span>
            </code>
          </pre>
        </Col>
      </Row>

      <Row className="mt-auto mb-5">
        <Col sm={6}>
          <Link
            title="Rest parameters"
            href="/learn/by-example/rest-parameters"
          >
            <div className="btnContainer d-flex align-items-center me-auto">
              <svg
                xmlns="http://www.w3.org/2000/svg"
                width="20"
                height="20"
                fill="#3ad1ca"
                className={`${
                  btnHover[0] ? "btnArrowHover" : "btnArrow"
                } bi bi-arrow-right`}
                viewBox="0 0 16 16"
                onMouseEnter={() => updateBtnHover([true, false])}
                onMouseOut={() => updateBtnHover([false, false])}
              >
                <path
                  fill-rule="evenodd"
                  d="M15 8a.5.5 0 0 0-.5-.5H2.707l3.147-3.146a.5.5 0 1 0-.708-.708l-4 4a.5.5 0 0 0 0 .708l4 4a.5.5 0 0 0 .708-.708L2.707 8.5H14.5A.5.5 0 0 0 15 8z"
                />
              </svg>
              <div className="d-flex flex-column ms-4">
                <span className="btnPrev">Previous</span>
                <span
                  className={btnHover[0] ? "btnTitleHover" : "btnTitle"}
                  onMouseEnter={() => updateBtnHover([true, false])}
                  onMouseOut={() => updateBtnHover([false, false])}
                >
                  Rest parameters
                </span>
              </div>
            </div>
          </Link>
        </Col>
        <Col sm={6}>
          <Link
            title="Provide function arguments by name"
            href="/learn/by-example/provide-function-arguments-by-name"
          >
            <div className="btnContainer d-flex align-items-center ms-auto">
              <div className="d-flex flex-column me-4">
                <span className="btnNext">Next</span>
                <span
                  className={btnHover[1] ? "btnTitleHover" : "btnTitle"}
                  onMouseEnter={() => updateBtnHover([false, true])}
                  onMouseOut={() => updateBtnHover([false, false])}
                >
                  Provide function arguments by name
                </span>
              </div>
              <svg
                xmlns="http://www.w3.org/2000/svg"
                width="20"
                height="20"
                fill="#3ad1ca"
                className={`${
                  btnHover[1] ? "btnArrowHover" : "btnArrow"
                } bi bi-arrow-right`}
                viewBox="0 0 16 16"
                onMouseEnter={() => updateBtnHover([false, true])}
                onMouseOut={() => updateBtnHover([false, false])}
              >
                <path
                  fill-rule="evenodd"
                  d="M1 8a.5.5 0 0 1 .5-.5h11.793l-3.147-3.146a.5.5 0 0 1 .708-.708l4 4a.5.5 0 0 1 0 .708l-4 4a.5.5 0 0 1-.708-.708L13.293 8.5H1.5A.5.5 0 0 1 1 8z"
                />
              </svg>
            </div>
          </Link>
        </Col>
      </Row>
    </Container>
  );
}<|MERGE_RESOLUTION|>--- conflicted
+++ resolved
@@ -72,11 +72,7 @@
             className="bg-transparent border-0 m-0 p-2 ms-auto"
             onClick={() => {
               window.open(
-<<<<<<< HEAD
-                "https://play.ballerina.io/?gist=7d1db2fde30a7882bcb68dd0e224d0c7&file=default_values_for_function_parameters.bal",
-=======
                 "https://play.ballerina.io/?gist=2b34300b2110220fb5b941ead41e45e1&file=default_values_for_function_parameters.bal",
->>>>>>> b3dd48e5
                 "_blank"
               );
             }}
