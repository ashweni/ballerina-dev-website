--- conflicted
+++ resolved
@@ -54,11 +54,7 @@
             className="bg-transparent border-0 m-0 p-2 ms-auto"
             onClick={() => {
               window.open(
-<<<<<<< HEAD
-                "https://play.ballerina.io/?gist=d666159e241af67312d94e7c5e18f168&file=default_values_for_function_parameters.bal",
-=======
                 "https://play.ballerina.io/?gist=401849429f99e76d023b61b84bab514d&file=default_values_for_function_parameters.bal",
->>>>>>> 518ffcb3
                 "_blank"
               );
             }}
