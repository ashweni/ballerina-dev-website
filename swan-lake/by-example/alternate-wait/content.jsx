--- conflicted
+++ resolved
@@ -86,11 +86,7 @@
             className="bg-transparent border-0 m-0 p-2 ms-auto"
             onClick={() => {
               window.open(
-<<<<<<< HEAD
-                "https://play.ballerina.io/?gist=2f7606d4bd73e99a8b666333f6d49a53&file=alternate_wait.bal",
-=======
                 "https://play.ballerina.io/?gist=65dacfbd04200ca249474e258bd82f58&file=alternate_wait.bal",
->>>>>>> b3dd48e5
                 "_blank"
               );
             }}
