--- conflicted
+++ resolved
@@ -85,11 +85,7 @@
             className="bg-transparent border-0 m-0 p-2 ms-auto"
             onClick={() => {
               window.open(
-<<<<<<< HEAD
-                "https://play.ballerina.io/?gist=693d2049b7542c902da5549faf9f8d47&file=inferring_isolated.bal",
-=======
                 "https://play.ballerina.io/?gist=07c8defe85335a3a83e496c1edc3e440&file=inferring_isolated.bal",
->>>>>>> 518ffcb3
                 "_blank"
               );
             }}
