--- conflicted
+++ resolved
@@ -84,11 +84,7 @@
             className="bg-transparent border-0 m-0 p-2 ms-auto"
             onClick={() => {
               window.open(
-<<<<<<< HEAD
-                "https://play.ballerina.io/?gist=23473851fe53f55e5129bd8e34a38cee&file=foreach_statement.bal",
-=======
                 "https://play.ballerina.io/?gist=7509e0d75283a7bbd476d428e0fe3b8f&file=foreach_statement.bal",
->>>>>>> b3dd48e5
                 "_blank"
               );
             }}
