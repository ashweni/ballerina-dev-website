--- conflicted
+++ resolved
@@ -89,11 +89,7 @@
             className="bg-transparent border-0 m-0 p-2 ms-auto"
             onClick={() => {
               window.open(
-<<<<<<< HEAD
-                "https://play.ballerina.io/?gist=c6729fb7a7e92944e0f9ae6c862a052b&file=regular_expressions.bal",
-=======
                 "https://play.ballerina.io/?gist=82dfea80c435d91911038f83da56c872&file=regular_expressions.bal",
->>>>>>> 518ffcb3
                 "_blank"
               );
             }}
