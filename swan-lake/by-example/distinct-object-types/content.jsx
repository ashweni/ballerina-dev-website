import React, { useState, createRef } from "react";
import { Container, Row, Col } from "react-bootstrap";
import DOMPurify from "dompurify";
import { copyToClipboard, extractOutput } from "../../../utils/bbe";
import Link from "next/link";

export const codeSnippetData = [
  `import ballerina/io;

// The \`Person\` object type that contains a string field called \`name\`.
type Person distinct object {
    public string name;
};

// The \`Engineer\` and \`Manager\` classes are structurally the same but introducing the
// \`distinct\` keyword distinguishes them by considering them as nominal types.
distinct class Engineer {
    *Person;

    function init(string name) {
        self.name = name;
    }
}

distinct class Manager {
    *Person;

    function init(string name) {
        self.name = name;
    }
}

public function main() {
    Person person = new Engineer("Alice");
    // The \`is\` operator can be used to distinguish distinct subtypes.
    io:println(person is Engineer ? "Engineer" : "Manager");
}
`,
];

export function DistinctObjectTypes({ codeSnippets }) {
  const [codeClick1, updateCodeClick1] = useState(false);

  const [outputClick1, updateOutputClick1] = useState(false);
  const ref1 = createRef();

  const [btnHover, updateBtnHover] = useState([false, false]);

  return (
    <Container className="bbeBody d-flex flex-column h-100">
      <h1>Distinct object types</h1>

      <p>
        Using the <code>distinct</code> keyword in the type definition creates
        distinct object types. This concept allows defining a type with nominal
        typing within a structured type system. This is useful when interacting
        with the external world through API interfaces like <code>GraphQL</code>
        . You may want to leverage nominal typing via this distinct typing
        feature of Ballerina.
      </p>

      <p>
        Conceptually, a distinct type including another distinct type results in
        multiple interface inheritance.
      </p>

      <Row
        className="bbeCode mx-0 py-0 rounded 
      "
        style={{ marginLeft: "0px" }}
      >
        <Col className="d-flex align-items-start" sm={12}>
          <button
            className="bg-transparent border-0 m-0 p-2 ms-auto"
            onClick={() => {
              window.open(
<<<<<<< HEAD
                "https://play.ballerina.io/?gist=a2fb561812fcbcba360e4c51183820f0&file=distinct_object_types.bal",
=======
                "https://play.ballerina.io/?gist=c14ace826fe8f7b628f09879c3ca515b&file=distinct_object_types.bal",
>>>>>>> 518ffcb3
                "_blank"
              );
            }}
            target="_blank"
            aria-label="Open in Ballerina Playground"
          >
            <svg
              xmlns="http://www.w3.org/2000/svg"
              width="16"
              height="16"
              fill="#000"
              className="bi bi-play-circle"
              viewBox="0 0 16 16"
            >
              <title>Open in Ballerina Playground</title>
              <path d="M8 15A7 7 0 1 1 8 1a7 7 0 0 1 0 14zm0 1A8 8 0 1 0 8 0a8 8 0 0 0 0 16z" />
              <path d="M6.271 5.055a.5.5 0 0 1 .52.038l3.5 2.5a.5.5 0 0 1 0 .814l-3.5 2.5A.5.5 0 0 1 6 10.5v-5a.5.5 0 0 1 .271-.445z" />
            </svg>
          </button>

          <button
            className="bg-transparent border-0 m-0 p-2"
            onClick={() => {
              window.open(
                "https://github.com/ballerina-platform/ballerina-distribution/tree/v2201.4.1/examples/distinct-object-types",
                "_blank"
              );
            }}
            aria-label="Edit on Github"
          >
            <svg
              xmlns="http://www.w3.org/2000/svg"
              width="16"
              height="16"
              fill="#000"
              className="bi bi-github"
              viewBox="0 0 16 16"
            >
              <title>Edit on Github</title>
              <path d="M8 0C3.58 0 0 3.58 0 8c0 3.54 2.29 6.53 5.47 7.59.4.07.55-.17.55-.38 0-.19-.01-.82-.01-1.49-2.01.37-2.53-.49-2.69-.94-.09-.23-.48-.94-.82-1.13-.28-.15-.68-.52-.01-.53.63-.01 1.08.58 1.23.82.72 1.21 1.87.87 2.33.66.07-.52.28-.87.51-1.07-1.78-.2-3.64-.89-3.64-3.95 0-.87.31-1.59.82-2.15-.08-.2-.36-1.02.08-2.12 0 0 .67-.21 2.2.82.64-.18 1.32-.27 2-.27.68 0 1.36.09 2 .27 1.53-1.04 2.2-.82 2.2-.82.44 1.1.16 1.92.08 2.12.51.56.82 1.27.82 2.15 0 3.07-1.87 3.75-3.65 3.95.29.25.54.73.54 1.48 0 1.07-.01 1.93-.01 2.2 0 .21.15.46.55.38A8.012 8.012 0 0 0 16 8c0-4.42-3.58-8-8-8z" />
            </svg>
          </button>
          {codeClick1 ? (
            <button
              className="bg-transparent border-0 m-0 p-2"
              disabled
              aria-label="Copy to Clipboard Check"
            >
              <svg
                xmlns="http://www.w3.org/2000/svg"
                width="16"
                height="16"
                fill="#20b6b0"
                className="bi bi-check"
                viewBox="0 0 16 16"
              >
                <title>Copied</title>
                <path d="M10.97 4.97a.75.75 0 0 1 1.07 1.05l-3.99 4.99a.75.75 0 0 1-1.08.02L4.324 8.384a.75.75 0 1 1 1.06-1.06l2.094 2.093 3.473-4.425a.267.267 0 0 1 .02-.022z" />
              </svg>
            </button>
          ) : (
            <button
              className="bg-transparent border-0 m-0 p-2"
              onClick={() => {
                updateCodeClick1(true);
                copyToClipboard(codeSnippetData[0]);
                setTimeout(() => {
                  updateCodeClick1(false);
                }, 3000);
              }}
              aria-label="Copy to Clipboard"
            >
              <svg
                xmlns="http://www.w3.org/2000/svg"
                width="16"
                height="16"
                fill="#000"
                className="bi bi-clipboard"
                viewBox="0 0 16 16"
              >
                <title>Copy to Clipboard</title>
                <path d="M4 1.5H3a2 2 0 0 0-2 2V14a2 2 0 0 0 2 2h10a2 2 0 0 0 2-2V3.5a2 2 0 0 0-2-2h-1v1h1a1 1 0 0 1 1 1V14a1 1 0 0 1-1 1H3a1 1 0 0 1-1-1V3.5a1 1 0 0 1 1-1h1v-1z" />
                <path d="M9.5 1a.5.5 0 0 1 .5.5v1a.5.5 0 0 1-.5.5h-3a.5.5 0 0 1-.5-.5v-1a.5.5 0 0 1 .5-.5h3zm-3-1A1.5 1.5 0 0 0 5 1.5v1A1.5 1.5 0 0 0 6.5 4h3A1.5 1.5 0 0 0 11 2.5v-1A1.5 1.5 0 0 0 9.5 0h-3z" />
              </svg>
            </button>
          )}
        </Col>
        <Col sm={12}>
          {codeSnippets[0] != undefined && (
            <div
              dangerouslySetInnerHTML={{
                __html: DOMPurify.sanitize(codeSnippets[0]),
              }}
            />
          )}
        </Col>
      </Row>

      <Row
        className="bbeOutput mx-0 py-0 rounded "
        style={{ marginLeft: "0px" }}
      >
        <Col sm={12} className="d-flex align-items-start">
          {outputClick1 ? (
            <button
              className="bg-transparent border-0 m-0 p-2 ms-auto"
              aria-label="Copy to Clipboard Check"
            >
              <svg
                xmlns="http://www.w3.org/2000/svg"
                width="16"
                height="16"
                fill="#20b6b0"
                className="output-btn bi bi-check"
                viewBox="0 0 16 16"
              >
                <title>Copied</title>
                <path d="M10.97 4.97a.75.75 0 0 1 1.07 1.05l-3.99 4.99a.75.75 0 0 1-1.08.02L4.324 8.384a.75.75 0 1 1 1.06-1.06l2.094 2.093 3.473-4.425a.267.267 0 0 1 .02-.022z" />
              </svg>
            </button>
          ) : (
            <button
              className="bg-transparent border-0 m-0 p-2 ms-auto"
              onClick={() => {
                updateOutputClick1(true);
                const extractedText = extractOutput(ref1.current.innerText);
                copyToClipboard(extractedText);
                setTimeout(() => {
                  updateOutputClick1(false);
                }, 3000);
              }}
            >
              <svg
                xmlns="http://www.w3.org/2000/svg"
                width="16"
                height="16"
                fill="#EEEEEE"
                className="output-btn bi bi-clipboard"
                viewBox="0 0 16 16"
                aria-label="Copy to Clipboard"
              >
                <title>Copy to Clipboard</title>
                <path d="M4 1.5H3a2 2 0 0 0-2 2V14a2 2 0 0 0 2 2h10a2 2 0 0 0 2-2V3.5a2 2 0 0 0-2-2h-1v1h1a1 1 0 0 1 1 1V14a1 1 0 0 1-1 1H3a1 1 0 0 1-1-1V3.5a1 1 0 0 1 1-1h1v-1z" />
                <path d="M9.5 1a.5.5 0 0 1 .5.5v1a.5.5 0 0 1-.5.5h-3a.5.5 0 0 1-.5-.5v-1a.5.5 0 0 1 .5-.5h3zm-3-1A1.5 1.5 0 0 0 5 1.5v1A1.5 1.5 0 0 0 6.5 4h3A1.5 1.5 0 0 0 11 2.5v-1A1.5 1.5 0 0 0 9.5 0h-3z" />
              </svg>
            </button>
          )}
        </Col>
        <Col sm={12}>
          <pre ref={ref1}>
            <code className="d-flex flex-column">
              <span>{`\$ bal distinct_object_types.bal`}</span>
              <span>{`Engineer`}</span>
            </code>
          </pre>
        </Col>
      </Row>

      <h2>Related links</h2>

      <ul style={{ marginLeft: "0px" }} class="relatedLinks">
        <li>
          <span>&#8226;&nbsp;</span>
          <span>
            <a href="/learn/by-example/object-types/">Object types</a>
          </span>
        </li>
      </ul>
      <ul style={{ marginLeft: "0px" }} class="relatedLinks">
        <li>
          <span>&#8226;&nbsp;</span>
          <span>
            <a href="/learn/by-example/error-subtyping/">Error subtyping</a>
          </span>
        </li>
      </ul>
      <ul style={{ marginLeft: "0px" }} class="relatedLinks">
        <li>
          <span>&#8226;&nbsp;</span>
          <span>
            <a href="/learn/by-example/defining-classes/">Defining classes</a>
          </span>
        </li>
      </ul>
      <ul style={{ marginLeft: "0px" }} class="relatedLinks">
        <li>
          <span>&#8226;&nbsp;</span>
          <span>
            <a href="https://ballerina.io/why-ballerina/flexibly-typed/">
              Flexibly typed
            </a>
          </span>
        </li>
      </ul>
      <span style={{ marginBottom: "20px" }}></span>

      <Row className="mt-auto mb-5">
        <Col sm={6}>
          <Link
            title="Object type inclusion"
            href="/learn/by-example/object-type-inclusion"
          >
            <div className="btnContainer d-flex align-items-center me-auto">
              <svg
                xmlns="http://www.w3.org/2000/svg"
                width="20"
                height="20"
                fill="#3ad1ca"
                className={`${
                  btnHover[0] ? "btnArrowHover" : "btnArrow"
                } bi bi-arrow-right`}
                viewBox="0 0 16 16"
                onMouseEnter={() => updateBtnHover([true, false])}
                onMouseOut={() => updateBtnHover([false, false])}
              >
                <path
                  fill-rule="evenodd"
                  d="M15 8a.5.5 0 0 0-.5-.5H2.707l3.147-3.146a.5.5 0 1 0-.708-.708l-4 4a.5.5 0 0 0 0 .708l4 4a.5.5 0 0 0 .708-.708L2.707 8.5H14.5A.5.5 0 0 0 15 8z"
                />
              </svg>
              <div className="d-flex flex-column ms-4">
                <span className="btnPrev">Previous</span>
                <span
                  className={btnHover[0] ? "btnTitleHover" : "btnTitle"}
                  onMouseEnter={() => updateBtnHover([true, false])}
                  onMouseOut={() => updateBtnHover([false, false])}
                >
                  Object type inclusion
                </span>
              </div>
            </div>
          </Link>
        </Col>
        <Col sm={6}>
          <Link title="Object closure" href="/learn/by-example/object-closure">
            <div className="btnContainer d-flex align-items-center ms-auto">
              <div className="d-flex flex-column me-4">
                <span className="btnNext">Next</span>
                <span
                  className={btnHover[1] ? "btnTitleHover" : "btnTitle"}
                  onMouseEnter={() => updateBtnHover([false, true])}
                  onMouseOut={() => updateBtnHover([false, false])}
                >
                  Object closure
                </span>
              </div>
              <svg
                xmlns="http://www.w3.org/2000/svg"
                width="20"
                height="20"
                fill="#3ad1ca"
                className={`${
                  btnHover[1] ? "btnArrowHover" : "btnArrow"
                } bi bi-arrow-right`}
                viewBox="0 0 16 16"
                onMouseEnter={() => updateBtnHover([false, true])}
                onMouseOut={() => updateBtnHover([false, false])}
              >
                <path
                  fill-rule="evenodd"
                  d="M1 8a.5.5 0 0 1 .5-.5h11.793l-3.147-3.146a.5.5 0 0 1 .708-.708l4 4a.5.5 0 0 1 0 .708l-4 4a.5.5 0 0 1-.708-.708L13.293 8.5H1.5A.5.5 0 0 1 1 8z"
                />
              </svg>
            </div>
          </Link>
        </Col>
      </Row>
    </Container>
  );
}<|MERGE_RESOLUTION|>--- conflicted
+++ resolved
@@ -74,11 +74,7 @@
             className="bg-transparent border-0 m-0 p-2 ms-auto"
             onClick={() => {
               window.open(
-<<<<<<< HEAD
-                "https://play.ballerina.io/?gist=a2fb561812fcbcba360e4c51183820f0&file=distinct_object_types.bal",
-=======
                 "https://play.ballerina.io/?gist=c14ace826fe8f7b628f09879c3ca515b&file=distinct_object_types.bal",
->>>>>>> 518ffcb3
                 "_blank"
               );
             }}
