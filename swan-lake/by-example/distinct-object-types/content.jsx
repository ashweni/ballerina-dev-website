--- conflicted
+++ resolved
@@ -98,11 +98,7 @@
             className="bg-transparent border-0 m-0 p-2 ms-auto"
             onClick={() => {
               window.open(
-<<<<<<< HEAD
-                "https://play.ballerina.io/?gist=e16a538ff11f82687503779520e9631a&file=distinct_object_types.bal",
-=======
                 "https://play.ballerina.io/?gist=cd7f80d473547eda27460ee0fac81b33&file=distinct_object_types.bal",
->>>>>>> b3dd48e5
                 "_blank"
               );
             }}
