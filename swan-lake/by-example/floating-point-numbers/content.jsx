--- conflicted
+++ resolved
@@ -54,11 +54,7 @@
             className="bg-transparent border-0 m-0 p-2 ms-auto"
             onClick={() => {
               window.open(
-<<<<<<< HEAD
-                "https://play.ballerina.io/?gist=8f954d6a14ef4c1ab7c3f26781a929e7&file=floating_point_numbers.bal",
-=======
                 "https://play.ballerina.io/?gist=559af2be08723f2ceef0f85f5b83face&file=floating_point_numbers.bal",
->>>>>>> 518ffcb3
                 "_blank"
               );
             }}
