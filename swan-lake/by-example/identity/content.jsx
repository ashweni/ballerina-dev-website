import React, { useState, createRef } from "react";
import { Container, Row, Col } from "react-bootstrap";
import DOMPurify from "dompurify";
import { copyToClipboard, extractOutput } from "../../../utils/bbe";
import Link from "next/link";

export const codeSnippetData = [
  `import ballerina/io;

class MyClass {
    int i = 0;
}

public function main() {
    MyClass obj1 = new MyClass();
    MyClass obj2 = new MyClass();
    
    // \`b1\` will be true.
    boolean b1 = (obj1 === obj1);
    io:println(b1);

    // \`b2\` will be false.
    boolean b2 = (obj1 === obj2);
    io:println(b2);

    // \`b3\` will be true.
    boolean b3 = ([1, 2, 3] == [1, 2, 3]);
    io:println(b3);

    // \`b4\` will be false.
    boolean b4 = ([1, 2, 3] === [1, 2, 3]);
    io:println(b4);

    // \`b5\` will be true.
    boolean b5 = (-0.0 == +0.0);
    io:println(b5);

    // \`b6\` will be false.
    boolean b6 = (-0.0 === +0.0);
    io:println(b6);
}
`,
];

export function Identity({ codeSnippets }) {
  const [codeClick1, updateCodeClick1] = useState(false);

  const [outputClick1, updateOutputClick1] = useState(false);
  const ref1 = createRef();

  const [btnHover, updateBtnHover] = useState([false, false]);

  return (
    <Container className="bbeBody d-flex flex-column h-100">
      <h1>Identity</h1>

      <p>
        <code>===</code> and <code>!==</code> operators test for identity.
        Values of mutable basic types are identical if and only if they are
        stored in the same address.
      </p>

      <p>
        <code>==</code> and <code>!=</code> are not defined for objects.{" "}
        <code>-0.0</code> and <code>+0.0</code> are equal but not identical.
      </p>

      <Row
        className="bbeCode mx-0 py-0 rounded 
      "
        style={{ marginLeft: "0px" }}
      >
        <Col className="d-flex align-items-start" sm={12}>
          <button
            className="bg-transparent border-0 m-0 p-2 ms-auto"
            onClick={() => {
              window.open(
<<<<<<< HEAD
                "https://play.ballerina.io/?gist=7ff8540225ceffaf8dcc4fff9800f7da&file=identity.bal",
=======
                "https://play.ballerina.io/?gist=5462c7b95e39b552673dfe8d8a7464a7&file=identity.bal",
>>>>>>> 518ffcb3
                "_blank"
              );
            }}
            target="_blank"
            aria-label="Open in Ballerina Playground"
          >
            <svg
              xmlns="http://www.w3.org/2000/svg"
              width="16"
              height="16"
              fill="#000"
              className="bi bi-play-circle"
              viewBox="0 0 16 16"
            >
              <title>Open in Ballerina Playground</title>
              <path d="M8 15A7 7 0 1 1 8 1a7 7 0 0 1 0 14zm0 1A8 8 0 1 0 8 0a8 8 0 0 0 0 16z" />
              <path d="M6.271 5.055a.5.5 0 0 1 .52.038l3.5 2.5a.5.5 0 0 1 0 .814l-3.5 2.5A.5.5 0 0 1 6 10.5v-5a.5.5 0 0 1 .271-.445z" />
            </svg>
          </button>

          <button
            className="bg-transparent border-0 m-0 p-2"
            onClick={() => {
              window.open(
                "https://github.com/ballerina-platform/ballerina-distribution/tree/v2201.4.1/examples/identity",
                "_blank"
              );
            }}
            aria-label="Edit on Github"
          >
            <svg
              xmlns="http://www.w3.org/2000/svg"
              width="16"
              height="16"
              fill="#000"
              className="bi bi-github"
              viewBox="0 0 16 16"
            >
              <title>Edit on Github</title>
              <path d="M8 0C3.58 0 0 3.58 0 8c0 3.54 2.29 6.53 5.47 7.59.4.07.55-.17.55-.38 0-.19-.01-.82-.01-1.49-2.01.37-2.53-.49-2.69-.94-.09-.23-.48-.94-.82-1.13-.28-.15-.68-.52-.01-.53.63-.01 1.08.58 1.23.82.72 1.21 1.87.87 2.33.66.07-.52.28-.87.51-1.07-1.78-.2-3.64-.89-3.64-3.95 0-.87.31-1.59.82-2.15-.08-.2-.36-1.02.08-2.12 0 0 .67-.21 2.2.82.64-.18 1.32-.27 2-.27.68 0 1.36.09 2 .27 1.53-1.04 2.2-.82 2.2-.82.44 1.1.16 1.92.08 2.12.51.56.82 1.27.82 2.15 0 3.07-1.87 3.75-3.65 3.95.29.25.54.73.54 1.48 0 1.07-.01 1.93-.01 2.2 0 .21.15.46.55.38A8.012 8.012 0 0 0 16 8c0-4.42-3.58-8-8-8z" />
            </svg>
          </button>
          {codeClick1 ? (
            <button
              className="bg-transparent border-0 m-0 p-2"
              disabled
              aria-label="Copy to Clipboard Check"
            >
              <svg
                xmlns="http://www.w3.org/2000/svg"
                width="16"
                height="16"
                fill="#20b6b0"
                className="bi bi-check"
                viewBox="0 0 16 16"
              >
                <title>Copied</title>
                <path d="M10.97 4.97a.75.75 0 0 1 1.07 1.05l-3.99 4.99a.75.75 0 0 1-1.08.02L4.324 8.384a.75.75 0 1 1 1.06-1.06l2.094 2.093 3.473-4.425a.267.267 0 0 1 .02-.022z" />
              </svg>
            </button>
          ) : (
            <button
              className="bg-transparent border-0 m-0 p-2"
              onClick={() => {
                updateCodeClick1(true);
                copyToClipboard(codeSnippetData[0]);
                setTimeout(() => {
                  updateCodeClick1(false);
                }, 3000);
              }}
              aria-label="Copy to Clipboard"
            >
              <svg
                xmlns="http://www.w3.org/2000/svg"
                width="16"
                height="16"
                fill="#000"
                className="bi bi-clipboard"
                viewBox="0 0 16 16"
              >
                <title>Copy to Clipboard</title>
                <path d="M4 1.5H3a2 2 0 0 0-2 2V14a2 2 0 0 0 2 2h10a2 2 0 0 0 2-2V3.5a2 2 0 0 0-2-2h-1v1h1a1 1 0 0 1 1 1V14a1 1 0 0 1-1 1H3a1 1 0 0 1-1-1V3.5a1 1 0 0 1 1-1h1v-1z" />
                <path d="M9.5 1a.5.5 0 0 1 .5.5v1a.5.5 0 0 1-.5.5h-3a.5.5 0 0 1-.5-.5v-1a.5.5 0 0 1 .5-.5h3zm-3-1A1.5 1.5 0 0 0 5 1.5v1A1.5 1.5 0 0 0 6.5 4h3A1.5 1.5 0 0 0 11 2.5v-1A1.5 1.5 0 0 0 9.5 0h-3z" />
              </svg>
            </button>
          )}
        </Col>
        <Col sm={12}>
          {codeSnippets[0] != undefined && (
            <div
              dangerouslySetInnerHTML={{
                __html: DOMPurify.sanitize(codeSnippets[0]),
              }}
            />
          )}
        </Col>
      </Row>

      <Row
        className="bbeOutput mx-0 py-0 rounded "
        style={{ marginLeft: "0px" }}
      >
        <Col sm={12} className="d-flex align-items-start">
          {outputClick1 ? (
            <button
              className="bg-transparent border-0 m-0 p-2 ms-auto"
              aria-label="Copy to Clipboard Check"
            >
              <svg
                xmlns="http://www.w3.org/2000/svg"
                width="16"
                height="16"
                fill="#20b6b0"
                className="output-btn bi bi-check"
                viewBox="0 0 16 16"
              >
                <title>Copied</title>
                <path d="M10.97 4.97a.75.75 0 0 1 1.07 1.05l-3.99 4.99a.75.75 0 0 1-1.08.02L4.324 8.384a.75.75 0 1 1 1.06-1.06l2.094 2.093 3.473-4.425a.267.267 0 0 1 .02-.022z" />
              </svg>
            </button>
          ) : (
            <button
              className="bg-transparent border-0 m-0 p-2 ms-auto"
              onClick={() => {
                updateOutputClick1(true);
                const extractedText = extractOutput(ref1.current.innerText);
                copyToClipboard(extractedText);
                setTimeout(() => {
                  updateOutputClick1(false);
                }, 3000);
              }}
            >
              <svg
                xmlns="http://www.w3.org/2000/svg"
                width="16"
                height="16"
                fill="#EEEEEE"
                className="output-btn bi bi-clipboard"
                viewBox="0 0 16 16"
                aria-label="Copy to Clipboard"
              >
                <title>Copy to Clipboard</title>
                <path d="M4 1.5H3a2 2 0 0 0-2 2V14a2 2 0 0 0 2 2h10a2 2 0 0 0 2-2V3.5a2 2 0 0 0-2-2h-1v1h1a1 1 0 0 1 1 1V14a1 1 0 0 1-1 1H3a1 1 0 0 1-1-1V3.5a1 1 0 0 1 1-1h1v-1z" />
                <path d="M9.5 1a.5.5 0 0 1 .5.5v1a.5.5 0 0 1-.5.5h-3a.5.5 0 0 1-.5-.5v-1a.5.5 0 0 1 .5-.5h3zm-3-1A1.5 1.5 0 0 0 5 1.5v1A1.5 1.5 0 0 0 6.5 4h3A1.5 1.5 0 0 0 11 2.5v-1A1.5 1.5 0 0 0 9.5 0h-3z" />
              </svg>
            </button>
          )}
        </Col>
        <Col sm={12}>
          <pre ref={ref1}>
            <code className="d-flex flex-column">
              <span>{`\$ bal run identity.bal`}</span>
              <span>{`true`}</span>
              <span>{`false`}</span>
              <span>{`true`}</span>
              <span>{`false`}</span>
              <span>{`true`}</span>
              <span>{`false`}</span>
            </code>
          </pre>
        </Col>
      </Row>

      <Row className="mt-auto mb-5">
        <Col sm={6}>
          <Link
            title="Ignore return values and errors"
            href="/learn/by-example/ignoring-return-values-and-errors"
          >
            <div className="btnContainer d-flex align-items-center me-auto">
              <svg
                xmlns="http://www.w3.org/2000/svg"
                width="20"
                height="20"
                fill="#3ad1ca"
                className={`${
                  btnHover[0] ? "btnArrowHover" : "btnArrow"
                } bi bi-arrow-right`}
                viewBox="0 0 16 16"
                onMouseEnter={() => updateBtnHover([true, false])}
                onMouseOut={() => updateBtnHover([false, false])}
              >
                <path
                  fill-rule="evenodd"
                  d="M15 8a.5.5 0 0 0-.5-.5H2.707l3.147-3.146a.5.5 0 1 0-.708-.708l-4 4a.5.5 0 0 0 0 .708l4 4a.5.5 0 0 0 .708-.708L2.707 8.5H14.5A.5.5 0 0 0 15 8z"
                />
              </svg>
              <div className="d-flex flex-column ms-4">
                <span className="btnPrev">Previous</span>
                <span
                  className={btnHover[0] ? "btnTitleHover" : "btnTitle"}
                  onMouseEnter={() => updateBtnHover([true, false])}
                  onMouseOut={() => updateBtnHover([false, false])}
                >
                  Ignore return values and errors
                </span>
              </div>
            </div>
          </Link>
        </Col>
        <Col sm={6}>
          <Link
            title="Const and final "
            href="/learn/by-example/const-and-final"
          >
            <div className="btnContainer d-flex align-items-center ms-auto">
              <div className="d-flex flex-column me-4">
                <span className="btnNext">Next</span>
                <span
                  className={btnHover[1] ? "btnTitleHover" : "btnTitle"}
                  onMouseEnter={() => updateBtnHover([false, true])}
                  onMouseOut={() => updateBtnHover([false, false])}
                >
                  Const and final
                </span>
              </div>
              <svg
                xmlns="http://www.w3.org/2000/svg"
                width="20"
                height="20"
                fill="#3ad1ca"
                className={`${
                  btnHover[1] ? "btnArrowHover" : "btnArrow"
                } bi bi-arrow-right`}
                viewBox="0 0 16 16"
                onMouseEnter={() => updateBtnHover([false, true])}
                onMouseOut={() => updateBtnHover([false, false])}
              >
                <path
                  fill-rule="evenodd"
                  d="M1 8a.5.5 0 0 1 .5-.5h11.793l-3.147-3.146a.5.5 0 0 1 .708-.708l4 4a.5.5 0 0 1 0 .708l-4 4a.5.5 0 0 1-.708-.708L13.293 8.5H1.5A.5.5 0 0 1 1 8z"
                />
              </svg>
            </div>
          </Link>
        </Col>
      </Row>
    </Container>
  );
}<|MERGE_RESOLUTION|>--- conflicted
+++ resolved
@@ -75,11 +75,7 @@
             className="bg-transparent border-0 m-0 p-2 ms-auto"
             onClick={() => {
               window.open(
-<<<<<<< HEAD
-                "https://play.ballerina.io/?gist=7ff8540225ceffaf8dcc4fff9800f7da&file=identity.bal",
-=======
                 "https://play.ballerina.io/?gist=5462c7b95e39b552673dfe8d8a7464a7&file=identity.bal",
->>>>>>> 518ffcb3
                 "_blank"
               );
             }}
