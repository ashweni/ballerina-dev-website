import React, { useState, createRef } from "react";
import { Container, Row, Col } from "react-bootstrap";
import DOMPurify from "dompurify";
import { copyToClipboard, extractOutput } from "../../../utils/bbe";
import Link from "next/link";

export const codeSnippetData = [
  `import ballerina/http;
import ballerina/io;

type Album readonly & record {
    string title;
    string artist;
};

public function main() returns error? {
    http:Client albumClient = check new ("localhost:9090",
        retryConfig = {
            // The initial retry interval in seconds.
            interval: 3,

            // The number of retry attempts before stopping.
            count: 3,

            // The multiplier of the retry interval exponentially increases the retry interval.
            backOffFactor: 2.0,

            // The upper limit of the retry interval is in seconds. If the \`interval\` into the \`backOffFactor\`
            // value exceeded the \`maxWaitInterval\` interval value, \`maxWaitInterval\` is considered as the retry interval.
            maxWaitInterval: 20
        }
    );
    Album[] payload = check albumClient->/albums;
    io:println(payload);
}
`,
];

export function HttpRetry({ codeSnippets }) {
  const [codeClick1, updateCodeClick1] = useState(false);

  const [outputClick1, updateOutputClick1] = useState(false);
  const ref1 = createRef();

  const [btnHover, updateBtnHover] = useState([false, false]);

  return (
    <Container className="bbeBody d-flex flex-column h-100">
      <h1>HTTP client - Retry</h1>

      <p>
        The HTTP retry client tries sending over the same request to the backend
        service when there is a network-level failure. The retry is configured
        in the <code>retryConfig</code> field of the client configuration.
      </p>

      <Row
        className="bbeCode mx-0 py-0 rounded 
      "
        style={{ marginLeft: "0px" }}
      >
        <Col className="d-flex align-items-start" sm={12}>
          <button
            className="bg-transparent border-0 m-0 p-2 ms-auto"
            onClick={() => {
              window.open(
<<<<<<< HEAD
                "https://play.ballerina.io/?gist=dfcfd677d737330c219eede2c18c179d&file=http_retry.bal",
=======
                "https://play.ballerina.io/?gist=036a1bb556e19213554893878fdd93c2&file=http_retry.bal",
>>>>>>> 518ffcb3
                "_blank"
              );
            }}
            target="_blank"
            aria-label="Open in Ballerina Playground"
          >
            <svg
              xmlns="http://www.w3.org/2000/svg"
              width="16"
              height="16"
              fill="#000"
              className="bi bi-play-circle"
              viewBox="0 0 16 16"
            >
              <title>Open in Ballerina Playground</title>
              <path d="M8 15A7 7 0 1 1 8 1a7 7 0 0 1 0 14zm0 1A8 8 0 1 0 8 0a8 8 0 0 0 0 16z" />
              <path d="M6.271 5.055a.5.5 0 0 1 .52.038l3.5 2.5a.5.5 0 0 1 0 .814l-3.5 2.5A.5.5 0 0 1 6 10.5v-5a.5.5 0 0 1 .271-.445z" />
            </svg>
          </button>

          <button
            className="bg-transparent border-0 m-0 p-2"
            onClick={() => {
              window.open(
                "https://github.com/ballerina-platform/ballerina-distribution/tree/v2201.4.1/examples/http-retry",
                "_blank"
              );
            }}
            aria-label="Edit on Github"
          >
            <svg
              xmlns="http://www.w3.org/2000/svg"
              width="16"
              height="16"
              fill="#000"
              className="bi bi-github"
              viewBox="0 0 16 16"
            >
              <title>Edit on Github</title>
              <path d="M8 0C3.58 0 0 3.58 0 8c0 3.54 2.29 6.53 5.47 7.59.4.07.55-.17.55-.38 0-.19-.01-.82-.01-1.49-2.01.37-2.53-.49-2.69-.94-.09-.23-.48-.94-.82-1.13-.28-.15-.68-.52-.01-.53.63-.01 1.08.58 1.23.82.72 1.21 1.87.87 2.33.66.07-.52.28-.87.51-1.07-1.78-.2-3.64-.89-3.64-3.95 0-.87.31-1.59.82-2.15-.08-.2-.36-1.02.08-2.12 0 0 .67-.21 2.2.82.64-.18 1.32-.27 2-.27.68 0 1.36.09 2 .27 1.53-1.04 2.2-.82 2.2-.82.44 1.1.16 1.92.08 2.12.51.56.82 1.27.82 2.15 0 3.07-1.87 3.75-3.65 3.95.29.25.54.73.54 1.48 0 1.07-.01 1.93-.01 2.2 0 .21.15.46.55.38A8.012 8.012 0 0 0 16 8c0-4.42-3.58-8-8-8z" />
            </svg>
          </button>
          {codeClick1 ? (
            <button
              className="bg-transparent border-0 m-0 p-2"
              disabled
              aria-label="Copy to Clipboard Check"
            >
              <svg
                xmlns="http://www.w3.org/2000/svg"
                width="16"
                height="16"
                fill="#20b6b0"
                className="bi bi-check"
                viewBox="0 0 16 16"
              >
                <title>Copied</title>
                <path d="M10.97 4.97a.75.75 0 0 1 1.07 1.05l-3.99 4.99a.75.75 0 0 1-1.08.02L4.324 8.384a.75.75 0 1 1 1.06-1.06l2.094 2.093 3.473-4.425a.267.267 0 0 1 .02-.022z" />
              </svg>
            </button>
          ) : (
            <button
              className="bg-transparent border-0 m-0 p-2"
              onClick={() => {
                updateCodeClick1(true);
                copyToClipboard(codeSnippetData[0]);
                setTimeout(() => {
                  updateCodeClick1(false);
                }, 3000);
              }}
              aria-label="Copy to Clipboard"
            >
              <svg
                xmlns="http://www.w3.org/2000/svg"
                width="16"
                height="16"
                fill="#000"
                className="bi bi-clipboard"
                viewBox="0 0 16 16"
              >
                <title>Copy to Clipboard</title>
                <path d="M4 1.5H3a2 2 0 0 0-2 2V14a2 2 0 0 0 2 2h10a2 2 0 0 0 2-2V3.5a2 2 0 0 0-2-2h-1v1h1a1 1 0 0 1 1 1V14a1 1 0 0 1-1 1H3a1 1 0 0 1-1-1V3.5a1 1 0 0 1 1-1h1v-1z" />
                <path d="M9.5 1a.5.5 0 0 1 .5.5v1a.5.5 0 0 1-.5.5h-3a.5.5 0 0 1-.5-.5v-1a.5.5 0 0 1 .5-.5h3zm-3-1A1.5 1.5 0 0 0 5 1.5v1A1.5 1.5 0 0 0 6.5 4h3A1.5 1.5 0 0 0 11 2.5v-1A1.5 1.5 0 0 0 9.5 0h-3z" />
              </svg>
            </button>
          )}
        </Col>
        <Col sm={12}>
          {codeSnippets[0] != undefined && (
            <div
              dangerouslySetInnerHTML={{
                __html: DOMPurify.sanitize(codeSnippets[0]),
              }}
            />
          )}
        </Col>
      </Row>

      <h2>Prerequisites</h2>

      <ul style={{ marginLeft: "0px" }}>
        <li>
          <span>&#8226;&nbsp;</span>
          <span>
            Run the HTTP service given in the{" "}
            <a href="/learn/by-example/http-basic-rest-service/">
              Basic REST service
            </a>{" "}
            example.
          </span>
        </li>
      </ul>

      <p>Run the program by executing the following command.</p>

      <Row
        className="bbeOutput mx-0 py-0 rounded "
        style={{ marginLeft: "0px" }}
      >
        <Col sm={12} className="d-flex align-items-start">
          {outputClick1 ? (
            <button
              className="bg-transparent border-0 m-0 p-2 ms-auto"
              aria-label="Copy to Clipboard Check"
            >
              <svg
                xmlns="http://www.w3.org/2000/svg"
                width="16"
                height="16"
                fill="#20b6b0"
                className="output-btn bi bi-check"
                viewBox="0 0 16 16"
              >
                <title>Copied</title>
                <path d="M10.97 4.97a.75.75 0 0 1 1.07 1.05l-3.99 4.99a.75.75 0 0 1-1.08.02L4.324 8.384a.75.75 0 1 1 1.06-1.06l2.094 2.093 3.473-4.425a.267.267 0 0 1 .02-.022z" />
              </svg>
            </button>
          ) : (
            <button
              className="bg-transparent border-0 m-0 p-2 ms-auto"
              onClick={() => {
                updateOutputClick1(true);
                const extractedText = extractOutput(ref1.current.innerText);
                copyToClipboard(extractedText);
                setTimeout(() => {
                  updateOutputClick1(false);
                }, 3000);
              }}
            >
              <svg
                xmlns="http://www.w3.org/2000/svg"
                width="16"
                height="16"
                fill="#EEEEEE"
                className="output-btn bi bi-clipboard"
                viewBox="0 0 16 16"
                aria-label="Copy to Clipboard"
              >
                <title>Copy to Clipboard</title>
                <path d="M4 1.5H3a2 2 0 0 0-2 2V14a2 2 0 0 0 2 2h10a2 2 0 0 0 2-2V3.5a2 2 0 0 0-2-2h-1v1h1a1 1 0 0 1 1 1V14a1 1 0 0 1-1 1H3a1 1 0 0 1-1-1V3.5a1 1 0 0 1 1-1h1v-1z" />
                <path d="M9.5 1a.5.5 0 0 1 .5.5v1a.5.5 0 0 1-.5.5h-3a.5.5 0 0 1-.5-.5v-1a.5.5 0 0 1 .5-.5h3zm-3-1A1.5 1.5 0 0 0 5 1.5v1A1.5 1.5 0 0 0 6.5 4h3A1.5 1.5 0 0 0 11 2.5v-1A1.5 1.5 0 0 0 9.5 0h-3z" />
              </svg>
            </button>
          )}
        </Col>
        <Col sm={12}>
          <pre ref={ref1}>
            <code className="d-flex flex-column">
              <span>{`\$ bal run http_retry.bal`}</span>
            </code>
          </pre>
        </Col>
      </Row>

      <h2>Related links</h2>

      <ul style={{ marginLeft: "0px" }} class="relatedLinks">
        <li>
          <span>&#8226;&nbsp;</span>
          <span>
            <a href="https://lib.ballerina.io/ballerina/http/latest/">
              <code>http</code> module - API documentation
            </a>
          </span>
        </li>
      </ul>
      <ul style={{ marginLeft: "0px" }} class="relatedLinks">
        <li>
          <span>&#8226;&nbsp;</span>
          <span>
            <a href="/spec/http/#2414-retry">
              HTTP client retry - Specification
            </a>
          </span>
        </li>
      </ul>
      <span style={{ marginBottom: "20px" }}></span>

      <Row className="mt-auto mb-5">
        <Col sm={6}>
          <Link title="Timeout" href="/learn/by-example/http-timeout">
            <div className="btnContainer d-flex align-items-center me-auto">
              <svg
                xmlns="http://www.w3.org/2000/svg"
                width="20"
                height="20"
                fill="#3ad1ca"
                className={`${
                  btnHover[0] ? "btnArrowHover" : "btnArrow"
                } bi bi-arrow-right`}
                viewBox="0 0 16 16"
                onMouseEnter={() => updateBtnHover([true, false])}
                onMouseOut={() => updateBtnHover([false, false])}
              >
                <path
                  fill-rule="evenodd"
                  d="M15 8a.5.5 0 0 0-.5-.5H2.707l3.147-3.146a.5.5 0 1 0-.708-.708l-4 4a.5.5 0 0 0 0 .708l4 4a.5.5 0 0 0 .708-.708L2.707 8.5H14.5A.5.5 0 0 0 15 8z"
                />
              </svg>
              <div className="d-flex flex-column ms-4">
                <span className="btnPrev">Previous</span>
                <span
                  className={btnHover[0] ? "btnTitleHover" : "btnTitle"}
                  onMouseEnter={() => updateBtnHover([true, false])}
                  onMouseOut={() => updateBtnHover([false, false])}
                >
                  Timeout
                </span>
              </div>
            </div>
          </Link>
        </Col>
        <Col sm={6}>
          <Link
            title="Circuit breaker"
            href="/learn/by-example/http-circuit-breaker"
          >
            <div className="btnContainer d-flex align-items-center ms-auto">
              <div className="d-flex flex-column me-4">
                <span className="btnNext">Next</span>
                <span
                  className={btnHover[1] ? "btnTitleHover" : "btnTitle"}
                  onMouseEnter={() => updateBtnHover([false, true])}
                  onMouseOut={() => updateBtnHover([false, false])}
                >
                  Circuit breaker
                </span>
              </div>
              <svg
                xmlns="http://www.w3.org/2000/svg"
                width="20"
                height="20"
                fill="#3ad1ca"
                className={`${
                  btnHover[1] ? "btnArrowHover" : "btnArrow"
                } bi bi-arrow-right`}
                viewBox="0 0 16 16"
                onMouseEnter={() => updateBtnHover([false, true])}
                onMouseOut={() => updateBtnHover([false, false])}
              >
                <path
                  fill-rule="evenodd"
                  d="M1 8a.5.5 0 0 1 .5-.5h11.793l-3.147-3.146a.5.5 0 0 1 .708-.708l4 4a.5.5 0 0 1 0 .708l-4 4a.5.5 0 0 1-.708-.708L13.293 8.5H1.5A.5.5 0 0 1 1 8z"
                />
              </svg>
            </div>
          </Link>
        </Col>
      </Row>
    </Container>
  );
}<|MERGE_RESOLUTION|>--- conflicted
+++ resolved
@@ -64,11 +64,7 @@
             className="bg-transparent border-0 m-0 p-2 ms-auto"
             onClick={() => {
               window.open(
-<<<<<<< HEAD
-                "https://play.ballerina.io/?gist=dfcfd677d737330c219eede2c18c179d&file=http_retry.bal",
-=======
                 "https://play.ballerina.io/?gist=036a1bb556e19213554893878fdd93c2&file=http_retry.bal",
->>>>>>> 518ffcb3
                 "_blank"
               );
             }}
