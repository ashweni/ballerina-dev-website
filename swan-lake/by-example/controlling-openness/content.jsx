--- conflicted
+++ resolved
@@ -75,11 +75,7 @@
             className="bg-transparent border-0 m-0 p-2 ms-auto"
             onClick={() => {
               window.open(
-<<<<<<< HEAD
-                "https://play.ballerina.io/?gist=262f41b4533e5c3e1c3ff07a0bdff4a8&file=controlling_openness.bal",
-=======
                 "https://play.ballerina.io/?gist=d581c8110ab2a8effdbf697eaf31b28f&file=controlling_openness.bal",
->>>>>>> 518ffcb3
                 "_blank"
               );
             }}
