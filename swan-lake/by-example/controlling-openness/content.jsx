--- conflicted
+++ resolved
@@ -85,11 +85,7 @@
             className="bg-transparent border-0 m-0 p-2 ms-auto"
             onClick={() => {
               window.open(
-<<<<<<< HEAD
-                "https://play.ballerina.io/?gist=4a160b21a5192338be061cf19cdc9492&file=controlling_openness.bal",
-=======
                 "https://play.ballerina.io/?gist=8b575ede4908174f952e6e671c76a418&file=controlling_openness.bal",
->>>>>>> b3dd48e5
                 "_blank"
               );
             }}
