import React, { useState, useEffect, createRef } from "react";
import { setCDN } from "shiki";
import { Container, Row, Col } from "react-bootstrap";
import DOMPurify from "dompurify";
import {
  copyToClipboard,
  extractOutput,
  shikiTokenizer,
} from "../../../utils/bbe";
import Link from "next/link";

setCDN("https://unpkg.com/shiki/");

const codeSnippetData = [
  `import ballerina/io;
import ballerina/lang.value;

json j = {"x": 1, "y": 2};

// Returns the \`string\` that represents \`j\` in JSON format.
string s = j.toJsonString();

// Parses a \`string\` in the JSON format and returns the value that it represents.
json j2 = check value:fromJsonString(s);

// Allows \`null\` for JSON compatibility.
json j3 = null;

public function main() {
    io:println(s);
    io:println(j2);
}
`,
];

export default function JsonType() {
  const [codeClick1, updateCodeClick1] = useState(false);

  const [outputClick1, updateOutputClick1] = useState(false);
  const ref1 = createRef();

  const [codeSnippets, updateSnippets] = useState([]);
  const [btnHover, updateBtnHover] = useState([false, false]);

  useEffect(() => {
    async function loadCode() {
      for (let snippet of codeSnippetData) {
        const output = await shikiTokenizer(snippet, "ballerina");
        updateSnippets((prevSnippets) => [...prevSnippets, output]);
      }
    }
    loadCode();
  }, []);

  return (
    <Container className="bbeBody d-flex flex-column h-100">
      <h1>JSON type</h1>

      <p>
        <code>json</code> type is a union:{" "}
        <code>()|boolean|int|float|decimal|string|json[]|map&lt;json&gt;</code>.
        A <code>json</code> value can be converted to and from the JSON format
        straightforwardly except for the choice of the Ballerina numeric type.
        Ballerina syntax is compatible with <code>JSON</code> and allows{" "}
        <code>null</code> for <code>()</code> for JSON compatibility.
      </p>

      <p>
        <code>json</code> is <code>anydata</code> without <code>table</code> and{" "}
        <code>xml</code>. <code>toJson</code> recursively converts{" "}
        <code>anydata</code> to <code>json</code>. <code>table</code> values are
        converted to <code>arrays</code>. <code>xml</code> values are converted
        to <code>strings</code>.<code>json</code> and <code>xml</code> types are
        not parallel.
      </p>

      <Row
        className="bbeCode mx-0 py-0 rounded 
      "
        style={{ marginLeft: "0px" }}
      >
        <Col className="d-flex align-items-start" sm={12}>
          <button
            className="bg-transparent border-0 m-0 p-2 ms-auto"
            onClick={() => {
              window.open(
<<<<<<< HEAD
                "https://play.ballerina.io/?gist=22b30b329780479791cb08986650aafd&file=json_type.bal",
=======
                "https://play.ballerina.io/?gist=eedc73a5d12a3e94e592a8d4236eda76&file=json_type.bal",
>>>>>>> b3dd48e5
                "_blank"
              );
            }}
            target="_blank"
            aria-label="Open in Ballerina Playground"
          >
            <svg
              xmlns="http://www.w3.org/2000/svg"
              width="16"
              height="16"
              fill="#000"
              className="bi bi-play-circle"
              viewBox="0 0 16 16"
            >
              <title>Open in Ballerina Playground</title>
              <path d="M8 15A7 7 0 1 1 8 1a7 7 0 0 1 0 14zm0 1A8 8 0 1 0 8 0a8 8 0 0 0 0 16z" />
              <path d="M6.271 5.055a.5.5 0 0 1 .52.038l3.5 2.5a.5.5 0 0 1 0 .814l-3.5 2.5A.5.5 0 0 1 6 10.5v-5a.5.5 0 0 1 .271-.445z" />
            </svg>
          </button>

          <button
            className="bg-transparent border-0 m-0 p-2"
            onClick={() => {
              window.open(
                "https://github.com/ballerina-platform/ballerina-distribution/tree/v2201.3.0/examples/json-type",
                "_blank"
              );
            }}
            aria-label="Edit on Github"
          >
            <svg
              xmlns="http://www.w3.org/2000/svg"
              width="16"
              height="16"
              fill="#000"
              className="bi bi-github"
              viewBox="0 0 16 16"
            >
              <title>Edit on Github</title>
              <path d="M8 0C3.58 0 0 3.58 0 8c0 3.54 2.29 6.53 5.47 7.59.4.07.55-.17.55-.38 0-.19-.01-.82-.01-1.49-2.01.37-2.53-.49-2.69-.94-.09-.23-.48-.94-.82-1.13-.28-.15-.68-.52-.01-.53.63-.01 1.08.58 1.23.82.72 1.21 1.87.87 2.33.66.07-.52.28-.87.51-1.07-1.78-.2-3.64-.89-3.64-3.95 0-.87.31-1.59.82-2.15-.08-.2-.36-1.02.08-2.12 0 0 .67-.21 2.2.82.64-.18 1.32-.27 2-.27.68 0 1.36.09 2 .27 1.53-1.04 2.2-.82 2.2-.82.44 1.1.16 1.92.08 2.12.51.56.82 1.27.82 2.15 0 3.07-1.87 3.75-3.65 3.95.29.25.54.73.54 1.48 0 1.07-.01 1.93-.01 2.2 0 .21.15.46.55.38A8.012 8.012 0 0 0 16 8c0-4.42-3.58-8-8-8z" />
            </svg>
          </button>
          {codeClick1 ? (
            <button
              className="bg-transparent border-0 m-0 p-2"
              disabled
              aria-label="Copy to Clipboard Check"
            >
              <svg
                xmlns="http://www.w3.org/2000/svg"
                width="16"
                height="16"
                fill="#20b6b0"
                className="bi bi-check"
                viewBox="0 0 16 16"
              >
                <title>Copied</title>
                <path d="M10.97 4.97a.75.75 0 0 1 1.07 1.05l-3.99 4.99a.75.75 0 0 1-1.08.02L4.324 8.384a.75.75 0 1 1 1.06-1.06l2.094 2.093 3.473-4.425a.267.267 0 0 1 .02-.022z" />
              </svg>
            </button>
          ) : (
            <button
              className="bg-transparent border-0 m-0 p-2"
              onClick={() => {
                updateCodeClick1(true);
                copyToClipboard(codeSnippetData[0]);
                setTimeout(() => {
                  updateCodeClick1(false);
                }, 3000);
              }}
              aria-label="Copy to Clipboard"
            >
              <svg
                xmlns="http://www.w3.org/2000/svg"
                width="16"
                height="16"
                fill="#000"
                className="bi bi-clipboard"
                viewBox="0 0 16 16"
              >
                <title>Copy to Clipboard</title>
                <path d="M4 1.5H3a2 2 0 0 0-2 2V14a2 2 0 0 0 2 2h10a2 2 0 0 0 2-2V3.5a2 2 0 0 0-2-2h-1v1h1a1 1 0 0 1 1 1V14a1 1 0 0 1-1 1H3a1 1 0 0 1-1-1V3.5a1 1 0 0 1 1-1h1v-1z" />
                <path d="M9.5 1a.5.5 0 0 1 .5.5v1a.5.5 0 0 1-.5.5h-3a.5.5 0 0 1-.5-.5v-1a.5.5 0 0 1 .5-.5h3zm-3-1A1.5 1.5 0 0 0 5 1.5v1A1.5 1.5 0 0 0 6.5 4h3A1.5 1.5 0 0 0 11 2.5v-1A1.5 1.5 0 0 0 9.5 0h-3z" />
              </svg>
            </button>
          )}
        </Col>
        <Col sm={12}>
          {codeSnippets[0] != undefined && (
            <div
              dangerouslySetInnerHTML={{
                __html: DOMPurify.sanitize(codeSnippets[0]),
              }}
            />
          )}
        </Col>
      </Row>

      <Row
        className="bbeOutput mx-0 py-0 rounded "
        style={{ marginLeft: "0px" }}
      >
        <Col sm={12} className="d-flex align-items-start">
          {outputClick1 ? (
            <button
              className="bg-transparent border-0 m-0 p-2 ms-auto"
              aria-label="Copy to Clipboard Check"
            >
              <svg
                xmlns="http://www.w3.org/2000/svg"
                width="16"
                height="16"
                fill="#20b6b0"
                className="output-btn bi bi-check"
                viewBox="0 0 16 16"
              >
                <title>Copied</title>
                <path d="M10.97 4.97a.75.75 0 0 1 1.07 1.05l-3.99 4.99a.75.75 0 0 1-1.08.02L4.324 8.384a.75.75 0 1 1 1.06-1.06l2.094 2.093 3.473-4.425a.267.267 0 0 1 .02-.022z" />
              </svg>
            </button>
          ) : (
            <button
              className="bg-transparent border-0 m-0 p-2 ms-auto"
              onClick={() => {
                updateOutputClick1(true);
                const extractedText = extractOutput(ref1.current.innerText);
                copyToClipboard(extractedText);
                setTimeout(() => {
                  updateOutputClick1(false);
                }, 3000);
              }}
            >
              <svg
                xmlns="http://www.w3.org/2000/svg"
                width="16"
                height="16"
                fill="#EEEEEE"
                className="output-btn bi bi-clipboard"
                viewBox="0 0 16 16"
                aria-label="Copy to Clipboard"
              >
                <title>Copy to Clipboard</title>
                <path d="M4 1.5H3a2 2 0 0 0-2 2V14a2 2 0 0 0 2 2h10a2 2 0 0 0 2-2V3.5a2 2 0 0 0-2-2h-1v1h1a1 1 0 0 1 1 1V14a1 1 0 0 1-1 1H3a1 1 0 0 1-1-1V3.5a1 1 0 0 1 1-1h1v-1z" />
                <path d="M9.5 1a.5.5 0 0 1 .5.5v1a.5.5 0 0 1-.5.5h-3a.5.5 0 0 1-.5-.5v-1a.5.5 0 0 1 .5-.5h3zm-3-1A1.5 1.5 0 0 0 5 1.5v1A1.5 1.5 0 0 0 6.5 4h3A1.5 1.5 0 0 0 11 2.5v-1A1.5 1.5 0 0 0 9.5 0h-3z" />
              </svg>
            </button>
          )}
        </Col>
        <Col sm={12}>
          <pre ref={ref1}>
            <code className="d-flex flex-column">
              <span>{`\$ bal run json_type.bal`}</span>
              <span>{`{"x":1, "y":2}`}</span>
              <span>{`{"x":1,"y":2}`}</span>
            </code>
          </pre>
        </Col>
      </Row>

      <Row className="mt-auto mb-5">
        <Col sm={6}>
          <Link title="Immutability" href="/learn/by-example/immutability">
            <div className="btnContainer d-flex align-items-center me-auto">
              <svg
                xmlns="http://www.w3.org/2000/svg"
                width="20"
                height="20"
                fill="#3ad1ca"
                className={`${
                  btnHover[0] ? "btnArrowHover" : "btnArrow"
                } bi bi-arrow-right`}
                viewBox="0 0 16 16"
                onMouseEnter={() => updateBtnHover([true, false])}
                onMouseOut={() => updateBtnHover([false, false])}
              >
                <path
                  fill-rule="evenodd"
                  d="M15 8a.5.5 0 0 0-.5-.5H2.707l3.147-3.146a.5.5 0 1 0-.708-.708l-4 4a.5.5 0 0 0 0 .708l4 4a.5.5 0 0 0 .708-.708L2.707 8.5H14.5A.5.5 0 0 0 15 8z"
                />
              </svg>
              <div className="d-flex flex-column ms-4">
                <span className="btnPrev">Previous</span>
                <span
                  className={btnHover[0] ? "btnTitleHover" : "btnTitle"}
                  onMouseEnter={() => updateBtnHover([true, false])}
                  onMouseOut={() => updateBtnHover([false, false])}
                >
                  Immutability
                </span>
              </div>
            </div>
          </Link>
        </Col>
        <Col sm={6}>
          <Link
            title="Work directly with JSON"
            href="/learn/by-example/working-directly-with-json"
          >
            <div className="btnContainer d-flex align-items-center ms-auto">
              <div className="d-flex flex-column me-4">
                <span className="btnNext">Next</span>
                <span
                  className={btnHover[1] ? "btnTitleHover" : "btnTitle"}
                  onMouseEnter={() => updateBtnHover([false, true])}
                  onMouseOut={() => updateBtnHover([false, false])}
                >
                  Work directly with JSON
                </span>
              </div>
              <svg
                xmlns="http://www.w3.org/2000/svg"
                width="20"
                height="20"
                fill="#3ad1ca"
                className={`${
                  btnHover[1] ? "btnArrowHover" : "btnArrow"
                } bi bi-arrow-right`}
                viewBox="0 0 16 16"
                onMouseEnter={() => updateBtnHover([false, true])}
                onMouseOut={() => updateBtnHover([false, false])}
              >
                <path
                  fill-rule="evenodd"
                  d="M1 8a.5.5 0 0 1 .5-.5h11.793l-3.147-3.146a.5.5 0 0 1 .708-.708l4 4a.5.5 0 0 1 0 .708l-4 4a.5.5 0 0 1-.708-.708L13.293 8.5H1.5A.5.5 0 0 1 1 8z"
                />
              </svg>
            </div>
          </Link>
        </Col>
      </Row>
    </Container>
  );
}<|MERGE_RESOLUTION|>--- conflicted
+++ resolved
@@ -84,11 +84,7 @@
             className="bg-transparent border-0 m-0 p-2 ms-auto"
             onClick={() => {
               window.open(
-<<<<<<< HEAD
-                "https://play.ballerina.io/?gist=22b30b329780479791cb08986650aafd&file=json_type.bal",
-=======
                 "https://play.ballerina.io/?gist=eedc73a5d12a3e94e592a8d4236eda76&file=json_type.bal",
->>>>>>> b3dd48e5
                 "_blank"
               );
             }}
