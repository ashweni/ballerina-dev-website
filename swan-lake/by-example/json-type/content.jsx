import React, { useState, createRef } from "react";
import { Container, Row, Col } from "react-bootstrap";
import DOMPurify from "dompurify";
import { copyToClipboard, extractOutput } from "../../../utils/bbe";
import Link from "next/link";

export const codeSnippetData = [
  `import ballerina/io;

type Student record {|
    int id;
    string name;
|};
 
public function main() returns error? {
    // As JSON is a union: \`()|boolean|int|float|decimal|string|json[]|map<json>\`,
    // the following cases are allowed.
    json n = null;
    json i = 21;
    json s = "str";
    json a = [1, 2];
    json m = {"x": n, "y": s, "z": a};
    io:println(m);
    json[] arr = [m, {"x": i}];
    io:println(arr);
 
    string rawData = "{\\"id\\": 2, \\"name\\": \\"Georgy\\"}";
    // Get the \`json\` value from the string.
    json j = check rawData.fromJsonString();
    io:println(j);
 
    // Access the fields of \`j\` using field access.
    string name = check j.name;
    io:println(name);
 
    // Convert the \`json\` into a user-defined type.
    Student student = check j.cloneWithType();
    io:println(student.id);
 
    // Convert the user-defined type to a \`json\`.
    j = student;
    io:println(j);
}
`,
];

export function JsonType({ codeSnippets }) {
  const [codeClick1, updateCodeClick1] = useState(false);

  const [outputClick1, updateOutputClick1] = useState(false);
  const ref1 = createRef();

  const [btnHover, updateBtnHover] = useState([false, false]);

  return (
    <Container className="bbeBody d-flex flex-column h-100">
      <h1>
        <code>json</code> type
      </h1>

      <p>
        The <code>json</code> type can be explained as a union of the simple
        basic types, <code>string</code>, array of <code>json</code>, and{" "}
        <code>json</code> mapping. Technically, the <code>json</code> type is a
        union:{" "}
        <code>()|boolean|int|float|decimal|string|json[]|map&lt;json&gt;</code>.
        A <code>json</code> value can be converted to and from Ballerina
        straightforwardly except for the choice of the Ballerina numeric type.
        Ballerina syntax is compatible with JSON and allows null literal to be
        compatible with JSON.
      </p>

      <p>
        <code>json</code> is <code>anydata</code> without <code>table</code> and{" "}
        <code>xml</code>. <code>toJson()</code> recursively converts{" "}
        <code>anydata</code> to <code>json</code>. Table values are converted to{" "}
        <code>json</code> arrays and <code>xml</code> values are converted to
        strings.
      </p>

      <Row
        className="bbeCode mx-0 py-0 rounded 
      "
        style={{ marginLeft: "0px" }}
      >
        <Col className="d-flex align-items-start" sm={12}>
          <button
            className="bg-transparent border-0 m-0 p-2 ms-auto"
            onClick={() => {
              window.open(
<<<<<<< HEAD
                "https://play.ballerina.io/?gist=d52ab66f1e00c22e9312c7c1d22b5ef6&file=json_type.bal",
=======
                "https://play.ballerina.io/?gist=b1b0f371381349401f0d26fdb805349c&file=json_type.bal",
>>>>>>> 518ffcb3
                "_blank"
              );
            }}
            target="_blank"
            aria-label="Open in Ballerina Playground"
          >
            <svg
              xmlns="http://www.w3.org/2000/svg"
              width="16"
              height="16"
              fill="#000"
              className="bi bi-play-circle"
              viewBox="0 0 16 16"
            >
              <title>Open in Ballerina Playground</title>
              <path d="M8 15A7 7 0 1 1 8 1a7 7 0 0 1 0 14zm0 1A8 8 0 1 0 8 0a8 8 0 0 0 0 16z" />
              <path d="M6.271 5.055a.5.5 0 0 1 .52.038l3.5 2.5a.5.5 0 0 1 0 .814l-3.5 2.5A.5.5 0 0 1 6 10.5v-5a.5.5 0 0 1 .271-.445z" />
            </svg>
          </button>

          <button
            className="bg-transparent border-0 m-0 p-2"
            onClick={() => {
              window.open(
                "https://github.com/ballerina-platform/ballerina-distribution/tree/v2201.4.1/examples/json-type",
                "_blank"
              );
            }}
            aria-label="Edit on Github"
          >
            <svg
              xmlns="http://www.w3.org/2000/svg"
              width="16"
              height="16"
              fill="#000"
              className="bi bi-github"
              viewBox="0 0 16 16"
            >
              <title>Edit on Github</title>
              <path d="M8 0C3.58 0 0 3.58 0 8c0 3.54 2.29 6.53 5.47 7.59.4.07.55-.17.55-.38 0-.19-.01-.82-.01-1.49-2.01.37-2.53-.49-2.69-.94-.09-.23-.48-.94-.82-1.13-.28-.15-.68-.52-.01-.53.63-.01 1.08.58 1.23.82.72 1.21 1.87.87 2.33.66.07-.52.28-.87.51-1.07-1.78-.2-3.64-.89-3.64-3.95 0-.87.31-1.59.82-2.15-.08-.2-.36-1.02.08-2.12 0 0 .67-.21 2.2.82.64-.18 1.32-.27 2-.27.68 0 1.36.09 2 .27 1.53-1.04 2.2-.82 2.2-.82.44 1.1.16 1.92.08 2.12.51.56.82 1.27.82 2.15 0 3.07-1.87 3.75-3.65 3.95.29.25.54.73.54 1.48 0 1.07-.01 1.93-.01 2.2 0 .21.15.46.55.38A8.012 8.012 0 0 0 16 8c0-4.42-3.58-8-8-8z" />
            </svg>
          </button>
          {codeClick1 ? (
            <button
              className="bg-transparent border-0 m-0 p-2"
              disabled
              aria-label="Copy to Clipboard Check"
            >
              <svg
                xmlns="http://www.w3.org/2000/svg"
                width="16"
                height="16"
                fill="#20b6b0"
                className="bi bi-check"
                viewBox="0 0 16 16"
              >
                <title>Copied</title>
                <path d="M10.97 4.97a.75.75 0 0 1 1.07 1.05l-3.99 4.99a.75.75 0 0 1-1.08.02L4.324 8.384a.75.75 0 1 1 1.06-1.06l2.094 2.093 3.473-4.425a.267.267 0 0 1 .02-.022z" />
              </svg>
            </button>
          ) : (
            <button
              className="bg-transparent border-0 m-0 p-2"
              onClick={() => {
                updateCodeClick1(true);
                copyToClipboard(codeSnippetData[0]);
                setTimeout(() => {
                  updateCodeClick1(false);
                }, 3000);
              }}
              aria-label="Copy to Clipboard"
            >
              <svg
                xmlns="http://www.w3.org/2000/svg"
                width="16"
                height="16"
                fill="#000"
                className="bi bi-clipboard"
                viewBox="0 0 16 16"
              >
                <title>Copy to Clipboard</title>
                <path d="M4 1.5H3a2 2 0 0 0-2 2V14a2 2 0 0 0 2 2h10a2 2 0 0 0 2-2V3.5a2 2 0 0 0-2-2h-1v1h1a1 1 0 0 1 1 1V14a1 1 0 0 1-1 1H3a1 1 0 0 1-1-1V3.5a1 1 0 0 1 1-1h1v-1z" />
                <path d="M9.5 1a.5.5 0 0 1 .5.5v1a.5.5 0 0 1-.5.5h-3a.5.5 0 0 1-.5-.5v-1a.5.5 0 0 1 .5-.5h3zm-3-1A1.5 1.5 0 0 0 5 1.5v1A1.5 1.5 0 0 0 6.5 4h3A1.5 1.5 0 0 0 11 2.5v-1A1.5 1.5 0 0 0 9.5 0h-3z" />
              </svg>
            </button>
          )}
        </Col>
        <Col sm={12}>
          {codeSnippets[0] != undefined && (
            <div
              dangerouslySetInnerHTML={{
                __html: DOMPurify.sanitize(codeSnippets[0]),
              }}
            />
          )}
        </Col>
      </Row>

      <Row
        className="bbeOutput mx-0 py-0 rounded "
        style={{ marginLeft: "0px" }}
      >
        <Col sm={12} className="d-flex align-items-start">
          {outputClick1 ? (
            <button
              className="bg-transparent border-0 m-0 p-2 ms-auto"
              aria-label="Copy to Clipboard Check"
            >
              <svg
                xmlns="http://www.w3.org/2000/svg"
                width="16"
                height="16"
                fill="#20b6b0"
                className="output-btn bi bi-check"
                viewBox="0 0 16 16"
              >
                <title>Copied</title>
                <path d="M10.97 4.97a.75.75 0 0 1 1.07 1.05l-3.99 4.99a.75.75 0 0 1-1.08.02L4.324 8.384a.75.75 0 1 1 1.06-1.06l2.094 2.093 3.473-4.425a.267.267 0 0 1 .02-.022z" />
              </svg>
            </button>
          ) : (
            <button
              className="bg-transparent border-0 m-0 p-2 ms-auto"
              onClick={() => {
                updateOutputClick1(true);
                const extractedText = extractOutput(ref1.current.innerText);
                copyToClipboard(extractedText);
                setTimeout(() => {
                  updateOutputClick1(false);
                }, 3000);
              }}
            >
              <svg
                xmlns="http://www.w3.org/2000/svg"
                width="16"
                height="16"
                fill="#EEEEEE"
                className="output-btn bi bi-clipboard"
                viewBox="0 0 16 16"
                aria-label="Copy to Clipboard"
              >
                <title>Copy to Clipboard</title>
                <path d="M4 1.5H3a2 2 0 0 0-2 2V14a2 2 0 0 0 2 2h10a2 2 0 0 0 2-2V3.5a2 2 0 0 0-2-2h-1v1h1a1 1 0 0 1 1 1V14a1 1 0 0 1-1 1H3a1 1 0 0 1-1-1V3.5a1 1 0 0 1 1-1h1v-1z" />
                <path d="M9.5 1a.5.5 0 0 1 .5.5v1a.5.5 0 0 1-.5.5h-3a.5.5 0 0 1-.5-.5v-1a.5.5 0 0 1 .5-.5h3zm-3-1A1.5 1.5 0 0 0 5 1.5v1A1.5 1.5 0 0 0 6.5 4h3A1.5 1.5 0 0 0 11 2.5v-1A1.5 1.5 0 0 0 9.5 0h-3z" />
              </svg>
            </button>
          )}
        </Col>
        <Col sm={12}>
          <pre ref={ref1}>
            <code className="d-flex flex-column">
              <span>{`\$ bal run json_type.bal`}</span>
              <span>{`{"x":null,"y":"str","z":[1,2]}`}</span>
              <span>{`[{"x":null,"y":"str","z":[1,2]},{"x":21}]`}</span>
              <span>{`{"id":2,"name":"Georgy"}`}</span>
              <span>{`Georgy`}</span>
              <span>{`2`}</span>
              <span>{`{"id":2,"name":"Georgy"}`}</span>
            </code>
          </pre>
        </Col>
      </Row>

      <h2>Related links</h2>

      <ul style={{ marginLeft: "0px" }} class="relatedLinks">
        <li>
          <span>&#8226;&nbsp;</span>
          <span>
            <a href="/learn/by-example/access-json-elements/">
              Access JSON elements
            </a>
          </span>
        </li>
      </ul>
      <ul style={{ marginLeft: "0px" }} class="relatedLinks">
        <li>
          <span>&#8226;&nbsp;</span>
          <span>
            <a href="/learn/by-example/converting-from-json-to-user-defined-type-with-langlib-functions/">
              Converting from JSON to user defined type with langlib functions
            </a>
          </span>
        </li>
      </ul>
      <ul style={{ marginLeft: "0px" }} class="relatedLinks">
        <li>
          <span>&#8226;&nbsp;</span>
          <span>
            <a href="/learn/by-example/converting-from-user-defined-type-to-json/">
              Converting from user-defined type to JSON
            </a>
          </span>
        </li>
      </ul>
      <ul style={{ marginLeft: "0px" }} class="relatedLinks">
        <li>
          <span>&#8226;&nbsp;</span>
          <span>
            <a href="https://lib.ballerina.io/ballerina/lang.value/0.0.0#fromJsonString">
              fromJsonString
            </a>
          </span>
        </li>
      </ul>
      <ul style={{ marginLeft: "0px" }} class="relatedLinks">
        <li>
          <span>&#8226;&nbsp;</span>
          <span>
            <a href="https://lib.ballerina.io/ballerina/lang.value/0.0.0#cloneWithType">
              cloneWithType
            </a>
          </span>
        </li>
      </ul>
      <span style={{ marginBottom: "20px" }}></span>

      <Row className="mt-auto mb-5">
        <Col sm={6}>
          <Link title="Query actions" href="/learn/by-example/query-actions">
            <div className="btnContainer d-flex align-items-center me-auto">
              <svg
                xmlns="http://www.w3.org/2000/svg"
                width="20"
                height="20"
                fill="#3ad1ca"
                className={`${
                  btnHover[0] ? "btnArrowHover" : "btnArrow"
                } bi bi-arrow-right`}
                viewBox="0 0 16 16"
                onMouseEnter={() => updateBtnHover([true, false])}
                onMouseOut={() => updateBtnHover([false, false])}
              >
                <path
                  fill-rule="evenodd"
                  d="M15 8a.5.5 0 0 0-.5-.5H2.707l3.147-3.146a.5.5 0 1 0-.708-.708l-4 4a.5.5 0 0 0 0 .708l4 4a.5.5 0 0 0 .708-.708L2.707 8.5H14.5A.5.5 0 0 0 15 8z"
                />
              </svg>
              <div className="d-flex flex-column ms-4">
                <span className="btnPrev">Previous</span>
                <span
                  className={btnHover[0] ? "btnTitleHover" : "btnTitle"}
                  onMouseEnter={() => updateBtnHover([true, false])}
                  onMouseOut={() => updateBtnHover([false, false])}
                >
                  Query actions
                </span>
              </div>
            </div>
          </Link>
        </Col>
        <Col sm={6}>
          <Link
            title="Access JSON elements"
            href="/learn/by-example/access-json-elements"
          >
            <div className="btnContainer d-flex align-items-center ms-auto">
              <div className="d-flex flex-column me-4">
                <span className="btnNext">Next</span>
                <span
                  className={btnHover[1] ? "btnTitleHover" : "btnTitle"}
                  onMouseEnter={() => updateBtnHover([false, true])}
                  onMouseOut={() => updateBtnHover([false, false])}
                >
                  Access JSON elements
                </span>
              </div>
              <svg
                xmlns="http://www.w3.org/2000/svg"
                width="20"
                height="20"
                fill="#3ad1ca"
                className={`${
                  btnHover[1] ? "btnArrowHover" : "btnArrow"
                } bi bi-arrow-right`}
                viewBox="0 0 16 16"
                onMouseEnter={() => updateBtnHover([false, true])}
                onMouseOut={() => updateBtnHover([false, false])}
              >
                <path
                  fill-rule="evenodd"
                  d="M1 8a.5.5 0 0 1 .5-.5h11.793l-3.147-3.146a.5.5 0 0 1 .708-.708l4 4a.5.5 0 0 1 0 .708l-4 4a.5.5 0 0 1-.708-.708L13.293 8.5H1.5A.5.5 0 0 1 1 8z"
                />
              </svg>
            </div>
          </Link>
        </Col>
      </Row>
    </Container>
  );
}<|MERGE_RESOLUTION|>--- conflicted
+++ resolved
@@ -88,11 +88,7 @@
             className="bg-transparent border-0 m-0 p-2 ms-auto"
             onClick={() => {
               window.open(
-<<<<<<< HEAD
-                "https://play.ballerina.io/?gist=d52ab66f1e00c22e9312c7c1d22b5ef6&file=json_type.bal",
-=======
                 "https://play.ballerina.io/?gist=b1b0f371381349401f0d26fdb805349c&file=json_type.bal",
->>>>>>> 518ffcb3
                 "_blank"
               );
             }}
