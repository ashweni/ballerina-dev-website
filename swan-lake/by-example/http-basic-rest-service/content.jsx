import React, { useState, createRef } from "react";
import { Container, Row, Col } from "react-bootstrap";
import DOMPurify from "dompurify";
import { copyToClipboard, extractOutput } from "../../../utils/bbe";
import Link from "next/link";

export const codeSnippetData = [
  `import ballerina/http;

type Album readonly & record {|
    string title;
    string artist;
|};

table<Album> key(title) albums = table [
    {title: "Blue Train", artist: "John Coltrane"},
    {title: "Jeru", artist: "Gerry Mulligan"}
];

service / on new http:Listener(9090) {

    resource function get albums() returns Album[] {
        return albums.toArray();
    }

    resource function post albums(@http:Payload Album album) returns Album {
        albums.add(album);
        return album;
    }
}
`,
];

export function HttpBasicRestService({ codeSnippets }) {
  const [codeClick1, updateCodeClick1] = useState(false);

  const [outputClick1, updateOutputClick1] = useState(false);
  const ref1 = createRef();
  const [outputClick2, updateOutputClick2] = useState(false);
  const ref2 = createRef();
  const [outputClick3, updateOutputClick3] = useState(false);
  const ref3 = createRef();

  const [btnHover, updateBtnHover] = useState([false, false]);

  return (
    <Container className="bbeBody d-flex flex-column h-100">
      <h1>REST service - Basic</h1>

      <p>
        Ballerina language has first-class abstractions for service and resource
        concepts in the form of <code>service</code> and{" "}
        <code>resource functions</code>. A resource function consists of an
        accessor and path. A service can have a collection of resource
        functions. These abstractions allow mapping REST concepts such as
        operations, resource paths and resource representations cleanly into
        your program. <code>http:Service</code> can be used to write RESTful
        services. A service is defined with a base path, the path common to all
        resource paths. Each resource function is defined with the required
        operation such as <code>get</code>, <code>put</code>, <code>post</code>,
        etc and the path. Similar to regular functions resource functions have
        input parameters and return types that are mapped to the HTTP request
        and response.
      </p>

      <Row
        className="bbeCode mx-0 py-0 rounded 
      "
        style={{ marginLeft: "0px" }}
      >
        <Col className="d-flex align-items-start" sm={12}>
          <button
            className="bg-transparent border-0 m-0 p-2 ms-auto"
            onClick={() => {
              window.open(
<<<<<<< HEAD
                "https://play.ballerina.io/?gist=b71452fd911ef6728b8cc777acdf5749&file=http_basic_rest_service.bal",
=======
                "https://play.ballerina.io/?gist=42d7b86be46ef93b2bc3505936914141&file=http_basic_rest_service.bal",
>>>>>>> 518ffcb3
                "_blank"
              );
            }}
            target="_blank"
            aria-label="Open in Ballerina Playground"
          >
            <svg
              xmlns="http://www.w3.org/2000/svg"
              width="16"
              height="16"
              fill="#000"
              className="bi bi-play-circle"
              viewBox="0 0 16 16"
            >
              <title>Open in Ballerina Playground</title>
              <path d="M8 15A7 7 0 1 1 8 1a7 7 0 0 1 0 14zm0 1A8 8 0 1 0 8 0a8 8 0 0 0 0 16z" />
              <path d="M6.271 5.055a.5.5 0 0 1 .52.038l3.5 2.5a.5.5 0 0 1 0 .814l-3.5 2.5A.5.5 0 0 1 6 10.5v-5a.5.5 0 0 1 .271-.445z" />
            </svg>
          </button>

          <button
            className="bg-transparent border-0 m-0 p-2"
            onClick={() => {
              window.open(
                "https://github.com/ballerina-platform/ballerina-distribution/tree/v2201.4.1/examples/http-basic-rest-service",
                "_blank"
              );
            }}
            aria-label="Edit on Github"
          >
            <svg
              xmlns="http://www.w3.org/2000/svg"
              width="16"
              height="16"
              fill="#000"
              className="bi bi-github"
              viewBox="0 0 16 16"
            >
              <title>Edit on Github</title>
              <path d="M8 0C3.58 0 0 3.58 0 8c0 3.54 2.29 6.53 5.47 7.59.4.07.55-.17.55-.38 0-.19-.01-.82-.01-1.49-2.01.37-2.53-.49-2.69-.94-.09-.23-.48-.94-.82-1.13-.28-.15-.68-.52-.01-.53.63-.01 1.08.58 1.23.82.72 1.21 1.87.87 2.33.66.07-.52.28-.87.51-1.07-1.78-.2-3.64-.89-3.64-3.95 0-.87.31-1.59.82-2.15-.08-.2-.36-1.02.08-2.12 0 0 .67-.21 2.2.82.64-.18 1.32-.27 2-.27.68 0 1.36.09 2 .27 1.53-1.04 2.2-.82 2.2-.82.44 1.1.16 1.92.08 2.12.51.56.82 1.27.82 2.15 0 3.07-1.87 3.75-3.65 3.95.29.25.54.73.54 1.48 0 1.07-.01 1.93-.01 2.2 0 .21.15.46.55.38A8.012 8.012 0 0 0 16 8c0-4.42-3.58-8-8-8z" />
            </svg>
          </button>
          {codeClick1 ? (
            <button
              className="bg-transparent border-0 m-0 p-2"
              disabled
              aria-label="Copy to Clipboard Check"
            >
              <svg
                xmlns="http://www.w3.org/2000/svg"
                width="16"
                height="16"
                fill="#20b6b0"
                className="bi bi-check"
                viewBox="0 0 16 16"
              >
                <title>Copied</title>
                <path d="M10.97 4.97a.75.75 0 0 1 1.07 1.05l-3.99 4.99a.75.75 0 0 1-1.08.02L4.324 8.384a.75.75 0 1 1 1.06-1.06l2.094 2.093 3.473-4.425a.267.267 0 0 1 .02-.022z" />
              </svg>
            </button>
          ) : (
            <button
              className="bg-transparent border-0 m-0 p-2"
              onClick={() => {
                updateCodeClick1(true);
                copyToClipboard(codeSnippetData[0]);
                setTimeout(() => {
                  updateCodeClick1(false);
                }, 3000);
              }}
              aria-label="Copy to Clipboard"
            >
              <svg
                xmlns="http://www.w3.org/2000/svg"
                width="16"
                height="16"
                fill="#000"
                className="bi bi-clipboard"
                viewBox="0 0 16 16"
              >
                <title>Copy to Clipboard</title>
                <path d="M4 1.5H3a2 2 0 0 0-2 2V14a2 2 0 0 0 2 2h10a2 2 0 0 0 2-2V3.5a2 2 0 0 0-2-2h-1v1h1a1 1 0 0 1 1 1V14a1 1 0 0 1-1 1H3a1 1 0 0 1-1-1V3.5a1 1 0 0 1 1-1h1v-1z" />
                <path d="M9.5 1a.5.5 0 0 1 .5.5v1a.5.5 0 0 1-.5.5h-3a.5.5 0 0 1-.5-.5v-1a.5.5 0 0 1 .5-.5h3zm-3-1A1.5 1.5 0 0 0 5 1.5v1A1.5 1.5 0 0 0 6.5 4h3A1.5 1.5 0 0 0 11 2.5v-1A1.5 1.5 0 0 0 9.5 0h-3z" />
              </svg>
            </button>
          )}
        </Col>
        <Col sm={12}>
          {codeSnippets[0] != undefined && (
            <div
              dangerouslySetInnerHTML={{
                __html: DOMPurify.sanitize(codeSnippets[0]),
              }}
            />
          )}
        </Col>
      </Row>

      <p>Run the service as follows.</p>

      <Row
        className="bbeOutput mx-0 py-0 rounded "
        style={{ marginLeft: "0px" }}
      >
        <Col sm={12} className="d-flex align-items-start">
          {outputClick1 ? (
            <button
              className="bg-transparent border-0 m-0 p-2 ms-auto"
              aria-label="Copy to Clipboard Check"
            >
              <svg
                xmlns="http://www.w3.org/2000/svg"
                width="16"
                height="16"
                fill="#20b6b0"
                className="output-btn bi bi-check"
                viewBox="0 0 16 16"
              >
                <title>Copied</title>
                <path d="M10.97 4.97a.75.75 0 0 1 1.07 1.05l-3.99 4.99a.75.75 0 0 1-1.08.02L4.324 8.384a.75.75 0 1 1 1.06-1.06l2.094 2.093 3.473-4.425a.267.267 0 0 1 .02-.022z" />
              </svg>
            </button>
          ) : (
            <button
              className="bg-transparent border-0 m-0 p-2 ms-auto"
              onClick={() => {
                updateOutputClick1(true);
                const extractedText = extractOutput(ref1.current.innerText);
                copyToClipboard(extractedText);
                setTimeout(() => {
                  updateOutputClick1(false);
                }, 3000);
              }}
            >
              <svg
                xmlns="http://www.w3.org/2000/svg"
                width="16"
                height="16"
                fill="#EEEEEE"
                className="output-btn bi bi-clipboard"
                viewBox="0 0 16 16"
                aria-label="Copy to Clipboard"
              >
                <title>Copy to Clipboard</title>
                <path d="M4 1.5H3a2 2 0 0 0-2 2V14a2 2 0 0 0 2 2h10a2 2 0 0 0 2-2V3.5a2 2 0 0 0-2-2h-1v1h1a1 1 0 0 1 1 1V14a1 1 0 0 1-1 1H3a1 1 0 0 1-1-1V3.5a1 1 0 0 1 1-1h1v-1z" />
                <path d="M9.5 1a.5.5 0 0 1 .5.5v1a.5.5 0 0 1-.5.5h-3a.5.5 0 0 1-.5-.5v-1a.5.5 0 0 1 .5-.5h3zm-3-1A1.5 1.5 0 0 0 5 1.5v1A1.5 1.5 0 0 0 6.5 4h3A1.5 1.5 0 0 0 11 2.5v-1A1.5 1.5 0 0 0 9.5 0h-3z" />
              </svg>
            </button>
          )}
        </Col>
        <Col sm={12}>
          <pre ref={ref1}>
            <code className="d-flex flex-column">
              <span>{`\$ bal run http_basic_rest_service.bal`}</span>
            </code>
          </pre>
        </Col>
      </Row>

      <p>
        Invoke the HTTP GET resource by executing the following cURL command in
        a new terminal.
      </p>

      <Row
        className="bbeOutput mx-0 py-0 rounded "
        style={{ marginLeft: "0px" }}
      >
        <Col sm={12} className="d-flex align-items-start">
          {outputClick2 ? (
            <button
              className="bg-transparent border-0 m-0 p-2 ms-auto"
              aria-label="Copy to Clipboard Check"
            >
              <svg
                xmlns="http://www.w3.org/2000/svg"
                width="16"
                height="16"
                fill="#20b6b0"
                className="output-btn bi bi-check"
                viewBox="0 0 16 16"
              >
                <title>Copied</title>
                <path d="M10.97 4.97a.75.75 0 0 1 1.07 1.05l-3.99 4.99a.75.75 0 0 1-1.08.02L4.324 8.384a.75.75 0 1 1 1.06-1.06l2.094 2.093 3.473-4.425a.267.267 0 0 1 .02-.022z" />
              </svg>
            </button>
          ) : (
            <button
              className="bg-transparent border-0 m-0 p-2 ms-auto"
              onClick={() => {
                updateOutputClick2(true);
                const extractedText = extractOutput(ref2.current.innerText);
                copyToClipboard(extractedText);
                setTimeout(() => {
                  updateOutputClick2(false);
                }, 3000);
              }}
            >
              <svg
                xmlns="http://www.w3.org/2000/svg"
                width="16"
                height="16"
                fill="#EEEEEE"
                className="output-btn bi bi-clipboard"
                viewBox="0 0 16 16"
                aria-label="Copy to Clipboard"
              >
                <title>Copy to Clipboard</title>
                <path d="M4 1.5H3a2 2 0 0 0-2 2V14a2 2 0 0 0 2 2h10a2 2 0 0 0 2-2V3.5a2 2 0 0 0-2-2h-1v1h1a1 1 0 0 1 1 1V14a1 1 0 0 1-1 1H3a1 1 0 0 1-1-1V3.5a1 1 0 0 1 1-1h1v-1z" />
                <path d="M9.5 1a.5.5 0 0 1 .5.5v1a.5.5 0 0 1-.5.5h-3a.5.5 0 0 1-.5-.5v-1a.5.5 0 0 1 .5-.5h3zm-3-1A1.5 1.5 0 0 0 5 1.5v1A1.5 1.5 0 0 0 6.5 4h3A1.5 1.5 0 0 0 11 2.5v-1A1.5 1.5 0 0 0 9.5 0h-3z" />
              </svg>
            </button>
          )}
        </Col>
        <Col sm={12}>
          <pre ref={ref2}>
            <code className="d-flex flex-column">
              <span>{`\$ curl http://localhost:9090/albums`}</span>
              <span>{`[{"title":"Blue Train", "artist":"John Coltrane"}, {"title":"Jeru", "artist":"Gerry Mulligan"}]`}</span>
            </code>
          </pre>
        </Col>
      </Row>

      <p>
        Invoke the HTTP POST resource by executing the following cURL command in
        a new terminal.
      </p>

      <Row
        className="bbeOutput mx-0 py-0 rounded "
        style={{ marginLeft: "0px" }}
      >
        <Col sm={12} className="d-flex align-items-start">
          {outputClick3 ? (
            <button
              className="bg-transparent border-0 m-0 p-2 ms-auto"
              aria-label="Copy to Clipboard Check"
            >
              <svg
                xmlns="http://www.w3.org/2000/svg"
                width="16"
                height="16"
                fill="#20b6b0"
                className="output-btn bi bi-check"
                viewBox="0 0 16 16"
              >
                <title>Copied</title>
                <path d="M10.97 4.97a.75.75 0 0 1 1.07 1.05l-3.99 4.99a.75.75 0 0 1-1.08.02L4.324 8.384a.75.75 0 1 1 1.06-1.06l2.094 2.093 3.473-4.425a.267.267 0 0 1 .02-.022z" />
              </svg>
            </button>
          ) : (
            <button
              className="bg-transparent border-0 m-0 p-2 ms-auto"
              onClick={() => {
                updateOutputClick3(true);
                const extractedText = extractOutput(ref3.current.innerText);
                copyToClipboard(extractedText);
                setTimeout(() => {
                  updateOutputClick3(false);
                }, 3000);
              }}
            >
              <svg
                xmlns="http://www.w3.org/2000/svg"
                width="16"
                height="16"
                fill="#EEEEEE"
                className="output-btn bi bi-clipboard"
                viewBox="0 0 16 16"
                aria-label="Copy to Clipboard"
              >
                <title>Copy to Clipboard</title>
                <path d="M4 1.5H3a2 2 0 0 0-2 2V14a2 2 0 0 0 2 2h10a2 2 0 0 0 2-2V3.5a2 2 0 0 0-2-2h-1v1h1a1 1 0 0 1 1 1V14a1 1 0 0 1-1 1H3a1 1 0 0 1-1-1V3.5a1 1 0 0 1 1-1h1v-1z" />
                <path d="M9.5 1a.5.5 0 0 1 .5.5v1a.5.5 0 0 1-.5.5h-3a.5.5 0 0 1-.5-.5v-1a.5.5 0 0 1 .5-.5h3zm-3-1A1.5 1.5 0 0 0 5 1.5v1A1.5 1.5 0 0 0 6.5 4h3A1.5 1.5 0 0 0 11 2.5v-1A1.5 1.5 0 0 0 9.5 0h-3z" />
              </svg>
            </button>
          )}
        </Col>
        <Col sm={12}>
          <pre ref={ref3}>
            <code className="d-flex flex-column">
              <span>{`\$ curl http://localhost:9090/albums -H "Content-type:application/json" -d "{\\"title\\": \\"Sarah Vaughan and Clifford Brown\\", \\"artist\\": \\"Sarah Vaughan\\"}"`}</span>
              <span>{`{"title":"Sarah Vaughan and Clifford Brown", "artist":"Sarah Vaughan"}`}</span>
            </code>
          </pre>
        </Col>
      </Row>

      <blockquote>
        <p>
          <strong>Tip:</strong> You can invoke the above service via the{" "}
          <a href="/learn/by-example/http-client-send-request-receive-response/">
            Send request/Receive response client
          </a>{" "}
          example.
        </p>
      </blockquote>

      <h2>Related links</h2>

      <ul style={{ marginLeft: "0px" }} class="relatedLinks">
        <li>
          <span>&#8226;&nbsp;</span>
          <span>
            <a href="https://lib.ballerina.io/ballerina/http/latest/">
              <code>http</code> module - API documentation
            </a>
          </span>
        </li>
      </ul>
      <ul style={{ marginLeft: "0px" }} class="relatedLinks">
        <li>
          <span>&#8226;&nbsp;</span>
          <span>
            <a href="/spec/http/#23-resource">
              HTTP service resource - Specification
            </a>
          </span>
        </li>
      </ul>
      <span style={{ marginBottom: "20px" }}></span>

      <Row className="mt-auto mb-5">
        <Col sm={6}>
          <Link
            title="Object mocking"
            href="/learn/by-example/testerina-mocking-objects"
          >
            <div className="btnContainer d-flex align-items-center me-auto">
              <svg
                xmlns="http://www.w3.org/2000/svg"
                width="20"
                height="20"
                fill="#3ad1ca"
                className={`${
                  btnHover[0] ? "btnArrowHover" : "btnArrow"
                } bi bi-arrow-right`}
                viewBox="0 0 16 16"
                onMouseEnter={() => updateBtnHover([true, false])}
                onMouseOut={() => updateBtnHover([false, false])}
              >
                <path
                  fill-rule="evenodd"
                  d="M15 8a.5.5 0 0 0-.5-.5H2.707l3.147-3.146a.5.5 0 1 0-.708-.708l-4 4a.5.5 0 0 0 0 .708l4 4a.5.5 0 0 0 .708-.708L2.707 8.5H14.5A.5.5 0 0 0 15 8z"
                />
              </svg>
              <div className="d-flex flex-column ms-4">
                <span className="btnPrev">Previous</span>
                <span
                  className={btnHover[0] ? "btnTitleHover" : "btnTitle"}
                  onMouseEnter={() => updateBtnHover([true, false])}
                  onMouseOut={() => updateBtnHover([false, false])}
                >
                  Object mocking
                </span>
              </div>
            </div>
          </Link>
        </Col>
        <Col sm={6}>
          <Link
            title="Service and resource paths"
            href="/learn/by-example/http-service-and-resource-paths"
          >
            <div className="btnContainer d-flex align-items-center ms-auto">
              <div className="d-flex flex-column me-4">
                <span className="btnNext">Next</span>
                <span
                  className={btnHover[1] ? "btnTitleHover" : "btnTitle"}
                  onMouseEnter={() => updateBtnHover([false, true])}
                  onMouseOut={() => updateBtnHover([false, false])}
                >
                  Service and resource paths
                </span>
              </div>
              <svg
                xmlns="http://www.w3.org/2000/svg"
                width="20"
                height="20"
                fill="#3ad1ca"
                className={`${
                  btnHover[1] ? "btnArrowHover" : "btnArrow"
                } bi bi-arrow-right`}
                viewBox="0 0 16 16"
                onMouseEnter={() => updateBtnHover([false, true])}
                onMouseOut={() => updateBtnHover([false, false])}
              >
                <path
                  fill-rule="evenodd"
                  d="M1 8a.5.5 0 0 1 .5-.5h11.793l-3.147-3.146a.5.5 0 0 1 .708-.708l4 4a.5.5 0 0 1 0 .708l-4 4a.5.5 0 0 1-.708-.708L13.293 8.5H1.5A.5.5 0 0 1 1 8z"
                />
              </svg>
            </div>
          </Link>
        </Col>
      </Row>
    </Container>
  );
}<|MERGE_RESOLUTION|>--- conflicted
+++ resolved
@@ -73,11 +73,7 @@
             className="bg-transparent border-0 m-0 p-2 ms-auto"
             onClick={() => {
               window.open(
-<<<<<<< HEAD
-                "https://play.ballerina.io/?gist=b71452fd911ef6728b8cc777acdf5749&file=http_basic_rest_service.bal",
-=======
                 "https://play.ballerina.io/?gist=42d7b86be46ef93b2bc3505936914141&file=http_basic_rest_service.bal",
->>>>>>> 518ffcb3
                 "_blank"
               );
             }}
