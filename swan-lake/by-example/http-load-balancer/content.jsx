--- conflicted
+++ resolved
@@ -59,11 +59,7 @@
             className="bg-transparent border-0 m-0 p-2 ms-auto"
             onClick={() => {
               window.open(
-<<<<<<< HEAD
-                "https://play.ballerina.io/?gist=7258b79a8564947b9ce22670955cd1de&file=http_load_balancer.bal",
-=======
                 "https://play.ballerina.io/?gist=407ab6edb80b80f17d20c0043e86af0f&file=http_load_balancer.bal",
->>>>>>> 518ffcb3
                 "_blank"
               );
             }}
