import React, { useState, useEffect, createRef } from "react";
import { setCDN } from "shiki";
import { Container, Row, Col } from "react-bootstrap";
import DOMPurify from "dompurify";
import {
  copyToClipboard,
  extractOutput,
  shikiTokenizer,
} from "../../../utils/bbe";
import Link from "next/link";

setCDN("https://unpkg.com/shiki/");

const codeSnippetData = [
  `import ballerina/io;

type Employee record {
    readonly record {
        string first;
        string last;
    } name;
    int salary;
};

public function main() {
    // key field, \`name\` is of \`record\` type.
    table<Employee> key(name) t = table [
        {name: {first: "John", last: "Smith"}, salary: 100},
        {name: {first: "Fred", last: "Bloggs"}, salary: 200}
    ];

    Employee? e = t[{first: "Fred", last: "Bloggs"}];
    io:println(e);
}
`,
];

export default function StructuredKeys() {
  const [codeClick1, updateCodeClick1] = useState(false);

  const [outputClick1, updateOutputClick1] = useState(false);
  const ref1 = createRef();

  const [codeSnippets, updateSnippets] = useState([]);
  const [btnHover, updateBtnHover] = useState([false, false]);

  useEffect(() => {
    async function loadCode() {
      for (let snippet of codeSnippetData) {
        const output = await shikiTokenizer(snippet, "ballerina");
        updateSnippets((prevSnippets) => [...prevSnippets, output]);
      }
    }
    loadCode();
  }, []);

  return (
    <Container className="bbeBody d-flex flex-column h-100">
      <h1>Structured keys</h1>

      <p>
        Key fields can be structured as long as they belong to any subtype of
        plain data. The value of the key field must be immutable. The
        initializer of the <code>readonly</code> field will be constructed as
        immutable. In other cases, <code>cloneReadOnly()</code> can be used to
        create an immutable value.
      </p>

      <Row
        className="bbeCode mx-0 py-0 rounded 
      "
        style={{ marginLeft: "0px" }}
      >
        <Col className="d-flex align-items-start" sm={12}>
          <button
            className="bg-transparent border-0 m-0 p-2 ms-auto"
            onClick={() => {
              window.open(
<<<<<<< HEAD
                "https://play.ballerina.io/?gist=3d99eb221974a4c031661a49a6e1a8c0&file=structured_keys.bal",
=======
                "https://play.ballerina.io/?gist=494b9d8471f81806cde39bba60622125&file=structured_keys.bal",
>>>>>>> b3dd48e5
                "_blank"
              );
            }}
            target="_blank"
            aria-label="Open in Ballerina Playground"
          >
            <svg
              xmlns="http://www.w3.org/2000/svg"
              width="16"
              height="16"
              fill="#000"
              className="bi bi-play-circle"
              viewBox="0 0 16 16"
            >
              <title>Open in Ballerina Playground</title>
              <path d="M8 15A7 7 0 1 1 8 1a7 7 0 0 1 0 14zm0 1A8 8 0 1 0 8 0a8 8 0 0 0 0 16z" />
              <path d="M6.271 5.055a.5.5 0 0 1 .52.038l3.5 2.5a.5.5 0 0 1 0 .814l-3.5 2.5A.5.5 0 0 1 6 10.5v-5a.5.5 0 0 1 .271-.445z" />
            </svg>
          </button>

          <button
            className="bg-transparent border-0 m-0 p-2"
            onClick={() => {
              window.open(
                "https://github.com/ballerina-platform/ballerina-distribution/tree/v2201.3.0/examples/structured-keys",
                "_blank"
              );
            }}
            aria-label="Edit on Github"
          >
            <svg
              xmlns="http://www.w3.org/2000/svg"
              width="16"
              height="16"
              fill="#000"
              className="bi bi-github"
              viewBox="0 0 16 16"
            >
              <title>Edit on Github</title>
              <path d="M8 0C3.58 0 0 3.58 0 8c0 3.54 2.29 6.53 5.47 7.59.4.07.55-.17.55-.38 0-.19-.01-.82-.01-1.49-2.01.37-2.53-.49-2.69-.94-.09-.23-.48-.94-.82-1.13-.28-.15-.68-.52-.01-.53.63-.01 1.08.58 1.23.82.72 1.21 1.87.87 2.33.66.07-.52.28-.87.51-1.07-1.78-.2-3.64-.89-3.64-3.95 0-.87.31-1.59.82-2.15-.08-.2-.36-1.02.08-2.12 0 0 .67-.21 2.2.82.64-.18 1.32-.27 2-.27.68 0 1.36.09 2 .27 1.53-1.04 2.2-.82 2.2-.82.44 1.1.16 1.92.08 2.12.51.56.82 1.27.82 2.15 0 3.07-1.87 3.75-3.65 3.95.29.25.54.73.54 1.48 0 1.07-.01 1.93-.01 2.2 0 .21.15.46.55.38A8.012 8.012 0 0 0 16 8c0-4.42-3.58-8-8-8z" />
            </svg>
          </button>
          {codeClick1 ? (
            <button
              className="bg-transparent border-0 m-0 p-2"
              disabled
              aria-label="Copy to Clipboard Check"
            >
              <svg
                xmlns="http://www.w3.org/2000/svg"
                width="16"
                height="16"
                fill="#20b6b0"
                className="bi bi-check"
                viewBox="0 0 16 16"
              >
                <title>Copied</title>
                <path d="M10.97 4.97a.75.75 0 0 1 1.07 1.05l-3.99 4.99a.75.75 0 0 1-1.08.02L4.324 8.384a.75.75 0 1 1 1.06-1.06l2.094 2.093 3.473-4.425a.267.267 0 0 1 .02-.022z" />
              </svg>
            </button>
          ) : (
            <button
              className="bg-transparent border-0 m-0 p-2"
              onClick={() => {
                updateCodeClick1(true);
                copyToClipboard(codeSnippetData[0]);
                setTimeout(() => {
                  updateCodeClick1(false);
                }, 3000);
              }}
              aria-label="Copy to Clipboard"
            >
              <svg
                xmlns="http://www.w3.org/2000/svg"
                width="16"
                height="16"
                fill="#000"
                className="bi bi-clipboard"
                viewBox="0 0 16 16"
              >
                <title>Copy to Clipboard</title>
                <path d="M4 1.5H3a2 2 0 0 0-2 2V14a2 2 0 0 0 2 2h10a2 2 0 0 0 2-2V3.5a2 2 0 0 0-2-2h-1v1h1a1 1 0 0 1 1 1V14a1 1 0 0 1-1 1H3a1 1 0 0 1-1-1V3.5a1 1 0 0 1 1-1h1v-1z" />
                <path d="M9.5 1a.5.5 0 0 1 .5.5v1a.5.5 0 0 1-.5.5h-3a.5.5 0 0 1-.5-.5v-1a.5.5 0 0 1 .5-.5h3zm-3-1A1.5 1.5 0 0 0 5 1.5v1A1.5 1.5 0 0 0 6.5 4h3A1.5 1.5 0 0 0 11 2.5v-1A1.5 1.5 0 0 0 9.5 0h-3z" />
              </svg>
            </button>
          )}
        </Col>
        <Col sm={12}>
          {codeSnippets[0] != undefined && (
            <div
              dangerouslySetInnerHTML={{
                __html: DOMPurify.sanitize(codeSnippets[0]),
              }}
            />
          )}
        </Col>
      </Row>

      <Row
        className="bbeOutput mx-0 py-0 rounded "
        style={{ marginLeft: "0px" }}
      >
        <Col sm={12} className="d-flex align-items-start">
          {outputClick1 ? (
            <button
              className="bg-transparent border-0 m-0 p-2 ms-auto"
              aria-label="Copy to Clipboard Check"
            >
              <svg
                xmlns="http://www.w3.org/2000/svg"
                width="16"
                height="16"
                fill="#20b6b0"
                className="output-btn bi bi-check"
                viewBox="0 0 16 16"
              >
                <title>Copied</title>
                <path d="M10.97 4.97a.75.75 0 0 1 1.07 1.05l-3.99 4.99a.75.75 0 0 1-1.08.02L4.324 8.384a.75.75 0 1 1 1.06-1.06l2.094 2.093 3.473-4.425a.267.267 0 0 1 .02-.022z" />
              </svg>
            </button>
          ) : (
            <button
              className="bg-transparent border-0 m-0 p-2 ms-auto"
              onClick={() => {
                updateOutputClick1(true);
                const extractedText = extractOutput(ref1.current.innerText);
                copyToClipboard(extractedText);
                setTimeout(() => {
                  updateOutputClick1(false);
                }, 3000);
              }}
            >
              <svg
                xmlns="http://www.w3.org/2000/svg"
                width="16"
                height="16"
                fill="#EEEEEE"
                className="output-btn bi bi-clipboard"
                viewBox="0 0 16 16"
                aria-label="Copy to Clipboard"
              >
                <title>Copy to Clipboard</title>
                <path d="M4 1.5H3a2 2 0 0 0-2 2V14a2 2 0 0 0 2 2h10a2 2 0 0 0 2-2V3.5a2 2 0 0 0-2-2h-1v1h1a1 1 0 0 1 1 1V14a1 1 0 0 1-1 1H3a1 1 0 0 1-1-1V3.5a1 1 0 0 1 1-1h1v-1z" />
                <path d="M9.5 1a.5.5 0 0 1 .5.5v1a.5.5 0 0 1-.5.5h-3a.5.5 0 0 1-.5-.5v-1a.5.5 0 0 1 .5-.5h3zm-3-1A1.5 1.5 0 0 0 5 1.5v1A1.5 1.5 0 0 0 6.5 4h3A1.5 1.5 0 0 0 11 2.5v-1A1.5 1.5 0 0 0 9.5 0h-3z" />
              </svg>
            </button>
          )}
        </Col>
        <Col sm={12}>
          <pre ref={ref1}>
            <code className="d-flex flex-column">
              <span>{`\$ bal run structured_keys.bal`}</span>
              <span>{`{"name":{"first":"Fred","last":"Bloggs"},"salary":200}`}</span>
            </code>
          </pre>
        </Col>
      </Row>

      <Row className="mt-auto mb-5">
        <Col sm={6}>
          <Link
            title="Multiple key fields"
            href="/learn/by-example/multiple-key-fields"
          >
            <div className="btnContainer d-flex align-items-center me-auto">
              <svg
                xmlns="http://www.w3.org/2000/svg"
                width="20"
                height="20"
                fill="#3ad1ca"
                className={`${
                  btnHover[0] ? "btnArrowHover" : "btnArrow"
                } bi bi-arrow-right`}
                viewBox="0 0 16 16"
                onMouseEnter={() => updateBtnHover([true, false])}
                onMouseOut={() => updateBtnHover([false, false])}
              >
                <path
                  fill-rule="evenodd"
                  d="M15 8a.5.5 0 0 0-.5-.5H2.707l3.147-3.146a.5.5 0 1 0-.708-.708l-4 4a.5.5 0 0 0 0 .708l4 4a.5.5 0 0 0 .708-.708L2.707 8.5H14.5A.5.5 0 0 0 15 8z"
                />
              </svg>
              <div className="d-flex flex-column ms-4">
                <span className="btnPrev">Previous</span>
                <span
                  className={btnHover[0] ? "btnTitleHover" : "btnTitle"}
                  onMouseEnter={() => updateBtnHover([true, false])}
                  onMouseOut={() => updateBtnHover([false, false])}
                >
                  Multiple key fields
                </span>
              </div>
            </div>
          </Link>
        </Col>
        <Col sm={6}>
          <Link
            title="Query expressions"
            href="/learn/by-example/query-expressions"
          >
            <div className="btnContainer d-flex align-items-center ms-auto">
              <div className="d-flex flex-column me-4">
                <span className="btnNext">Next</span>
                <span
                  className={btnHover[1] ? "btnTitleHover" : "btnTitle"}
                  onMouseEnter={() => updateBtnHover([false, true])}
                  onMouseOut={() => updateBtnHover([false, false])}
                >
                  Query expressions
                </span>
              </div>
              <svg
                xmlns="http://www.w3.org/2000/svg"
                width="20"
                height="20"
                fill="#3ad1ca"
                className={`${
                  btnHover[1] ? "btnArrowHover" : "btnArrow"
                } bi bi-arrow-right`}
                viewBox="0 0 16 16"
                onMouseEnter={() => updateBtnHover([false, true])}
                onMouseOut={() => updateBtnHover([false, false])}
              >
                <path
                  fill-rule="evenodd"
                  d="M1 8a.5.5 0 0 1 .5-.5h11.793l-3.147-3.146a.5.5 0 0 1 .708-.708l4 4a.5.5 0 0 1 0 .708l-4 4a.5.5 0 0 1-.708-.708L13.293 8.5H1.5A.5.5 0 0 1 1 8z"
                />
              </svg>
            </div>
          </Link>
        </Col>
      </Row>
    </Container>
  );
}<|MERGE_RESOLUTION|>--- conflicted
+++ resolved
@@ -76,11 +76,7 @@
             className="bg-transparent border-0 m-0 p-2 ms-auto"
             onClick={() => {
               window.open(
-<<<<<<< HEAD
-                "https://play.ballerina.io/?gist=3d99eb221974a4c031661a49a6e1a8c0&file=structured_keys.bal",
-=======
                 "https://play.ballerina.io/?gist=494b9d8471f81806cde39bba60622125&file=structured_keys.bal",
->>>>>>> b3dd48e5
                 "_blank"
               );
             }}
