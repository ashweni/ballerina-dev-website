--- conflicted
+++ resolved
@@ -86,11 +86,7 @@
             className="bg-transparent border-0 m-0 p-2 ms-auto"
             onClick={() => {
               window.open(
-<<<<<<< HEAD
-                "https://play.ballerina.io/?gist=81613ebb3739674125924b598dec7450&file=working_directly_with_json.bal",
-=======
                 "https://play.ballerina.io/?gist=fb781ac2102a4f1c4fce25fc893f3cee&file=working_directly_with_json.bal",
->>>>>>> b3dd48e5
                 "_blank"
               );
             }}
