import React, { useState, createRef } from "react";
import { Container, Row, Col } from "react-bootstrap";
import DOMPurify from "dompurify";
import { copyToClipboard, extractOutput } from "../../../utils/bbe";
import Link from "next/link";

export const codeSnippetData = [
  `import ballerina/io;
 
type Employee record {|
   	// The key must be read-only.
   	readonly string name;
   	int salary;
|};
 
public function main() {
   	// Creates a \`table\` with members of the \`Employee\` type in which each
   	// member is uniquely identified using their \`name\` field.
   	table<Employee> key(name) employees = table [
   	    { name: "John", salary: 100 },
   	    { name: "Jane", salary: 200 }
   	];
	
   	// Since the key is already available, the \`put\` method updates the entry with the new \`salary\`.
   	// If the key is not available, \`put\` will function the same as \`add\`.
   	employees.put({name: "John", salary: 320});
   	io:println(employees);
	
   	// As the key is not available, the \`add\` method appends the new entry.
   	// If the key is available, the operation results in a panic.
   	employees.add({name: "Sam", salary: 150});
   	io:println(employees);
	
   	// Retrieves the \`Employee\` member with \`"Fred"\` as the value of the key.
   	Employee? e = employees["Fred"];
   	io:println(e is ());
	
   	// Iterates over the rows of \`employees\` in the specified order.
   	foreach Employee employee in employees {
   	    employee.salary += 102;
   	}
   	_ = employees.remove("John");
	
   	io:println(employees);
}
`,
];

export function Table({ codeSnippets }) {
  const [codeClick1, updateCodeClick1] = useState(false);

  const [outputClick1, updateOutputClick1] = useState(false);
  const ref1 = createRef();

  const [btnHover, updateBtnHover] = useState([false, false]);

  return (
    <Container className="bbeBody d-flex flex-column h-100">
      <h1>Table</h1>

      <p>
        The table constructor expression looks like an array constructor. The{" "}
        <code>add</code> and <code>put</code> langlib functions can be used to
        update a table. The <code>put</code> method will update the table if
        there is an entry with a given key or add a new entry otherwise, while
        the <code>add</code> method will panic if there is an entry with the
        given key. The <code>foreach</code> statement will iterate over a
        table's rows in their order. Use <code>t[k]</code> to access a row using
        its key.
      </p>

      <Row
        className="bbeCode mx-0 py-0 rounded 
      "
        style={{ marginLeft: "0px" }}
      >
        <Col className="d-flex align-items-start" sm={12}>
          <button
            className="bg-transparent border-0 m-0 p-2 ms-auto"
            onClick={() => {
              window.open(
<<<<<<< HEAD
                "https://play.ballerina.io/?gist=07e9c5d67febe224149dca3e3e4d9423&file=table.bal",
=======
                "https://play.ballerina.io/?gist=a17b527efd85237791885cd20888e7e1&file=table.bal",
>>>>>>> 518ffcb3
                "_blank"
              );
            }}
            target="_blank"
            aria-label="Open in Ballerina Playground"
          >
            <svg
              xmlns="http://www.w3.org/2000/svg"
              width="16"
              height="16"
              fill="#000"
              className="bi bi-play-circle"
              viewBox="0 0 16 16"
            >
              <title>Open in Ballerina Playground</title>
              <path d="M8 15A7 7 0 1 1 8 1a7 7 0 0 1 0 14zm0 1A8 8 0 1 0 8 0a8 8 0 0 0 0 16z" />
              <path d="M6.271 5.055a.5.5 0 0 1 .52.038l3.5 2.5a.5.5 0 0 1 0 .814l-3.5 2.5A.5.5 0 0 1 6 10.5v-5a.5.5 0 0 1 .271-.445z" />
            </svg>
          </button>

          <button
            className="bg-transparent border-0 m-0 p-2"
            onClick={() => {
              window.open(
                "https://github.com/ballerina-platform/ballerina-distribution/tree/v2201.4.1/examples/table",
                "_blank"
              );
            }}
            aria-label="Edit on Github"
          >
            <svg
              xmlns="http://www.w3.org/2000/svg"
              width="16"
              height="16"
              fill="#000"
              className="bi bi-github"
              viewBox="0 0 16 16"
            >
              <title>Edit on Github</title>
              <path d="M8 0C3.58 0 0 3.58 0 8c0 3.54 2.29 6.53 5.47 7.59.4.07.55-.17.55-.38 0-.19-.01-.82-.01-1.49-2.01.37-2.53-.49-2.69-.94-.09-.23-.48-.94-.82-1.13-.28-.15-.68-.52-.01-.53.63-.01 1.08.58 1.23.82.72 1.21 1.87.87 2.33.66.07-.52.28-.87.51-1.07-1.78-.2-3.64-.89-3.64-3.95 0-.87.31-1.59.82-2.15-.08-.2-.36-1.02.08-2.12 0 0 .67-.21 2.2.82.64-.18 1.32-.27 2-.27.68 0 1.36.09 2 .27 1.53-1.04 2.2-.82 2.2-.82.44 1.1.16 1.92.08 2.12.51.56.82 1.27.82 2.15 0 3.07-1.87 3.75-3.65 3.95.29.25.54.73.54 1.48 0 1.07-.01 1.93-.01 2.2 0 .21.15.46.55.38A8.012 8.012 0 0 0 16 8c0-4.42-3.58-8-8-8z" />
            </svg>
          </button>
          {codeClick1 ? (
            <button
              className="bg-transparent border-0 m-0 p-2"
              disabled
              aria-label="Copy to Clipboard Check"
            >
              <svg
                xmlns="http://www.w3.org/2000/svg"
                width="16"
                height="16"
                fill="#20b6b0"
                className="bi bi-check"
                viewBox="0 0 16 16"
              >
                <title>Copied</title>
                <path d="M10.97 4.97a.75.75 0 0 1 1.07 1.05l-3.99 4.99a.75.75 0 0 1-1.08.02L4.324 8.384a.75.75 0 1 1 1.06-1.06l2.094 2.093 3.473-4.425a.267.267 0 0 1 .02-.022z" />
              </svg>
            </button>
          ) : (
            <button
              className="bg-transparent border-0 m-0 p-2"
              onClick={() => {
                updateCodeClick1(true);
                copyToClipboard(codeSnippetData[0]);
                setTimeout(() => {
                  updateCodeClick1(false);
                }, 3000);
              }}
              aria-label="Copy to Clipboard"
            >
              <svg
                xmlns="http://www.w3.org/2000/svg"
                width="16"
                height="16"
                fill="#000"
                className="bi bi-clipboard"
                viewBox="0 0 16 16"
              >
                <title>Copy to Clipboard</title>
                <path d="M4 1.5H3a2 2 0 0 0-2 2V14a2 2 0 0 0 2 2h10a2 2 0 0 0 2-2V3.5a2 2 0 0 0-2-2h-1v1h1a1 1 0 0 1 1 1V14a1 1 0 0 1-1 1H3a1 1 0 0 1-1-1V3.5a1 1 0 0 1 1-1h1v-1z" />
                <path d="M9.5 1a.5.5 0 0 1 .5.5v1a.5.5 0 0 1-.5.5h-3a.5.5 0 0 1-.5-.5v-1a.5.5 0 0 1 .5-.5h3zm-3-1A1.5 1.5 0 0 0 5 1.5v1A1.5 1.5 0 0 0 6.5 4h3A1.5 1.5 0 0 0 11 2.5v-1A1.5 1.5 0 0 0 9.5 0h-3z" />
              </svg>
            </button>
          )}
        </Col>
        <Col sm={12}>
          {codeSnippets[0] != undefined && (
            <div
              dangerouslySetInnerHTML={{
                __html: DOMPurify.sanitize(codeSnippets[0]),
              }}
            />
          )}
        </Col>
      </Row>

      <Row
        className="bbeOutput mx-0 py-0 rounded "
        style={{ marginLeft: "0px" }}
      >
        <Col sm={12} className="d-flex align-items-start">
          {outputClick1 ? (
            <button
              className="bg-transparent border-0 m-0 p-2 ms-auto"
              aria-label="Copy to Clipboard Check"
            >
              <svg
                xmlns="http://www.w3.org/2000/svg"
                width="16"
                height="16"
                fill="#20b6b0"
                className="output-btn bi bi-check"
                viewBox="0 0 16 16"
              >
                <title>Copied</title>
                <path d="M10.97 4.97a.75.75 0 0 1 1.07 1.05l-3.99 4.99a.75.75 0 0 1-1.08.02L4.324 8.384a.75.75 0 1 1 1.06-1.06l2.094 2.093 3.473-4.425a.267.267 0 0 1 .02-.022z" />
              </svg>
            </button>
          ) : (
            <button
              className="bg-transparent border-0 m-0 p-2 ms-auto"
              onClick={() => {
                updateOutputClick1(true);
                const extractedText = extractOutput(ref1.current.innerText);
                copyToClipboard(extractedText);
                setTimeout(() => {
                  updateOutputClick1(false);
                }, 3000);
              }}
            >
              <svg
                xmlns="http://www.w3.org/2000/svg"
                width="16"
                height="16"
                fill="#EEEEEE"
                className="output-btn bi bi-clipboard"
                viewBox="0 0 16 16"
                aria-label="Copy to Clipboard"
              >
                <title>Copy to Clipboard</title>
                <path d="M4 1.5H3a2 2 0 0 0-2 2V14a2 2 0 0 0 2 2h10a2 2 0 0 0 2-2V3.5a2 2 0 0 0-2-2h-1v1h1a1 1 0 0 1 1 1V14a1 1 0 0 1-1 1H3a1 1 0 0 1-1-1V3.5a1 1 0 0 1 1-1h1v-1z" />
                <path d="M9.5 1a.5.5 0 0 1 .5.5v1a.5.5 0 0 1-.5.5h-3a.5.5 0 0 1-.5-.5v-1a.5.5 0 0 1 .5-.5h3zm-3-1A1.5 1.5 0 0 0 5 1.5v1A1.5 1.5 0 0 0 6.5 4h3A1.5 1.5 0 0 0 11 2.5v-1A1.5 1.5 0 0 0 9.5 0h-3z" />
              </svg>
            </button>
          )}
        </Col>
        <Col sm={12}>
          <pre ref={ref1}>
            <code className="d-flex flex-column">
              <span>{`\$ bal run table.bal`}</span>
              <span>{`[{"name":"John","salary":320},{"name":"Jane","salary":200}]`}</span>
              <span>{`[{"name":"John","salary":320},{"name":"Jane","salary":200},{"name":"Sam","salary":150}]`}</span>
              <span>{`true`}</span>
              <span>{`[{"name":"Jane","salary":302},{"name":"Sam","salary":252}]`}</span>
            </code>
          </pre>
        </Col>
      </Row>

      <h2>Related links</h2>

      <ul style={{ marginLeft: "0px" }} class="relatedLinks">
        <li>
          <span>&#8226;&nbsp;</span>
          <span>
            <a href="/learn/by-example/maps/">Maps</a>
          </span>
        </li>
      </ul>
      <ul style={{ marginLeft: "0px" }} class="relatedLinks">
        <li>
          <span>&#8226;&nbsp;</span>
          <span>
            <a href="/learn/by-example/structured-keys/">Structured keys</a>
          </span>
        </li>
      </ul>
      <ul style={{ marginLeft: "0px" }} class="relatedLinks">
        <li>
          <span>&#8226;&nbsp;</span>
          <span>
            <a href="/learn/by-example/multiple-key-fields/">
              Multiple key fields
            </a>
          </span>
        </li>
      </ul>
      <ul style={{ marginLeft: "0px" }} class="relatedLinks">
        <li>
          <span>&#8226;&nbsp;</span>
          <span>
            <a href="/learn/by-example/controlling-openness/">
              Control openness
            </a>
          </span>
        </li>
      </ul>
      <span style={{ marginBottom: "20px" }}></span>

      <Row className="mt-auto mb-5">
        <Col sm={6}>
          <Link
            title="RegExp operations"
            href="/learn/by-example/regexp-operations"
          >
            <div className="btnContainer d-flex align-items-center me-auto">
              <svg
                xmlns="http://www.w3.org/2000/svg"
                width="20"
                height="20"
                fill="#3ad1ca"
                className={`${
                  btnHover[0] ? "btnArrowHover" : "btnArrow"
                } bi bi-arrow-right`}
                viewBox="0 0 16 16"
                onMouseEnter={() => updateBtnHover([true, false])}
                onMouseOut={() => updateBtnHover([false, false])}
              >
                <path
                  fill-rule="evenodd"
                  d="M15 8a.5.5 0 0 0-.5-.5H2.707l3.147-3.146a.5.5 0 1 0-.708-.708l-4 4a.5.5 0 0 0 0 .708l4 4a.5.5 0 0 0 .708-.708L2.707 8.5H14.5A.5.5 0 0 0 15 8z"
                />
              </svg>
              <div className="d-flex flex-column ms-4">
                <span className="btnPrev">Previous</span>
                <span
                  className={btnHover[0] ? "btnTitleHover" : "btnTitle"}
                  onMouseEnter={() => updateBtnHover([true, false])}
                  onMouseOut={() => updateBtnHover([false, false])}
                >
                  RegExp operations
                </span>
              </div>
            </div>
          </Link>
        </Col>
        <Col sm={6}>
          <Link title="Table types" href="/learn/by-example/table-types">
            <div className="btnContainer d-flex align-items-center ms-auto">
              <div className="d-flex flex-column me-4">
                <span className="btnNext">Next</span>
                <span
                  className={btnHover[1] ? "btnTitleHover" : "btnTitle"}
                  onMouseEnter={() => updateBtnHover([false, true])}
                  onMouseOut={() => updateBtnHover([false, false])}
                >
                  Table types
                </span>
              </div>
              <svg
                xmlns="http://www.w3.org/2000/svg"
                width="20"
                height="20"
                fill="#3ad1ca"
                className={`${
                  btnHover[1] ? "btnArrowHover" : "btnArrow"
                } bi bi-arrow-right`}
                viewBox="0 0 16 16"
                onMouseEnter={() => updateBtnHover([false, true])}
                onMouseOut={() => updateBtnHover([false, false])}
              >
                <path
                  fill-rule="evenodd"
                  d="M1 8a.5.5 0 0 1 .5-.5h11.793l-3.147-3.146a.5.5 0 0 1 .708-.708l4 4a.5.5 0 0 1 0 .708l-4 4a.5.5 0 0 1-.708-.708L13.293 8.5H1.5A.5.5 0 0 1 1 8z"
                />
              </svg>
            </div>
          </Link>
        </Col>
      </Row>
    </Container>
  );
}<|MERGE_RESOLUTION|>--- conflicted
+++ resolved
@@ -79,11 +79,7 @@
             className="bg-transparent border-0 m-0 p-2 ms-auto"
             onClick={() => {
               window.open(
-<<<<<<< HEAD
-                "https://play.ballerina.io/?gist=07e9c5d67febe224149dca3e3e4d9423&file=table.bal",
-=======
                 "https://play.ballerina.io/?gist=a17b527efd85237791885cd20888e7e1&file=table.bal",
->>>>>>> 518ffcb3
                 "_blank"
               );
             }}
