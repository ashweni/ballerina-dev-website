--- conflicted
+++ resolved
@@ -110,11 +110,7 @@
             className="bg-transparent border-0 m-0 p-2 ms-auto"
             onClick={() => {
               window.open(
-<<<<<<< HEAD
-                "https://play.ballerina.io/?gist=d7bc25151c215adfa2a040795f19a539&file=uuid_operations.bal",
-=======
                 "https://play.ballerina.io/?gist=fb4a72d81c617ed888873c00839ee70a&file=uuid_operations.bal",
->>>>>>> b3dd48e5
                 "_blank"
               );
             }}
