--- conflicted
+++ resolved
@@ -50,11 +50,7 @@
             className="bg-transparent border-0 m-0 p-2 ms-auto"
             onClick={() => {
               window.open(
-<<<<<<< HEAD
-                "https://play.ballerina.io/?gist=4b1bb0f59a62720c3e5d778acd34f07b&file=integers.bal",
-=======
                 "https://play.ballerina.io/?gist=c86fd9de8389c74d5e1a592b6e5a14aa&file=integers.bal",
->>>>>>> 518ffcb3
                 "_blank"
               );
             }}
