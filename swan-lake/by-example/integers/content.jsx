import React, { useState, useEffect, createRef } from "react";
import { setCDN } from "shiki";
import { Container, Row, Col } from "react-bootstrap";
import DOMPurify from "dompurify";
import {
  copyToClipboard,
  extractOutput,
  shikiTokenizer,
} from "../../../utils/bbe";
import Link from "next/link";

setCDN("https://unpkg.com/shiki/");

const codeSnippetData = [
  `import ballerina/io;

public function main() {
    int m = 1;

    // Integer literals can be hexadecimal (but not octal).
    int n = 0xFFFF;

    // You can use compound assignment operations such as \`+=\` and \`-=\`. 
    n += m;

    io:println(n);
}
`,
];

export default function Integers() {
  const [codeClick1, updateCodeClick1] = useState(false);

  const [outputClick1, updateOutputClick1] = useState(false);
  const ref1 = createRef();

  const [codeSnippets, updateSnippets] = useState([]);
  const [btnHover, updateBtnHover] = useState([false, false]);

  useEffect(() => {
    async function loadCode() {
      for (let snippet of codeSnippetData) {
        const output = await shikiTokenizer(snippet, "ballerina");
        updateSnippets((prevSnippets) => [...prevSnippets, output]);
      }
    }
    loadCode();
  }, []);

  return (
    <Container className="bbeBody d-flex flex-column h-100">
      <h1>Integers</h1>

      <p>
        The <code>int</code> type is 64-bit signed integers (same as{" "}
        <code>long</code> in Java) and supports the usual arithmetic operators:{" "}
        <code>+ - / %</code>. The operator precedence is same as C. Integer
        overflow is a runtime error in Ballerina.
      </p>

      <Row
        className="bbeCode mx-0 py-0 rounded 
      "
        style={{ marginLeft: "0px" }}
      >
        <Col className="d-flex align-items-start" sm={12}>
          <button
            className="bg-transparent border-0 m-0 p-2 ms-auto"
            onClick={() => {
              window.open(
<<<<<<< HEAD
                "https://play.ballerina.io/?gist=9817934f7115d884fe15d69597b86f5e&file=integers.bal",
=======
                "https://play.ballerina.io/?gist=4a44fe27045cab5d05a2c3785e8926fc&file=integers.bal",
>>>>>>> b3dd48e5
                "_blank"
              );
            }}
            target="_blank"
            aria-label="Open in Ballerina Playground"
          >
            <svg
              xmlns="http://www.w3.org/2000/svg"
              width="16"
              height="16"
              fill="#000"
              className="bi bi-play-circle"
              viewBox="0 0 16 16"
            >
              <title>Open in Ballerina Playground</title>
              <path d="M8 15A7 7 0 1 1 8 1a7 7 0 0 1 0 14zm0 1A8 8 0 1 0 8 0a8 8 0 0 0 0 16z" />
              <path d="M6.271 5.055a.5.5 0 0 1 .52.038l3.5 2.5a.5.5 0 0 1 0 .814l-3.5 2.5A.5.5 0 0 1 6 10.5v-5a.5.5 0 0 1 .271-.445z" />
            </svg>
          </button>

          <button
            className="bg-transparent border-0 m-0 p-2"
            onClick={() => {
              window.open(
                "https://github.com/ballerina-platform/ballerina-distribution/tree/v2201.3.0/examples/integers",
                "_blank"
              );
            }}
            aria-label="Edit on Github"
          >
            <svg
              xmlns="http://www.w3.org/2000/svg"
              width="16"
              height="16"
              fill="#000"
              className="bi bi-github"
              viewBox="0 0 16 16"
            >
              <title>Edit on Github</title>
              <path d="M8 0C3.58 0 0 3.58 0 8c0 3.54 2.29 6.53 5.47 7.59.4.07.55-.17.55-.38 0-.19-.01-.82-.01-1.49-2.01.37-2.53-.49-2.69-.94-.09-.23-.48-.94-.82-1.13-.28-.15-.68-.52-.01-.53.63-.01 1.08.58 1.23.82.72 1.21 1.87.87 2.33.66.07-.52.28-.87.51-1.07-1.78-.2-3.64-.89-3.64-3.95 0-.87.31-1.59.82-2.15-.08-.2-.36-1.02.08-2.12 0 0 .67-.21 2.2.82.64-.18 1.32-.27 2-.27.68 0 1.36.09 2 .27 1.53-1.04 2.2-.82 2.2-.82.44 1.1.16 1.92.08 2.12.51.56.82 1.27.82 2.15 0 3.07-1.87 3.75-3.65 3.95.29.25.54.73.54 1.48 0 1.07-.01 1.93-.01 2.2 0 .21.15.46.55.38A8.012 8.012 0 0 0 16 8c0-4.42-3.58-8-8-8z" />
            </svg>
          </button>
          {codeClick1 ? (
            <button
              className="bg-transparent border-0 m-0 p-2"
              disabled
              aria-label="Copy to Clipboard Check"
            >
              <svg
                xmlns="http://www.w3.org/2000/svg"
                width="16"
                height="16"
                fill="#20b6b0"
                className="bi bi-check"
                viewBox="0 0 16 16"
              >
                <title>Copied</title>
                <path d="M10.97 4.97a.75.75 0 0 1 1.07 1.05l-3.99 4.99a.75.75 0 0 1-1.08.02L4.324 8.384a.75.75 0 1 1 1.06-1.06l2.094 2.093 3.473-4.425a.267.267 0 0 1 .02-.022z" />
              </svg>
            </button>
          ) : (
            <button
              className="bg-transparent border-0 m-0 p-2"
              onClick={() => {
                updateCodeClick1(true);
                copyToClipboard(codeSnippetData[0]);
                setTimeout(() => {
                  updateCodeClick1(false);
                }, 3000);
              }}
              aria-label="Copy to Clipboard"
            >
              <svg
                xmlns="http://www.w3.org/2000/svg"
                width="16"
                height="16"
                fill="#000"
                className="bi bi-clipboard"
                viewBox="0 0 16 16"
              >
                <title>Copy to Clipboard</title>
                <path d="M4 1.5H3a2 2 0 0 0-2 2V14a2 2 0 0 0 2 2h10a2 2 0 0 0 2-2V3.5a2 2 0 0 0-2-2h-1v1h1a1 1 0 0 1 1 1V14a1 1 0 0 1-1 1H3a1 1 0 0 1-1-1V3.5a1 1 0 0 1 1-1h1v-1z" />
                <path d="M9.5 1a.5.5 0 0 1 .5.5v1a.5.5 0 0 1-.5.5h-3a.5.5 0 0 1-.5-.5v-1a.5.5 0 0 1 .5-.5h3zm-3-1A1.5 1.5 0 0 0 5 1.5v1A1.5 1.5 0 0 0 6.5 4h3A1.5 1.5 0 0 0 11 2.5v-1A1.5 1.5 0 0 0 9.5 0h-3z" />
              </svg>
            </button>
          )}
        </Col>
        <Col sm={12}>
          {codeSnippets[0] != undefined && (
            <div
              dangerouslySetInnerHTML={{
                __html: DOMPurify.sanitize(codeSnippets[0]),
              }}
            />
          )}
        </Col>
      </Row>

      <Row
        className="bbeOutput mx-0 py-0 rounded "
        style={{ marginLeft: "0px" }}
      >
        <Col sm={12} className="d-flex align-items-start">
          {outputClick1 ? (
            <button
              className="bg-transparent border-0 m-0 p-2 ms-auto"
              aria-label="Copy to Clipboard Check"
            >
              <svg
                xmlns="http://www.w3.org/2000/svg"
                width="16"
                height="16"
                fill="#20b6b0"
                className="output-btn bi bi-check"
                viewBox="0 0 16 16"
              >
                <title>Copied</title>
                <path d="M10.97 4.97a.75.75 0 0 1 1.07 1.05l-3.99 4.99a.75.75 0 0 1-1.08.02L4.324 8.384a.75.75 0 1 1 1.06-1.06l2.094 2.093 3.473-4.425a.267.267 0 0 1 .02-.022z" />
              </svg>
            </button>
          ) : (
            <button
              className="bg-transparent border-0 m-0 p-2 ms-auto"
              onClick={() => {
                updateOutputClick1(true);
                const extractedText = extractOutput(ref1.current.innerText);
                copyToClipboard(extractedText);
                setTimeout(() => {
                  updateOutputClick1(false);
                }, 3000);
              }}
            >
              <svg
                xmlns="http://www.w3.org/2000/svg"
                width="16"
                height="16"
                fill="#EEEEEE"
                className="output-btn bi bi-clipboard"
                viewBox="0 0 16 16"
                aria-label="Copy to Clipboard"
              >
                <title>Copy to Clipboard</title>
                <path d="M4 1.5H3a2 2 0 0 0-2 2V14a2 2 0 0 0 2 2h10a2 2 0 0 0 2-2V3.5a2 2 0 0 0-2-2h-1v1h1a1 1 0 0 1 1 1V14a1 1 0 0 1-1 1H3a1 1 0 0 1-1-1V3.5a1 1 0 0 1 1-1h1v-1z" />
                <path d="M9.5 1a.5.5 0 0 1 .5.5v1a.5.5 0 0 1-.5.5h-3a.5.5 0 0 1-.5-.5v-1a.5.5 0 0 1 .5-.5h3zm-3-1A1.5 1.5 0 0 0 5 1.5v1A1.5 1.5 0 0 0 6.5 4h3A1.5 1.5 0 0 0 11 2.5v-1A1.5 1.5 0 0 0 9.5 0h-3z" />
              </svg>
            </button>
          )}
        </Col>
        <Col sm={12}>
          <pre ref={ref1}>
            <code className="d-flex flex-column">
              <span>{`\$ bal run integers.bal`}</span>
              <span>{`65536`}</span>
            </code>
          </pre>
        </Col>
      </Row>

      <Row className="mt-auto mb-5">
        <Col sm={6}>
          <Link title="Identifiers" href="/learn/by-example/identifiers">
            <div className="btnContainer d-flex align-items-center me-auto">
              <svg
                xmlns="http://www.w3.org/2000/svg"
                width="20"
                height="20"
                fill="#3ad1ca"
                className={`${
                  btnHover[0] ? "btnArrowHover" : "btnArrow"
                } bi bi-arrow-right`}
                viewBox="0 0 16 16"
                onMouseEnter={() => updateBtnHover([true, false])}
                onMouseOut={() => updateBtnHover([false, false])}
              >
                <path
                  fill-rule="evenodd"
                  d="M15 8a.5.5 0 0 0-.5-.5H2.707l3.147-3.146a.5.5 0 1 0-.708-.708l-4 4a.5.5 0 0 0 0 .708l4 4a.5.5 0 0 0 .708-.708L2.707 8.5H14.5A.5.5 0 0 0 15 8z"
                />
              </svg>
              <div className="d-flex flex-column ms-4">
                <span className="btnPrev">Previous</span>
                <span
                  className={btnHover[0] ? "btnTitleHover" : "btnTitle"}
                  onMouseEnter={() => updateBtnHover([true, false])}
                  onMouseOut={() => updateBtnHover([false, false])}
                >
                  Identifiers
                </span>
              </div>
            </div>
          </Link>
        </Col>
        <Col sm={6}>
          <Link
            title="Floating point numbers"
            href="/learn/by-example/floating-point-numbers"
          >
            <div className="btnContainer d-flex align-items-center ms-auto">
              <div className="d-flex flex-column me-4">
                <span className="btnNext">Next</span>
                <span
                  className={btnHover[1] ? "btnTitleHover" : "btnTitle"}
                  onMouseEnter={() => updateBtnHover([false, true])}
                  onMouseOut={() => updateBtnHover([false, false])}
                >
                  Floating point numbers
                </span>
              </div>
              <svg
                xmlns="http://www.w3.org/2000/svg"
                width="20"
                height="20"
                fill="#3ad1ca"
                className={`${
                  btnHover[1] ? "btnArrowHover" : "btnArrow"
                } bi bi-arrow-right`}
                viewBox="0 0 16 16"
                onMouseEnter={() => updateBtnHover([false, true])}
                onMouseOut={() => updateBtnHover([false, false])}
              >
                <path
                  fill-rule="evenodd"
                  d="M1 8a.5.5 0 0 1 .5-.5h11.793l-3.147-3.146a.5.5 0 0 1 .708-.708l4 4a.5.5 0 0 1 0 .708l-4 4a.5.5 0 0 1-.708-.708L13.293 8.5H1.5A.5.5 0 0 1 1 8z"
                />
              </svg>
            </div>
          </Link>
        </Col>
      </Row>
    </Container>
  );
}<|MERGE_RESOLUTION|>--- conflicted
+++ resolved
@@ -68,11 +68,7 @@
             className="bg-transparent border-0 m-0 p-2 ms-auto"
             onClick={() => {
               window.open(
-<<<<<<< HEAD
-                "https://play.ballerina.io/?gist=9817934f7115d884fe15d69597b86f5e&file=integers.bal",
-=======
                 "https://play.ballerina.io/?gist=4a44fe27045cab5d05a2c3785e8926fc&file=integers.bal",
->>>>>>> b3dd48e5
                 "_blank"
               );
             }}
