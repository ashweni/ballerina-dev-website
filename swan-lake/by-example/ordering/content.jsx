import React, { useState, useEffect, createRef } from "react";
import { setCDN } from "shiki";
import { Container, Row, Col } from "react-bootstrap";
import DOMPurify from "dompurify";
import {
  copyToClipboard,
  extractOutput,
  shikiTokenizer,
} from "../../../utils/bbe";
import Link from "next/link";

setCDN("https://unpkg.com/shiki/");

const codeSnippetData = [
  `import ballerina/io;

type Employee record {
    string firstName;
    string lastName;
    decimal salary;
};

public function main() {
    Employee[] employees = [
        {firstName: "Jones", lastName: "Welsh", salary: 1000.00},
        {firstName: "Anne", lastName: "Frank", salary: 5000.00},
        {firstName: "Rocky", lastName: "Irving", salary: 6000.00},
        {firstName: "Anne", lastName: "Perera", salary: 3000.00},
        {firstName: "Jermaine", lastName: "Perera", salary: 4000.00},
        {firstName: "Miya", lastName: "Bauer", salary: 9000.00},
        {firstName: "Rocky", lastName: "Puckett", salary: 6000.00},
        {firstName: "Jermaine", lastName: "Kent", salary: 4000.00}
    ];

    Employee[] sorted = from var e in employees
                        // The \`order by\` clause sorts the output items based on the given \`order-key\` and \`order-direction\`.
                        // The \`order-key\` must be an ordered type.
                        // The \`order-direction\` is \`ascending\` if not specified explicitly.
                        order by e.firstName ascending, e.lastName descending
                        select e;

    foreach Employee e in sorted {
        io:println(e.firstName, " ", e.lastName);
    }
}
`,
];

export default function Ordering() {
  const [codeClick1, updateCodeClick1] = useState(false);

  const [outputClick1, updateOutputClick1] = useState(false);
  const ref1 = createRef();

  const [codeSnippets, updateSnippets] = useState([]);
  const [btnHover, updateBtnHover] = useState([false, false]);

  useEffect(() => {
    async function loadCode() {
      for (let snippet of codeSnippetData) {
        const output = await shikiTokenizer(snippet, "ballerina");
        updateSnippets((prevSnippets) => [...prevSnippets, output]);
      }
    }
    loadCode();
  }, []);

  return (
    <Container className="bbeBody d-flex flex-column h-100">
      <h1>Ordering</h1>

      <p>
        Ordering works consistently with <code>&lt;</code>, <code>&lt;=</code>,{" "}
        <code>&gt;</code>, <code>&gt;=</code> operators. Some comparisons
        involving <code>()</code> and <code>float NaN</code> are considered{" "}
        <code>unordered</code>. <code>order by</code> clause allows{" "}
        <code>expressions</code> not just <code>field access</code>.
      </p>

      <p>
        A library module can enable Unicode-aware sorting by providing a{" "}
        <code>unicode:sortKey(str, locale)</code> function.
      </p>

      <Row
        className="bbeCode mx-0 py-0 rounded 
      "
        style={{ marginLeft: "0px" }}
      >
        <Col className="d-flex align-items-start" sm={12}>
          <button
            className="bg-transparent border-0 m-0 p-2 ms-auto"
            onClick={() => {
              window.open(
<<<<<<< HEAD
                "https://play.ballerina.io/?gist=96d913625cdd02aa6267cc390e00dae7&file=ordering.bal",
=======
                "https://play.ballerina.io/?gist=41b7af04ae7992fa37534db1f9683003&file=ordering.bal",
>>>>>>> b3dd48e5
                "_blank"
              );
            }}
            target="_blank"
            aria-label="Open in Ballerina Playground"
          >
            <svg
              xmlns="http://www.w3.org/2000/svg"
              width="16"
              height="16"
              fill="#000"
              className="bi bi-play-circle"
              viewBox="0 0 16 16"
            >
              <title>Open in Ballerina Playground</title>
              <path d="M8 15A7 7 0 1 1 8 1a7 7 0 0 1 0 14zm0 1A8 8 0 1 0 8 0a8 8 0 0 0 0 16z" />
              <path d="M6.271 5.055a.5.5 0 0 1 .52.038l3.5 2.5a.5.5 0 0 1 0 .814l-3.5 2.5A.5.5 0 0 1 6 10.5v-5a.5.5 0 0 1 .271-.445z" />
            </svg>
          </button>

          <button
            className="bg-transparent border-0 m-0 p-2"
            onClick={() => {
              window.open(
                "https://github.com/ballerina-platform/ballerina-distribution/tree/v2201.3.0/examples/ordering",
                "_blank"
              );
            }}
            aria-label="Edit on Github"
          >
            <svg
              xmlns="http://www.w3.org/2000/svg"
              width="16"
              height="16"
              fill="#000"
              className="bi bi-github"
              viewBox="0 0 16 16"
            >
              <title>Edit on Github</title>
              <path d="M8 0C3.58 0 0 3.58 0 8c0 3.54 2.29 6.53 5.47 7.59.4.07.55-.17.55-.38 0-.19-.01-.82-.01-1.49-2.01.37-2.53-.49-2.69-.94-.09-.23-.48-.94-.82-1.13-.28-.15-.68-.52-.01-.53.63-.01 1.08.58 1.23.82.72 1.21 1.87.87 2.33.66.07-.52.28-.87.51-1.07-1.78-.2-3.64-.89-3.64-3.95 0-.87.31-1.59.82-2.15-.08-.2-.36-1.02.08-2.12 0 0 .67-.21 2.2.82.64-.18 1.32-.27 2-.27.68 0 1.36.09 2 .27 1.53-1.04 2.2-.82 2.2-.82.44 1.1.16 1.92.08 2.12.51.56.82 1.27.82 2.15 0 3.07-1.87 3.75-3.65 3.95.29.25.54.73.54 1.48 0 1.07-.01 1.93-.01 2.2 0 .21.15.46.55.38A8.012 8.012 0 0 0 16 8c0-4.42-3.58-8-8-8z" />
            </svg>
          </button>
          {codeClick1 ? (
            <button
              className="bg-transparent border-0 m-0 p-2"
              disabled
              aria-label="Copy to Clipboard Check"
            >
              <svg
                xmlns="http://www.w3.org/2000/svg"
                width="16"
                height="16"
                fill="#20b6b0"
                className="bi bi-check"
                viewBox="0 0 16 16"
              >
                <title>Copied</title>
                <path d="M10.97 4.97a.75.75 0 0 1 1.07 1.05l-3.99 4.99a.75.75 0 0 1-1.08.02L4.324 8.384a.75.75 0 1 1 1.06-1.06l2.094 2.093 3.473-4.425a.267.267 0 0 1 .02-.022z" />
              </svg>
            </button>
          ) : (
            <button
              className="bg-transparent border-0 m-0 p-2"
              onClick={() => {
                updateCodeClick1(true);
                copyToClipboard(codeSnippetData[0]);
                setTimeout(() => {
                  updateCodeClick1(false);
                }, 3000);
              }}
              aria-label="Copy to Clipboard"
            >
              <svg
                xmlns="http://www.w3.org/2000/svg"
                width="16"
                height="16"
                fill="#000"
                className="bi bi-clipboard"
                viewBox="0 0 16 16"
              >
                <title>Copy to Clipboard</title>
                <path d="M4 1.5H3a2 2 0 0 0-2 2V14a2 2 0 0 0 2 2h10a2 2 0 0 0 2-2V3.5a2 2 0 0 0-2-2h-1v1h1a1 1 0 0 1 1 1V14a1 1 0 0 1-1 1H3a1 1 0 0 1-1-1V3.5a1 1 0 0 1 1-1h1v-1z" />
                <path d="M9.5 1a.5.5 0 0 1 .5.5v1a.5.5 0 0 1-.5.5h-3a.5.5 0 0 1-.5-.5v-1a.5.5 0 0 1 .5-.5h3zm-3-1A1.5 1.5 0 0 0 5 1.5v1A1.5 1.5 0 0 0 6.5 4h3A1.5 1.5 0 0 0 11 2.5v-1A1.5 1.5 0 0 0 9.5 0h-3z" />
              </svg>
            </button>
          )}
        </Col>
        <Col sm={12}>
          {codeSnippets[0] != undefined && (
            <div
              dangerouslySetInnerHTML={{
                __html: DOMPurify.sanitize(codeSnippets[0]),
              }}
            />
          )}
        </Col>
      </Row>

      <Row
        className="bbeOutput mx-0 py-0 rounded "
        style={{ marginLeft: "0px" }}
      >
        <Col sm={12} className="d-flex align-items-start">
          {outputClick1 ? (
            <button
              className="bg-transparent border-0 m-0 p-2 ms-auto"
              aria-label="Copy to Clipboard Check"
            >
              <svg
                xmlns="http://www.w3.org/2000/svg"
                width="16"
                height="16"
                fill="#20b6b0"
                className="output-btn bi bi-check"
                viewBox="0 0 16 16"
              >
                <title>Copied</title>
                <path d="M10.97 4.97a.75.75 0 0 1 1.07 1.05l-3.99 4.99a.75.75 0 0 1-1.08.02L4.324 8.384a.75.75 0 1 1 1.06-1.06l2.094 2.093 3.473-4.425a.267.267 0 0 1 .02-.022z" />
              </svg>
            </button>
          ) : (
            <button
              className="bg-transparent border-0 m-0 p-2 ms-auto"
              onClick={() => {
                updateOutputClick1(true);
                const extractedText = extractOutput(ref1.current.innerText);
                copyToClipboard(extractedText);
                setTimeout(() => {
                  updateOutputClick1(false);
                }, 3000);
              }}
            >
              <svg
                xmlns="http://www.w3.org/2000/svg"
                width="16"
                height="16"
                fill="#EEEEEE"
                className="output-btn bi bi-clipboard"
                viewBox="0 0 16 16"
                aria-label="Copy to Clipboard"
              >
                <title>Copy to Clipboard</title>
                <path d="M4 1.5H3a2 2 0 0 0-2 2V14a2 2 0 0 0 2 2h10a2 2 0 0 0 2-2V3.5a2 2 0 0 0-2-2h-1v1h1a1 1 0 0 1 1 1V14a1 1 0 0 1-1 1H3a1 1 0 0 1-1-1V3.5a1 1 0 0 1 1-1h1v-1z" />
                <path d="M9.5 1a.5.5 0 0 1 .5.5v1a.5.5 0 0 1-.5.5h-3a.5.5 0 0 1-.5-.5v-1a.5.5 0 0 1 .5-.5h3zm-3-1A1.5 1.5 0 0 0 5 1.5v1A1.5 1.5 0 0 0 6.5 4h3A1.5 1.5 0 0 0 11 2.5v-1A1.5 1.5 0 0 0 9.5 0h-3z" />
              </svg>
            </button>
          )}
        </Col>
        <Col sm={12}>
          <pre ref={ref1}>
            <code className="d-flex flex-column">
              <span>{`\$ bal run ordering.bal`}</span>
              <span>{`Anne Perera`}</span>
              <span>{`Anne Frank`}</span>
              <span>{`Jermaine Perera`}</span>
              <span>{`Jermaine Kent`}</span>
              <span>{`Jones Welsh`}</span>
              <span>{`Miya Bauer`}</span>
              <span>{`Rocky Puckett`}</span>
              <span>{`Rocky Irving`}</span>
            </code>
          </pre>
        </Col>
      </Row>

      <Row className="mt-auto mb-5">
        <Col sm={6}>
          <Link title="Let clause" href="/learn/by-example/let-clause">
            <div className="btnContainer d-flex align-items-center me-auto">
              <svg
                xmlns="http://www.w3.org/2000/svg"
                width="20"
                height="20"
                fill="#3ad1ca"
                className={`${
                  btnHover[0] ? "btnArrowHover" : "btnArrow"
                } bi bi-arrow-right`}
                viewBox="0 0 16 16"
                onMouseEnter={() => updateBtnHover([true, false])}
                onMouseOut={() => updateBtnHover([false, false])}
              >
                <path
                  fill-rule="evenodd"
                  d="M15 8a.5.5 0 0 0-.5-.5H2.707l3.147-3.146a.5.5 0 1 0-.708-.708l-4 4a.5.5 0 0 0 0 .708l4 4a.5.5 0 0 0 .708-.708L2.707 8.5H14.5A.5.5 0 0 0 15 8z"
                />
              </svg>
              <div className="d-flex flex-column ms-4">
                <span className="btnPrev">Previous</span>
                <span
                  className={btnHover[0] ? "btnTitleHover" : "btnTitle"}
                  onMouseEnter={() => updateBtnHover([true, false])}
                  onMouseOut={() => updateBtnHover([false, false])}
                >
                  Let clause
                </span>
              </div>
            </div>
          </Link>
        </Col>
        <Col sm={6}>
          <Link title="Limit clause" href="/learn/by-example/limit-clause">
            <div className="btnContainer d-flex align-items-center ms-auto">
              <div className="d-flex flex-column me-4">
                <span className="btnNext">Next</span>
                <span
                  className={btnHover[1] ? "btnTitleHover" : "btnTitle"}
                  onMouseEnter={() => updateBtnHover([false, true])}
                  onMouseOut={() => updateBtnHover([false, false])}
                >
                  Limit clause
                </span>
              </div>
              <svg
                xmlns="http://www.w3.org/2000/svg"
                width="20"
                height="20"
                fill="#3ad1ca"
                className={`${
                  btnHover[1] ? "btnArrowHover" : "btnArrow"
                } bi bi-arrow-right`}
                viewBox="0 0 16 16"
                onMouseEnter={() => updateBtnHover([false, true])}
                onMouseOut={() => updateBtnHover([false, false])}
              >
                <path
                  fill-rule="evenodd"
                  d="M1 8a.5.5 0 0 1 .5-.5h11.793l-3.147-3.146a.5.5 0 0 1 .708-.708l4 4a.5.5 0 0 1 0 .708l-4 4a.5.5 0 0 1-.708-.708L13.293 8.5H1.5A.5.5 0 0 1 1 8z"
                />
              </svg>
            </div>
          </Link>
        </Col>
      </Row>
    </Container>
  );
}<|MERGE_RESOLUTION|>--- conflicted
+++ resolved
@@ -92,11 +92,7 @@
             className="bg-transparent border-0 m-0 p-2 ms-auto"
             onClick={() => {
               window.open(
-<<<<<<< HEAD
-                "https://play.ballerina.io/?gist=96d913625cdd02aa6267cc390e00dae7&file=ordering.bal",
-=======
                 "https://play.ballerina.io/?gist=41b7af04ae7992fa37534db1f9683003&file=ordering.bal",
->>>>>>> b3dd48e5
                 "_blank"
               );
             }}
