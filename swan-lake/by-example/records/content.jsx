--- conflicted
+++ resolved
@@ -91,11 +91,7 @@
             className="bg-transparent border-0 m-0 p-2 ms-auto"
             onClick={() => {
               window.open(
-<<<<<<< HEAD
-                "https://play.ballerina.io/?gist=4b30906ca5044b7da60a8143198e58ab&file=records.bal",
-=======
                 "https://play.ballerina.io/?gist=3181720c50a96489b5e7e0e3522a4974&file=records.bal",
->>>>>>> 518ffcb3
                 "_blank"
               );
             }}
