import React, { useState, createRef } from "react";
import { Container, Row, Col } from "react-bootstrap";
import DOMPurify from "dompurify";
import { copyToClipboard, extractOutput } from "../../../utils/bbe";
import Link from "next/link";

export const codeSnippetData = [
  `import ballerina/io;

type SampleErrorData record {|
    int code;
    string reason;
|};

type SampleError error<SampleErrorData>;

public function main() {
    // The detail mapping can be destructured using a rest parameter.
    // \`details\` is of type \`map<string|boolean>\` having the \`code\` and \`reason\` fields.
    var error(message, ...details) = getSampleError();
    io:println("Message: ", message);

    map<int|string> detailsMap = details;
    io:println("Details: ", detailsMap);

    // Here, the \`...filteredDetails\` rest parameter contains only the detail fields
    // that are not matched.
    var error(_, code = code, ...filteredDetails) = getSampleError();
    io:println("Code: ", code);
    io:println("Filtered Details: ", filteredDetails);

    map<int|string> moreDetails;

    // The detail mapping can be destructured into a \`map<int|string>\` typed variable
    // by using a rest parameter.
    error(_, ...moreDetails) = getSampleError();
    io:println("All Details: ", moreDetails);
}

function getSampleError() returns SampleError {
    return error("Transaction Failure", error("Database Error"), code = 20,
                            reason = "deadlock condition");
}
`,
];

export function RestBindingPatternInErrorBindingPattern({ codeSnippets }) {
  const [codeClick1, updateCodeClick1] = useState(false);

  const [outputClick1, updateOutputClick1] = useState(false);
  const ref1 = createRef();

  const [btnHover, updateBtnHover] = useState([false, false]);

  return (
    <Container className="bbeBody d-flex flex-column h-100">
      <h1>Rest binding pattern in error binding pattern</h1>

      <p>
        You can use the rest binding pattern (<code>...r</code>) to bind the
        detail mappings that are not explicitly bound in the error binding
        pattern. The type of the rest binding will be a <code>map</code> holding
        the fields that have not been matched.
      </p>

      <Row
        className="bbeCode mx-0 py-0 rounded 
      "
        style={{ marginLeft: "0px" }}
      >
        <Col className="d-flex align-items-start" sm={12}>
          <button
            className="bg-transparent border-0 m-0 p-2 ms-auto"
            onClick={() => {
              window.open(
<<<<<<< HEAD
                "https://play.ballerina.io/?gist=2b09f77a1a915bf826c51e6555aa8219&file=rest_binding_pattern_in_error_binding_pattern.bal",
=======
                "https://play.ballerina.io/?gist=3b86afc73de24e36503a19e1f3cbb73a&file=rest_binding_pattern_in_error_binding_pattern.bal",
>>>>>>> 518ffcb3
                "_blank"
              );
            }}
            target="_blank"
            aria-label="Open in Ballerina Playground"
          >
            <svg
              xmlns="http://www.w3.org/2000/svg"
              width="16"
              height="16"
              fill="#000"
              className="bi bi-play-circle"
              viewBox="0 0 16 16"
            >
              <title>Open in Ballerina Playground</title>
              <path d="M8 15A7 7 0 1 1 8 1a7 7 0 0 1 0 14zm0 1A8 8 0 1 0 8 0a8 8 0 0 0 0 16z" />
              <path d="M6.271 5.055a.5.5 0 0 1 .52.038l3.5 2.5a.5.5 0 0 1 0 .814l-3.5 2.5A.5.5 0 0 1 6 10.5v-5a.5.5 0 0 1 .271-.445z" />
            </svg>
          </button>

          <button
            className="bg-transparent border-0 m-0 p-2"
            onClick={() => {
              window.open(
                "https://github.com/ballerina-platform/ballerina-distribution/tree/v2201.4.1/examples/rest-binding-pattern-in-error-binding-pattern",
                "_blank"
              );
            }}
            aria-label="Edit on Github"
          >
            <svg
              xmlns="http://www.w3.org/2000/svg"
              width="16"
              height="16"
              fill="#000"
              className="bi bi-github"
              viewBox="0 0 16 16"
            >
              <title>Edit on Github</title>
              <path d="M8 0C3.58 0 0 3.58 0 8c0 3.54 2.29 6.53 5.47 7.59.4.07.55-.17.55-.38 0-.19-.01-.82-.01-1.49-2.01.37-2.53-.49-2.69-.94-.09-.23-.48-.94-.82-1.13-.28-.15-.68-.52-.01-.53.63-.01 1.08.58 1.23.82.72 1.21 1.87.87 2.33.66.07-.52.28-.87.51-1.07-1.78-.2-3.64-.89-3.64-3.95 0-.87.31-1.59.82-2.15-.08-.2-.36-1.02.08-2.12 0 0 .67-.21 2.2.82.64-.18 1.32-.27 2-.27.68 0 1.36.09 2 .27 1.53-1.04 2.2-.82 2.2-.82.44 1.1.16 1.92.08 2.12.51.56.82 1.27.82 2.15 0 3.07-1.87 3.75-3.65 3.95.29.25.54.73.54 1.48 0 1.07-.01 1.93-.01 2.2 0 .21.15.46.55.38A8.012 8.012 0 0 0 16 8c0-4.42-3.58-8-8-8z" />
            </svg>
          </button>
          {codeClick1 ? (
            <button
              className="bg-transparent border-0 m-0 p-2"
              disabled
              aria-label="Copy to Clipboard Check"
            >
              <svg
                xmlns="http://www.w3.org/2000/svg"
                width="16"
                height="16"
                fill="#20b6b0"
                className="bi bi-check"
                viewBox="0 0 16 16"
              >
                <title>Copied</title>
                <path d="M10.97 4.97a.75.75 0 0 1 1.07 1.05l-3.99 4.99a.75.75 0 0 1-1.08.02L4.324 8.384a.75.75 0 1 1 1.06-1.06l2.094 2.093 3.473-4.425a.267.267 0 0 1 .02-.022z" />
              </svg>
            </button>
          ) : (
            <button
              className="bg-transparent border-0 m-0 p-2"
              onClick={() => {
                updateCodeClick1(true);
                copyToClipboard(codeSnippetData[0]);
                setTimeout(() => {
                  updateCodeClick1(false);
                }, 3000);
              }}
              aria-label="Copy to Clipboard"
            >
              <svg
                xmlns="http://www.w3.org/2000/svg"
                width="16"
                height="16"
                fill="#000"
                className="bi bi-clipboard"
                viewBox="0 0 16 16"
              >
                <title>Copy to Clipboard</title>
                <path d="M4 1.5H3a2 2 0 0 0-2 2V14a2 2 0 0 0 2 2h10a2 2 0 0 0 2-2V3.5a2 2 0 0 0-2-2h-1v1h1a1 1 0 0 1 1 1V14a1 1 0 0 1-1 1H3a1 1 0 0 1-1-1V3.5a1 1 0 0 1 1-1h1v-1z" />
                <path d="M9.5 1a.5.5 0 0 1 .5.5v1a.5.5 0 0 1-.5.5h-3a.5.5 0 0 1-.5-.5v-1a.5.5 0 0 1 .5-.5h3zm-3-1A1.5 1.5 0 0 0 5 1.5v1A1.5 1.5 0 0 0 6.5 4h3A1.5 1.5 0 0 0 11 2.5v-1A1.5 1.5 0 0 0 9.5 0h-3z" />
              </svg>
            </button>
          )}
        </Col>
        <Col sm={12}>
          {codeSnippets[0] != undefined && (
            <div
              dangerouslySetInnerHTML={{
                __html: DOMPurify.sanitize(codeSnippets[0]),
              }}
            />
          )}
        </Col>
      </Row>

      <Row
        className="bbeOutput mx-0 py-0 rounded "
        style={{ marginLeft: "0px" }}
      >
        <Col sm={12} className="d-flex align-items-start">
          {outputClick1 ? (
            <button
              className="bg-transparent border-0 m-0 p-2 ms-auto"
              aria-label="Copy to Clipboard Check"
            >
              <svg
                xmlns="http://www.w3.org/2000/svg"
                width="16"
                height="16"
                fill="#20b6b0"
                className="output-btn bi bi-check"
                viewBox="0 0 16 16"
              >
                <title>Copied</title>
                <path d="M10.97 4.97a.75.75 0 0 1 1.07 1.05l-3.99 4.99a.75.75 0 0 1-1.08.02L4.324 8.384a.75.75 0 1 1 1.06-1.06l2.094 2.093 3.473-4.425a.267.267 0 0 1 .02-.022z" />
              </svg>
            </button>
          ) : (
            <button
              className="bg-transparent border-0 m-0 p-2 ms-auto"
              onClick={() => {
                updateOutputClick1(true);
                const extractedText = extractOutput(ref1.current.innerText);
                copyToClipboard(extractedText);
                setTimeout(() => {
                  updateOutputClick1(false);
                }, 3000);
              }}
            >
              <svg
                xmlns="http://www.w3.org/2000/svg"
                width="16"
                height="16"
                fill="#EEEEEE"
                className="output-btn bi bi-clipboard"
                viewBox="0 0 16 16"
                aria-label="Copy to Clipboard"
              >
                <title>Copy to Clipboard</title>
                <path d="M4 1.5H3a2 2 0 0 0-2 2V14a2 2 0 0 0 2 2h10a2 2 0 0 0 2-2V3.5a2 2 0 0 0-2-2h-1v1h1a1 1 0 0 1 1 1V14a1 1 0 0 1-1 1H3a1 1 0 0 1-1-1V3.5a1 1 0 0 1 1-1h1v-1z" />
                <path d="M9.5 1a.5.5 0 0 1 .5.5v1a.5.5 0 0 1-.5.5h-3a.5.5 0 0 1-.5-.5v-1a.5.5 0 0 1 .5-.5h3zm-3-1A1.5 1.5 0 0 0 5 1.5v1A1.5 1.5 0 0 0 6.5 4h3A1.5 1.5 0 0 0 11 2.5v-1A1.5 1.5 0 0 0 9.5 0h-3z" />
              </svg>
            </button>
          )}
        </Col>
        <Col sm={12}>
          <pre ref={ref1}>
            <code className="d-flex flex-column">
              <span>{`\$ bal run rest_binding_pattern_in_error_binding_pattern.bal`}</span>
              <span>{`Message: Transaction Failure`}</span>
              <span>{`Details: {"code":20,"reason":"deadlock condition"}`}</span>
              <span>{`Code: 20`}</span>
              <span>{`Filtered Details: {"reason":"deadlock condition"}`}</span>
              <span>{`All Details: {"code":20,"reason":"deadlock condition"}`}</span>
            </code>
          </pre>
        </Col>
      </Row>

      <h2>Related links</h2>

      <ul style={{ marginLeft: "0px" }} class="relatedLinks">
        <li>
          <span>&#8226;&nbsp;</span>
          <span>
            <a href="/learn/by-example/binding-patterns/">Binding Patterns</a>
          </span>
        </li>
      </ul>
      <ul style={{ marginLeft: "0px" }} class="relatedLinks">
        <li>
          <span>&#8226;&nbsp;</span>
          <span>
            <a href="/learn/by-example/typed-binding-pattern/">
              Typed Binding Pattern
            </a>
          </span>
        </li>
      </ul>
      <ul style={{ marginLeft: "0px" }} class="relatedLinks">
        <li>
          <span>&#8226;&nbsp;</span>
          <span>
            <a href="/learn/by-example/error-binding-pattern/">
              Error Binding Pattern
            </a>
          </span>
        </li>
      </ul>
      <span style={{ marginBottom: "20px" }}></span>

      <Row className="mt-auto mb-5">
        <Col sm={6}>
          <Link
            title="Error binding pattern"
            href="/learn/by-example/error-binding-pattern"
          >
            <div className="btnContainer d-flex align-items-center me-auto">
              <svg
                xmlns="http://www.w3.org/2000/svg"
                width="20"
                height="20"
                fill="#3ad1ca"
                className={`${
                  btnHover[0] ? "btnArrowHover" : "btnArrow"
                } bi bi-arrow-right`}
                viewBox="0 0 16 16"
                onMouseEnter={() => updateBtnHover([true, false])}
                onMouseOut={() => updateBtnHover([false, false])}
              >
                <path
                  fill-rule="evenodd"
                  d="M15 8a.5.5 0 0 0-.5-.5H2.707l3.147-3.146a.5.5 0 1 0-.708-.708l-4 4a.5.5 0 0 0 0 .708l4 4a.5.5 0 0 0 .708-.708L2.707 8.5H14.5A.5.5 0 0 0 15 8z"
                />
              </svg>
              <div className="d-flex flex-column ms-4">
                <span className="btnPrev">Previous</span>
                <span
                  className={btnHover[0] ? "btnTitleHover" : "btnTitle"}
                  onMouseEnter={() => updateBtnHover([true, false])}
                  onMouseOut={() => updateBtnHover([false, false])}
                >
                  Error binding pattern
                </span>
              </div>
            </div>
          </Link>
        </Col>
        <Col sm={6}>
          <Link
            title="Single use of typed binding patterns"
            href="/learn/by-example/single-use-of-typed-binding"
          >
            <div className="btnContainer d-flex align-items-center ms-auto">
              <div className="d-flex flex-column me-4">
                <span className="btnNext">Next</span>
                <span
                  className={btnHover[1] ? "btnTitleHover" : "btnTitle"}
                  onMouseEnter={() => updateBtnHover([false, true])}
                  onMouseOut={() => updateBtnHover([false, false])}
                >
                  Single use of typed binding patterns
                </span>
              </div>
              <svg
                xmlns="http://www.w3.org/2000/svg"
                width="20"
                height="20"
                fill="#3ad1ca"
                className={`${
                  btnHover[1] ? "btnArrowHover" : "btnArrow"
                } bi bi-arrow-right`}
                viewBox="0 0 16 16"
                onMouseEnter={() => updateBtnHover([false, true])}
                onMouseOut={() => updateBtnHover([false, false])}
              >
                <path
                  fill-rule="evenodd"
                  d="M1 8a.5.5 0 0 1 .5-.5h11.793l-3.147-3.146a.5.5 0 0 1 .708-.708l4 4a.5.5 0 0 1 0 .708l-4 4a.5.5 0 0 1-.708-.708L13.293 8.5H1.5A.5.5 0 0 1 1 8z"
                />
              </svg>
            </div>
          </Link>
        </Col>
      </Row>
    </Container>
  );
}<|MERGE_RESOLUTION|>--- conflicted
+++ resolved
@@ -73,11 +73,7 @@
             className="bg-transparent border-0 m-0 p-2 ms-auto"
             onClick={() => {
               window.open(
-<<<<<<< HEAD
-                "https://play.ballerina.io/?gist=2b09f77a1a915bf826c51e6555aa8219&file=rest_binding_pattern_in_error_binding_pattern.bal",
-=======
                 "https://play.ballerina.io/?gist=3b86afc73de24e36503a19e1f3cbb73a&file=rest_binding_pattern_in_error_binding_pattern.bal",
->>>>>>> 518ffcb3
                 "_blank"
               );
             }}
