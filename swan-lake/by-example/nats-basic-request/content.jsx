import React, { useState, createRef } from "react";
import { Container, Row, Col } from "react-bootstrap";
import DOMPurify from "dompurify";
import {
  copyToClipboard,
  extractOutput,
} from "../../../utils/bbe";
import Link from "next/link";

<<<<<<< HEAD
export const codeSnippetData = [
  `import ballerina/io;
=======
setCDN("https://unpkg.com/shiki/");

const codeSnippetData = [
  `import ballerina/http;
import ballerina/log;
>>>>>>> 48319b41
import ballerinax/nats;

type Order readonly & record {
    int orderId;
    string productName;
    decimal price;
    boolean isValid;
};

public type StringMessage record {|
    *nats:AnydataMessage;
    string content;
|};

service / on new http:Listener(9092) {
    private final nats:Client orderClient;

    function init() returns error? {
        // Initiate the NATS client at the start of the service. This will be used
        // throughout the lifetime of the service.
        self.orderClient = check new (nats:DEFAULT_URL);
    }

    resource function post orders(@http:Payload Order newOrder) returns http:Accepted|error {
    
        // Sends a request and returns the reply.
        StringMessage reply = check self.orderClient->requestMessage({
            content: newOrder,
            subject: "orders.valid"
        });

        log:printInfo("Reply message: " + reply.content);
        return http:ACCEPTED;
    }
}
`,
];

export function NatsBasicRequest({codeSnippets}) {
  const [codeClick1, updateCodeClick1] = useState(false);

  const [outputClick1, updateOutputClick1] = useState(false);
  const ref1 = createRef();
  const [outputClick2, updateOutputClick2] = useState(false);
  const ref2 = createRef();

  const [btnHover, updateBtnHover] = useState([false, false]);

  return (
    <Container className="bbeBody d-flex flex-column h-100">
      <h1>NATS client - Send request message</h1>

      <p>
        The <code>nats:Client</code> allows sending request messages to a given
        subject. A <code>nats:Client</code> is created by passing the URL of the
        NATS broker. The <code>requestMessage</code> method can be used to send
        requests to the NATS server by providing a target subject, an optional
        reply subject, the message content, and an optional duration for the
        timeout. After the request is sent, the application waits on the
        response with the given timeout. Use it to send request messages, which
        expect a reply back.
      </p>

      <Row
        className="bbeCode mx-0 py-0 rounded 
      "
        style={{ marginLeft: "0px" }}
      >
        <Col className="d-flex align-items-start" sm={12}>
          {codeClick1 ? (
            <button
              className="bg-transparent border-0 m-0 p-2 ms-auto"
              disabled
              aria-label="Copy to Clipboard Check"
            >
              <svg
                xmlns="http://www.w3.org/2000/svg"
                width="16"
                height="16"
                fill="#20b6b0"
                className="bi bi-check"
                viewBox="0 0 16 16"
              >
                <title>Copied</title>
                <path d="M10.97 4.97a.75.75 0 0 1 1.07 1.05l-3.99 4.99a.75.75 0 0 1-1.08.02L4.324 8.384a.75.75 0 1 1 1.06-1.06l2.094 2.093 3.473-4.425a.267.267 0 0 1 .02-.022z" />
              </svg>
            </button>
          ) : (
            <button
              className="bg-transparent border-0 m-0 p-2 ms-auto"
              onClick={() => {
                updateCodeClick1(true);
                copyToClipboard(codeSnippetData[0]);
                setTimeout(() => {
                  updateCodeClick1(false);
                }, 3000);
              }}
              aria-label="Copy to Clipboard"
            >
              <svg
                xmlns="http://www.w3.org/2000/svg"
                width="16"
                height="16"
                fill="#000"
                className="bi bi-clipboard"
                viewBox="0 0 16 16"
              >
                <title>Copy to Clipboard</title>
                <path d="M4 1.5H3a2 2 0 0 0-2 2V14a2 2 0 0 0 2 2h10a2 2 0 0 0 2-2V3.5a2 2 0 0 0-2-2h-1v1h1a1 1 0 0 1 1 1V14a1 1 0 0 1-1 1H3a1 1 0 0 1-1-1V3.5a1 1 0 0 1 1-1h1v-1z" />
                <path d="M9.5 1a.5.5 0 0 1 .5.5v1a.5.5 0 0 1-.5.5h-3a.5.5 0 0 1-.5-.5v-1a.5.5 0 0 1 .5-.5h3zm-3-1A1.5 1.5 0 0 0 5 1.5v1A1.5 1.5 0 0 0 6.5 4h3A1.5 1.5 0 0 0 11 2.5v-1A1.5 1.5 0 0 0 9.5 0h-3z" />
              </svg>
            </button>
          )}
        </Col>
        <Col sm={12}>
          {codeSnippets[0] != undefined && (
            <div
              dangerouslySetInnerHTML={{
                __html: DOMPurify.sanitize(codeSnippets[0]),
              }}
            />
          )}
        </Col>
      </Row>

      <h2>Prerequisites</h2>

      <ul style={{ marginLeft: "0px" }}>
        <li>
          <span>&#8226;&nbsp;</span>
          <span>
            Start an instance of the{" "}
            <a href="https://docs.nats.io/nats-concepts/what-is-nats/walkthrough_setup">
              NATS server
            </a>
            .
          </span>
        </li>
      </ul>
      <ul style={{ marginLeft: "0px" }}>
        <li>
          <span>&#8226;&nbsp;</span>
          <span>
            Run the NATS service given in the{" "}
            <a href="/learn/by-example/nats-basic-reply/">
              NATS service - Send reply to request message
            </a>{" "}
            example.
          </span>
        </li>
      </ul>

      <p>Run the client program by executing the following command.</p>

      <Row
        className="bbeOutput mx-0 py-0 rounded "
        style={{ marginLeft: "0px" }}
      >
        <Col sm={12} className="d-flex align-items-start">
          {outputClick1 ? (
            <button
              className="bg-transparent border-0 m-0 p-2 ms-auto"
              aria-label="Copy to Clipboard Check"
            >
              <svg
                xmlns="http://www.w3.org/2000/svg"
                width="16"
                height="16"
                fill="#20b6b0"
                className="output-btn bi bi-check"
                viewBox="0 0 16 16"
              >
                <title>Copied</title>
                <path d="M10.97 4.97a.75.75 0 0 1 1.07 1.05l-3.99 4.99a.75.75 0 0 1-1.08.02L4.324 8.384a.75.75 0 1 1 1.06-1.06l2.094 2.093 3.473-4.425a.267.267 0 0 1 .02-.022z" />
              </svg>
            </button>
          ) : (
            <button
              className="bg-transparent border-0 m-0 p-2 ms-auto"
              onClick={() => {
                updateOutputClick1(true);
                const extractedText = extractOutput(ref1.current.innerText);
                copyToClipboard(extractedText);
                setTimeout(() => {
                  updateOutputClick1(false);
                }, 3000);
              }}
            >
              <svg
                xmlns="http://www.w3.org/2000/svg"
                width="16"
                height="16"
                fill="#EEEEEE"
                className="output-btn bi bi-clipboard"
                viewBox="0 0 16 16"
                aria-label="Copy to Clipboard"
              >
                <title>Copy to Clipboard</title>
                <path d="M4 1.5H3a2 2 0 0 0-2 2V14a2 2 0 0 0 2 2h10a2 2 0 0 0 2-2V3.5a2 2 0 0 0-2-2h-1v1h1a1 1 0 0 1 1 1V14a1 1 0 0 1-1 1H3a1 1 0 0 1-1-1V3.5a1 1 0 0 1 1-1h1v-1z" />
                <path d="M9.5 1a.5.5 0 0 1 .5.5v1a.5.5 0 0 1-.5.5h-3a.5.5 0 0 1-.5-.5v-1a.5.5 0 0 1 .5-.5h3zm-3-1A1.5 1.5 0 0 0 5 1.5v1A1.5 1.5 0 0 0 6.5 4h3A1.5 1.5 0 0 0 11 2.5v-1A1.5 1.5 0 0 0 9.5 0h-3z" />
              </svg>
            </button>
          )}
        </Col>
        <Col sm={12}>
          <pre ref={ref1}>
            <code className="d-flex flex-column">
              <span>{`\$ bal run nats_basic_request.bal`}</span>
              <span>{`time = 2022-12-13T20:48:14.375+05:30 level = INFO module = "" message = "Reply message: Received valid order!"`}</span>
            </code>
          </pre>
        </Col>
      </Row>

      <p>
        Invoke the service by executing the following cURL command in a new
        terminal.
      </p>

      <Row
        className="bbeOutput mx-0 py-0 rounded "
        style={{ marginLeft: "0px" }}
      >
        <Col sm={12} className="d-flex align-items-start">
          {outputClick2 ? (
            <button
              className="bg-transparent border-0 m-0 p-2 ms-auto"
              aria-label="Copy to Clipboard Check"
            >
              <svg
                xmlns="http://www.w3.org/2000/svg"
                width="16"
                height="16"
                fill="#20b6b0"
                className="output-btn bi bi-check"
                viewBox="0 0 16 16"
              >
                <title>Copied</title>
                <path d="M10.97 4.97a.75.75 0 0 1 1.07 1.05l-3.99 4.99a.75.75 0 0 1-1.08.02L4.324 8.384a.75.75 0 1 1 1.06-1.06l2.094 2.093 3.473-4.425a.267.267 0 0 1 .02-.022z" />
              </svg>
            </button>
          ) : (
            <button
              className="bg-transparent border-0 m-0 p-2 ms-auto"
              onClick={() => {
                updateOutputClick2(true);
                const extractedText = extractOutput(ref2.current.innerText);
                copyToClipboard(extractedText);
                setTimeout(() => {
                  updateOutputClick2(false);
                }, 3000);
              }}
            >
              <svg
                xmlns="http://www.w3.org/2000/svg"
                width="16"
                height="16"
                fill="#EEEEEE"
                className="output-btn bi bi-clipboard"
                viewBox="0 0 16 16"
                aria-label="Copy to Clipboard"
              >
                <title>Copy to Clipboard</title>
                <path d="M4 1.5H3a2 2 0 0 0-2 2V14a2 2 0 0 0 2 2h10a2 2 0 0 0 2-2V3.5a2 2 0 0 0-2-2h-1v1h1a1 1 0 0 1 1 1V14a1 1 0 0 1-1 1H3a1 1 0 0 1-1-1V3.5a1 1 0 0 1 1-1h1v-1z" />
                <path d="M9.5 1a.5.5 0 0 1 .5.5v1a.5.5 0 0 1-.5.5h-3a.5.5 0 0 1-.5-.5v-1a.5.5 0 0 1 .5-.5h3zm-3-1A1.5 1.5 0 0 0 5 1.5v1A1.5 1.5 0 0 0 6.5 4h3A1.5 1.5 0 0 0 11 2.5v-1A1.5 1.5 0 0 0 9.5 0h-3z" />
              </svg>
            </button>
          )}
        </Col>
        <Col sm={12}>
          <pre ref={ref2}>
            <code className="d-flex flex-column">
              <span>{`\$ curl http://localhost:9092/orders -H "Content-type:application/json" -d "{\\"orderId\\": 1, \\"productName\\": \\"Sport shoe\\", \\"price\\": 27.5, \\"isValid\\": true}"`}</span>
            </code>
          </pre>
        </Col>
      </Row>

      <h2>Related links</h2>

      <ul style={{ marginLeft: "0px" }} class="relatedLinks">
        <li>
          <span>&#8226;&nbsp;</span>
          <span>
            <a href="https://lib.ballerina.io/ballerinax/nats/latest/clients/Client">
              <code>nats:Client</code> client object - API documentation
            </a>
          </span>
        </li>
      </ul>
      <ul style={{ marginLeft: "0px" }} class="relatedLinks">
        <li>
          <span>&#8226;&nbsp;</span>
          <span>
            <a href="https://github.com/ballerina-platform/module-ballerinax-nats/blob/master/docs/spec/spec.md#3-publishing">
              NATS publishing - Specification
            </a>
          </span>
        </li>
      </ul>
      <span style={{ marginBottom: "20px" }}></span>

      <Row className="mt-auto mb-5">
        <Col sm={6}>
          <Link title="Publish message" href="/learn/by-example/nats-basic-pub">
            <div className="btnContainer d-flex align-items-center me-auto">
              <svg
                xmlns="http://www.w3.org/2000/svg"
                width="20"
                height="20"
                fill="#3ad1ca"
                className={`${
                  btnHover[0] ? "btnArrowHover" : "btnArrow"
                } bi bi-arrow-right`}
                viewBox="0 0 16 16"
                onMouseEnter={() => updateBtnHover([true, false])}
                onMouseOut={() => updateBtnHover([false, false])}
              >
                <path
                  fill-rule="evenodd"
                  d="M15 8a.5.5 0 0 0-.5-.5H2.707l3.147-3.146a.5.5 0 1 0-.708-.708l-4 4a.5.5 0 0 0 0 .708l4 4a.5.5 0 0 0 .708-.708L2.707 8.5H14.5A.5.5 0 0 0 15 8z"
                />
              </svg>
              <div className="d-flex flex-column ms-4">
                <span className="btnPrev">Previous</span>
                <span
                  className={btnHover[0] ? "btnTitleHover" : "btnTitle"}
                  onMouseEnter={() => updateBtnHover([true, false])}
                  onMouseOut={() => updateBtnHover([false, false])}
                >
                  Publish message
                </span>
              </div>
            </div>
          </Link>
        </Col>
        <Col sm={6}>
          <Link
            title="SSL/TLS"
            href="/learn/by-example/nats-service-secure-connection"
          >
            <div className="btnContainer d-flex align-items-center ms-auto">
              <div className="d-flex flex-column me-4">
                <span className="btnNext">Next</span>
                <span
                  className={btnHover[1] ? "btnTitleHover" : "btnTitle"}
                  onMouseEnter={() => updateBtnHover([false, true])}
                  onMouseOut={() => updateBtnHover([false, false])}
                >
                  SSL/TLS
                </span>
              </div>
              <svg
                xmlns="http://www.w3.org/2000/svg"
                width="20"
                height="20"
                fill="#3ad1ca"
                className={`${
                  btnHover[1] ? "btnArrowHover" : "btnArrow"
                } bi bi-arrow-right`}
                viewBox="0 0 16 16"
                onMouseEnter={() => updateBtnHover([false, true])}
                onMouseOut={() => updateBtnHover([false, false])}
              >
                <path
                  fill-rule="evenodd"
                  d="M1 8a.5.5 0 0 1 .5-.5h11.793l-3.147-3.146a.5.5 0 0 1 .708-.708l4 4a.5.5 0 0 1 0 .708l-4 4a.5.5 0 0 1-.708-.708L13.293 8.5H1.5A.5.5 0 0 1 1 8z"
                />
              </svg>
            </div>
          </Link>
        </Col>
      </Row>
    </Container>
  );
}<|MERGE_RESOLUTION|>--- conflicted
+++ resolved
@@ -7,16 +7,11 @@
 } from "../../../utils/bbe";
 import Link from "next/link";
 
-<<<<<<< HEAD
-export const codeSnippetData = [
-  `import ballerina/io;
-=======
 setCDN("https://unpkg.com/shiki/");
 
 const codeSnippetData = [
   `import ballerina/http;
 import ballerina/log;
->>>>>>> 48319b41
 import ballerinax/nats;
 
 type Order readonly & record {
