import React, { useState, createRef } from "react";
import { Container, Row, Col } from "react-bootstrap";
import DOMPurify from "dompurify";
import { copyToClipboard, extractOutput } from "../../../utils/bbe";
import Link from "next/link";

export const codeSnippetData = [
  `import ballerina/io;

// Constants can be defined without the type. Then, the type is inferred from the right-hand side.
const MAX_VALUE = 1000;
const URL = "https://ballerina.io";

// The value for variable \`msg\` can only be assigned once.
final string msg = loadMessage();

public function main() {
    io:println(MAX_VALUE);
    io:println(URL);
    io:println(msg);
}

function loadMessage() returns string {
    return "Hello World";
}
`,
];

export function ConstAndFinal({ codeSnippets }) {
  const [codeClick1, updateCodeClick1] = useState(false);

  const [outputClick1, updateOutputClick1] = useState(false);
  const ref1 = createRef();

  const [btnHover, updateBtnHover] = useState([false, false]);

  return (
    <Container className="bbeBody d-flex flex-column h-100">
      <h1>Const and final</h1>

      <p>
        <code>const</code> means immutable and known at compile-time. Its type
        is singleton: a set containing a single value. A variable or a class
        field can be declared as <code>final</code>, which means it cannot be
        assigned after it has been initialized.
      </p>

      <Row
        className="bbeCode mx-0 py-0 rounded 
      "
        style={{ marginLeft: "0px" }}
      >
        <Col className="d-flex align-items-start" sm={12}>
          <button
            className="bg-transparent border-0 m-0 p-2 ms-auto"
            onClick={() => {
              window.open(
<<<<<<< HEAD
                "https://play.ballerina.io/?gist=eb5cf0db18e56472b79fc11192ed4b04&file=const_and_final.bal",
=======
                "https://play.ballerina.io/?gist=3c91155d0586b815a1b42c8051581f5e&file=const_and_final.bal",
>>>>>>> 518ffcb3
                "_blank"
              );
            }}
            target="_blank"
            aria-label="Open in Ballerina Playground"
          >
            <svg
              xmlns="http://www.w3.org/2000/svg"
              width="16"
              height="16"
              fill="#000"
              className="bi bi-play-circle"
              viewBox="0 0 16 16"
            >
              <title>Open in Ballerina Playground</title>
              <path d="M8 15A7 7 0 1 1 8 1a7 7 0 0 1 0 14zm0 1A8 8 0 1 0 8 0a8 8 0 0 0 0 16z" />
              <path d="M6.271 5.055a.5.5 0 0 1 .52.038l3.5 2.5a.5.5 0 0 1 0 .814l-3.5 2.5A.5.5 0 0 1 6 10.5v-5a.5.5 0 0 1 .271-.445z" />
            </svg>
          </button>

          <button
            className="bg-transparent border-0 m-0 p-2"
            onClick={() => {
              window.open(
                "https://github.com/ballerina-platform/ballerina-distribution/tree/v2201.4.1/examples/const-and-final",
                "_blank"
              );
            }}
            aria-label="Edit on Github"
          >
            <svg
              xmlns="http://www.w3.org/2000/svg"
              width="16"
              height="16"
              fill="#000"
              className="bi bi-github"
              viewBox="0 0 16 16"
            >
              <title>Edit on Github</title>
              <path d="M8 0C3.58 0 0 3.58 0 8c0 3.54 2.29 6.53 5.47 7.59.4.07.55-.17.55-.38 0-.19-.01-.82-.01-1.49-2.01.37-2.53-.49-2.69-.94-.09-.23-.48-.94-.82-1.13-.28-.15-.68-.52-.01-.53.63-.01 1.08.58 1.23.82.72 1.21 1.87.87 2.33.66.07-.52.28-.87.51-1.07-1.78-.2-3.64-.89-3.64-3.95 0-.87.31-1.59.82-2.15-.08-.2-.36-1.02.08-2.12 0 0 .67-.21 2.2.82.64-.18 1.32-.27 2-.27.68 0 1.36.09 2 .27 1.53-1.04 2.2-.82 2.2-.82.44 1.1.16 1.92.08 2.12.51.56.82 1.27.82 2.15 0 3.07-1.87 3.75-3.65 3.95.29.25.54.73.54 1.48 0 1.07-.01 1.93-.01 2.2 0 .21.15.46.55.38A8.012 8.012 0 0 0 16 8c0-4.42-3.58-8-8-8z" />
            </svg>
          </button>
          {codeClick1 ? (
            <button
              className="bg-transparent border-0 m-0 p-2"
              disabled
              aria-label="Copy to Clipboard Check"
            >
              <svg
                xmlns="http://www.w3.org/2000/svg"
                width="16"
                height="16"
                fill="#20b6b0"
                className="bi bi-check"
                viewBox="0 0 16 16"
              >
                <title>Copied</title>
                <path d="M10.97 4.97a.75.75 0 0 1 1.07 1.05l-3.99 4.99a.75.75 0 0 1-1.08.02L4.324 8.384a.75.75 0 1 1 1.06-1.06l2.094 2.093 3.473-4.425a.267.267 0 0 1 .02-.022z" />
              </svg>
            </button>
          ) : (
            <button
              className="bg-transparent border-0 m-0 p-2"
              onClick={() => {
                updateCodeClick1(true);
                copyToClipboard(codeSnippetData[0]);
                setTimeout(() => {
                  updateCodeClick1(false);
                }, 3000);
              }}
              aria-label="Copy to Clipboard"
            >
              <svg
                xmlns="http://www.w3.org/2000/svg"
                width="16"
                height="16"
                fill="#000"
                className="bi bi-clipboard"
                viewBox="0 0 16 16"
              >
                <title>Copy to Clipboard</title>
                <path d="M4 1.5H3a2 2 0 0 0-2 2V14a2 2 0 0 0 2 2h10a2 2 0 0 0 2-2V3.5a2 2 0 0 0-2-2h-1v1h1a1 1 0 0 1 1 1V14a1 1 0 0 1-1 1H3a1 1 0 0 1-1-1V3.5a1 1 0 0 1 1-1h1v-1z" />
                <path d="M9.5 1a.5.5 0 0 1 .5.5v1a.5.5 0 0 1-.5.5h-3a.5.5 0 0 1-.5-.5v-1a.5.5 0 0 1 .5-.5h3zm-3-1A1.5 1.5 0 0 0 5 1.5v1A1.5 1.5 0 0 0 6.5 4h3A1.5 1.5 0 0 0 11 2.5v-1A1.5 1.5 0 0 0 9.5 0h-3z" />
              </svg>
            </button>
          )}
        </Col>
        <Col sm={12}>
          {codeSnippets[0] != undefined && (
            <div
              dangerouslySetInnerHTML={{
                __html: DOMPurify.sanitize(codeSnippets[0]),
              }}
            />
          )}
        </Col>
      </Row>

      <Row
        className="bbeOutput mx-0 py-0 rounded "
        style={{ marginLeft: "0px" }}
      >
        <Col sm={12} className="d-flex align-items-start">
          {outputClick1 ? (
            <button
              className="bg-transparent border-0 m-0 p-2 ms-auto"
              aria-label="Copy to Clipboard Check"
            >
              <svg
                xmlns="http://www.w3.org/2000/svg"
                width="16"
                height="16"
                fill="#20b6b0"
                className="output-btn bi bi-check"
                viewBox="0 0 16 16"
              >
                <title>Copied</title>
                <path d="M10.97 4.97a.75.75 0 0 1 1.07 1.05l-3.99 4.99a.75.75 0 0 1-1.08.02L4.324 8.384a.75.75 0 1 1 1.06-1.06l2.094 2.093 3.473-4.425a.267.267 0 0 1 .02-.022z" />
              </svg>
            </button>
          ) : (
            <button
              className="bg-transparent border-0 m-0 p-2 ms-auto"
              onClick={() => {
                updateOutputClick1(true);
                const extractedText = extractOutput(ref1.current.innerText);
                copyToClipboard(extractedText);
                setTimeout(() => {
                  updateOutputClick1(false);
                }, 3000);
              }}
            >
              <svg
                xmlns="http://www.w3.org/2000/svg"
                width="16"
                height="16"
                fill="#EEEEEE"
                className="output-btn bi bi-clipboard"
                viewBox="0 0 16 16"
                aria-label="Copy to Clipboard"
              >
                <title>Copy to Clipboard</title>
                <path d="M4 1.5H3a2 2 0 0 0-2 2V14a2 2 0 0 0 2 2h10a2 2 0 0 0 2-2V3.5a2 2 0 0 0-2-2h-1v1h1a1 1 0 0 1 1 1V14a1 1 0 0 1-1 1H3a1 1 0 0 1-1-1V3.5a1 1 0 0 1 1-1h1v-1z" />
                <path d="M9.5 1a.5.5 0 0 1 .5.5v1a.5.5 0 0 1-.5.5h-3a.5.5 0 0 1-.5-.5v-1a.5.5 0 0 1 .5-.5h3zm-3-1A1.5 1.5 0 0 0 5 1.5v1A1.5 1.5 0 0 0 6.5 4h3A1.5 1.5 0 0 0 11 2.5v-1A1.5 1.5 0 0 0 9.5 0h-3z" />
              </svg>
            </button>
          )}
        </Col>
        <Col sm={12}>
          <pre ref={ref1}>
            <code className="d-flex flex-column">
              <span>{`\$ bal run const_and_final`}</span>
              <span>{`1000`}</span>
              <span>{`https://ballerina.io`}</span>
              <span>{`Hello World`}</span>
            </code>
          </pre>
        </Col>
      </Row>

      <Row className="mt-auto mb-5">
        <Col sm={6}>
          <Link title="Identity" href="/learn/by-example/identity">
            <div className="btnContainer d-flex align-items-center me-auto">
              <svg
                xmlns="http://www.w3.org/2000/svg"
                width="20"
                height="20"
                fill="#3ad1ca"
                className={`${
                  btnHover[0] ? "btnArrowHover" : "btnArrow"
                } bi bi-arrow-right`}
                viewBox="0 0 16 16"
                onMouseEnter={() => updateBtnHover([true, false])}
                onMouseOut={() => updateBtnHover([false, false])}
              >
                <path
                  fill-rule="evenodd"
                  d="M15 8a.5.5 0 0 0-.5-.5H2.707l3.147-3.146a.5.5 0 1 0-.708-.708l-4 4a.5.5 0 0 0 0 .708l4 4a.5.5 0 0 0 .708-.708L2.707 8.5H14.5A.5.5 0 0 0 15 8z"
                />
              </svg>
              <div className="d-flex flex-column ms-4">
                <span className="btnPrev">Previous</span>
                <span
                  className={btnHover[0] ? "btnTitleHover" : "btnTitle"}
                  onMouseEnter={() => updateBtnHover([true, false])}
                  onMouseOut={() => updateBtnHover([false, false])}
                >
                  Identity
                </span>
              </div>
            </div>
          </Link>
        </Col>
        <Col sm={6}>
          <Link title="Enumerations" href="/learn/by-example/enumerations">
            <div className="btnContainer d-flex align-items-center ms-auto">
              <div className="d-flex flex-column me-4">
                <span className="btnNext">Next</span>
                <span
                  className={btnHover[1] ? "btnTitleHover" : "btnTitle"}
                  onMouseEnter={() => updateBtnHover([false, true])}
                  onMouseOut={() => updateBtnHover([false, false])}
                >
                  Enumerations
                </span>
              </div>
              <svg
                xmlns="http://www.w3.org/2000/svg"
                width="20"
                height="20"
                fill="#3ad1ca"
                className={`${
                  btnHover[1] ? "btnArrowHover" : "btnArrow"
                } bi bi-arrow-right`}
                viewBox="0 0 16 16"
                onMouseEnter={() => updateBtnHover([false, true])}
                onMouseOut={() => updateBtnHover([false, false])}
              >
                <path
                  fill-rule="evenodd"
                  d="M1 8a.5.5 0 0 1 .5-.5h11.793l-3.147-3.146a.5.5 0 0 1 .708-.708l4 4a.5.5 0 0 1 0 .708l-4 4a.5.5 0 0 1-.708-.708L13.293 8.5H1.5A.5.5 0 0 1 1 8z"
                />
              </svg>
            </div>
          </Link>
        </Col>
      </Row>
    </Container>
  );
}<|MERGE_RESOLUTION|>--- conflicted
+++ resolved
@@ -55,11 +55,7 @@
             className="bg-transparent border-0 m-0 p-2 ms-auto"
             onClick={() => {
               window.open(
-<<<<<<< HEAD
-                "https://play.ballerina.io/?gist=eb5cf0db18e56472b79fc11192ed4b04&file=const_and_final.bal",
-=======
                 "https://play.ballerina.io/?gist=3c91155d0586b815a1b42c8051581f5e&file=const_and_final.bal",
->>>>>>> 518ffcb3
                 "_blank"
               );
             }}
