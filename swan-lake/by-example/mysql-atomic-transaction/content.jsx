import React, { useState, createRef } from "react";
import { Container, Row, Col } from "react-bootstrap";
import DOMPurify from "dompurify";
import {
  copyToClipboard,
  extractOutput,
} from "../../../utils/bbe";
import Link from "next/link";

<<<<<<< HEAD
export const codeSnippetData = [
=======
setCDN("https://unpkg.com/shiki/");

const codeSnippetData = [
>>>>>>> 48319b41
  `import ballerina/http;
import ballerina/sql;
import ballerinax/mysql;
import ballerinax/mysql.driver as _;

// The \`Order\` record to load records from \`sales_order\` table.
type Order record {|
    string id;
    string orderDate;
    string productId;
    int quantity;
|};

service / on new http:Listener(8080) {
    private final mysql:Client db;

    function init() returns error? {
        // Initiate the mysql client at the start of the service. This will be used
        // throughout the lifetime of the service.
        self.db = check new (host = "localhost", port = 3306, user = "root",
                            password = "Test@123", database = "MUSIC_STORE");
    }

    resource function post 'order(@http:Payload Order salesOrder) returns http:Created|error {
        transaction {
            // Insert into \`sales_order\` table.
            _ = check self.db->execute(\`INSERT INTO MUSIC_STORE.sales_order VALUES 
                                        (\${salesOrder.id}, \${salesOrder.orderDate},
                                         \${salesOrder.productId}, \${salesOrder.quantity});\`);

            // Update product quantity as per the order.
            sql:ExecutionResult inventoryUpdate = check self.db->execute(
                                        \`UPDATE inventory 
                                        SET quantity = quantity - \${salesOrder.quantity} 
                                        WHERE id = \${salesOrder.productId}\`);

            // If the product is not found, rollback or commit transaction.
            if inventoryUpdate.affectedRowCount == 0 {
                rollback;
                return error(string \`Product \${salesOrder.productId} not found.\`);
            } else {
                check commit;
                return http:CREATED;
            }
        } on fail error e {
            // In case of error, the transaction block is rolled back automatically.
            if e is sql:DatabaseError {
                if e.detail().errorCode == 3819 {
                    return error(string \`Product \${salesOrder.productId} is out of stock.\`);
                }
            }
            return e;
        }
    }
}
`,
  `mysql:Client mysqlClient = check new (user = "root", password = "Test@123", database = "CUSTOMER",
                                      options = {useXADatasource: true});
`,
];

export function MysqlAtomicTransaction({codeSnippets}) {
  const [codeClick1, updateCodeClick1] = useState(false);
  const [codeClick2, updateCodeClick2] = useState(false);

  const [outputClick1, updateOutputClick1] = useState(false);
  const ref1 = createRef();
  const [outputClick2, updateOutputClick2] = useState(false);
  const ref2 = createRef();

  const [btnHover, updateBtnHover] = useState([false, false]);

  return (
    <Container className="bbeBody d-flex flex-column h-100">
      <h1>Database Access - Atomic transactions</h1>

      <p>
        The <code>mysql:Client</code> supports atomic units of work with
        multiple SQL statements. To achieve atomic database transactions use the
        Ballerina <code>transaction</code> package with the{" "}
        <code>mysql:Client</code>. The database makes all changes permanent when
        the transaction is committed or undoes all changes when the transaction
        is rolled back.
      </p>

      <blockquote>
        <p>
          <strong>Tip</strong>: Checkout{" "}
          <a href="https://central.ballerina.io/ballerinax/mssql">
            <code>ballerinax/mssql</code>
          </a>
          ,{" "}
          <a href="https://central.ballerina.io/ballerinax/postgresql">
            <code>ballerinax/postgresql</code>
          </a>
          ,{" "}
          <a href="https://central.ballerina.io/ballerinax/oracledb">
            <code>ballerinax/oracledb</code>
          </a>
          ,{" "}
          <a href="https://central.ballerina.io/ballerinax/java.jdbc">
            <code>ballerinax/java.jdbc</code>
          </a>{" "}
          for other supported database clients.
        </p>
      </blockquote>

      <Row
        className="bbeCode mx-0 py-0 rounded 
      "
        style={{ marginLeft: "0px" }}
      >
        <Col className="d-flex align-items-start" sm={12}>
          <button
            className="bg-transparent border-0 m-0 p-2 ms-auto"
            onClick={() => {
              window.open(
                "https://github.com/ballerina-platform/ballerina-distribution/tree/v2201.3.0/examples/mysql-atomic-transaction",
                "_blank"
              );
            }}
            aria-label="Edit on Github"
          >
            <svg
              xmlns="http://www.w3.org/2000/svg"
              width="16"
              height="16"
              fill="#000"
              className="bi bi-github"
              viewBox="0 0 16 16"
            >
              <title>Edit on Github</title>
              <path d="M8 0C3.58 0 0 3.58 0 8c0 3.54 2.29 6.53 5.47 7.59.4.07.55-.17.55-.38 0-.19-.01-.82-.01-1.49-2.01.37-2.53-.49-2.69-.94-.09-.23-.48-.94-.82-1.13-.28-.15-.68-.52-.01-.53.63-.01 1.08.58 1.23.82.72 1.21 1.87.87 2.33.66.07-.52.28-.87.51-1.07-1.78-.2-3.64-.89-3.64-3.95 0-.87.31-1.59.82-2.15-.08-.2-.36-1.02.08-2.12 0 0 .67-.21 2.2.82.64-.18 1.32-.27 2-.27.68 0 1.36.09 2 .27 1.53-1.04 2.2-.82 2.2-.82.44 1.1.16 1.92.08 2.12.51.56.82 1.27.82 2.15 0 3.07-1.87 3.75-3.65 3.95.29.25.54.73.54 1.48 0 1.07-.01 1.93-.01 2.2 0 .21.15.46.55.38A8.012 8.012 0 0 0 16 8c0-4.42-3.58-8-8-8z" />
            </svg>
          </button>
          {codeClick1 ? (
            <button
              className="bg-transparent border-0 m-0 p-2"
              disabled
              aria-label="Copy to Clipboard Check"
            >
              <svg
                xmlns="http://www.w3.org/2000/svg"
                width="16"
                height="16"
                fill="#20b6b0"
                className="bi bi-check"
                viewBox="0 0 16 16"
              >
                <title>Copied</title>
                <path d="M10.97 4.97a.75.75 0 0 1 1.07 1.05l-3.99 4.99a.75.75 0 0 1-1.08.02L4.324 8.384a.75.75 0 1 1 1.06-1.06l2.094 2.093 3.473-4.425a.267.267 0 0 1 .02-.022z" />
              </svg>
            </button>
          ) : (
            <button
              className="bg-transparent border-0 m-0 p-2"
              onClick={() => {
                updateCodeClick1(true);
                copyToClipboard(codeSnippetData[0]);
                setTimeout(() => {
                  updateCodeClick1(false);
                }, 3000);
              }}
              aria-label="Copy to Clipboard"
            >
              <svg
                xmlns="http://www.w3.org/2000/svg"
                width="16"
                height="16"
                fill="#000"
                className="bi bi-clipboard"
                viewBox="0 0 16 16"
              >
                <title>Copy to Clipboard</title>
                <path d="M4 1.5H3a2 2 0 0 0-2 2V14a2 2 0 0 0 2 2h10a2 2 0 0 0 2-2V3.5a2 2 0 0 0-2-2h-1v1h1a1 1 0 0 1 1 1V14a1 1 0 0 1-1 1H3a1 1 0 0 1-1-1V3.5a1 1 0 0 1 1-1h1v-1z" />
                <path d="M9.5 1a.5.5 0 0 1 .5.5v1a.5.5 0 0 1-.5.5h-3a.5.5 0 0 1-.5-.5v-1a.5.5 0 0 1 .5-.5h3zm-3-1A1.5 1.5 0 0 0 5 1.5v1A1.5 1.5 0 0 0 6.5 4h3A1.5 1.5 0 0 0 11 2.5v-1A1.5 1.5 0 0 0 9.5 0h-3z" />
              </svg>
            </button>
          )}
        </Col>
        <Col sm={12}>
          {codeSnippets[0] != undefined && (
            <div
              dangerouslySetInnerHTML={{
                __html: DOMPurify.sanitize(codeSnippets[0]),
              }}
            />
          )}
        </Col>
      </Row>

      <h2>Prerequisite</h2>

      <ul style={{ marginLeft: "0px" }}>
        <li>
          <span>&#8226;&nbsp;</span>
          <span>
            To set up the database, see the{" "}
            <a href="https://github.com/ballerina-platform/ballerina-distribution/tree/master/examples/mysql-prerequisite">
              Database Access Ballerina By Example - Prerequisites
            </a>
            .
          </span>
        </li>
      </ul>

      <p>Run the service.</p>

      <Row
        className="bbeOutput mx-0 py-0 rounded "
        style={{ marginLeft: "0px" }}
      >
        <Col sm={12} className="d-flex align-items-start">
          {outputClick1 ? (
            <button
              className="bg-transparent border-0 m-0 p-2 ms-auto"
              aria-label="Copy to Clipboard Check"
            >
              <svg
                xmlns="http://www.w3.org/2000/svg"
                width="16"
                height="16"
                fill="#20b6b0"
                className="output-btn bi bi-check"
                viewBox="0 0 16 16"
              >
                <title>Copied</title>
                <path d="M10.97 4.97a.75.75 0 0 1 1.07 1.05l-3.99 4.99a.75.75 0 0 1-1.08.02L4.324 8.384a.75.75 0 1 1 1.06-1.06l2.094 2.093 3.473-4.425a.267.267 0 0 1 .02-.022z" />
              </svg>
            </button>
          ) : (
            <button
              className="bg-transparent border-0 m-0 p-2 ms-auto"
              onClick={() => {
                updateOutputClick1(true);
                const extractedText = extractOutput(ref1.current.innerText);
                copyToClipboard(extractedText);
                setTimeout(() => {
                  updateOutputClick1(false);
                }, 3000);
              }}
            >
              <svg
                xmlns="http://www.w3.org/2000/svg"
                width="16"
                height="16"
                fill="#EEEEEE"
                className="output-btn bi bi-clipboard"
                viewBox="0 0 16 16"
                aria-label="Copy to Clipboard"
              >
                <title>Copy to Clipboard</title>
                <path d="M4 1.5H3a2 2 0 0 0-2 2V14a2 2 0 0 0 2 2h10a2 2 0 0 0 2-2V3.5a2 2 0 0 0-2-2h-1v1h1a1 1 0 0 1 1 1V14a1 1 0 0 1-1 1H3a1 1 0 0 1-1-1V3.5a1 1 0 0 1 1-1h1v-1z" />
                <path d="M9.5 1a.5.5 0 0 1 .5.5v1a.5.5 0 0 1-.5.5h-3a.5.5 0 0 1-.5-.5v-1a.5.5 0 0 1 .5-.5h3zm-3-1A1.5 1.5 0 0 0 5 1.5v1A1.5 1.5 0 0 0 6.5 4h3A1.5 1.5 0 0 0 11 2.5v-1A1.5 1.5 0 0 0 9.5 0h-3z" />
              </svg>
            </button>
          )}
        </Col>
        <Col sm={12}>
          <pre ref={ref1}>
            <code className="d-flex flex-column">
              <span>{`\$ bal run mysql_atomic_transaction.bal`}</span>
            </code>
          </pre>
        </Col>
      </Row>

      <p>
        Invoke the service by executing the following cURL command in a new
        terminal to post a new order.
      </p>

      <Row
        className="bbeOutput mx-0 py-0 rounded "
        style={{ marginLeft: "0px" }}
      >
        <Col sm={12} className="d-flex align-items-start">
          {outputClick2 ? (
            <button
              className="bg-transparent border-0 m-0 p-2 ms-auto"
              aria-label="Copy to Clipboard Check"
            >
              <svg
                xmlns="http://www.w3.org/2000/svg"
                width="16"
                height="16"
                fill="#20b6b0"
                className="output-btn bi bi-check"
                viewBox="0 0 16 16"
              >
                <title>Copied</title>
                <path d="M10.97 4.97a.75.75 0 0 1 1.07 1.05l-3.99 4.99a.75.75 0 0 1-1.08.02L4.324 8.384a.75.75 0 1 1 1.06-1.06l2.094 2.093 3.473-4.425a.267.267 0 0 1 .02-.022z" />
              </svg>
            </button>
          ) : (
            <button
              className="bg-transparent border-0 m-0 p-2 ms-auto"
              onClick={() => {
                updateOutputClick2(true);
                const extractedText = extractOutput(ref2.current.innerText);
                copyToClipboard(extractedText);
                setTimeout(() => {
                  updateOutputClick2(false);
                }, 3000);
              }}
            >
              <svg
                xmlns="http://www.w3.org/2000/svg"
                width="16"
                height="16"
                fill="#EEEEEE"
                className="output-btn bi bi-clipboard"
                viewBox="0 0 16 16"
                aria-label="Copy to Clipboard"
              >
                <title>Copy to Clipboard</title>
                <path d="M4 1.5H3a2 2 0 0 0-2 2V14a2 2 0 0 0 2 2h10a2 2 0 0 0 2-2V3.5a2 2 0 0 0-2-2h-1v1h1a1 1 0 0 1 1 1V14a1 1 0 0 1-1 1H3a1 1 0 0 1-1-1V3.5a1 1 0 0 1 1-1h1v-1z" />
                <path d="M9.5 1a.5.5 0 0 1 .5.5v1a.5.5 0 0 1-.5.5h-3a.5.5 0 0 1-.5-.5v-1a.5.5 0 0 1 .5-.5h3zm-3-1A1.5 1.5 0 0 0 5 1.5v1A1.5 1.5 0 0 0 6.5 4h3A1.5 1.5 0 0 0 11 2.5v-1A1.5 1.5 0 0 0 9.5 0h-3z" />
              </svg>
            </button>
          )}
        </Col>
        <Col sm={12}>
          <pre ref={ref2}>
            <code className="d-flex flex-column">
              <span>{`\$ curl http://localhost:8080/order -d "{\\"id\\":\\"S-123\\", \\"orderDate\\":\\"2022-12-08\\", \\"productId\\":\\"A-123\\", \\"quantity\\":11}" -H "Content-Type: application/json"`}</span>
              <span>{`Product  A-123  is out of stock.`}</span>
            </code>
          </pre>
        </Col>
      </Row>

      <p>
        The syntax for using XA transactions (distributed transactions across
        multiple resources) is the same. Additionally,{" "}
        <code>useXADatasource</code> option should be enabled in the client,
      </p>

      <Row
        className="bbeCode mx-0 py-0 rounded 
      "
        style={{ marginLeft: "0px" }}
      >
        <Col className="d-flex align-items-start" sm={12}>
          <button
            className="bg-transparent border-0 m-0 p-2 ms-auto"
            onClick={() => {
              window.open(
                "https://github.com/ballerina-platform/ballerina-distribution/tree/v2201.3.0/examples/mysql-atomic-transaction",
                "_blank"
              );
            }}
            aria-label="Edit on Github"
          >
            <svg
              xmlns="http://www.w3.org/2000/svg"
              width="16"
              height="16"
              fill="#000"
              className="bi bi-github"
              viewBox="0 0 16 16"
            >
              <title>Edit on Github</title>
              <path d="M8 0C3.58 0 0 3.58 0 8c0 3.54 2.29 6.53 5.47 7.59.4.07.55-.17.55-.38 0-.19-.01-.82-.01-1.49-2.01.37-2.53-.49-2.69-.94-.09-.23-.48-.94-.82-1.13-.28-.15-.68-.52-.01-.53.63-.01 1.08.58 1.23.82.72 1.21 1.87.87 2.33.66.07-.52.28-.87.51-1.07-1.78-.2-3.64-.89-3.64-3.95 0-.87.31-1.59.82-2.15-.08-.2-.36-1.02.08-2.12 0 0 .67-.21 2.2.82.64-.18 1.32-.27 2-.27.68 0 1.36.09 2 .27 1.53-1.04 2.2-.82 2.2-.82.44 1.1.16 1.92.08 2.12.51.56.82 1.27.82 2.15 0 3.07-1.87 3.75-3.65 3.95.29.25.54.73.54 1.48 0 1.07-.01 1.93-.01 2.2 0 .21.15.46.55.38A8.012 8.012 0 0 0 16 8c0-4.42-3.58-8-8-8z" />
            </svg>
          </button>
          {codeClick2 ? (
            <button
              className="bg-transparent border-0 m-0 p-2"
              disabled
              aria-label="Copy to Clipboard Check"
            >
              <svg
                xmlns="http://www.w3.org/2000/svg"
                width="16"
                height="16"
                fill="#20b6b0"
                className="bi bi-check"
                viewBox="0 0 16 16"
              >
                <title>Copied</title>
                <path d="M10.97 4.97a.75.75 0 0 1 1.07 1.05l-3.99 4.99a.75.75 0 0 1-1.08.02L4.324 8.384a.75.75 0 1 1 1.06-1.06l2.094 2.093 3.473-4.425a.267.267 0 0 1 .02-.022z" />
              </svg>
            </button>
          ) : (
            <button
              className="bg-transparent border-0 m-0 p-2"
              onClick={() => {
                updateCodeClick2(true);
                copyToClipboard(codeSnippetData[1]);
                setTimeout(() => {
                  updateCodeClick2(false);
                }, 3000);
              }}
              aria-label="Copy to Clipboard"
            >
              <svg
                xmlns="http://www.w3.org/2000/svg"
                width="16"
                height="16"
                fill="#000"
                className="bi bi-clipboard"
                viewBox="0 0 16 16"
              >
                <title>Copy to Clipboard</title>
                <path d="M4 1.5H3a2 2 0 0 0-2 2V14a2 2 0 0 0 2 2h10a2 2 0 0 0 2-2V3.5a2 2 0 0 0-2-2h-1v1h1a1 1 0 0 1 1 1V14a1 1 0 0 1-1 1H3a1 1 0 0 1-1-1V3.5a1 1 0 0 1 1-1h1v-1z" />
                <path d="M9.5 1a.5.5 0 0 1 .5.5v1a.5.5 0 0 1-.5.5h-3a.5.5 0 0 1-.5-.5v-1a.5.5 0 0 1 .5-.5h3zm-3-1A1.5 1.5 0 0 0 5 1.5v1A1.5 1.5 0 0 0 6.5 4h3A1.5 1.5 0 0 0 11 2.5v-1A1.5 1.5 0 0 0 9.5 0h-3z" />
              </svg>
            </button>
          )}
        </Col>
        <Col sm={12}>
          {codeSnippets[1] != undefined && (
            <div
              dangerouslySetInnerHTML={{
                __html: DOMPurify.sanitize(codeSnippets[1]),
              }}
            />
          )}
        </Col>
      </Row>

      <h2>Related links</h2>

      <ul style={{ marginLeft: "0px" }} class="relatedLinks">
        <li>
          <span>&#8226;&nbsp;</span>
          <span>
            <a href="https://lib.ballerina.io/ballerinax/mysql/latest/">
              <code>mysql:Client</code> - API documentation
            </a>
          </span>
        </li>
      </ul>
      <ul style={{ marginLeft: "0px" }} class="relatedLinks">
        <li>
          <span>&#8226;&nbsp;</span>
          <span>
            <a href="https://github.com/ballerina-platform/module-ballerinax-mysql/blob/master/docs/spec/spec.md#2-client">
              <code>mysql:Client</code> - Specification
            </a>
          </span>
        </li>
      </ul>
      <span style={{ marginBottom: "20px" }}></span>

      <Row className="mt-auto mb-5">
        <Col sm={6}>
          <Link
            title="Batch execution"
            href="/learn/by-example/mysql-batch-execute-operation"
          >
            <div className="btnContainer d-flex align-items-center me-auto">
              <svg
                xmlns="http://www.w3.org/2000/svg"
                width="20"
                height="20"
                fill="#3ad1ca"
                className={`${
                  btnHover[0] ? "btnArrowHover" : "btnArrow"
                } bi bi-arrow-right`}
                viewBox="0 0 16 16"
                onMouseEnter={() => updateBtnHover([true, false])}
                onMouseOut={() => updateBtnHover([false, false])}
              >
                <path
                  fill-rule="evenodd"
                  d="M15 8a.5.5 0 0 0-.5-.5H2.707l3.147-3.146a.5.5 0 1 0-.708-.708l-4 4a.5.5 0 0 0 0 .708l4 4a.5.5 0 0 0 .708-.708L2.707 8.5H14.5A.5.5 0 0 0 15 8z"
                />
              </svg>
              <div className="d-flex flex-column ms-4">
                <span className="btnPrev">Previous</span>
                <span
                  className={btnHover[0] ? "btnTitleHover" : "btnTitle"}
                  onMouseEnter={() => updateBtnHover([true, false])}
                  onMouseOut={() => updateBtnHover([false, false])}
                >
                  Batch execution
                </span>
              </div>
            </div>
          </Link>
        </Col>
        <Col sm={6}>
          <Link
            title="Call stored procedures"
            href="/learn/by-example/mysql-call-stored-procedures"
          >
            <div className="btnContainer d-flex align-items-center ms-auto">
              <div className="d-flex flex-column me-4">
                <span className="btnNext">Next</span>
                <span
                  className={btnHover[1] ? "btnTitleHover" : "btnTitle"}
                  onMouseEnter={() => updateBtnHover([false, true])}
                  onMouseOut={() => updateBtnHover([false, false])}
                >
                  Call stored procedures
                </span>
              </div>
              <svg
                xmlns="http://www.w3.org/2000/svg"
                width="20"
                height="20"
                fill="#3ad1ca"
                className={`${
                  btnHover[1] ? "btnArrowHover" : "btnArrow"
                } bi bi-arrow-right`}
                viewBox="0 0 16 16"
                onMouseEnter={() => updateBtnHover([false, true])}
                onMouseOut={() => updateBtnHover([false, false])}
              >
                <path
                  fill-rule="evenodd"
                  d="M1 8a.5.5 0 0 1 .5-.5h11.793l-3.147-3.146a.5.5 0 0 1 .708-.708l4 4a.5.5 0 0 1 0 .708l-4 4a.5.5 0 0 1-.708-.708L13.293 8.5H1.5A.5.5 0 0 1 1 8z"
                />
              </svg>
            </div>
          </Link>
        </Col>
      </Row>
    </Container>
  );
}<|MERGE_RESOLUTION|>--- conflicted
+++ resolved
@@ -7,13 +7,9 @@
 } from "../../../utils/bbe";
 import Link from "next/link";
 
-<<<<<<< HEAD
-export const codeSnippetData = [
-=======
 setCDN("https://unpkg.com/shiki/");
 
 const codeSnippetData = [
->>>>>>> 48319b41
   `import ballerina/http;
 import ballerina/sql;
 import ballerinax/mysql;
