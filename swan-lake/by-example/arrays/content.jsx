--- conflicted
+++ resolved
@@ -99,11 +99,7 @@
             className="bg-transparent border-0 m-0 p-2 ms-auto"
             onClick={() => {
               window.open(
-<<<<<<< HEAD
-                "https://play.ballerina.io/?gist=70c3c6074c1e6fbe88acecc6b3c7bc78&file=arrays.bal",
-=======
                 "https://play.ballerina.io/?gist=5ae6f1e744ef93afb05fbe7e70783a04&file=arrays.bal",
->>>>>>> 518ffcb3
                 "_blank"
               );
             }}
