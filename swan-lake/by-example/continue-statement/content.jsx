import React, { useState, createRef } from "react";
import { Container, Row, Col } from "react-bootstrap";
import DOMPurify from "dompurify";
import { copyToClipboard, extractOutput } from "../../../utils/bbe";
import Link from "next/link";

export const codeSnippetData = [
  `import ballerina/io;

public function main() {
    foreach int i in 0...5 {
        if (i == 2) {
            // A \`continue\` statement can be used to skip the current iteration.
            continue;
        }

        io:println(i);
    }

    int i = 0;
    while i <= 5 {
        if i == 2 {
            i = i + 1;
            // A \`continue\` statement can be used to skip the current iteration.
            continue;
        }

        io:println(i);
        i = i + 1;
    }
}
`,
];

export function ContinueStatement({ codeSnippets }) {
  const [codeClick1, updateCodeClick1] = useState(false);

  const [outputClick1, updateOutputClick1] = useState(false);
  const ref1 = createRef();

  const [btnHover, updateBtnHover] = useState([false, false]);

  return (
    <Container className="bbeBody d-flex flex-column h-100">
      <h1>Continue statement</h1>

      <p>
        <code>continue</code> statements can be used to skip the current
        iteration within a nearest enclosing <code>while</code> and{" "}
        <code>foreach</code> statement.
      </p>

      <Row
        className="bbeCode mx-0 py-0 rounded 
      "
        style={{ marginLeft: "0px" }}
      >
        <Col className="d-flex align-items-start" sm={12}>
          <button
            className="bg-transparent border-0 m-0 p-2 ms-auto"
            onClick={() => {
              window.open(
<<<<<<< HEAD
                "https://play.ballerina.io/?gist=4e5971812c0798b28c6cb89e85db4ee8&file=continue_statement.bal",
=======
                "https://play.ballerina.io/?gist=1e625b411a7e233e8b944e70ad2735fa&file=continue_statement.bal",
>>>>>>> 518ffcb3
                "_blank"
              );
            }}
            target="_blank"
            aria-label="Open in Ballerina Playground"
          >
            <svg
              xmlns="http://www.w3.org/2000/svg"
              width="16"
              height="16"
              fill="#000"
              className="bi bi-play-circle"
              viewBox="0 0 16 16"
            >
              <title>Open in Ballerina Playground</title>
              <path d="M8 15A7 7 0 1 1 8 1a7 7 0 0 1 0 14zm0 1A8 8 0 1 0 8 0a8 8 0 0 0 0 16z" />
              <path d="M6.271 5.055a.5.5 0 0 1 .52.038l3.5 2.5a.5.5 0 0 1 0 .814l-3.5 2.5A.5.5 0 0 1 6 10.5v-5a.5.5 0 0 1 .271-.445z" />
            </svg>
          </button>

          <button
            className="bg-transparent border-0 m-0 p-2"
            onClick={() => {
              window.open(
                "https://github.com/ballerina-platform/ballerina-distribution/tree/v2201.4.1/examples/continue-statement",
                "_blank"
              );
            }}
            aria-label="Edit on Github"
          >
            <svg
              xmlns="http://www.w3.org/2000/svg"
              width="16"
              height="16"
              fill="#000"
              className="bi bi-github"
              viewBox="0 0 16 16"
            >
              <title>Edit on Github</title>
              <path d="M8 0C3.58 0 0 3.58 0 8c0 3.54 2.29 6.53 5.47 7.59.4.07.55-.17.55-.38 0-.19-.01-.82-.01-1.49-2.01.37-2.53-.49-2.69-.94-.09-.23-.48-.94-.82-1.13-.28-.15-.68-.52-.01-.53.63-.01 1.08.58 1.23.82.72 1.21 1.87.87 2.33.66.07-.52.28-.87.51-1.07-1.78-.2-3.64-.89-3.64-3.95 0-.87.31-1.59.82-2.15-.08-.2-.36-1.02.08-2.12 0 0 .67-.21 2.2.82.64-.18 1.32-.27 2-.27.68 0 1.36.09 2 .27 1.53-1.04 2.2-.82 2.2-.82.44 1.1.16 1.92.08 2.12.51.56.82 1.27.82 2.15 0 3.07-1.87 3.75-3.65 3.95.29.25.54.73.54 1.48 0 1.07-.01 1.93-.01 2.2 0 .21.15.46.55.38A8.012 8.012 0 0 0 16 8c0-4.42-3.58-8-8-8z" />
            </svg>
          </button>
          {codeClick1 ? (
            <button
              className="bg-transparent border-0 m-0 p-2"
              disabled
              aria-label="Copy to Clipboard Check"
            >
              <svg
                xmlns="http://www.w3.org/2000/svg"
                width="16"
                height="16"
                fill="#20b6b0"
                className="bi bi-check"
                viewBox="0 0 16 16"
              >
                <title>Copied</title>
                <path d="M10.97 4.97a.75.75 0 0 1 1.07 1.05l-3.99 4.99a.75.75 0 0 1-1.08.02L4.324 8.384a.75.75 0 1 1 1.06-1.06l2.094 2.093 3.473-4.425a.267.267 0 0 1 .02-.022z" />
              </svg>
            </button>
          ) : (
            <button
              className="bg-transparent border-0 m-0 p-2"
              onClick={() => {
                updateCodeClick1(true);
                copyToClipboard(codeSnippetData[0]);
                setTimeout(() => {
                  updateCodeClick1(false);
                }, 3000);
              }}
              aria-label="Copy to Clipboard"
            >
              <svg
                xmlns="http://www.w3.org/2000/svg"
                width="16"
                height="16"
                fill="#000"
                className="bi bi-clipboard"
                viewBox="0 0 16 16"
              >
                <title>Copy to Clipboard</title>
                <path d="M4 1.5H3a2 2 0 0 0-2 2V14a2 2 0 0 0 2 2h10a2 2 0 0 0 2-2V3.5a2 2 0 0 0-2-2h-1v1h1a1 1 0 0 1 1 1V14a1 1 0 0 1-1 1H3a1 1 0 0 1-1-1V3.5a1 1 0 0 1 1-1h1v-1z" />
                <path d="M9.5 1a.5.5 0 0 1 .5.5v1a.5.5 0 0 1-.5.5h-3a.5.5 0 0 1-.5-.5v-1a.5.5 0 0 1 .5-.5h3zm-3-1A1.5 1.5 0 0 0 5 1.5v1A1.5 1.5 0 0 0 6.5 4h3A1.5 1.5 0 0 0 11 2.5v-1A1.5 1.5 0 0 0 9.5 0h-3z" />
              </svg>
            </button>
          )}
        </Col>
        <Col sm={12}>
          {codeSnippets[0] != undefined && (
            <div
              dangerouslySetInnerHTML={{
                __html: DOMPurify.sanitize(codeSnippets[0]),
              }}
            />
          )}
        </Col>
      </Row>

      <Row
        className="bbeOutput mx-0 py-0 rounded "
        style={{ marginLeft: "0px" }}
      >
        <Col sm={12} className="d-flex align-items-start">
          {outputClick1 ? (
            <button
              className="bg-transparent border-0 m-0 p-2 ms-auto"
              aria-label="Copy to Clipboard Check"
            >
              <svg
                xmlns="http://www.w3.org/2000/svg"
                width="16"
                height="16"
                fill="#20b6b0"
                className="output-btn bi bi-check"
                viewBox="0 0 16 16"
              >
                <title>Copied</title>
                <path d="M10.97 4.97a.75.75 0 0 1 1.07 1.05l-3.99 4.99a.75.75 0 0 1-1.08.02L4.324 8.384a.75.75 0 1 1 1.06-1.06l2.094 2.093 3.473-4.425a.267.267 0 0 1 .02-.022z" />
              </svg>
            </button>
          ) : (
            <button
              className="bg-transparent border-0 m-0 p-2 ms-auto"
              onClick={() => {
                updateOutputClick1(true);
                const extractedText = extractOutput(ref1.current.innerText);
                copyToClipboard(extractedText);
                setTimeout(() => {
                  updateOutputClick1(false);
                }, 3000);
              }}
            >
              <svg
                xmlns="http://www.w3.org/2000/svg"
                width="16"
                height="16"
                fill="#EEEEEE"
                className="output-btn bi bi-clipboard"
                viewBox="0 0 16 16"
                aria-label="Copy to Clipboard"
              >
                <title>Copy to Clipboard</title>
                <path d="M4 1.5H3a2 2 0 0 0-2 2V14a2 2 0 0 0 2 2h10a2 2 0 0 0 2-2V3.5a2 2 0 0 0-2-2h-1v1h1a1 1 0 0 1 1 1V14a1 1 0 0 1-1 1H3a1 1 0 0 1-1-1V3.5a1 1 0 0 1 1-1h1v-1z" />
                <path d="M9.5 1a.5.5 0 0 1 .5.5v1a.5.5 0 0 1-.5.5h-3a.5.5 0 0 1-.5-.5v-1a.5.5 0 0 1 .5-.5h3zm-3-1A1.5 1.5 0 0 0 5 1.5v1A1.5 1.5 0 0 0 6.5 4h3A1.5 1.5 0 0 0 11 2.5v-1A1.5 1.5 0 0 0 9.5 0h-3z" />
              </svg>
            </button>
          )}
        </Col>
        <Col sm={12}>
          <pre ref={ref1}>
            <code className="d-flex flex-column">
              <span>{`\$ bal run continue_statement.bal`}</span>
              <span>{`0`}</span>
              <span>{`1`}</span>
              <span>{`3`}</span>
              <span>{`4`}</span>
              <span>{`5`}</span>
              <span>{`0`}</span>
              <span>{`1`}</span>
              <span>{`3`}</span>
              <span>{`4`}</span>
              <span>{`5`}</span>
            </code>
          </pre>
        </Col>
      </Row>

      <h2>Related links</h2>

      <ul style={{ marginLeft: "0px" }} class="relatedLinks">
        <li>
          <span>&#8226;&nbsp;</span>
          <span>
            <a href="/learn/by-example/break-statement/">Break statement</a>
          </span>
        </li>
      </ul>
      <ul style={{ marginLeft: "0px" }} class="relatedLinks">
        <li>
          <span>&#8226;&nbsp;</span>
          <span>
            <a href="/learn/by-example/while-statement/">While statement</a>
          </span>
        </li>
      </ul>
      <ul style={{ marginLeft: "0px" }} class="relatedLinks">
        <li>
          <span>&#8226;&nbsp;</span>
          <span>
            <a href="/learn/by-example/foreach-statement/">Foreach statement</a>
          </span>
        </li>
      </ul>
      <span style={{ marginBottom: "20px" }}></span>

      <Row className="mt-auto mb-5">
        <Col sm={6}>
          <Link
            title="Break statement"
            href="/learn/by-example/break-statement"
          >
            <div className="btnContainer d-flex align-items-center me-auto">
              <svg
                xmlns="http://www.w3.org/2000/svg"
                width="20"
                height="20"
                fill="#3ad1ca"
                className={`${
                  btnHover[0] ? "btnArrowHover" : "btnArrow"
                } bi bi-arrow-right`}
                viewBox="0 0 16 16"
                onMouseEnter={() => updateBtnHover([true, false])}
                onMouseOut={() => updateBtnHover([false, false])}
              >
                <path
                  fill-rule="evenodd"
                  d="M15 8a.5.5 0 0 0-.5-.5H2.707l3.147-3.146a.5.5 0 1 0-.708-.708l-4 4a.5.5 0 0 0 0 .708l4 4a.5.5 0 0 0 .708-.708L2.707 8.5H14.5A.5.5 0 0 0 15 8z"
                />
              </svg>
              <div className="d-flex flex-column ms-4">
                <span className="btnPrev">Previous</span>
                <span
                  className={btnHover[0] ? "btnTitleHover" : "btnTitle"}
                  onMouseEnter={() => updateBtnHover([true, false])}
                  onMouseOut={() => updateBtnHover([false, false])}
                >
                  Break statement
                </span>
              </div>
            </div>
          </Link>
        </Col>
        <Col sm={6}>
          <Link title="Range function" href="/learn/by-example/int-range">
            <div className="btnContainer d-flex align-items-center ms-auto">
              <div className="d-flex flex-column me-4">
                <span className="btnNext">Next</span>
                <span
                  className={btnHover[1] ? "btnTitleHover" : "btnTitle"}
                  onMouseEnter={() => updateBtnHover([false, true])}
                  onMouseOut={() => updateBtnHover([false, false])}
                >
                  Range function
                </span>
              </div>
              <svg
                xmlns="http://www.w3.org/2000/svg"
                width="20"
                height="20"
                fill="#3ad1ca"
                className={`${
                  btnHover[1] ? "btnArrowHover" : "btnArrow"
                } bi bi-arrow-right`}
                viewBox="0 0 16 16"
                onMouseEnter={() => updateBtnHover([false, true])}
                onMouseOut={() => updateBtnHover([false, false])}
              >
                <path
                  fill-rule="evenodd"
                  d="M1 8a.5.5 0 0 1 .5-.5h11.793l-3.147-3.146a.5.5 0 0 1 .708-.708l4 4a.5.5 0 0 1 0 .708l-4 4a.5.5 0 0 1-.708-.708L13.293 8.5H1.5A.5.5 0 0 1 1 8z"
                />
              </svg>
            </div>
          </Link>
        </Col>
      </Row>
    </Container>
  );
}<|MERGE_RESOLUTION|>--- conflicted
+++ resolved
@@ -60,11 +60,7 @@
             className="bg-transparent border-0 m-0 p-2 ms-auto"
             onClick={() => {
               window.open(
-<<<<<<< HEAD
-                "https://play.ballerina.io/?gist=4e5971812c0798b28c6cb89e85db4ee8&file=continue_statement.bal",
-=======
                 "https://play.ballerina.io/?gist=1e625b411a7e233e8b944e70ad2735fa&file=continue_statement.bal",
->>>>>>> 518ffcb3
                 "_blank"
               );
             }}
