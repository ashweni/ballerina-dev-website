import React, { useState, createRef } from "react";
import { Container, Row, Col } from "react-bootstrap";
import DOMPurify from "dompurify";
import { copyToClipboard, extractOutput } from "../../../utils/bbe";
import Link from "next/link";

export const codeSnippetData = [
  `import ballerina/io;

public function main() {
    int[] a = [1];
    int[1] b = [1];
    // Output will be \`true\` as the values are the same.
    io:println(a == b);
    
    // Output will be \`false\` as the references are different.
    io:println(a === b);
    
    // Output will be \`true\` as the references are the same.
    io:println(a === a);
    
    // This will assign the reference \`a\` to \`c\`.
    int[] c = a;
    // Output will be \`true\` as the references are the same.
    io:println(a === c);

    string[3][2] orderItems = [["carrot", "apple"], ["avacado", "egg"], ["fish", "banana"]];
    string[3][2] orderItems2 = [["carrot", "apple"], ["avacado", "egg"], ["fish", "banana"]];
    // Output will be \`true\` as the order items are the same.
    io:println(orderItems == orderItems2);
    
    // Output will be \`false\` as the order items are the same.
    io:println(orderItems != orderItems2);
    
    // Output will be \`true\` as the references are different.
    io:println(orderItems !== orderItems2);

    string[3][2] orderItems3 = [["avacado", "egg"], ["carrot", "apple"], ["fish", "banana"]];
    // Output will be \`false\` as the order of the items are different.
    io:println(orderItems == orderItems3);
}
`,
];

export function ListEquality({ codeSnippets }) {
  const [codeClick1, updateCodeClick1] = useState(false);

  const [outputClick1, updateOutputClick1] = useState(false);
  const ref1 = createRef();

  const [btnHover, updateBtnHover] = useState([false, false]);

  return (
    <Container className="bbeBody d-flex flex-column h-100">
      <h1>List equality</h1>

      <p>
        You can use <code>==</code> and <code>!=</code> on lists to check the
        deep equality of two lists: two lists are deep equal if they have the
        same members in the same order. Deep equality only works for{" "}
        <code>anydata</code> lists. <code>===</code> and <code>!==</code> check
        for the exact equality, which matches the references of the lists.
      </p>

      <Row
        className="bbeCode mx-0 py-0 rounded 
      "
        style={{ marginLeft: "0px" }}
      >
        <Col className="d-flex align-items-start" sm={12}>
          <button
            className="bg-transparent border-0 m-0 p-2 ms-auto"
            onClick={() => {
              window.open(
<<<<<<< HEAD
                "https://play.ballerina.io/?gist=ecda8542170d4e5f2f75146b1cf64449&file=list_equality.bal",
=======
                "https://play.ballerina.io/?gist=b6e13e5d475d212929a8f468e3ec3c75&file=list_equality.bal",
>>>>>>> 518ffcb3
                "_blank"
              );
            }}
            target="_blank"
            aria-label="Open in Ballerina Playground"
          >
            <svg
              xmlns="http://www.w3.org/2000/svg"
              width="16"
              height="16"
              fill="#000"
              className="bi bi-play-circle"
              viewBox="0 0 16 16"
            >
              <title>Open in Ballerina Playground</title>
              <path d="M8 15A7 7 0 1 1 8 1a7 7 0 0 1 0 14zm0 1A8 8 0 1 0 8 0a8 8 0 0 0 0 16z" />
              <path d="M6.271 5.055a.5.5 0 0 1 .52.038l3.5 2.5a.5.5 0 0 1 0 .814l-3.5 2.5A.5.5 0 0 1 6 10.5v-5a.5.5 0 0 1 .271-.445z" />
            </svg>
          </button>

          <button
            className="bg-transparent border-0 m-0 p-2"
            onClick={() => {
              window.open(
                "https://github.com/ballerina-platform/ballerina-distribution/tree/v2201.4.1/examples/list-equality",
                "_blank"
              );
            }}
            aria-label="Edit on Github"
          >
            <svg
              xmlns="http://www.w3.org/2000/svg"
              width="16"
              height="16"
              fill="#000"
              className="bi bi-github"
              viewBox="0 0 16 16"
            >
              <title>Edit on Github</title>
              <path d="M8 0C3.58 0 0 3.58 0 8c0 3.54 2.29 6.53 5.47 7.59.4.07.55-.17.55-.38 0-.19-.01-.82-.01-1.49-2.01.37-2.53-.49-2.69-.94-.09-.23-.48-.94-.82-1.13-.28-.15-.68-.52-.01-.53.63-.01 1.08.58 1.23.82.72 1.21 1.87.87 2.33.66.07-.52.28-.87.51-1.07-1.78-.2-3.64-.89-3.64-3.95 0-.87.31-1.59.82-2.15-.08-.2-.36-1.02.08-2.12 0 0 .67-.21 2.2.82.64-.18 1.32-.27 2-.27.68 0 1.36.09 2 .27 1.53-1.04 2.2-.82 2.2-.82.44 1.1.16 1.92.08 2.12.51.56.82 1.27.82 2.15 0 3.07-1.87 3.75-3.65 3.95.29.25.54.73.54 1.48 0 1.07-.01 1.93-.01 2.2 0 .21.15.46.55.38A8.012 8.012 0 0 0 16 8c0-4.42-3.58-8-8-8z" />
            </svg>
          </button>
          {codeClick1 ? (
            <button
              className="bg-transparent border-0 m-0 p-2"
              disabled
              aria-label="Copy to Clipboard Check"
            >
              <svg
                xmlns="http://www.w3.org/2000/svg"
                width="16"
                height="16"
                fill="#20b6b0"
                className="bi bi-check"
                viewBox="0 0 16 16"
              >
                <title>Copied</title>
                <path d="M10.97 4.97a.75.75 0 0 1 1.07 1.05l-3.99 4.99a.75.75 0 0 1-1.08.02L4.324 8.384a.75.75 0 1 1 1.06-1.06l2.094 2.093 3.473-4.425a.267.267 0 0 1 .02-.022z" />
              </svg>
            </button>
          ) : (
            <button
              className="bg-transparent border-0 m-0 p-2"
              onClick={() => {
                updateCodeClick1(true);
                copyToClipboard(codeSnippetData[0]);
                setTimeout(() => {
                  updateCodeClick1(false);
                }, 3000);
              }}
              aria-label="Copy to Clipboard"
            >
              <svg
                xmlns="http://www.w3.org/2000/svg"
                width="16"
                height="16"
                fill="#000"
                className="bi bi-clipboard"
                viewBox="0 0 16 16"
              >
                <title>Copy to Clipboard</title>
                <path d="M4 1.5H3a2 2 0 0 0-2 2V14a2 2 0 0 0 2 2h10a2 2 0 0 0 2-2V3.5a2 2 0 0 0-2-2h-1v1h1a1 1 0 0 1 1 1V14a1 1 0 0 1-1 1H3a1 1 0 0 1-1-1V3.5a1 1 0 0 1 1-1h1v-1z" />
                <path d="M9.5 1a.5.5 0 0 1 .5.5v1a.5.5 0 0 1-.5.5h-3a.5.5 0 0 1-.5-.5v-1a.5.5 0 0 1 .5-.5h3zm-3-1A1.5 1.5 0 0 0 5 1.5v1A1.5 1.5 0 0 0 6.5 4h3A1.5 1.5 0 0 0 11 2.5v-1A1.5 1.5 0 0 0 9.5 0h-3z" />
              </svg>
            </button>
          )}
        </Col>
        <Col sm={12}>
          {codeSnippets[0] != undefined && (
            <div
              dangerouslySetInnerHTML={{
                __html: DOMPurify.sanitize(codeSnippets[0]),
              }}
            />
          )}
        </Col>
      </Row>

      <Row
        className="bbeOutput mx-0 py-0 rounded "
        style={{ marginLeft: "0px" }}
      >
        <Col sm={12} className="d-flex align-items-start">
          {outputClick1 ? (
            <button
              className="bg-transparent border-0 m-0 p-2 ms-auto"
              aria-label="Copy to Clipboard Check"
            >
              <svg
                xmlns="http://www.w3.org/2000/svg"
                width="16"
                height="16"
                fill="#20b6b0"
                className="output-btn bi bi-check"
                viewBox="0 0 16 16"
              >
                <title>Copied</title>
                <path d="M10.97 4.97a.75.75 0 0 1 1.07 1.05l-3.99 4.99a.75.75 0 0 1-1.08.02L4.324 8.384a.75.75 0 1 1 1.06-1.06l2.094 2.093 3.473-4.425a.267.267 0 0 1 .02-.022z" />
              </svg>
            </button>
          ) : (
            <button
              className="bg-transparent border-0 m-0 p-2 ms-auto"
              onClick={() => {
                updateOutputClick1(true);
                const extractedText = extractOutput(ref1.current.innerText);
                copyToClipboard(extractedText);
                setTimeout(() => {
                  updateOutputClick1(false);
                }, 3000);
              }}
            >
              <svg
                xmlns="http://www.w3.org/2000/svg"
                width="16"
                height="16"
                fill="#EEEEEE"
                className="output-btn bi bi-clipboard"
                viewBox="0 0 16 16"
                aria-label="Copy to Clipboard"
              >
                <title>Copy to Clipboard</title>
                <path d="M4 1.5H3a2 2 0 0 0-2 2V14a2 2 0 0 0 2 2h10a2 2 0 0 0 2-2V3.5a2 2 0 0 0-2-2h-1v1h1a1 1 0 0 1 1 1V14a1 1 0 0 1-1 1H3a1 1 0 0 1-1-1V3.5a1 1 0 0 1 1-1h1v-1z" />
                <path d="M9.5 1a.5.5 0 0 1 .5.5v1a.5.5 0 0 1-.5.5h-3a.5.5 0 0 1-.5-.5v-1a.5.5 0 0 1 .5-.5h3zm-3-1A1.5 1.5 0 0 0 5 1.5v1A1.5 1.5 0 0 0 6.5 4h3A1.5 1.5 0 0 0 11 2.5v-1A1.5 1.5 0 0 0 9.5 0h-3z" />
              </svg>
            </button>
          )}
        </Col>
        <Col sm={12}>
          <pre ref={ref1}>
            <code className="d-flex flex-column">
              <span>{`\$ bal run list_equality.bal`}</span>
              <span>{`true`}</span>
              <span>{`false`}</span>
              <span>{`true`}</span>
              <span>{`true`}</span>
              <span>{`true`}</span>
              <span>{`false`}</span>
              <span>{`true`}</span>
              <span>{`false`}</span>
            </code>
          </pre>
        </Col>
      </Row>

      <h2>Related links</h2>

      <ul style={{ marginLeft: "0px" }} class="relatedLinks">
        <li>
          <span>&#8226;&nbsp;</span>
          <span>
            <a href="/learn/by-example/tuples">Tuples</a>
          </span>
        </li>
      </ul>
      <ul style={{ marginLeft: "0px" }} class="relatedLinks">
        <li>
          <span>&#8226;&nbsp;</span>
          <span>
            <a href="/learn/by-example/arrays">Arrays</a>
          </span>
        </li>
      </ul>
      <ul style={{ marginLeft: "0px" }} class="relatedLinks">
        <li>
          <span>&#8226;&nbsp;</span>
          <span>
            <a href="/learn/by-example/list-subtyping">List sub typing</a>
          </span>
        </li>
      </ul>

      <span style={{ marginBottom: "20px" }}></span>

      <Row className="mt-auto mb-5">
        <Col sm={6}>
          <Link title="List subtyping" href="/learn/by-example/list-subtyping">
            <div className="btnContainer d-flex align-items-center me-auto">
              <svg
                xmlns="http://www.w3.org/2000/svg"
                width="20"
                height="20"
                fill="#3ad1ca"
                className={`${
                  btnHover[0] ? "btnArrowHover" : "btnArrow"
                } bi bi-arrow-right`}
                viewBox="0 0 16 16"
                onMouseEnter={() => updateBtnHover([true, false])}
                onMouseOut={() => updateBtnHover([false, false])}
              >
                <path
                  fill-rule="evenodd"
                  d="M15 8a.5.5 0 0 0-.5-.5H2.707l3.147-3.146a.5.5 0 1 0-.708-.708l-4 4a.5.5 0 0 0 0 .708l4 4a.5.5 0 0 0 .708-.708L2.707 8.5H14.5A.5.5 0 0 0 15 8z"
                />
              </svg>
              <div className="d-flex flex-column ms-4">
                <span className="btnPrev">Previous</span>
                <span
                  className={btnHover[0] ? "btnTitleHover" : "btnTitle"}
                  onMouseEnter={() => updateBtnHover([true, false])}
                  onMouseOut={() => updateBtnHover([false, false])}
                >
                  List subtyping
                </span>
              </div>
            </div>
          </Link>
        </Col>
        <Col sm={6}>
          <Link title="Binary data" href="/learn/by-example/binary-data">
            <div className="btnContainer d-flex align-items-center ms-auto">
              <div className="d-flex flex-column me-4">
                <span className="btnNext">Next</span>
                <span
                  className={btnHover[1] ? "btnTitleHover" : "btnTitle"}
                  onMouseEnter={() => updateBtnHover([false, true])}
                  onMouseOut={() => updateBtnHover([false, false])}
                >
                  Binary data
                </span>
              </div>
              <svg
                xmlns="http://www.w3.org/2000/svg"
                width="20"
                height="20"
                fill="#3ad1ca"
                className={`${
                  btnHover[1] ? "btnArrowHover" : "btnArrow"
                } bi bi-arrow-right`}
                viewBox="0 0 16 16"
                onMouseEnter={() => updateBtnHover([false, true])}
                onMouseOut={() => updateBtnHover([false, false])}
              >
                <path
                  fill-rule="evenodd"
                  d="M1 8a.5.5 0 0 1 .5-.5h11.793l-3.147-3.146a.5.5 0 0 1 .708-.708l4 4a.5.5 0 0 1 0 .708l-4 4a.5.5 0 0 1-.708-.708L13.293 8.5H1.5A.5.5 0 0 1 1 8z"
                />
              </svg>
            </div>
          </Link>
        </Col>
      </Row>
    </Container>
  );
}<|MERGE_RESOLUTION|>--- conflicted
+++ resolved
@@ -72,11 +72,7 @@
             className="bg-transparent border-0 m-0 p-2 ms-auto"
             onClick={() => {
               window.open(
-<<<<<<< HEAD
-                "https://play.ballerina.io/?gist=ecda8542170d4e5f2f75146b1cf64449&file=list_equality.bal",
-=======
                 "https://play.ballerina.io/?gist=b6e13e5d475d212929a8f468e3ec3c75&file=list_equality.bal",
->>>>>>> 518ffcb3
                 "_blank"
               );
             }}
