--- conflicted
+++ resolved
@@ -71,11 +71,7 @@
             className="bg-transparent border-0 m-0 p-2 ms-auto"
             onClick={() => {
               window.open(
-<<<<<<< HEAD
-                "https://play.ballerina.io/?gist=016e2a3f251726fa965997f73e46ab03&file=strands.bal",
-=======
                 "https://play.ballerina.io/?gist=d8f40d288fd6e3246d54201dfa5183ba&file=strands.bal",
->>>>>>> 518ffcb3
                 "_blank"
               );
             }}
