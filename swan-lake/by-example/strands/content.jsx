import React, { useState, useEffect, createRef } from "react";
import { setCDN } from "shiki";
import { Container, Row, Col } from "react-bootstrap";
import DOMPurify from "dompurify";
import {
  copyToClipboard,
  extractOutput,
  shikiTokenizer,
} from "../../../utils/bbe";
import Link from "next/link";

setCDN("https://unpkg.com/shiki/");

const codeSnippetData = [
  `import ballerina/io;

function userSpeakerService(string userName) {
    string messagePrefix = userName + " speaking : ";
    foreach int i in 0...9 {
       io:println(messagePrefix, i);
    }
}

public function main() {
    // By default, named workers are multitasked cooperatively, not preemptively.
    // Each named worker has a \`strand\` (a logical thread of control) and
    // the execution switches between strands only at specific \`yield\` points.
    worker A {
        io:println("In worker A");
        userSpeakerService("Worker A");
        io:println("Worker A end");
    }

    worker B {
        io:println("In worker B");
        future<()> _ = start userSpeakerService("Worker B");
        io:println("Worker B end");
    }

    io:println("In function worker");
}
`,
];

export default function Strands() {
  const [codeClick1, updateCodeClick1] = useState(false);

  const [outputClick1, updateOutputClick1] = useState(false);
  const ref1 = createRef();

  const [codeSnippets, updateSnippets] = useState([]);
  const [btnHover, updateBtnHover] = useState([false, false]);

  useEffect(() => {
    async function loadCode() {
      for (let snippet of codeSnippetData) {
        const output = await shikiTokenizer(snippet, "ballerina");
        updateSnippets((prevSnippets) => [...prevSnippets, output]);
      }
    }
    loadCode();
  }, []);

  return (
    <Container className="bbeBody d-flex flex-column h-100">
      <h1>Strands</h1>

      <p>
        By default, named workers are multitasked cooperatively, not
        preemptively. Each named worker has a &quot;strand&quot; (logical thread
        of control) and execution switches between strands only at specific
        &quot;yield&quot; points such as doing a wait or when a library function
        invokes a system call that would block.
      </p>

      <p>
        This avoids the need for users to lock variables that are accessed from
        multiple named workers. An annotation can be used to make a strand run
        on a separate thread.
      </p>

      <Row
        className="bbeCode mx-0 py-0 rounded 
      "
        style={{ marginLeft: "0px" }}
      >
        <Col className="d-flex align-items-start" sm={12}>
          <button
            className="bg-transparent border-0 m-0 p-2 ms-auto"
            onClick={() => {
              window.open(
<<<<<<< HEAD
                "https://play.ballerina.io/?gist=e412974bb5a128e2ca0252511e41fc34&file=strands.bal",
=======
                "https://play.ballerina.io/?gist=eba1967c41cfa5b39d2c23fcfdd46043&file=strands.bal",
>>>>>>> b3dd48e5
                "_blank"
              );
            }}
            target="_blank"
            aria-label="Open in Ballerina Playground"
          >
            <svg
              xmlns="http://www.w3.org/2000/svg"
              width="16"
              height="16"
              fill="#000"
              className="bi bi-play-circle"
              viewBox="0 0 16 16"
            >
              <title>Open in Ballerina Playground</title>
              <path d="M8 15A7 7 0 1 1 8 1a7 7 0 0 1 0 14zm0 1A8 8 0 1 0 8 0a8 8 0 0 0 0 16z" />
              <path d="M6.271 5.055a.5.5 0 0 1 .52.038l3.5 2.5a.5.5 0 0 1 0 .814l-3.5 2.5A.5.5 0 0 1 6 10.5v-5a.5.5 0 0 1 .271-.445z" />
            </svg>
          </button>

          <button
            className="bg-transparent border-0 m-0 p-2"
            onClick={() => {
              window.open(
                "https://github.com/ballerina-platform/ballerina-distribution/tree/v2201.3.0/examples/strands",
                "_blank"
              );
            }}
            aria-label="Edit on Github"
          >
            <svg
              xmlns="http://www.w3.org/2000/svg"
              width="16"
              height="16"
              fill="#000"
              className="bi bi-github"
              viewBox="0 0 16 16"
            >
              <title>Edit on Github</title>
              <path d="M8 0C3.58 0 0 3.58 0 8c0 3.54 2.29 6.53 5.47 7.59.4.07.55-.17.55-.38 0-.19-.01-.82-.01-1.49-2.01.37-2.53-.49-2.69-.94-.09-.23-.48-.94-.82-1.13-.28-.15-.68-.52-.01-.53.63-.01 1.08.58 1.23.82.72 1.21 1.87.87 2.33.66.07-.52.28-.87.51-1.07-1.78-.2-3.64-.89-3.64-3.95 0-.87.31-1.59.82-2.15-.08-.2-.36-1.02.08-2.12 0 0 .67-.21 2.2.82.64-.18 1.32-.27 2-.27.68 0 1.36.09 2 .27 1.53-1.04 2.2-.82 2.2-.82.44 1.1.16 1.92.08 2.12.51.56.82 1.27.82 2.15 0 3.07-1.87 3.75-3.65 3.95.29.25.54.73.54 1.48 0 1.07-.01 1.93-.01 2.2 0 .21.15.46.55.38A8.012 8.012 0 0 0 16 8c0-4.42-3.58-8-8-8z" />
            </svg>
          </button>
          {codeClick1 ? (
            <button
              className="bg-transparent border-0 m-0 p-2"
              disabled
              aria-label="Copy to Clipboard Check"
            >
              <svg
                xmlns="http://www.w3.org/2000/svg"
                width="16"
                height="16"
                fill="#20b6b0"
                className="bi bi-check"
                viewBox="0 0 16 16"
              >
                <title>Copied</title>
                <path d="M10.97 4.97a.75.75 0 0 1 1.07 1.05l-3.99 4.99a.75.75 0 0 1-1.08.02L4.324 8.384a.75.75 0 1 1 1.06-1.06l2.094 2.093 3.473-4.425a.267.267 0 0 1 .02-.022z" />
              </svg>
            </button>
          ) : (
            <button
              className="bg-transparent border-0 m-0 p-2"
              onClick={() => {
                updateCodeClick1(true);
                copyToClipboard(codeSnippetData[0]);
                setTimeout(() => {
                  updateCodeClick1(false);
                }, 3000);
              }}
              aria-label="Copy to Clipboard"
            >
              <svg
                xmlns="http://www.w3.org/2000/svg"
                width="16"
                height="16"
                fill="#000"
                className="bi bi-clipboard"
                viewBox="0 0 16 16"
              >
                <title>Copy to Clipboard</title>
                <path d="M4 1.5H3a2 2 0 0 0-2 2V14a2 2 0 0 0 2 2h10a2 2 0 0 0 2-2V3.5a2 2 0 0 0-2-2h-1v1h1a1 1 0 0 1 1 1V14a1 1 0 0 1-1 1H3a1 1 0 0 1-1-1V3.5a1 1 0 0 1 1-1h1v-1z" />
                <path d="M9.5 1a.5.5 0 0 1 .5.5v1a.5.5 0 0 1-.5.5h-3a.5.5 0 0 1-.5-.5v-1a.5.5 0 0 1 .5-.5h3zm-3-1A1.5 1.5 0 0 0 5 1.5v1A1.5 1.5 0 0 0 6.5 4h3A1.5 1.5 0 0 0 11 2.5v-1A1.5 1.5 0 0 0 9.5 0h-3z" />
              </svg>
            </button>
          )}
        </Col>
        <Col sm={12}>
          {codeSnippets[0] != undefined && (
            <div
              dangerouslySetInnerHTML={{
                __html: DOMPurify.sanitize(codeSnippets[0]),
              }}
            />
          )}
        </Col>
      </Row>

      <Row
        className="bbeOutput mx-0 py-0 rounded "
        style={{ marginLeft: "0px" }}
      >
        <Col sm={12} className="d-flex align-items-start">
          {outputClick1 ? (
            <button
              className="bg-transparent border-0 m-0 p-2 ms-auto"
              aria-label="Copy to Clipboard Check"
            >
              <svg
                xmlns="http://www.w3.org/2000/svg"
                width="16"
                height="16"
                fill="#20b6b0"
                className="output-btn bi bi-check"
                viewBox="0 0 16 16"
              >
                <title>Copied</title>
                <path d="M10.97 4.97a.75.75 0 0 1 1.07 1.05l-3.99 4.99a.75.75 0 0 1-1.08.02L4.324 8.384a.75.75 0 1 1 1.06-1.06l2.094 2.093 3.473-4.425a.267.267 0 0 1 .02-.022z" />
              </svg>
            </button>
          ) : (
            <button
              className="bg-transparent border-0 m-0 p-2 ms-auto"
              onClick={() => {
                updateOutputClick1(true);
                const extractedText = extractOutput(ref1.current.innerText);
                copyToClipboard(extractedText);
                setTimeout(() => {
                  updateOutputClick1(false);
                }, 3000);
              }}
            >
              <svg
                xmlns="http://www.w3.org/2000/svg"
                width="16"
                height="16"
                fill="#EEEEEE"
                className="output-btn bi bi-clipboard"
                viewBox="0 0 16 16"
                aria-label="Copy to Clipboard"
              >
                <title>Copy to Clipboard</title>
                <path d="M4 1.5H3a2 2 0 0 0-2 2V14a2 2 0 0 0 2 2h10a2 2 0 0 0 2-2V3.5a2 2 0 0 0-2-2h-1v1h1a1 1 0 0 1 1 1V14a1 1 0 0 1-1 1H3a1 1 0 0 1-1-1V3.5a1 1 0 0 1 1-1h1v-1z" />
                <path d="M9.5 1a.5.5 0 0 1 .5.5v1a.5.5 0 0 1-.5.5h-3a.5.5 0 0 1-.5-.5v-1a.5.5 0 0 1 .5-.5h3zm-3-1A1.5 1.5 0 0 0 5 1.5v1A1.5 1.5 0 0 0 6.5 4h3A1.5 1.5 0 0 0 11 2.5v-1A1.5 1.5 0 0 0 9.5 0h-3z" />
              </svg>
            </button>
          )}
        </Col>
        <Col sm={12}>
          <pre ref={ref1}>
            <code className="d-flex flex-column">
              <span>{`\$ bal run strands.bal`}</span>
              <span>{`In function worker`}</span>
              <span>{`In worker B`}</span>
              <span>{`Worker B end`}</span>
              <span>{`In worker A`}</span>
              <span>{`Worker A speaking : 0`}</span>
              <span>{`Worker A speaking : 1`}</span>
              <span>{`Worker B speaking : 0`}</span>
              <span>{`Worker A speaking : 2`}</span>
              <span>{`Worker A speaking : 3`}</span>
              <span>{`Worker A speaking : 4`}</span>
              <span>{`Worker B speaking : 1`}</span>
              <span>{`Worker A speaking : 5`}</span>
              <span>{`Worker B speaking : 2`}</span>
              <span>{`Worker B speaking : 3`}</span>
              <span>{`Worker A speaking : 6`}</span>
              <span>{`Worker B speaking : 4`}</span>
              <span>{`Worker A speaking : 7`}</span>
              <span>{`Worker B speaking : 5`}</span>
              <span>{`Worker A speaking : 8`}</span>
              <span>{`Worker B speaking : 6`}</span>
              <span>{`Worker A speaking : 9`}</span>
              <span>{`Worker B speaking : 7`}</span>
              <span>{`Worker A end`}</span>
              <span>{`Worker B speaking : 8`}</span>
              <span>{`Worker B speaking : 9`}</span>
            </code>
          </pre>
        </Col>
      </Row>

      <Row className="mt-auto mb-5">
        <Col sm={6}>
          <Link
            title="Wait for workers"
            href="/learn/by-example/waiting-for-workers"
          >
            <div className="btnContainer d-flex align-items-center me-auto">
              <svg
                xmlns="http://www.w3.org/2000/svg"
                width="20"
                height="20"
                fill="#3ad1ca"
                className={`${
                  btnHover[0] ? "btnArrowHover" : "btnArrow"
                } bi bi-arrow-right`}
                viewBox="0 0 16 16"
                onMouseEnter={() => updateBtnHover([true, false])}
                onMouseOut={() => updateBtnHover([false, false])}
              >
                <path
                  fill-rule="evenodd"
                  d="M15 8a.5.5 0 0 0-.5-.5H2.707l3.147-3.146a.5.5 0 1 0-.708-.708l-4 4a.5.5 0 0 0 0 .708l4 4a.5.5 0 0 0 .708-.708L2.707 8.5H14.5A.5.5 0 0 0 15 8z"
                />
              </svg>
              <div className="d-flex flex-column ms-4">
                <span className="btnPrev">Previous</span>
                <span
                  className={btnHover[0] ? "btnTitleHover" : "btnTitle"}
                  onMouseEnter={() => updateBtnHover([true, false])}
                  onMouseOut={() => updateBtnHover([false, false])}
                >
                  Wait for workers
                </span>
              </div>
            </div>
          </Link>
        </Col>
        <Col sm={6}>
          <Link
            title="Named worker return values"
            href="/learn/by-example/named-worker-return-values"
          >
            <div className="btnContainer d-flex align-items-center ms-auto">
              <div className="d-flex flex-column me-4">
                <span className="btnNext">Next</span>
                <span
                  className={btnHover[1] ? "btnTitleHover" : "btnTitle"}
                  onMouseEnter={() => updateBtnHover([false, true])}
                  onMouseOut={() => updateBtnHover([false, false])}
                >
                  Named worker return values
                </span>
              </div>
              <svg
                xmlns="http://www.w3.org/2000/svg"
                width="20"
                height="20"
                fill="#3ad1ca"
                className={`${
                  btnHover[1] ? "btnArrowHover" : "btnArrow"
                } bi bi-arrow-right`}
                viewBox="0 0 16 16"
                onMouseEnter={() => updateBtnHover([false, true])}
                onMouseOut={() => updateBtnHover([false, false])}
              >
                <path
                  fill-rule="evenodd"
                  d="M1 8a.5.5 0 0 1 .5-.5h11.793l-3.147-3.146a.5.5 0 0 1 .708-.708l4 4a.5.5 0 0 1 0 .708l-4 4a.5.5 0 0 1-.708-.708L13.293 8.5H1.5A.5.5 0 0 1 1 8z"
                />
              </svg>
            </div>
          </Link>
        </Col>
      </Row>
    </Container>
  );
}<|MERGE_RESOLUTION|>--- conflicted
+++ resolved
@@ -89,11 +89,7 @@
             className="bg-transparent border-0 m-0 p-2 ms-auto"
             onClick={() => {
               window.open(
-<<<<<<< HEAD
-                "https://play.ballerina.io/?gist=e412974bb5a128e2ca0252511e41fc34&file=strands.bal",
-=======
                 "https://play.ballerina.io/?gist=eba1967c41cfa5b39d2c23fcfdd46043&file=strands.bal",
->>>>>>> b3dd48e5
                 "_blank"
               );
             }}
