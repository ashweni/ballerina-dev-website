import React, { useState, createRef } from "react";
import { Container, Row, Col } from "react-bootstrap";
import DOMPurify from "dompurify";
import { copyToClipboard, extractOutput } from "../../../utils/bbe";
import Link from "next/link";

export const codeSnippetData = [
  `import ballerina/io;

public function main() {

    float[4] [first, second, ...others] = getScores();

    // The first two values returned by \`getScores()\` will be bound to the 
    // variables \`first\` and \`second\` which will be of \`float\` type.
    io:println(first);
    io:println(second);

    // The rest of the values will be bound to \`others\`, which will be of \`float[]\` type.
    io:println(others);
}

function getScores() returns float[4] {
    return [1.2, 2.3, 3.4, 4.5];
}
`,
];

export function RestBindingPatternInListBindingPattern({ codeSnippets }) {
  const [codeClick1, updateCodeClick1] = useState(false);

  const [outputClick1, updateOutputClick1] = useState(false);
  const ref1 = createRef();

  const [btnHover, updateBtnHover] = useState([false, false]);

  return (
    <Container className="bbeBody d-flex flex-column h-100">
      <h1>Rest binding pattern in list binding pattern</h1>

      <p>
        If the number of binding patterns is less than the members in the list
        value, the rest binding pattern (<code>...r</code>) can be used to
        create a new list value consisting of the members that are not bound.
      </p>

      <Row
        className="bbeCode mx-0 py-0 rounded 
      "
        style={{ marginLeft: "0px" }}
      >
        <Col className="d-flex align-items-start" sm={12}>
          <button
            className="bg-transparent border-0 m-0 p-2 ms-auto"
            onClick={() => {
              window.open(
<<<<<<< HEAD
                "https://play.ballerina.io/?gist=2375aeadfa33c8a122a132c927cf63ad&file=rest_binding_pattern_in_list_binding_pattern.bal",
=======
                "https://play.ballerina.io/?gist=dae5bd9fc3df7e0ab3f67441b77de8fe&file=rest_binding_pattern_in_list_binding_pattern.bal",
>>>>>>> 518ffcb3
                "_blank"
              );
            }}
            target="_blank"
            aria-label="Open in Ballerina Playground"
          >
            <svg
              xmlns="http://www.w3.org/2000/svg"
              width="16"
              height="16"
              fill="#000"
              className="bi bi-play-circle"
              viewBox="0 0 16 16"
            >
              <title>Open in Ballerina Playground</title>
              <path d="M8 15A7 7 0 1 1 8 1a7 7 0 0 1 0 14zm0 1A8 8 0 1 0 8 0a8 8 0 0 0 0 16z" />
              <path d="M6.271 5.055a.5.5 0 0 1 .52.038l3.5 2.5a.5.5 0 0 1 0 .814l-3.5 2.5A.5.5 0 0 1 6 10.5v-5a.5.5 0 0 1 .271-.445z" />
            </svg>
          </button>

          <button
            className="bg-transparent border-0 m-0 p-2"
            onClick={() => {
              window.open(
                "https://github.com/ballerina-platform/ballerina-distribution/tree/v2201.4.1/examples/rest-binding-pattern-in-list-binding-pattern",
                "_blank"
              );
            }}
            aria-label="Edit on Github"
          >
            <svg
              xmlns="http://www.w3.org/2000/svg"
              width="16"
              height="16"
              fill="#000"
              className="bi bi-github"
              viewBox="0 0 16 16"
            >
              <title>Edit on Github</title>
              <path d="M8 0C3.58 0 0 3.58 0 8c0 3.54 2.29 6.53 5.47 7.59.4.07.55-.17.55-.38 0-.19-.01-.82-.01-1.49-2.01.37-2.53-.49-2.69-.94-.09-.23-.48-.94-.82-1.13-.28-.15-.68-.52-.01-.53.63-.01 1.08.58 1.23.82.72 1.21 1.87.87 2.33.66.07-.52.28-.87.51-1.07-1.78-.2-3.64-.89-3.64-3.95 0-.87.31-1.59.82-2.15-.08-.2-.36-1.02.08-2.12 0 0 .67-.21 2.2.82.64-.18 1.32-.27 2-.27.68 0 1.36.09 2 .27 1.53-1.04 2.2-.82 2.2-.82.44 1.1.16 1.92.08 2.12.51.56.82 1.27.82 2.15 0 3.07-1.87 3.75-3.65 3.95.29.25.54.73.54 1.48 0 1.07-.01 1.93-.01 2.2 0 .21.15.46.55.38A8.012 8.012 0 0 0 16 8c0-4.42-3.58-8-8-8z" />
            </svg>
          </button>
          {codeClick1 ? (
            <button
              className="bg-transparent border-0 m-0 p-2"
              disabled
              aria-label="Copy to Clipboard Check"
            >
              <svg
                xmlns="http://www.w3.org/2000/svg"
                width="16"
                height="16"
                fill="#20b6b0"
                className="bi bi-check"
                viewBox="0 0 16 16"
              >
                <title>Copied</title>
                <path d="M10.97 4.97a.75.75 0 0 1 1.07 1.05l-3.99 4.99a.75.75 0 0 1-1.08.02L4.324 8.384a.75.75 0 1 1 1.06-1.06l2.094 2.093 3.473-4.425a.267.267 0 0 1 .02-.022z" />
              </svg>
            </button>
          ) : (
            <button
              className="bg-transparent border-0 m-0 p-2"
              onClick={() => {
                updateCodeClick1(true);
                copyToClipboard(codeSnippetData[0]);
                setTimeout(() => {
                  updateCodeClick1(false);
                }, 3000);
              }}
              aria-label="Copy to Clipboard"
            >
              <svg
                xmlns="http://www.w3.org/2000/svg"
                width="16"
                height="16"
                fill="#000"
                className="bi bi-clipboard"
                viewBox="0 0 16 16"
              >
                <title>Copy to Clipboard</title>
                <path d="M4 1.5H3a2 2 0 0 0-2 2V14a2 2 0 0 0 2 2h10a2 2 0 0 0 2-2V3.5a2 2 0 0 0-2-2h-1v1h1a1 1 0 0 1 1 1V14a1 1 0 0 1-1 1H3a1 1 0 0 1-1-1V3.5a1 1 0 0 1 1-1h1v-1z" />
                <path d="M9.5 1a.5.5 0 0 1 .5.5v1a.5.5 0 0 1-.5.5h-3a.5.5 0 0 1-.5-.5v-1a.5.5 0 0 1 .5-.5h3zm-3-1A1.5 1.5 0 0 0 5 1.5v1A1.5 1.5 0 0 0 6.5 4h3A1.5 1.5 0 0 0 11 2.5v-1A1.5 1.5 0 0 0 9.5 0h-3z" />
              </svg>
            </button>
          )}
        </Col>
        <Col sm={12}>
          {codeSnippets[0] != undefined && (
            <div
              dangerouslySetInnerHTML={{
                __html: DOMPurify.sanitize(codeSnippets[0]),
              }}
            />
          )}
        </Col>
      </Row>

      <Row
        className="bbeOutput mx-0 py-0 rounded "
        style={{ marginLeft: "0px" }}
      >
        <Col sm={12} className="d-flex align-items-start">
          {outputClick1 ? (
            <button
              className="bg-transparent border-0 m-0 p-2 ms-auto"
              aria-label="Copy to Clipboard Check"
            >
              <svg
                xmlns="http://www.w3.org/2000/svg"
                width="16"
                height="16"
                fill="#20b6b0"
                className="output-btn bi bi-check"
                viewBox="0 0 16 16"
              >
                <title>Copied</title>
                <path d="M10.97 4.97a.75.75 0 0 1 1.07 1.05l-3.99 4.99a.75.75 0 0 1-1.08.02L4.324 8.384a.75.75 0 1 1 1.06-1.06l2.094 2.093 3.473-4.425a.267.267 0 0 1 .02-.022z" />
              </svg>
            </button>
          ) : (
            <button
              className="bg-transparent border-0 m-0 p-2 ms-auto"
              onClick={() => {
                updateOutputClick1(true);
                const extractedText = extractOutput(ref1.current.innerText);
                copyToClipboard(extractedText);
                setTimeout(() => {
                  updateOutputClick1(false);
                }, 3000);
              }}
            >
              <svg
                xmlns="http://www.w3.org/2000/svg"
                width="16"
                height="16"
                fill="#EEEEEE"
                className="output-btn bi bi-clipboard"
                viewBox="0 0 16 16"
                aria-label="Copy to Clipboard"
              >
                <title>Copy to Clipboard</title>
                <path d="M4 1.5H3a2 2 0 0 0-2 2V14a2 2 0 0 0 2 2h10a2 2 0 0 0 2-2V3.5a2 2 0 0 0-2-2h-1v1h1a1 1 0 0 1 1 1V14a1 1 0 0 1-1 1H3a1 1 0 0 1-1-1V3.5a1 1 0 0 1 1-1h1v-1z" />
                <path d="M9.5 1a.5.5 0 0 1 .5.5v1a.5.5 0 0 1-.5.5h-3a.5.5 0 0 1-.5-.5v-1a.5.5 0 0 1 .5-.5h3zm-3-1A1.5 1.5 0 0 0 5 1.5v1A1.5 1.5 0 0 0 6.5 4h3A1.5 1.5 0 0 0 11 2.5v-1A1.5 1.5 0 0 0 9.5 0h-3z" />
              </svg>
            </button>
          )}
        </Col>
        <Col sm={12}>
          <pre ref={ref1}>
            <code className="d-flex flex-column">
              <span>{`\$ bal run rest_binding_pattern_in_list_binding_pattern.bal`}</span>
              <span>{`1.2`}</span>
              <span>{`2.3`}</span>
              <span>{`[3.4,4.5]`}</span>
            </code>
          </pre>
        </Col>
      </Row>

      <h2>Related links</h2>

      <ul style={{ marginLeft: "0px" }} class="relatedLinks">
        <li>
          <span>&#8226;&nbsp;</span>
          <span>
            <a href="/learn/by-example/list-binding-pattern/">
              List binding pattern
            </a>
          </span>
        </li>
      </ul>
      <ul style={{ marginLeft: "0px" }} class="relatedLinks">
        <li>
          <span>&#8226;&nbsp;</span>
          <span>
            <a href="/learn/by-example/binding-patterns/">Binding patterns</a>
          </span>
        </li>
      </ul>
      <ul style={{ marginLeft: "0px" }} class="relatedLinks">
        <li>
          <span>&#8226;&nbsp;</span>
          <span>
            <a href="/learn/by-example/rest-type-in-tuples/">
              Rest type in tuples
            </a>
          </span>
        </li>
      </ul>
      <span style={{ marginBottom: "20px" }}></span>

      <Row className="mt-auto mb-5">
        <Col sm={6}>
          <Link
            title="List binding patterns"
            href="/learn/by-example/list-binding-pattern"
          >
            <div className="btnContainer d-flex align-items-center me-auto">
              <svg
                xmlns="http://www.w3.org/2000/svg"
                width="20"
                height="20"
                fill="#3ad1ca"
                className={`${
                  btnHover[0] ? "btnArrowHover" : "btnArrow"
                } bi bi-arrow-right`}
                viewBox="0 0 16 16"
                onMouseEnter={() => updateBtnHover([true, false])}
                onMouseOut={() => updateBtnHover([false, false])}
              >
                <path
                  fill-rule="evenodd"
                  d="M15 8a.5.5 0 0 0-.5-.5H2.707l3.147-3.146a.5.5 0 1 0-.708-.708l-4 4a.5.5 0 0 0 0 .708l4 4a.5.5 0 0 0 .708-.708L2.707 8.5H14.5A.5.5 0 0 0 15 8z"
                />
              </svg>
              <div className="d-flex flex-column ms-4">
                <span className="btnPrev">Previous</span>
                <span
                  className={btnHover[0] ? "btnTitleHover" : "btnTitle"}
                  onMouseEnter={() => updateBtnHover([true, false])}
                  onMouseOut={() => updateBtnHover([false, false])}
                >
                  List binding patterns
                </span>
              </div>
            </div>
          </Link>
        </Col>
        <Col sm={6}>
          <Link
            title="Mapping binding pattern"
            href="/learn/by-example/mapping-binding-pattern"
          >
            <div className="btnContainer d-flex align-items-center ms-auto">
              <div className="d-flex flex-column me-4">
                <span className="btnNext">Next</span>
                <span
                  className={btnHover[1] ? "btnTitleHover" : "btnTitle"}
                  onMouseEnter={() => updateBtnHover([false, true])}
                  onMouseOut={() => updateBtnHover([false, false])}
                >
                  Mapping binding pattern
                </span>
              </div>
              <svg
                xmlns="http://www.w3.org/2000/svg"
                width="20"
                height="20"
                fill="#3ad1ca"
                className={`${
                  btnHover[1] ? "btnArrowHover" : "btnArrow"
                } bi bi-arrow-right`}
                viewBox="0 0 16 16"
                onMouseEnter={() => updateBtnHover([false, true])}
                onMouseOut={() => updateBtnHover([false, false])}
              >
                <path
                  fill-rule="evenodd"
                  d="M1 8a.5.5 0 0 1 .5-.5h11.793l-3.147-3.146a.5.5 0 0 1 .708-.708l4 4a.5.5 0 0 1 0 .708l-4 4a.5.5 0 0 1-.708-.708L13.293 8.5H1.5A.5.5 0 0 1 1 8z"
                />
              </svg>
            </div>
          </Link>
        </Col>
      </Row>
    </Container>
  );
}<|MERGE_RESOLUTION|>--- conflicted
+++ resolved
@@ -54,11 +54,7 @@
             className="bg-transparent border-0 m-0 p-2 ms-auto"
             onClick={() => {
               window.open(
-<<<<<<< HEAD
-                "https://play.ballerina.io/?gist=2375aeadfa33c8a122a132c927cf63ad&file=rest_binding_pattern_in_list_binding_pattern.bal",
-=======
                 "https://play.ballerina.io/?gist=dae5bd9fc3df7e0ab3f67441b77de8fe&file=rest_binding_pattern_in_list_binding_pattern.bal",
->>>>>>> 518ffcb3
                 "_blank"
               );
             }}
