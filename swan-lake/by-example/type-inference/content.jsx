import React, { useState, createRef } from "react";
import { Container, Row, Col } from "react-bootstrap";
import DOMPurify from "dompurify";
import { copyToClipboard, extractOutput } from "../../../utils/bbe";
import Link from "next/link";

export const codeSnippetData = [
  `import ballerina/io;

// \`var\` says that the type of the variable is from the type of expression, which is used to initialize it.
var x = "str";

function printLines(string[] sv) {
    // Type inference with a \`foreach\` statement.
    foreach var s in sv {
        io:println(s);
    }

}

public function main() {
    string[] s = [x, x];
    printLines(s);

    // Infers \`x\`'s type as \`MyClass\`.
    var x = new MyClass();
    MyClass _ = x;

    // Infers the class for \`new\` as \`MyClass\`.
    MyClass _ = new;

}

class MyClass {
    function foo() {

    }
}
`,
];

export function TypeInference({ codeSnippets }) {
  const [codeClick1, updateCodeClick1] = useState(false);

  const [outputClick1, updateOutputClick1] = useState(false);
  const ref1 = createRef();

  const [btnHover, updateBtnHover] = useState([false, false]);

  return (
    <Container className="bbeBody d-flex flex-column h-100">
      <h1>Type inference</h1>

      <p>
        Type inference is local and restricted to a single expression. Overuse
        of type inference can make the code harder to understand.
      </p>

      <Row
        className="bbeCode mx-0 py-0 rounded 
      "
        style={{ marginLeft: "0px" }}
      >
        <Col className="d-flex align-items-start" sm={12}>
          <button
            className="bg-transparent border-0 m-0 p-2 ms-auto"
            onClick={() => {
              window.open(
<<<<<<< HEAD
                "https://play.ballerina.io/?gist=9005e38a0aa9a8105fffc183a7efaec5&file=type_inference.bal",
=======
                "https://play.ballerina.io/?gist=7b1366c2f519ca71c66519fe1050dd69&file=type_inference.bal",
>>>>>>> 518ffcb3
                "_blank"
              );
            }}
            target="_blank"
            aria-label="Open in Ballerina Playground"
          >
            <svg
              xmlns="http://www.w3.org/2000/svg"
              width="16"
              height="16"
              fill="#000"
              className="bi bi-play-circle"
              viewBox="0 0 16 16"
            >
              <title>Open in Ballerina Playground</title>
              <path d="M8 15A7 7 0 1 1 8 1a7 7 0 0 1 0 14zm0 1A8 8 0 1 0 8 0a8 8 0 0 0 0 16z" />
              <path d="M6.271 5.055a.5.5 0 0 1 .52.038l3.5 2.5a.5.5 0 0 1 0 .814l-3.5 2.5A.5.5 0 0 1 6 10.5v-5a.5.5 0 0 1 .271-.445z" />
            </svg>
          </button>

          <button
            className="bg-transparent border-0 m-0 p-2"
            onClick={() => {
              window.open(
                "https://github.com/ballerina-platform/ballerina-distribution/tree/v2201.4.1/examples/type-inference",
                "_blank"
              );
            }}
            aria-label="Edit on Github"
          >
            <svg
              xmlns="http://www.w3.org/2000/svg"
              width="16"
              height="16"
              fill="#000"
              className="bi bi-github"
              viewBox="0 0 16 16"
            >
              <title>Edit on Github</title>
              <path d="M8 0C3.58 0 0 3.58 0 8c0 3.54 2.29 6.53 5.47 7.59.4.07.55-.17.55-.38 0-.19-.01-.82-.01-1.49-2.01.37-2.53-.49-2.69-.94-.09-.23-.48-.94-.82-1.13-.28-.15-.68-.52-.01-.53.63-.01 1.08.58 1.23.82.72 1.21 1.87.87 2.33.66.07-.52.28-.87.51-1.07-1.78-.2-3.64-.89-3.64-3.95 0-.87.31-1.59.82-2.15-.08-.2-.36-1.02.08-2.12 0 0 .67-.21 2.2.82.64-.18 1.32-.27 2-.27.68 0 1.36.09 2 .27 1.53-1.04 2.2-.82 2.2-.82.44 1.1.16 1.92.08 2.12.51.56.82 1.27.82 2.15 0 3.07-1.87 3.75-3.65 3.95.29.25.54.73.54 1.48 0 1.07-.01 1.93-.01 2.2 0 .21.15.46.55.38A8.012 8.012 0 0 0 16 8c0-4.42-3.58-8-8-8z" />
            </svg>
          </button>
          {codeClick1 ? (
            <button
              className="bg-transparent border-0 m-0 p-2"
              disabled
              aria-label="Copy to Clipboard Check"
            >
              <svg
                xmlns="http://www.w3.org/2000/svg"
                width="16"
                height="16"
                fill="#20b6b0"
                className="bi bi-check"
                viewBox="0 0 16 16"
              >
                <title>Copied</title>
                <path d="M10.97 4.97a.75.75 0 0 1 1.07 1.05l-3.99 4.99a.75.75 0 0 1-1.08.02L4.324 8.384a.75.75 0 1 1 1.06-1.06l2.094 2.093 3.473-4.425a.267.267 0 0 1 .02-.022z" />
              </svg>
            </button>
          ) : (
            <button
              className="bg-transparent border-0 m-0 p-2"
              onClick={() => {
                updateCodeClick1(true);
                copyToClipboard(codeSnippetData[0]);
                setTimeout(() => {
                  updateCodeClick1(false);
                }, 3000);
              }}
              aria-label="Copy to Clipboard"
            >
              <svg
                xmlns="http://www.w3.org/2000/svg"
                width="16"
                height="16"
                fill="#000"
                className="bi bi-clipboard"
                viewBox="0 0 16 16"
              >
                <title>Copy to Clipboard</title>
                <path d="M4 1.5H3a2 2 0 0 0-2 2V14a2 2 0 0 0 2 2h10a2 2 0 0 0 2-2V3.5a2 2 0 0 0-2-2h-1v1h1a1 1 0 0 1 1 1V14a1 1 0 0 1-1 1H3a1 1 0 0 1-1-1V3.5a1 1 0 0 1 1-1h1v-1z" />
                <path d="M9.5 1a.5.5 0 0 1 .5.5v1a.5.5 0 0 1-.5.5h-3a.5.5 0 0 1-.5-.5v-1a.5.5 0 0 1 .5-.5h3zm-3-1A1.5 1.5 0 0 0 5 1.5v1A1.5 1.5 0 0 0 6.5 4h3A1.5 1.5 0 0 0 11 2.5v-1A1.5 1.5 0 0 0 9.5 0h-3z" />
              </svg>
            </button>
          )}
        </Col>
        <Col sm={12}>
          {codeSnippets[0] != undefined && (
            <div
              dangerouslySetInnerHTML={{
                __html: DOMPurify.sanitize(codeSnippets[0]),
              }}
            />
          )}
        </Col>
      </Row>

      <Row
        className="bbeOutput mx-0 py-0 rounded "
        style={{ marginLeft: "0px" }}
      >
        <Col sm={12} className="d-flex align-items-start">
          {outputClick1 ? (
            <button
              className="bg-transparent border-0 m-0 p-2 ms-auto"
              aria-label="Copy to Clipboard Check"
            >
              <svg
                xmlns="http://www.w3.org/2000/svg"
                width="16"
                height="16"
                fill="#20b6b0"
                className="output-btn bi bi-check"
                viewBox="0 0 16 16"
              >
                <title>Copied</title>
                <path d="M10.97 4.97a.75.75 0 0 1 1.07 1.05l-3.99 4.99a.75.75 0 0 1-1.08.02L4.324 8.384a.75.75 0 1 1 1.06-1.06l2.094 2.093 3.473-4.425a.267.267 0 0 1 .02-.022z" />
              </svg>
            </button>
          ) : (
            <button
              className="bg-transparent border-0 m-0 p-2 ms-auto"
              onClick={() => {
                updateOutputClick1(true);
                const extractedText = extractOutput(ref1.current.innerText);
                copyToClipboard(extractedText);
                setTimeout(() => {
                  updateOutputClick1(false);
                }, 3000);
              }}
            >
              <svg
                xmlns="http://www.w3.org/2000/svg"
                width="16"
                height="16"
                fill="#EEEEEE"
                className="output-btn bi bi-clipboard"
                viewBox="0 0 16 16"
                aria-label="Copy to Clipboard"
              >
                <title>Copy to Clipboard</title>
                <path d="M4 1.5H3a2 2 0 0 0-2 2V14a2 2 0 0 0 2 2h10a2 2 0 0 0 2-2V3.5a2 2 0 0 0-2-2h-1v1h1a1 1 0 0 1 1 1V14a1 1 0 0 1-1 1H3a1 1 0 0 1-1-1V3.5a1 1 0 0 1 1-1h1v-1z" />
                <path d="M9.5 1a.5.5 0 0 1 .5.5v1a.5.5 0 0 1-.5.5h-3a.5.5 0 0 1-.5-.5v-1a.5.5 0 0 1 .5-.5h3zm-3-1A1.5 1.5 0 0 0 5 1.5v1A1.5 1.5 0 0 0 6.5 4h3A1.5 1.5 0 0 0 11 2.5v-1A1.5 1.5 0 0 0 9.5 0h-3z" />
              </svg>
            </button>
          )}
        </Col>
        <Col sm={12}>
          <pre ref={ref1}>
            <code className="d-flex flex-column">
              <span>{`\$ bal run type_inference.bal`}</span>
              <span>{`str`}</span>
              <span>{`str`}</span>
            </code>
          </pre>
        </Col>
      </Row>

      <Row className="mt-auto mb-5">
        <Col sm={6}>
          <Link title="Covariance" href="/learn/by-example/covariance">
            <div className="btnContainer d-flex align-items-center me-auto">
              <svg
                xmlns="http://www.w3.org/2000/svg"
                width="20"
                height="20"
                fill="#3ad1ca"
                className={`${
                  btnHover[0] ? "btnArrowHover" : "btnArrow"
                } bi bi-arrow-right`}
                viewBox="0 0 16 16"
                onMouseEnter={() => updateBtnHover([true, false])}
                onMouseOut={() => updateBtnHover([false, false])}
              >
                <path
                  fill-rule="evenodd"
                  d="M15 8a.5.5 0 0 0-.5-.5H2.707l3.147-3.146a.5.5 0 1 0-.708-.708l-4 4a.5.5 0 0 0 0 .708l4 4a.5.5 0 0 0 .708-.708L2.707 8.5H14.5A.5.5 0 0 0 15 8z"
                />
              </svg>
              <div className="d-flex flex-column ms-4">
                <span className="btnPrev">Previous</span>
                <span
                  className={btnHover[0] ? "btnTitleHover" : "btnTitle"}
                  onMouseEnter={() => updateBtnHover([true, false])}
                  onMouseOut={() => updateBtnHover([false, false])}
                >
                  Covariance
                </span>
              </div>
            </div>
          </Link>
        </Col>
        <Col sm={6}>
          <Link
            title="Built-in integer subtypes"
            href="/learn/by-example/built-in-integer-subtypes"
          >
            <div className="btnContainer d-flex align-items-center ms-auto">
              <div className="d-flex flex-column me-4">
                <span className="btnNext">Next</span>
                <span
                  className={btnHover[1] ? "btnTitleHover" : "btnTitle"}
                  onMouseEnter={() => updateBtnHover([false, true])}
                  onMouseOut={() => updateBtnHover([false, false])}
                >
                  Built-in integer subtypes
                </span>
              </div>
              <svg
                xmlns="http://www.w3.org/2000/svg"
                width="20"
                height="20"
                fill="#3ad1ca"
                className={`${
                  btnHover[1] ? "btnArrowHover" : "btnArrow"
                } bi bi-arrow-right`}
                viewBox="0 0 16 16"
                onMouseEnter={() => updateBtnHover([false, true])}
                onMouseOut={() => updateBtnHover([false, false])}
              >
                <path
                  fill-rule="evenodd"
                  d="M1 8a.5.5 0 0 1 .5-.5h11.793l-3.147-3.146a.5.5 0 0 1 .708-.708l4 4a.5.5 0 0 1 0 .708l-4 4a.5.5 0 0 1-.708-.708L13.293 8.5H1.5A.5.5 0 0 1 1 8z"
                />
              </svg>
            </div>
          </Link>
        </Col>
      </Row>
    </Container>
  );
}<|MERGE_RESOLUTION|>--- conflicted
+++ resolved
@@ -66,11 +66,7 @@
             className="bg-transparent border-0 m-0 p-2 ms-auto"
             onClick={() => {
               window.open(
-<<<<<<< HEAD
-                "https://play.ballerina.io/?gist=9005e38a0aa9a8105fffc183a7efaec5&file=type_inference.bal",
-=======
                 "https://play.ballerina.io/?gist=7b1366c2f519ca71c66519fe1050dd69&file=type_inference.bal",
->>>>>>> 518ffcb3
                 "_blank"
               );
             }}
