import React, { useState, useEffect, createRef } from "react";
import { setCDN } from "shiki";
import { Container, Row, Col } from "react-bootstrap";
import DOMPurify from "dompurify";
import {
  copyToClipboard,
  extractOutput,
  shikiTokenizer,
} from "../../../utils/bbe";
import Link from "next/link";

setCDN("https://unpkg.com/shiki/");

const codeSnippetData = [
  `import ballerina/io;

type User record {|
    readonly int id;
    string name;
|};

type Login record {|
    int userId;
    string time;
|};

public function main() {
    table<User> key(id) users = table [
        {id: 1234, name: "Keith"},
        {id: 6789, name: "Anne"}
    ];

    Login[] logins = [
        {userId: 6789, time: "20:10:23"},
        {userId: 1234, time: "10:30:02"},
        {userId: 3987, time: "12:05:00"}
    ];

    string[] loginLog = from var login in logins
                        // The \`join\` clause iterates any iterable value similarly to the \`from\` clause.
                        join var user in users
                        // The \`on\` condition is used to match the \`login\` with the \`user\` based on the \`userId\`.
                        // The iteration is skipped when the condition is not satisfied.
                        on login.userId equals user.id
                        select user.name + ":" + login.time;

    io:println(loginLog);
}
`,
];

export default function JoinClause() {
  const [codeClick1, updateCodeClick1] = useState(false);

  const [outputClick1, updateOutputClick1] = useState(false);
  const ref1 = createRef();

  const [codeSnippets, updateSnippets] = useState([]);
  const [btnHover, updateBtnHover] = useState([false, false]);

  useEffect(() => {
    async function loadCode() {
      for (let snippet of codeSnippetData) {
        const output = await shikiTokenizer(snippet, "ballerina");
        updateSnippets((prevSnippets) => [...prevSnippets, output]);
      }
    }
    loadCode();
  }, []);

  return (
    <Container className="bbeBody d-flex flex-column h-100">
      <h1>Join clause</h1>

      <p>
        <code>Query</code> can take advantage of <code>table</code> keys by
        using a <code>join clause</code>. Performs an{" "}
        <code>inner equijoin</code>. The result is similar to using nested{" "}
        <code>from clause</code> and <code>where clause</code>. It is
        implemented as a hash join: <code>table</code> keys allow you to avoid
        building a hash table. The type to join on must be <code>anydata</code>.
      </p>

      <Row
        className="bbeCode mx-0 py-0 rounded 
      "
        style={{ marginLeft: "0px" }}
      >
        <Col className="d-flex align-items-start" sm={12}>
          <button
            className="bg-transparent border-0 m-0 p-2 ms-auto"
            onClick={() => {
              window.open(
<<<<<<< HEAD
                "https://play.ballerina.io/?gist=19a561765b7ef0a7ccf87868c9ecf5c4&file=join_clause.bal",
=======
                "https://play.ballerina.io/?gist=df94e82381b05efc09a00ae4f5143858&file=join_clause.bal",
>>>>>>> b3dd48e5
                "_blank"
              );
            }}
            target="_blank"
            aria-label="Open in Ballerina Playground"
          >
            <svg
              xmlns="http://www.w3.org/2000/svg"
              width="16"
              height="16"
              fill="#000"
              className="bi bi-play-circle"
              viewBox="0 0 16 16"
            >
              <title>Open in Ballerina Playground</title>
              <path d="M8 15A7 7 0 1 1 8 1a7 7 0 0 1 0 14zm0 1A8 8 0 1 0 8 0a8 8 0 0 0 0 16z" />
              <path d="M6.271 5.055a.5.5 0 0 1 .52.038l3.5 2.5a.5.5 0 0 1 0 .814l-3.5 2.5A.5.5 0 0 1 6 10.5v-5a.5.5 0 0 1 .271-.445z" />
            </svg>
          </button>

          <button
            className="bg-transparent border-0 m-0 p-2"
            onClick={() => {
              window.open(
                "https://github.com/ballerina-platform/ballerina-distribution/tree/v2201.3.0/examples/join-clause",
                "_blank"
              );
            }}
            aria-label="Edit on Github"
          >
            <svg
              xmlns="http://www.w3.org/2000/svg"
              width="16"
              height="16"
              fill="#000"
              className="bi bi-github"
              viewBox="0 0 16 16"
            >
              <title>Edit on Github</title>
              <path d="M8 0C3.58 0 0 3.58 0 8c0 3.54 2.29 6.53 5.47 7.59.4.07.55-.17.55-.38 0-.19-.01-.82-.01-1.49-2.01.37-2.53-.49-2.69-.94-.09-.23-.48-.94-.82-1.13-.28-.15-.68-.52-.01-.53.63-.01 1.08.58 1.23.82.72 1.21 1.87.87 2.33.66.07-.52.28-.87.51-1.07-1.78-.2-3.64-.89-3.64-3.95 0-.87.31-1.59.82-2.15-.08-.2-.36-1.02.08-2.12 0 0 .67-.21 2.2.82.64-.18 1.32-.27 2-.27.68 0 1.36.09 2 .27 1.53-1.04 2.2-.82 2.2-.82.44 1.1.16 1.92.08 2.12.51.56.82 1.27.82 2.15 0 3.07-1.87 3.75-3.65 3.95.29.25.54.73.54 1.48 0 1.07-.01 1.93-.01 2.2 0 .21.15.46.55.38A8.012 8.012 0 0 0 16 8c0-4.42-3.58-8-8-8z" />
            </svg>
          </button>
          {codeClick1 ? (
            <button
              className="bg-transparent border-0 m-0 p-2"
              disabled
              aria-label="Copy to Clipboard Check"
            >
              <svg
                xmlns="http://www.w3.org/2000/svg"
                width="16"
                height="16"
                fill="#20b6b0"
                className="bi bi-check"
                viewBox="0 0 16 16"
              >
                <title>Copied</title>
                <path d="M10.97 4.97a.75.75 0 0 1 1.07 1.05l-3.99 4.99a.75.75 0 0 1-1.08.02L4.324 8.384a.75.75 0 1 1 1.06-1.06l2.094 2.093 3.473-4.425a.267.267 0 0 1 .02-.022z" />
              </svg>
            </button>
          ) : (
            <button
              className="bg-transparent border-0 m-0 p-2"
              onClick={() => {
                updateCodeClick1(true);
                copyToClipboard(codeSnippetData[0]);
                setTimeout(() => {
                  updateCodeClick1(false);
                }, 3000);
              }}
              aria-label="Copy to Clipboard"
            >
              <svg
                xmlns="http://www.w3.org/2000/svg"
                width="16"
                height="16"
                fill="#000"
                className="bi bi-clipboard"
                viewBox="0 0 16 16"
              >
                <title>Copy to Clipboard</title>
                <path d="M4 1.5H3a2 2 0 0 0-2 2V14a2 2 0 0 0 2 2h10a2 2 0 0 0 2-2V3.5a2 2 0 0 0-2-2h-1v1h1a1 1 0 0 1 1 1V14a1 1 0 0 1-1 1H3a1 1 0 0 1-1-1V3.5a1 1 0 0 1 1-1h1v-1z" />
                <path d="M9.5 1a.5.5 0 0 1 .5.5v1a.5.5 0 0 1-.5.5h-3a.5.5 0 0 1-.5-.5v-1a.5.5 0 0 1 .5-.5h3zm-3-1A1.5 1.5 0 0 0 5 1.5v1A1.5 1.5 0 0 0 6.5 4h3A1.5 1.5 0 0 0 11 2.5v-1A1.5 1.5 0 0 0 9.5 0h-3z" />
              </svg>
            </button>
          )}
        </Col>
        <Col sm={12}>
          {codeSnippets[0] != undefined && (
            <div
              dangerouslySetInnerHTML={{
                __html: DOMPurify.sanitize(codeSnippets[0]),
              }}
            />
          )}
        </Col>
      </Row>

      <Row
        className="bbeOutput mx-0 py-0 rounded "
        style={{ marginLeft: "0px" }}
      >
        <Col sm={12} className="d-flex align-items-start">
          {outputClick1 ? (
            <button
              className="bg-transparent border-0 m-0 p-2 ms-auto"
              aria-label="Copy to Clipboard Check"
            >
              <svg
                xmlns="http://www.w3.org/2000/svg"
                width="16"
                height="16"
                fill="#20b6b0"
                className="output-btn bi bi-check"
                viewBox="0 0 16 16"
              >
                <title>Copied</title>
                <path d="M10.97 4.97a.75.75 0 0 1 1.07 1.05l-3.99 4.99a.75.75 0 0 1-1.08.02L4.324 8.384a.75.75 0 1 1 1.06-1.06l2.094 2.093 3.473-4.425a.267.267 0 0 1 .02-.022z" />
              </svg>
            </button>
          ) : (
            <button
              className="bg-transparent border-0 m-0 p-2 ms-auto"
              onClick={() => {
                updateOutputClick1(true);
                const extractedText = extractOutput(ref1.current.innerText);
                copyToClipboard(extractedText);
                setTimeout(() => {
                  updateOutputClick1(false);
                }, 3000);
              }}
            >
              <svg
                xmlns="http://www.w3.org/2000/svg"
                width="16"
                height="16"
                fill="#EEEEEE"
                className="output-btn bi bi-clipboard"
                viewBox="0 0 16 16"
                aria-label="Copy to Clipboard"
              >
                <title>Copy to Clipboard</title>
                <path d="M4 1.5H3a2 2 0 0 0-2 2V14a2 2 0 0 0 2 2h10a2 2 0 0 0 2-2V3.5a2 2 0 0 0-2-2h-1v1h1a1 1 0 0 1 1 1V14a1 1 0 0 1-1 1H3a1 1 0 0 1-1-1V3.5a1 1 0 0 1 1-1h1v-1z" />
                <path d="M9.5 1a.5.5 0 0 1 .5.5v1a.5.5 0 0 1-.5.5h-3a.5.5 0 0 1-.5-.5v-1a.5.5 0 0 1 .5-.5h3zm-3-1A1.5 1.5 0 0 0 5 1.5v1A1.5 1.5 0 0 0 6.5 4h3A1.5 1.5 0 0 0 11 2.5v-1A1.5 1.5 0 0 0 9.5 0h-3z" />
              </svg>
            </button>
          )}
        </Col>
        <Col sm={12}>
          <pre ref={ref1}>
            <code className="d-flex flex-column">
              <span>{`\$ bal run join_clause.bal`}</span>
              <span>{`["Anne:20:10:23","Keith:10:30:02"]`}</span>
            </code>
          </pre>
        </Col>
      </Row>

      <Row className="mt-auto mb-5">
        <Col sm={6}>
          <Link
            title="Create tables with query"
            href="/learn/by-example/creating-tables-with-query"
          >
            <div className="btnContainer d-flex align-items-center me-auto">
              <svg
                xmlns="http://www.w3.org/2000/svg"
                width="20"
                height="20"
                fill="#3ad1ca"
                className={`${
                  btnHover[0] ? "btnArrowHover" : "btnArrow"
                } bi bi-arrow-right`}
                viewBox="0 0 16 16"
                onMouseEnter={() => updateBtnHover([true, false])}
                onMouseOut={() => updateBtnHover([false, false])}
              >
                <path
                  fill-rule="evenodd"
                  d="M15 8a.5.5 0 0 0-.5-.5H2.707l3.147-3.146a.5.5 0 1 0-.708-.708l-4 4a.5.5 0 0 0 0 .708l4 4a.5.5 0 0 0 .708-.708L2.707 8.5H14.5A.5.5 0 0 0 15 8z"
                />
              </svg>
              <div className="d-flex flex-column ms-4">
                <span className="btnPrev">Previous</span>
                <span
                  className={btnHover[0] ? "btnTitleHover" : "btnTitle"}
                  onMouseEnter={() => updateBtnHover([true, false])}
                  onMouseOut={() => updateBtnHover([false, false])}
                >
                  Create tables with query
                </span>
              </div>
            </div>
          </Link>
        </Col>
        <Col sm={6}>
          <Link
            title="Outer Join clause"
            href="/learn/by-example/outer-join-clause"
          >
            <div className="btnContainer d-flex align-items-center ms-auto">
              <div className="d-flex flex-column me-4">
                <span className="btnNext">Next</span>
                <span
                  className={btnHover[1] ? "btnTitleHover" : "btnTitle"}
                  onMouseEnter={() => updateBtnHover([false, true])}
                  onMouseOut={() => updateBtnHover([false, false])}
                >
                  Outer Join clause
                </span>
              </div>
              <svg
                xmlns="http://www.w3.org/2000/svg"
                width="20"
                height="20"
                fill="#3ad1ca"
                className={`${
                  btnHover[1] ? "btnArrowHover" : "btnArrow"
                } bi bi-arrow-right`}
                viewBox="0 0 16 16"
                onMouseEnter={() => updateBtnHover([false, true])}
                onMouseOut={() => updateBtnHover([false, false])}
              >
                <path
                  fill-rule="evenodd"
                  d="M1 8a.5.5 0 0 1 .5-.5h11.793l-3.147-3.146a.5.5 0 0 1 .708-.708l4 4a.5.5 0 0 1 0 .708l-4 4a.5.5 0 0 1-.708-.708L13.293 8.5H1.5A.5.5 0 0 1 1 8z"
                />
              </svg>
            </div>
          </Link>
        </Col>
      </Row>
    </Container>
  );
}<|MERGE_RESOLUTION|>--- conflicted
+++ resolved
@@ -91,11 +91,7 @@
             className="bg-transparent border-0 m-0 p-2 ms-auto"
             onClick={() => {
               window.open(
-<<<<<<< HEAD
-                "https://play.ballerina.io/?gist=19a561765b7ef0a7ccf87868c9ecf5c4&file=join_clause.bal",
-=======
                 "https://play.ballerina.io/?gist=df94e82381b05efc09a00ae4f5143858&file=join_clause.bal",
->>>>>>> b3dd48e5
                 "_blank"
               );
             }}
