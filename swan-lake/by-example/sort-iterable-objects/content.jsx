--- conflicted
+++ resolved
@@ -77,11 +77,7 @@
             className="bg-transparent border-0 m-0 p-2 ms-auto"
             onClick={() => {
               window.open(
-<<<<<<< HEAD
-                "https://play.ballerina.io/?gist=421adbd8ace39f00e57d966475566799&file=sort_iterable_objects.bal",
-=======
                 "https://play.ballerina.io/?gist=e7ff2d735bc59ff479899d52cf4733a9&file=sort_iterable_objects.bal",
->>>>>>> 518ffcb3
                 "_blank"
               );
             }}
