--- conflicted
+++ resolved
@@ -81,11 +81,7 @@
             className="bg-transparent border-0 m-0 p-2 ms-auto"
             onClick={() => {
               window.open(
-<<<<<<< HEAD
-                "https://play.ballerina.io/?gist=013c009402482e783eaf030976a526ce&file=http_circuit_breaker.bal",
-=======
                 "https://play.ballerina.io/?gist=3c6dfe6cdd40c4b448260c13be99ff8d&file=http_circuit_breaker.bal",
->>>>>>> 518ffcb3
                 "_blank"
               );
             }}
