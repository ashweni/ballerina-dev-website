import React, { useState, useEffect, createRef } from "react";
import { setCDN } from "shiki";
import { Container, Row, Col } from "react-bootstrap";
import DOMPurify from "dompurify";
import {
  copyToClipboard,
  extractOutput,
  shikiTokenizer,
} from "../../../utils/bbe";
import Link from "next/link";

setCDN("https://unpkg.com/shiki/");

const codeSnippetData = [
  `import ballerina/io;
import ballerina/serdes;

// Define a type, which is a subtype of anydata.
type Student record {
    int id;
    string name;
    decimal fees;
};

public function main() returns error? {

    // Assign the value to the variable.
    Student studentValue = {
        id: 7894,
        name: "Liam",
        fees: 24999.99
    };

    // Create a serialization object by passing the typedesc.
    // This creates an underlying protocol buffer schema for the typedesc.
    serdes:Proto3Schema serdes = check new (Student);

    // Serialize the record value to bytes.
    byte[] serializedValue = check serdes.serialize(studentValue);

    // Deserialize the record value to bytes. 
    Student deserializedValue = check serdes.deserialize(serializedValue);

    // Print deserialized data.
    io:println(deserializedValue);
}
`,
];

export default function SerdesSimple() {
  const [codeClick1, updateCodeClick1] = useState(false);

  const [outputClick1, updateOutputClick1] = useState(false);
  const ref1 = createRef();

  const [codeSnippets, updateSnippets] = useState([]);
  const [btnHover, updateBtnHover] = useState([false, false]);

  useEffect(() => {
    async function loadCode() {
      for (let snippet of codeSnippetData) {
        const output = await shikiTokenizer(snippet, "ballerina");
        updateSnippets((prevSnippets) => [...prevSnippets, output]);
      }
    }
    loadCode();
  }, []);

  return (
    <Container className="bbeBody d-flex flex-column h-100">
      <h1>SerDes - Serialization/Deserialization</h1>

      <p>
        The <code>serdes</code> module helps to serialize and deserialize
        subtypes of Ballerina <code>anydata</code>. This example demonstrates
        how to serialize and deserialize a user defined <code>record</code>{" "}
        type.
      </p>

      <Row
        className="bbeCode mx-0 py-0 rounded 
      "
        style={{ marginLeft: "0px" }}
      >
        <Col className="d-flex align-items-start" sm={12}>
          <button
            className="bg-transparent border-0 m-0 p-2 ms-auto"
            onClick={() => {
              window.open(
<<<<<<< HEAD
                "https://play.ballerina.io/?gist=8eb9927827650b420e2fbd12e171a8ce&file=serdes_simple.bal",
=======
                "https://play.ballerina.io/?gist=3770f300f239934f15e92f2c29f6c642&file=serdes_simple.bal",
>>>>>>> b3dd48e5
                "_blank"
              );
            }}
            target="_blank"
            aria-label="Open in Ballerina Playground"
          >
            <svg
              xmlns="http://www.w3.org/2000/svg"
              width="16"
              height="16"
              fill="#000"
              className="bi bi-play-circle"
              viewBox="0 0 16 16"
            >
              <title>Open in Ballerina Playground</title>
              <path d="M8 15A7 7 0 1 1 8 1a7 7 0 0 1 0 14zm0 1A8 8 0 1 0 8 0a8 8 0 0 0 0 16z" />
              <path d="M6.271 5.055a.5.5 0 0 1 .52.038l3.5 2.5a.5.5 0 0 1 0 .814l-3.5 2.5A.5.5 0 0 1 6 10.5v-5a.5.5 0 0 1 .271-.445z" />
            </svg>
          </button>

          <button
            className="bg-transparent border-0 m-0 p-2"
            onClick={() => {
              window.open(
                "https://github.com/ballerina-platform/ballerina-distribution/tree/v2201.3.0/examples/serdes-simple",
                "_blank"
              );
            }}
            aria-label="Edit on Github"
          >
            <svg
              xmlns="http://www.w3.org/2000/svg"
              width="16"
              height="16"
              fill="#000"
              className="bi bi-github"
              viewBox="0 0 16 16"
            >
              <title>Edit on Github</title>
              <path d="M8 0C3.58 0 0 3.58 0 8c0 3.54 2.29 6.53 5.47 7.59.4.07.55-.17.55-.38 0-.19-.01-.82-.01-1.49-2.01.37-2.53-.49-2.69-.94-.09-.23-.48-.94-.82-1.13-.28-.15-.68-.52-.01-.53.63-.01 1.08.58 1.23.82.72 1.21 1.87.87 2.33.66.07-.52.28-.87.51-1.07-1.78-.2-3.64-.89-3.64-3.95 0-.87.31-1.59.82-2.15-.08-.2-.36-1.02.08-2.12 0 0 .67-.21 2.2.82.64-.18 1.32-.27 2-.27.68 0 1.36.09 2 .27 1.53-1.04 2.2-.82 2.2-.82.44 1.1.16 1.92.08 2.12.51.56.82 1.27.82 2.15 0 3.07-1.87 3.75-3.65 3.95.29.25.54.73.54 1.48 0 1.07-.01 1.93-.01 2.2 0 .21.15.46.55.38A8.012 8.012 0 0 0 16 8c0-4.42-3.58-8-8-8z" />
            </svg>
          </button>
          {codeClick1 ? (
            <button
              className="bg-transparent border-0 m-0 p-2"
              disabled
              aria-label="Copy to Clipboard Check"
            >
              <svg
                xmlns="http://www.w3.org/2000/svg"
                width="16"
                height="16"
                fill="#20b6b0"
                className="bi bi-check"
                viewBox="0 0 16 16"
              >
                <title>Copied</title>
                <path d="M10.97 4.97a.75.75 0 0 1 1.07 1.05l-3.99 4.99a.75.75 0 0 1-1.08.02L4.324 8.384a.75.75 0 1 1 1.06-1.06l2.094 2.093 3.473-4.425a.267.267 0 0 1 .02-.022z" />
              </svg>
            </button>
          ) : (
            <button
              className="bg-transparent border-0 m-0 p-2"
              onClick={() => {
                updateCodeClick1(true);
                copyToClipboard(codeSnippetData[0]);
                setTimeout(() => {
                  updateCodeClick1(false);
                }, 3000);
              }}
              aria-label="Copy to Clipboard"
            >
              <svg
                xmlns="http://www.w3.org/2000/svg"
                width="16"
                height="16"
                fill="#000"
                className="bi bi-clipboard"
                viewBox="0 0 16 16"
              >
                <title>Copy to Clipboard</title>
                <path d="M4 1.5H3a2 2 0 0 0-2 2V14a2 2 0 0 0 2 2h10a2 2 0 0 0 2-2V3.5a2 2 0 0 0-2-2h-1v1h1a1 1 0 0 1 1 1V14a1 1 0 0 1-1 1H3a1 1 0 0 1-1-1V3.5a1 1 0 0 1 1-1h1v-1z" />
                <path d="M9.5 1a.5.5 0 0 1 .5.5v1a.5.5 0 0 1-.5.5h-3a.5.5 0 0 1-.5-.5v-1a.5.5 0 0 1 .5-.5h3zm-3-1A1.5 1.5 0 0 0 5 1.5v1A1.5 1.5 0 0 0 6.5 4h3A1.5 1.5 0 0 0 11 2.5v-1A1.5 1.5 0 0 0 9.5 0h-3z" />
              </svg>
            </button>
          )}
        </Col>
        <Col sm={12}>
          {codeSnippets[0] != undefined && (
            <div
              dangerouslySetInnerHTML={{
                __html: DOMPurify.sanitize(codeSnippets[0]),
              }}
            />
          )}
        </Col>
      </Row>

      <p>Run the program by executing the following command.</p>

      <Row
        className="bbeOutput mx-0 py-0 rounded "
        style={{ marginLeft: "0px" }}
      >
        <Col sm={12} className="d-flex align-items-start">
          {outputClick1 ? (
            <button
              className="bg-transparent border-0 m-0 p-2 ms-auto"
              aria-label="Copy to Clipboard Check"
            >
              <svg
                xmlns="http://www.w3.org/2000/svg"
                width="16"
                height="16"
                fill="#20b6b0"
                className="output-btn bi bi-check"
                viewBox="0 0 16 16"
              >
                <title>Copied</title>
                <path d="M10.97 4.97a.75.75 0 0 1 1.07 1.05l-3.99 4.99a.75.75 0 0 1-1.08.02L4.324 8.384a.75.75 0 1 1 1.06-1.06l2.094 2.093 3.473-4.425a.267.267 0 0 1 .02-.022z" />
              </svg>
            </button>
          ) : (
            <button
              className="bg-transparent border-0 m-0 p-2 ms-auto"
              onClick={() => {
                updateOutputClick1(true);
                const extractedText = extractOutput(ref1.current.innerText);
                copyToClipboard(extractedText);
                setTimeout(() => {
                  updateOutputClick1(false);
                }, 3000);
              }}
            >
              <svg
                xmlns="http://www.w3.org/2000/svg"
                width="16"
                height="16"
                fill="#EEEEEE"
                className="output-btn bi bi-clipboard"
                viewBox="0 0 16 16"
                aria-label="Copy to Clipboard"
              >
                <title>Copy to Clipboard</title>
                <path d="M4 1.5H3a2 2 0 0 0-2 2V14a2 2 0 0 0 2 2h10a2 2 0 0 0 2-2V3.5a2 2 0 0 0-2-2h-1v1h1a1 1 0 0 1 1 1V14a1 1 0 0 1-1 1H3a1 1 0 0 1-1-1V3.5a1 1 0 0 1 1-1h1v-1z" />
                <path d="M9.5 1a.5.5 0 0 1 .5.5v1a.5.5 0 0 1-.5.5h-3a.5.5 0 0 1-.5-.5v-1a.5.5 0 0 1 .5-.5h3zm-3-1A1.5 1.5 0 0 0 5 1.5v1A1.5 1.5 0 0 0 6.5 4h3A1.5 1.5 0 0 0 11 2.5v-1A1.5 1.5 0 0 0 9.5 0h-3z" />
              </svg>
            </button>
          )}
        </Col>
        <Col sm={12}>
          <pre ref={ref1}>
            <code className="d-flex flex-column">
              <span>{`\$ bal run serdes_simple.bal`}</span>
              <span>{`{"id":7894,"name":"Liam","fees":24999.99}`}</span>
            </code>
          </pre>
        </Col>
      </Row>

      <h2>Related Links</h2>

      <ul style={{ marginLeft: "0px" }}>
        <li>
          <span>&#8226;&nbsp;</span>
          <span>
            <a href="https://lib.ballerina.io/ballerina/serdes/latest">
              <code>serdes</code> - API documentation
            </a>
          </span>
        </li>
      </ul>
      <ul style={{ marginLeft: "0px" }}>
        <li>
          <span>&#8226;&nbsp;</span>
          <span>
            <a href="/spec/serdes">
              <code>serdes</code> - Specification
            </a>
          </span>
        </li>
      </ul>

      <Row className="mt-auto mb-5">
        <Col sm={6}>
          <Link
            title="Call stored procedures"
            href="/learn/by-example/mysql-call-stored-procedures"
          >
            <div className="btnContainer d-flex align-items-center me-auto">
              <svg
                xmlns="http://www.w3.org/2000/svg"
                width="20"
                height="20"
                fill="#3ad1ca"
                className={`${
                  btnHover[0] ? "btnArrowHover" : "btnArrow"
                } bi bi-arrow-right`}
                viewBox="0 0 16 16"
                onMouseEnter={() => updateBtnHover([true, false])}
                onMouseOut={() => updateBtnHover([false, false])}
              >
                <path
                  fill-rule="evenodd"
                  d="M15 8a.5.5 0 0 0-.5-.5H2.707l3.147-3.146a.5.5 0 1 0-.708-.708l-4 4a.5.5 0 0 0 0 .708l4 4a.5.5 0 0 0 .708-.708L2.707 8.5H14.5A.5.5 0 0 0 15 8z"
                />
              </svg>
              <div className="d-flex flex-column ms-4">
                <span className="btnPrev">Previous</span>
                <span
                  className={btnHover[0] ? "btnTitleHover" : "btnTitle"}
                  onMouseEnter={() => updateBtnHover([true, false])}
                  onMouseOut={() => updateBtnHover([false, false])}
                >
                  Call stored procedures
                </span>
              </div>
            </div>
          </Link>
        </Col>
        <Col sm={6}>
          <Link title="Read/write bytes" href="/learn/by-example/io-bytes">
            <div className="btnContainer d-flex align-items-center ms-auto">
              <div className="d-flex flex-column me-4">
                <span className="btnNext">Next</span>
                <span
                  className={btnHover[1] ? "btnTitleHover" : "btnTitle"}
                  onMouseEnter={() => updateBtnHover([false, true])}
                  onMouseOut={() => updateBtnHover([false, false])}
                >
                  Read/write bytes
                </span>
              </div>
              <svg
                xmlns="http://www.w3.org/2000/svg"
                width="20"
                height="20"
                fill="#3ad1ca"
                className={`${
                  btnHover[1] ? "btnArrowHover" : "btnArrow"
                } bi bi-arrow-right`}
                viewBox="0 0 16 16"
                onMouseEnter={() => updateBtnHover([false, true])}
                onMouseOut={() => updateBtnHover([false, false])}
              >
                <path
                  fill-rule="evenodd"
                  d="M1 8a.5.5 0 0 1 .5-.5h11.793l-3.147-3.146a.5.5 0 0 1 .708-.708l4 4a.5.5 0 0 1 0 .708l-4 4a.5.5 0 0 1-.708-.708L13.293 8.5H1.5A.5.5 0 0 1 1 8z"
                />
              </svg>
            </div>
          </Link>
        </Col>
      </Row>
    </Container>
  );
}<|MERGE_RESOLUTION|>--- conflicted
+++ resolved
@@ -87,11 +87,7 @@
             className="bg-transparent border-0 m-0 p-2 ms-auto"
             onClick={() => {
               window.open(
-<<<<<<< HEAD
-                "https://play.ballerina.io/?gist=8eb9927827650b420e2fbd12e171a8ce&file=serdes_simple.bal",
-=======
                 "https://play.ballerina.io/?gist=3770f300f239934f15e92f2c29f6c642&file=serdes_simple.bal",
->>>>>>> b3dd48e5
                 "_blank"
               );
             }}
