--- conflicted
+++ resolved
@@ -76,11 +76,7 @@
             className="bg-transparent border-0 m-0 p-2 ms-auto"
             onClick={() => {
               window.open(
-<<<<<<< HEAD
-                "https://play.ballerina.io/?gist=7ffec6527905754a17f58efbfe78a86a&file=serdes_simple.bal",
-=======
                 "https://play.ballerina.io/?gist=24d64349b668589e97eae08381fb29fb&file=serdes_simple.bal",
->>>>>>> 518ffcb3
                 "_blank"
               );
             }}
