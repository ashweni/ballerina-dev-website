import React, { useState, createRef } from "react";
import { Container, Row, Col } from "react-bootstrap";
import DOMPurify from "dompurify";
import { copyToClipboard, extractOutput } from "../../../utils/bbe";
import Link from "next/link";

export const codeSnippetData = [
  `import ballerina/http;

type Album readonly & record {|
    string title;
    string artist;
|};

table<Album> key(title) albums = table [
    {title: "Blue Train", artist: "John Coltrane"},
    {title: "Jeru", artist: "Gerry Mulligan"}
];

@http:ServiceConfig {
    chunking: http:CHUNKING_ALWAYS
}
service / on new http:Listener(9090, httpVersion = http:HTTP_1_1) {

    resource function get albums() returns Album[] {
        return albums.toArray();
    }
}
`,
];

export function HttpServiceChunking({ codeSnippets }) {
  const [codeClick1, updateCodeClick1] = useState(false);

  const [outputClick1, updateOutputClick1] = useState(false);
  const ref1 = createRef();
  const [outputClick2, updateOutputClick2] = useState(false);
  const ref2 = createRef();

  const [btnHover, updateBtnHover] = useState([false, false]);

  return (
    <Container className="bbeBody d-flex flex-column h-100">
      <h1>HTTP service - Chunking</h1>

      <p>
        The HTTP service can be configured for chunked responses. By default,
        the HTTP service sends messages with the <code>content-length</code>{" "}
        header. If the message size is larger than the buffer size (8K),
        messages are chunked. Chunking can be disabled using the{" "}
        <code>@http:ServiceConfig</code>. The chunking behavior can be
        configured as <code>CHUNKING_AUTO</code>, <code>CHUNKING_ALWAYS</code>,
        or <code>CHUNKING_NEVER</code> only available HTTP/1.1 protocol. When
        the config is set to <code>CHUNKING_ALWAYS</code>, chunking happens
        irrespective of the response payload size.
      </p>

      <Row
        className="bbeCode mx-0 py-0 rounded 
      "
        style={{ marginLeft: "0px" }}
      >
        <Col className="d-flex align-items-start" sm={12}>
          <button
            className="bg-transparent border-0 m-0 p-2 ms-auto"
            onClick={() => {
              window.open(
<<<<<<< HEAD
                "https://play.ballerina.io/?gist=153d8e4e810b74a74628f684ec35c9e9&file=http_service_chunking.bal",
=======
                "https://play.ballerina.io/?gist=a4e3aad7efd2fc26430721a45857a20c&file=http_service_chunking.bal",
>>>>>>> 518ffcb3
                "_blank"
              );
            }}
            target="_blank"
            aria-label="Open in Ballerina Playground"
          >
            <svg
              xmlns="http://www.w3.org/2000/svg"
              width="16"
              height="16"
              fill="#000"
              className="bi bi-play-circle"
              viewBox="0 0 16 16"
            >
              <title>Open in Ballerina Playground</title>
              <path d="M8 15A7 7 0 1 1 8 1a7 7 0 0 1 0 14zm0 1A8 8 0 1 0 8 0a8 8 0 0 0 0 16z" />
              <path d="M6.271 5.055a.5.5 0 0 1 .52.038l3.5 2.5a.5.5 0 0 1 0 .814l-3.5 2.5A.5.5 0 0 1 6 10.5v-5a.5.5 0 0 1 .271-.445z" />
            </svg>
          </button>

          <button
            className="bg-transparent border-0 m-0 p-2"
            onClick={() => {
              window.open(
                "https://github.com/ballerina-platform/ballerina-distribution/tree/v2201.4.1/examples/http-service-chunking",
                "_blank"
              );
            }}
            aria-label="Edit on Github"
          >
            <svg
              xmlns="http://www.w3.org/2000/svg"
              width="16"
              height="16"
              fill="#000"
              className="bi bi-github"
              viewBox="0 0 16 16"
            >
              <title>Edit on Github</title>
              <path d="M8 0C3.58 0 0 3.58 0 8c0 3.54 2.29 6.53 5.47 7.59.4.07.55-.17.55-.38 0-.19-.01-.82-.01-1.49-2.01.37-2.53-.49-2.69-.94-.09-.23-.48-.94-.82-1.13-.28-.15-.68-.52-.01-.53.63-.01 1.08.58 1.23.82.72 1.21 1.87.87 2.33.66.07-.52.28-.87.51-1.07-1.78-.2-3.64-.89-3.64-3.95 0-.87.31-1.59.82-2.15-.08-.2-.36-1.02.08-2.12 0 0 .67-.21 2.2.82.64-.18 1.32-.27 2-.27.68 0 1.36.09 2 .27 1.53-1.04 2.2-.82 2.2-.82.44 1.1.16 1.92.08 2.12.51.56.82 1.27.82 2.15 0 3.07-1.87 3.75-3.65 3.95.29.25.54.73.54 1.48 0 1.07-.01 1.93-.01 2.2 0 .21.15.46.55.38A8.012 8.012 0 0 0 16 8c0-4.42-3.58-8-8-8z" />
            </svg>
          </button>
          {codeClick1 ? (
            <button
              className="bg-transparent border-0 m-0 p-2"
              disabled
              aria-label="Copy to Clipboard Check"
            >
              <svg
                xmlns="http://www.w3.org/2000/svg"
                width="16"
                height="16"
                fill="#20b6b0"
                className="bi bi-check"
                viewBox="0 0 16 16"
              >
                <title>Copied</title>
                <path d="M10.97 4.97a.75.75 0 0 1 1.07 1.05l-3.99 4.99a.75.75 0 0 1-1.08.02L4.324 8.384a.75.75 0 1 1 1.06-1.06l2.094 2.093 3.473-4.425a.267.267 0 0 1 .02-.022z" />
              </svg>
            </button>
          ) : (
            <button
              className="bg-transparent border-0 m-0 p-2"
              onClick={() => {
                updateCodeClick1(true);
                copyToClipboard(codeSnippetData[0]);
                setTimeout(() => {
                  updateCodeClick1(false);
                }, 3000);
              }}
              aria-label="Copy to Clipboard"
            >
              <svg
                xmlns="http://www.w3.org/2000/svg"
                width="16"
                height="16"
                fill="#000"
                className="bi bi-clipboard"
                viewBox="0 0 16 16"
              >
                <title>Copy to Clipboard</title>
                <path d="M4 1.5H3a2 2 0 0 0-2 2V14a2 2 0 0 0 2 2h10a2 2 0 0 0 2-2V3.5a2 2 0 0 0-2-2h-1v1h1a1 1 0 0 1 1 1V14a1 1 0 0 1-1 1H3a1 1 0 0 1-1-1V3.5a1 1 0 0 1 1-1h1v-1z" />
                <path d="M9.5 1a.5.5 0 0 1 .5.5v1a.5.5 0 0 1-.5.5h-3a.5.5 0 0 1-.5-.5v-1a.5.5 0 0 1 .5-.5h3zm-3-1A1.5 1.5 0 0 0 5 1.5v1A1.5 1.5 0 0 0 6.5 4h3A1.5 1.5 0 0 0 11 2.5v-1A1.5 1.5 0 0 0 9.5 0h-3z" />
              </svg>
            </button>
          )}
        </Col>
        <Col sm={12}>
          {codeSnippets[0] != undefined && (
            <div
              dangerouslySetInnerHTML={{
                __html: DOMPurify.sanitize(codeSnippets[0]),
              }}
            />
          )}
        </Col>
      </Row>

      <p>Run the service as follows.</p>

      <Row
        className="bbeOutput mx-0 py-0 rounded "
        style={{ marginLeft: "0px" }}
      >
        <Col sm={12} className="d-flex align-items-start">
          {outputClick1 ? (
            <button
              className="bg-transparent border-0 m-0 p-2 ms-auto"
              aria-label="Copy to Clipboard Check"
            >
              <svg
                xmlns="http://www.w3.org/2000/svg"
                width="16"
                height="16"
                fill="#20b6b0"
                className="output-btn bi bi-check"
                viewBox="0 0 16 16"
              >
                <title>Copied</title>
                <path d="M10.97 4.97a.75.75 0 0 1 1.07 1.05l-3.99 4.99a.75.75 0 0 1-1.08.02L4.324 8.384a.75.75 0 1 1 1.06-1.06l2.094 2.093 3.473-4.425a.267.267 0 0 1 .02-.022z" />
              </svg>
            </button>
          ) : (
            <button
              className="bg-transparent border-0 m-0 p-2 ms-auto"
              onClick={() => {
                updateOutputClick1(true);
                const extractedText = extractOutput(ref1.current.innerText);
                copyToClipboard(extractedText);
                setTimeout(() => {
                  updateOutputClick1(false);
                }, 3000);
              }}
            >
              <svg
                xmlns="http://www.w3.org/2000/svg"
                width="16"
                height="16"
                fill="#EEEEEE"
                className="output-btn bi bi-clipboard"
                viewBox="0 0 16 16"
                aria-label="Copy to Clipboard"
              >
                <title>Copy to Clipboard</title>
                <path d="M4 1.5H3a2 2 0 0 0-2 2V14a2 2 0 0 0 2 2h10a2 2 0 0 0 2-2V3.5a2 2 0 0 0-2-2h-1v1h1a1 1 0 0 1 1 1V14a1 1 0 0 1-1 1H3a1 1 0 0 1-1-1V3.5a1 1 0 0 1 1-1h1v-1z" />
                <path d="M9.5 1a.5.5 0 0 1 .5.5v1a.5.5 0 0 1-.5.5h-3a.5.5 0 0 1-.5-.5v-1a.5.5 0 0 1 .5-.5h3zm-3-1A1.5 1.5 0 0 0 5 1.5v1A1.5 1.5 0 0 0 6.5 4h3A1.5 1.5 0 0 0 11 2.5v-1A1.5 1.5 0 0 0 9.5 0h-3z" />
              </svg>
            </button>
          )}
        </Col>
        <Col sm={12}>
          <pre ref={ref1}>
            <code className="d-flex flex-column">
              <span>{`\$ bal run http_service_chunking.bal`}</span>
            </code>
          </pre>
        </Col>
      </Row>

      <p>
        Invoke the service by executing the following cURL command in a new
        terminal.
      </p>

      <Row
        className="bbeOutput mx-0 py-0 rounded "
        style={{ marginLeft: "0px" }}
      >
        <Col sm={12} className="d-flex align-items-start">
          {outputClick2 ? (
            <button
              className="bg-transparent border-0 m-0 p-2 ms-auto"
              aria-label="Copy to Clipboard Check"
            >
              <svg
                xmlns="http://www.w3.org/2000/svg"
                width="16"
                height="16"
                fill="#20b6b0"
                className="output-btn bi bi-check"
                viewBox="0 0 16 16"
              >
                <title>Copied</title>
                <path d="M10.97 4.97a.75.75 0 0 1 1.07 1.05l-3.99 4.99a.75.75 0 0 1-1.08.02L4.324 8.384a.75.75 0 1 1 1.06-1.06l2.094 2.093 3.473-4.425a.267.267 0 0 1 .02-.022z" />
              </svg>
            </button>
          ) : (
            <button
              className="bg-transparent border-0 m-0 p-2 ms-auto"
              onClick={() => {
                updateOutputClick2(true);
                const extractedText = extractOutput(ref2.current.innerText);
                copyToClipboard(extractedText);
                setTimeout(() => {
                  updateOutputClick2(false);
                }, 3000);
              }}
            >
              <svg
                xmlns="http://www.w3.org/2000/svg"
                width="16"
                height="16"
                fill="#EEEEEE"
                className="output-btn bi bi-clipboard"
                viewBox="0 0 16 16"
                aria-label="Copy to Clipboard"
              >
                <title>Copy to Clipboard</title>
                <path d="M4 1.5H3a2 2 0 0 0-2 2V14a2 2 0 0 0 2 2h10a2 2 0 0 0 2-2V3.5a2 2 0 0 0-2-2h-1v1h1a1 1 0 0 1 1 1V14a1 1 0 0 1-1 1H3a1 1 0 0 1-1-1V3.5a1 1 0 0 1 1-1h1v-1z" />
                <path d="M9.5 1a.5.5 0 0 1 .5.5v1a.5.5 0 0 1-.5.5h-3a.5.5 0 0 1-.5-.5v-1a.5.5 0 0 1 .5-.5h3zm-3-1A1.5 1.5 0 0 0 5 1.5v1A1.5 1.5 0 0 0 6.5 4h3A1.5 1.5 0 0 0 11 2.5v-1A1.5 1.5 0 0 0 9.5 0h-3z" />
              </svg>
            </button>
          )}
        </Col>
        <Col sm={12}>
          <pre ref={ref2}>
            <code className="d-flex flex-column">
              <span>{`\$ curl -v localhost:9090/albums`}</span>
              <span>{`> GET /albums HTTP/1.1`}</span>
              <span>{`> Host: localhost:9090`}</span>
              <span>{`> User-Agent: curl/7.64.1`}</span>
              <span>{`> Accept: */*`}</span>
              <span>{`> `}</span>
              <span>{`< HTTP/1.1 200 OK`}</span>
              <span>{`< content-type: application/json`}</span>
              <span>{`< transfer-encoding: chunked`}</span>
              <span>{`< server: ballerina`}</span>
              <span>{`< date: Wed, 4 Jan 2023 21:14:48 +0530`}</span>
              <span>{`< `}</span>
              <span>{`[{"title":"Blue Train", "artist":"John Coltrane"}, {"title":"Jeru", "artist":"Gerry Mulligan"}]`}</span>
            </code>
          </pre>
        </Col>
      </Row>

      <h2>Related links</h2>

      <ul style={{ marginLeft: "0px" }} class="relatedLinks">
        <li>
          <span>&#8226;&nbsp;</span>
          <span>
            <a href="https://lib.ballerina.io/ballerina/http/latest/">
              <code>http</code> module - API documentation
            </a>
          </span>
        </li>
      </ul>
      <ul style={{ marginLeft: "0px" }} class="relatedLinks">
        <li>
          <span>&#8226;&nbsp;</span>
          <span>
            <a href="https://ballerina.io/spec/http/#41-service-configuration">
              HTTP service configuration - Specification
            </a>
          </span>
        </li>
      </ul>
      <span style={{ marginBottom: "20px" }}></span>

      <Row className="mt-auto mb-5">
        <Col sm={6}>
          <Link title="Cookies" href="/learn/by-example/http-cookies-service">
            <div className="btnContainer d-flex align-items-center me-auto">
              <svg
                xmlns="http://www.w3.org/2000/svg"
                width="20"
                height="20"
                fill="#3ad1ca"
                className={`${
                  btnHover[0] ? "btnArrowHover" : "btnArrow"
                } bi bi-arrow-right`}
                viewBox="0 0 16 16"
                onMouseEnter={() => updateBtnHover([true, false])}
                onMouseOut={() => updateBtnHover([false, false])}
              >
                <path
                  fill-rule="evenodd"
                  d="M15 8a.5.5 0 0 0-.5-.5H2.707l3.147-3.146a.5.5 0 1 0-.708-.708l-4 4a.5.5 0 0 0 0 .708l4 4a.5.5 0 0 0 .708-.708L2.707 8.5H14.5A.5.5 0 0 0 15 8z"
                />
              </svg>
              <div className="d-flex flex-column ms-4">
                <span className="btnPrev">Previous</span>
                <span
                  className={btnHover[0] ? "btnTitleHover" : "btnTitle"}
                  onMouseEnter={() => updateBtnHover([true, false])}
                  onMouseOut={() => updateBtnHover([false, false])}
                >
                  Cookies
                </span>
              </div>
            </div>
          </Link>
        </Col>
        <Col sm={6}>
          <Link
            title="Sending headers"
            href="/learn/by-example/http-send-header"
          >
            <div className="btnContainer d-flex align-items-center ms-auto">
              <div className="d-flex flex-column me-4">
                <span className="btnNext">Next</span>
                <span
                  className={btnHover[1] ? "btnTitleHover" : "btnTitle"}
                  onMouseEnter={() => updateBtnHover([false, true])}
                  onMouseOut={() => updateBtnHover([false, false])}
                >
                  Sending headers
                </span>
              </div>
              <svg
                xmlns="http://www.w3.org/2000/svg"
                width="20"
                height="20"
                fill="#3ad1ca"
                className={`${
                  btnHover[1] ? "btnArrowHover" : "btnArrow"
                } bi bi-arrow-right`}
                viewBox="0 0 16 16"
                onMouseEnter={() => updateBtnHover([false, true])}
                onMouseOut={() => updateBtnHover([false, false])}
              >
                <path
                  fill-rule="evenodd"
                  d="M1 8a.5.5 0 0 1 .5-.5h11.793l-3.147-3.146a.5.5 0 0 1 .708-.708l4 4a.5.5 0 0 1 0 .708l-4 4a.5.5 0 0 1-.708-.708L13.293 8.5H1.5A.5.5 0 0 1 1 8z"
                />
              </svg>
            </div>
          </Link>
        </Col>
      </Row>
    </Container>
  );
}<|MERGE_RESOLUTION|>--- conflicted
+++ resolved
@@ -65,11 +65,7 @@
             className="bg-transparent border-0 m-0 p-2 ms-auto"
             onClick={() => {
               window.open(
-<<<<<<< HEAD
-                "https://play.ballerina.io/?gist=153d8e4e810b74a74628f684ec35c9e9&file=http_service_chunking.bal",
-=======
                 "https://play.ballerina.io/?gist=a4e3aad7efd2fc26430721a45857a20c&file=http_service_chunking.bal",
->>>>>>> 518ffcb3
                 "_blank"
               );
             }}
