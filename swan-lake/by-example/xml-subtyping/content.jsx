import React, { useState, createRef } from "react";
import { Container, Row, Col } from "react-bootstrap";
import DOMPurify from "dompurify";
import { copyToClipboard, extractOutput } from "../../../utils/bbe";
import Link from "next/link";

export const codeSnippetData = [
  `import ballerina/io;

public function main() {
    // An \`xml\` value belongs to an \`xml:Element\` if it consists of just an element item.
    xml:Element firstElement = xml \`<p>Hello</p>\`;

    // Similarly, a value belongs to the \`xml:Comment\` or \`xml:ProcessingInstruction\` if it
    // consists of just a comment item or a processing instruction item.
    xml:Comment comment = xml \`<!--This is a comment-->\`;
    io:println(comment);

    xml:ProcessingInstruction procInst = xml \`<?target data?>\`;
    io:println(procInst);

    // An \`xml\` value belongs to the \`xml:Text\` if it consists of only a text item or is empty.
    xml:Text empty = xml \`\`;
    io:println(empty);
    xml:Text text = xml \`Hello World\`;
    io:println(text);

    string hello = "Hello";
    string world = "World";

    // \`xml:createText\` can be used to convert a string to \`xmlText\`.
    xml:Text xmlString = xml:createText(hello + " " + world);
    io:println(xmlString);

    xml:Element secondElement = xml \`<q>World</q>\`;

    // Concatenating multiple items results in a sequence of items (\`xml<T>\`).
    // The concatenation below will result in a sequence of XML elements (\`xml<xml:Element>\`).
    xml resultElement = firstElement + secondElement;
    io:println(resultElement is xml<xml:Element>);

    xml xmlHelloWorld = xml \`<p>hello</p>World\`;

    // An \`xml\` value belongs to the \`xml<T>\` type if each of its members belongs to type \`T\`.
    io:println(xmlHelloWorld is xml<xml:Element>);

    io:println(resultElement);
    rename(resultElement, "q", "r");
    io:println(resultElement);
}

// Functions in \`lang.xml\` use subtyping to provide safe and convenient typing.
// For example, \`x.elements()\` returns element items in \`x\` as type
// \`xml<xml:Element>\` and \`e.getName()\` and \`e.setName()\` are defined when
// \`e\` has type \`xml:Element\`.
function rename(xml x, string oldName, string newName) {
    foreach xml:Element e in x.elements() {
        if e.getName() == oldName {
            e.setName(newName);
        }
        rename(e.getChildren(), oldName, newName);
    }
}
`,
];

export function XmlSubtyping({ codeSnippets }) {
  const [codeClick1, updateCodeClick1] = useState(false);

  const [outputClick1, updateOutputClick1] = useState(false);
  const ref1 = createRef();

  const [btnHover, updateBtnHover] = useState([false, false]);

  return (
    <Container className="bbeBody d-flex flex-column h-100">
      <h1>XML subtyping</h1>

      <ul style={{ marginLeft: "0px" }}>
        <li>
          <span>&#8226;&nbsp;</span>
          <span>
            An <code>xml</code> value belongs to <code>xml:Element</code> if it
            consists of just an element item. Similarly for{" "}
            <code>xml:Comment</code> and <code>xml:ProcessingInstruction</code>.
          </span>
        </li>
      </ul>
      <ul style={{ marginLeft: "0px" }}>
        <li>
          <span>&#8226;&nbsp;</span>
          <span>
            An <code>xml</code> value belongs to <code>xml:Text</code> if it
            consists of a text item or is empty.
          </span>
        </li>
      </ul>
      <ul style={{ marginLeft: "0px" }}>
        <li>
          <span>&#8226;&nbsp;</span>
          <span>
            An <code>xml</code> value belongs to the type{" "}
            <code>xml&lt;T&gt;</code> if each of its members belong to{" "}
            <code>T</code>.
          </span>
        </li>
      </ul>

      <p>
        Functions in <code>lang.xml</code> use this to provide safe and
        convenient typing.
      </p>

      <p>
        For example, <code>x.elements()</code> returns element items in{" "}
        <code>x</code> as type <code>xml&lt;xml:Element&gt;</code> and{" "}
        <code>e.getName()</code> and <code>e.setNam ()</code> are defined when{" "}
        <code>e</code> has type <code>xml:Element</code>.
      </p>

      <Row
        className="bbeCode mx-0 py-0 rounded 
      "
        style={{ marginLeft: "0px" }}
      >
        <Col className="d-flex align-items-start" sm={12}>
          <button
            className="bg-transparent border-0 m-0 p-2 ms-auto"
            onClick={() => {
              window.open(
<<<<<<< HEAD
                "https://play.ballerina.io/?gist=aa8cf0fe2f402430718a19d936ddc3f9&file=xml_subtyping.bal",
=======
                "https://play.ballerina.io/?gist=1a693084128b938f389e48ba8ada29bd&file=xml_subtyping.bal",
>>>>>>> 518ffcb3
                "_blank"
              );
            }}
            target="_blank"
            aria-label="Open in Ballerina Playground"
          >
            <svg
              xmlns="http://www.w3.org/2000/svg"
              width="16"
              height="16"
              fill="#000"
              className="bi bi-play-circle"
              viewBox="0 0 16 16"
            >
              <title>Open in Ballerina Playground</title>
              <path d="M8 15A7 7 0 1 1 8 1a7 7 0 0 1 0 14zm0 1A8 8 0 1 0 8 0a8 8 0 0 0 0 16z" />
              <path d="M6.271 5.055a.5.5 0 0 1 .52.038l3.5 2.5a.5.5 0 0 1 0 .814l-3.5 2.5A.5.5 0 0 1 6 10.5v-5a.5.5 0 0 1 .271-.445z" />
            </svg>
          </button>

          <button
            className="bg-transparent border-0 m-0 p-2"
            onClick={() => {
              window.open(
                "https://github.com/ballerina-platform/ballerina-distribution/tree/v2201.4.1/examples/xml-subtyping",
                "_blank"
              );
            }}
            aria-label="Edit on Github"
          >
            <svg
              xmlns="http://www.w3.org/2000/svg"
              width="16"
              height="16"
              fill="#000"
              className="bi bi-github"
              viewBox="0 0 16 16"
            >
              <title>Edit on Github</title>
              <path d="M8 0C3.58 0 0 3.58 0 8c0 3.54 2.29 6.53 5.47 7.59.4.07.55-.17.55-.38 0-.19-.01-.82-.01-1.49-2.01.37-2.53-.49-2.69-.94-.09-.23-.48-.94-.82-1.13-.28-.15-.68-.52-.01-.53.63-.01 1.08.58 1.23.82.72 1.21 1.87.87 2.33.66.07-.52.28-.87.51-1.07-1.78-.2-3.64-.89-3.64-3.95 0-.87.31-1.59.82-2.15-.08-.2-.36-1.02.08-2.12 0 0 .67-.21 2.2.82.64-.18 1.32-.27 2-.27.68 0 1.36.09 2 .27 1.53-1.04 2.2-.82 2.2-.82.44 1.1.16 1.92.08 2.12.51.56.82 1.27.82 2.15 0 3.07-1.87 3.75-3.65 3.95.29.25.54.73.54 1.48 0 1.07-.01 1.93-.01 2.2 0 .21.15.46.55.38A8.012 8.012 0 0 0 16 8c0-4.42-3.58-8-8-8z" />
            </svg>
          </button>
          {codeClick1 ? (
            <button
              className="bg-transparent border-0 m-0 p-2"
              disabled
              aria-label="Copy to Clipboard Check"
            >
              <svg
                xmlns="http://www.w3.org/2000/svg"
                width="16"
                height="16"
                fill="#20b6b0"
                className="bi bi-check"
                viewBox="0 0 16 16"
              >
                <title>Copied</title>
                <path d="M10.97 4.97a.75.75 0 0 1 1.07 1.05l-3.99 4.99a.75.75 0 0 1-1.08.02L4.324 8.384a.75.75 0 1 1 1.06-1.06l2.094 2.093 3.473-4.425a.267.267 0 0 1 .02-.022z" />
              </svg>
            </button>
          ) : (
            <button
              className="bg-transparent border-0 m-0 p-2"
              onClick={() => {
                updateCodeClick1(true);
                copyToClipboard(codeSnippetData[0]);
                setTimeout(() => {
                  updateCodeClick1(false);
                }, 3000);
              }}
              aria-label="Copy to Clipboard"
            >
              <svg
                xmlns="http://www.w3.org/2000/svg"
                width="16"
                height="16"
                fill="#000"
                className="bi bi-clipboard"
                viewBox="0 0 16 16"
              >
                <title>Copy to Clipboard</title>
                <path d="M4 1.5H3a2 2 0 0 0-2 2V14a2 2 0 0 0 2 2h10a2 2 0 0 0 2-2V3.5a2 2 0 0 0-2-2h-1v1h1a1 1 0 0 1 1 1V14a1 1 0 0 1-1 1H3a1 1 0 0 1-1-1V3.5a1 1 0 0 1 1-1h1v-1z" />
                <path d="M9.5 1a.5.5 0 0 1 .5.5v1a.5.5 0 0 1-.5.5h-3a.5.5 0 0 1-.5-.5v-1a.5.5 0 0 1 .5-.5h3zm-3-1A1.5 1.5 0 0 0 5 1.5v1A1.5 1.5 0 0 0 6.5 4h3A1.5 1.5 0 0 0 11 2.5v-1A1.5 1.5 0 0 0 9.5 0h-3z" />
              </svg>
            </button>
          )}
        </Col>
        <Col sm={12}>
          {codeSnippets[0] != undefined && (
            <div
              dangerouslySetInnerHTML={{
                __html: DOMPurify.sanitize(codeSnippets[0]),
              }}
            />
          )}
        </Col>
      </Row>

      <Row
        className="bbeOutput mx-0 py-0 rounded "
        style={{ marginLeft: "0px" }}
      >
        <Col sm={12} className="d-flex align-items-start">
          {outputClick1 ? (
            <button
              className="bg-transparent border-0 m-0 p-2 ms-auto"
              aria-label="Copy to Clipboard Check"
            >
              <svg
                xmlns="http://www.w3.org/2000/svg"
                width="16"
                height="16"
                fill="#20b6b0"
                className="output-btn bi bi-check"
                viewBox="0 0 16 16"
              >
                <title>Copied</title>
                <path d="M10.97 4.97a.75.75 0 0 1 1.07 1.05l-3.99 4.99a.75.75 0 0 1-1.08.02L4.324 8.384a.75.75 0 1 1 1.06-1.06l2.094 2.093 3.473-4.425a.267.267 0 0 1 .02-.022z" />
              </svg>
            </button>
          ) : (
            <button
              className="bg-transparent border-0 m-0 p-2 ms-auto"
              onClick={() => {
                updateOutputClick1(true);
                const extractedText = extractOutput(ref1.current.innerText);
                copyToClipboard(extractedText);
                setTimeout(() => {
                  updateOutputClick1(false);
                }, 3000);
              }}
            >
              <svg
                xmlns="http://www.w3.org/2000/svg"
                width="16"
                height="16"
                fill="#EEEEEE"
                className="output-btn bi bi-clipboard"
                viewBox="0 0 16 16"
                aria-label="Copy to Clipboard"
              >
                <title>Copy to Clipboard</title>
                <path d="M4 1.5H3a2 2 0 0 0-2 2V14a2 2 0 0 0 2 2h10a2 2 0 0 0 2-2V3.5a2 2 0 0 0-2-2h-1v1h1a1 1 0 0 1 1 1V14a1 1 0 0 1-1 1H3a1 1 0 0 1-1-1V3.5a1 1 0 0 1 1-1h1v-1z" />
                <path d="M9.5 1a.5.5 0 0 1 .5.5v1a.5.5 0 0 1-.5.5h-3a.5.5 0 0 1-.5-.5v-1a.5.5 0 0 1 .5-.5h3zm-3-1A1.5 1.5 0 0 0 5 1.5v1A1.5 1.5 0 0 0 6.5 4h3A1.5 1.5 0 0 0 11 2.5v-1A1.5 1.5 0 0 0 9.5 0h-3z" />
              </svg>
            </button>
          )}
        </Col>
        <Col sm={12}>
          <pre ref={ref1}>
            <code className="d-flex flex-column">
              <span>{`\$ bal run xml_subtyping.bal`}</span>
              <span>{`<!--This is a comment-->`}</span>
              <span>{`<?target data?>`}</span>
              <span>{`
`}</span>
              <span>{`Hello World`}</span>
              <span>{`Hello World`}</span>
              <span>{`true`}</span>
              <span>{`false`}</span>
              <span>{`<p>Hello</p><q>World</q>`}</span>
              <span>{`<p>Hello</p><r>World</r>`}</span>
            </code>
          </pre>
        </Col>
      </Row>

      <h2>Related links</h2>

      <ul style={{ marginLeft: "0px" }} class="relatedLinks">
        <li>
          <span>&#8226;&nbsp;</span>
          <span>
            <a href="/learn/by-example/xml-data-model/">XML data model</a>
          </span>
        </li>
      </ul>
      <ul style={{ marginLeft: "0px" }} class="relatedLinks">
        <li>
          <span>&#8226;&nbsp;</span>
          <span>
            <a href="/learn/by-example/xml-operations/">XML operations</a>
          </span>
        </li>
      </ul>
      <ul style={{ marginLeft: "0px" }} class="relatedLinks">
        <li>
          <span>&#8226;&nbsp;</span>
          <span>
            <a href="https://lib.ballerina.io/ballerina/lang.xml/latest/">
              <code>lang.xml</code> - Module documentation
            </a>
          </span>
        </li>
      </ul>
      <span style={{ marginBottom: "20px" }}></span>

      <Row className="mt-auto mb-5">
        <Col sm={6}>
          <Link title="XML mutation" href="/learn/by-example/xml-mutation">
            <div className="btnContainer d-flex align-items-center me-auto">
              <svg
                xmlns="http://www.w3.org/2000/svg"
                width="20"
                height="20"
                fill="#3ad1ca"
                className={`${
                  btnHover[0] ? "btnArrowHover" : "btnArrow"
                } bi bi-arrow-right`}
                viewBox="0 0 16 16"
                onMouseEnter={() => updateBtnHover([true, false])}
                onMouseOut={() => updateBtnHover([false, false])}
              >
                <path
                  fill-rule="evenodd"
                  d="M15 8a.5.5 0 0 0-.5-.5H2.707l3.147-3.146a.5.5 0 1 0-.708-.708l-4 4a.5.5 0 0 0 0 .708l4 4a.5.5 0 0 0 .708-.708L2.707 8.5H14.5A.5.5 0 0 0 15 8z"
                />
              </svg>
              <div className="d-flex flex-column ms-4">
                <span className="btnPrev">Previous</span>
                <span
                  className={btnHover[0] ? "btnTitleHover" : "btnTitle"}
                  onMouseEnter={() => updateBtnHover([true, false])}
                  onMouseOut={() => updateBtnHover([false, false])}
                >
                  XML mutation
                </span>
              </div>
            </div>
          </Link>
        </Col>
        <Col sm={6}>
          <Link title="XML navigation " href="/learn/by-example/xml-navigation">
            <div className="btnContainer d-flex align-items-center ms-auto">
              <div className="d-flex flex-column me-4">
                <span className="btnNext">Next</span>
                <span
                  className={btnHover[1] ? "btnTitleHover" : "btnTitle"}
                  onMouseEnter={() => updateBtnHover([false, true])}
                  onMouseOut={() => updateBtnHover([false, false])}
                >
                  XML navigation
                </span>
              </div>
              <svg
                xmlns="http://www.w3.org/2000/svg"
                width="20"
                height="20"
                fill="#3ad1ca"
                className={`${
                  btnHover[1] ? "btnArrowHover" : "btnArrow"
                } bi bi-arrow-right`}
                viewBox="0 0 16 16"
                onMouseEnter={() => updateBtnHover([false, true])}
                onMouseOut={() => updateBtnHover([false, false])}
              >
                <path
                  fill-rule="evenodd"
                  d="M1 8a.5.5 0 0 1 .5-.5h11.793l-3.147-3.146a.5.5 0 0 1 .708-.708l4 4a.5.5 0 0 1 0 .708l-4 4a.5.5 0 0 1-.708-.708L13.293 8.5H1.5A.5.5 0 0 1 1 8z"
                />
              </svg>
            </div>
          </Link>
        </Col>
      </Row>
    </Container>
  );
}<|MERGE_RESOLUTION|>--- conflicted
+++ resolved
@@ -128,11 +128,7 @@
             className="bg-transparent border-0 m-0 p-2 ms-auto"
             onClick={() => {
               window.open(
-<<<<<<< HEAD
-                "https://play.ballerina.io/?gist=aa8cf0fe2f402430718a19d936ddc3f9&file=xml_subtyping.bal",
-=======
                 "https://play.ballerina.io/?gist=1a693084128b938f389e48ba8ada29bd&file=xml_subtyping.bal",
->>>>>>> 518ffcb3
                 "_blank"
               );
             }}
