import React, { useState, useEffect, createRef } from "react";
import { setCDN } from "shiki";
import { Container, Row, Col } from "react-bootstrap";
import DOMPurify from "dompurify";
import {
  copyToClipboard,
  extractOutput,
  shikiTokenizer,
} from "../../../utils/bbe";
import Link from "next/link";

setCDN("https://unpkg.com/shiki/");

const codeSnippetData = [
  `import ballerina/io;

// You can define the body of a function using the \`=>\` notation followed by the return value expression
// instead of using curly braces to define the function body block, when the function body is just
// a return statement with an expression.
function inc1(int x) returns int => x + 1;

// \`inc2\` is effectively the same as\` inc1\`.
function inc2(int x) returns int {
    return x + 1;
}

var obj = object {
    private int x = 1;
    // This can also be used to define the body of a method.
    function getX() returns int => self.x;
};

// Let expressions allow you to do more with an expression.
// Here, the let expression defines a variable that can be used in the function call.
function hypot(float x) returns float =>
    let float x2 = x * x in float:sqrt(x2 + x2);

public function main() {
    int x = 2;
    io:println(inc1(x));
    io:println(inc2(x));
    
    io:println(obj.getX());

    io:println(hypot(1.5));
}
`,
];

export default function ExpressionOrientedStyle() {
  const [codeClick1, updateCodeClick1] = useState(false);

  const [outputClick1, updateOutputClick1] = useState(false);
  const ref1 = createRef();

  const [codeSnippets, updateSnippets] = useState([]);
  const [btnHover, updateBtnHover] = useState([false, false]);

  useEffect(() => {
    async function loadCode() {
      for (let snippet of codeSnippetData) {
        const output = await shikiTokenizer(snippet, "ballerina");
        updateSnippets((prevSnippets) => [...prevSnippets, output]);
      }
    }
    loadCode();
  }, []);

  return (
    <Container className="bbeBody d-flex flex-column h-100">
      <h1>Expression-oriented style</h1>

      <p>
        Ballerina supports statements for familiarity but also tries to enable
        an expression-oriented style to be more intuitive.
      </p>

      <p>
        For example instead of using an if statement Ballerina allows{" "}
        <code>return x &gt; 0 ? 1 : 0;</code>.
      </p>

      <Row
        className="bbeCode mx-0 py-0 rounded 
      "
        style={{ marginLeft: "0px" }}
      >
        <Col className="d-flex align-items-start" sm={12}>
          <button
            className="bg-transparent border-0 m-0 p-2 ms-auto"
            onClick={() => {
              window.open(
<<<<<<< HEAD
                "https://play.ballerina.io/?gist=51bf4d859f7a0001d2c3a0846899131c&file=expression_oriented_style.bal",
=======
                "https://play.ballerina.io/?gist=8d3c78fc1a06529d3715be979b8beb98&file=expression_oriented_style.bal",
>>>>>>> b3dd48e5
                "_blank"
              );
            }}
            target="_blank"
            aria-label="Open in Ballerina Playground"
          >
            <svg
              xmlns="http://www.w3.org/2000/svg"
              width="16"
              height="16"
              fill="#000"
              className="bi bi-play-circle"
              viewBox="0 0 16 16"
            >
              <title>Open in Ballerina Playground</title>
              <path d="M8 15A7 7 0 1 1 8 1a7 7 0 0 1 0 14zm0 1A8 8 0 1 0 8 0a8 8 0 0 0 0 16z" />
              <path d="M6.271 5.055a.5.5 0 0 1 .52.038l3.5 2.5a.5.5 0 0 1 0 .814l-3.5 2.5A.5.5 0 0 1 6 10.5v-5a.5.5 0 0 1 .271-.445z" />
            </svg>
          </button>

          <button
            className="bg-transparent border-0 m-0 p-2"
            onClick={() => {
              window.open(
                "https://github.com/ballerina-platform/ballerina-distribution/tree/v2201.3.0/examples/expression-oriented-style",
                "_blank"
              );
            }}
            aria-label="Edit on Github"
          >
            <svg
              xmlns="http://www.w3.org/2000/svg"
              width="16"
              height="16"
              fill="#000"
              className="bi bi-github"
              viewBox="0 0 16 16"
            >
              <title>Edit on Github</title>
              <path d="M8 0C3.58 0 0 3.58 0 8c0 3.54 2.29 6.53 5.47 7.59.4.07.55-.17.55-.38 0-.19-.01-.82-.01-1.49-2.01.37-2.53-.49-2.69-.94-.09-.23-.48-.94-.82-1.13-.28-.15-.68-.52-.01-.53.63-.01 1.08.58 1.23.82.72 1.21 1.87.87 2.33.66.07-.52.28-.87.51-1.07-1.78-.2-3.64-.89-3.64-3.95 0-.87.31-1.59.82-2.15-.08-.2-.36-1.02.08-2.12 0 0 .67-.21 2.2.82.64-.18 1.32-.27 2-.27.68 0 1.36.09 2 .27 1.53-1.04 2.2-.82 2.2-.82.44 1.1.16 1.92.08 2.12.51.56.82 1.27.82 2.15 0 3.07-1.87 3.75-3.65 3.95.29.25.54.73.54 1.48 0 1.07-.01 1.93-.01 2.2 0 .21.15.46.55.38A8.012 8.012 0 0 0 16 8c0-4.42-3.58-8-8-8z" />
            </svg>
          </button>
          {codeClick1 ? (
            <button
              className="bg-transparent border-0 m-0 p-2"
              disabled
              aria-label="Copy to Clipboard Check"
            >
              <svg
                xmlns="http://www.w3.org/2000/svg"
                width="16"
                height="16"
                fill="#20b6b0"
                className="bi bi-check"
                viewBox="0 0 16 16"
              >
                <title>Copied</title>
                <path d="M10.97 4.97a.75.75 0 0 1 1.07 1.05l-3.99 4.99a.75.75 0 0 1-1.08.02L4.324 8.384a.75.75 0 1 1 1.06-1.06l2.094 2.093 3.473-4.425a.267.267 0 0 1 .02-.022z" />
              </svg>
            </button>
          ) : (
            <button
              className="bg-transparent border-0 m-0 p-2"
              onClick={() => {
                updateCodeClick1(true);
                copyToClipboard(codeSnippetData[0]);
                setTimeout(() => {
                  updateCodeClick1(false);
                }, 3000);
              }}
              aria-label="Copy to Clipboard"
            >
              <svg
                xmlns="http://www.w3.org/2000/svg"
                width="16"
                height="16"
                fill="#000"
                className="bi bi-clipboard"
                viewBox="0 0 16 16"
              >
                <title>Copy to Clipboard</title>
                <path d="M4 1.5H3a2 2 0 0 0-2 2V14a2 2 0 0 0 2 2h10a2 2 0 0 0 2-2V3.5a2 2 0 0 0-2-2h-1v1h1a1 1 0 0 1 1 1V14a1 1 0 0 1-1 1H3a1 1 0 0 1-1-1V3.5a1 1 0 0 1 1-1h1v-1z" />
                <path d="M9.5 1a.5.5 0 0 1 .5.5v1a.5.5 0 0 1-.5.5h-3a.5.5 0 0 1-.5-.5v-1a.5.5 0 0 1 .5-.5h3zm-3-1A1.5 1.5 0 0 0 5 1.5v1A1.5 1.5 0 0 0 6.5 4h3A1.5 1.5 0 0 0 11 2.5v-1A1.5 1.5 0 0 0 9.5 0h-3z" />
              </svg>
            </button>
          )}
        </Col>
        <Col sm={12}>
          {codeSnippets[0] != undefined && (
            <div
              dangerouslySetInnerHTML={{
                __html: DOMPurify.sanitize(codeSnippets[0]),
              }}
            />
          )}
        </Col>
      </Row>

      <Row
        className="bbeOutput mx-0 py-0 rounded "
        style={{ marginLeft: "0px" }}
      >
        <Col sm={12} className="d-flex align-items-start">
          {outputClick1 ? (
            <button
              className="bg-transparent border-0 m-0 p-2 ms-auto"
              aria-label="Copy to Clipboard Check"
            >
              <svg
                xmlns="http://www.w3.org/2000/svg"
                width="16"
                height="16"
                fill="#20b6b0"
                className="output-btn bi bi-check"
                viewBox="0 0 16 16"
              >
                <title>Copied</title>
                <path d="M10.97 4.97a.75.75 0 0 1 1.07 1.05l-3.99 4.99a.75.75 0 0 1-1.08.02L4.324 8.384a.75.75 0 1 1 1.06-1.06l2.094 2.093 3.473-4.425a.267.267 0 0 1 .02-.022z" />
              </svg>
            </button>
          ) : (
            <button
              className="bg-transparent border-0 m-0 p-2 ms-auto"
              onClick={() => {
                updateOutputClick1(true);
                const extractedText = extractOutput(ref1.current.innerText);
                copyToClipboard(extractedText);
                setTimeout(() => {
                  updateOutputClick1(false);
                }, 3000);
              }}
            >
              <svg
                xmlns="http://www.w3.org/2000/svg"
                width="16"
                height="16"
                fill="#EEEEEE"
                className="output-btn bi bi-clipboard"
                viewBox="0 0 16 16"
                aria-label="Copy to Clipboard"
              >
                <title>Copy to Clipboard</title>
                <path d="M4 1.5H3a2 2 0 0 0-2 2V14a2 2 0 0 0 2 2h10a2 2 0 0 0 2-2V3.5a2 2 0 0 0-2-2h-1v1h1a1 1 0 0 1 1 1V14a1 1 0 0 1-1 1H3a1 1 0 0 1-1-1V3.5a1 1 0 0 1 1-1h1v-1z" />
                <path d="M9.5 1a.5.5 0 0 1 .5.5v1a.5.5 0 0 1-.5.5h-3a.5.5 0 0 1-.5-.5v-1a.5.5 0 0 1 .5-.5h3zm-3-1A1.5 1.5 0 0 0 5 1.5v1A1.5 1.5 0 0 0 6.5 4h3A1.5 1.5 0 0 0 11 2.5v-1A1.5 1.5 0 0 0 9.5 0h-3z" />
              </svg>
            </button>
          )}
        </Col>
        <Col sm={12}>
          <pre ref={ref1}>
            <code className="d-flex flex-column">
              <span>{`\$ bal run expression_oriented_style.bal`}</span>
              <span>{`3`}</span>
              <span>{`3`}</span>
              <span>{`1`}</span>
              <span>{`2.1213203435596424`}</span>
            </code>
          </pre>
        </Col>
      </Row>

      <Row className="mt-auto mb-5">
        <Col sm={6}>
          <Link title="Never type" href="/learn/by-example/never-type">
            <div className="btnContainer d-flex align-items-center me-auto">
              <svg
                xmlns="http://www.w3.org/2000/svg"
                width="20"
                height="20"
                fill="#3ad1ca"
                className={`${
                  btnHover[0] ? "btnArrowHover" : "btnArrow"
                } bi bi-arrow-right`}
                viewBox="0 0 16 16"
                onMouseEnter={() => updateBtnHover([true, false])}
                onMouseOut={() => updateBtnHover([false, false])}
              >
                <path
                  fill-rule="evenodd"
                  d="M15 8a.5.5 0 0 0-.5-.5H2.707l3.147-3.146a.5.5 0 1 0-.708-.708l-4 4a.5.5 0 0 0 0 .708l4 4a.5.5 0 0 0 .708-.708L2.707 8.5H14.5A.5.5 0 0 0 15 8z"
                />
              </svg>
              <div className="d-flex flex-column ms-4">
                <span className="btnPrev">Previous</span>
                <span
                  className={btnHover[0] ? "btnTitleHover" : "btnTitle"}
                  onMouseEnter={() => updateBtnHover([true, false])}
                  onMouseOut={() => updateBtnHover([false, false])}
                >
                  Never type
                </span>
              </div>
            </div>
          </Link>
        </Col>
        <Col sm={6}>
          <Link title="Arrays" href="/learn/by-example/arrays">
            <div className="btnContainer d-flex align-items-center ms-auto">
              <div className="d-flex flex-column me-4">
                <span className="btnNext">Next</span>
                <span
                  className={btnHover[1] ? "btnTitleHover" : "btnTitle"}
                  onMouseEnter={() => updateBtnHover([false, true])}
                  onMouseOut={() => updateBtnHover([false, false])}
                >
                  Arrays
                </span>
              </div>
              <svg
                xmlns="http://www.w3.org/2000/svg"
                width="20"
                height="20"
                fill="#3ad1ca"
                className={`${
                  btnHover[1] ? "btnArrowHover" : "btnArrow"
                } bi bi-arrow-right`}
                viewBox="0 0 16 16"
                onMouseEnter={() => updateBtnHover([false, true])}
                onMouseOut={() => updateBtnHover([false, false])}
              >
                <path
                  fill-rule="evenodd"
                  d="M1 8a.5.5 0 0 1 .5-.5h11.793l-3.147-3.146a.5.5 0 0 1 .708-.708l4 4a.5.5 0 0 1 0 .708l-4 4a.5.5 0 0 1-.708-.708L13.293 8.5H1.5A.5.5 0 0 1 1 8z"
                />
              </svg>
            </div>
          </Link>
        </Col>
      </Row>
    </Container>
  );
}<|MERGE_RESOLUTION|>--- conflicted
+++ resolved
@@ -90,11 +90,7 @@
             className="bg-transparent border-0 m-0 p-2 ms-auto"
             onClick={() => {
               window.open(
-<<<<<<< HEAD
-                "https://play.ballerina.io/?gist=51bf4d859f7a0001d2c3a0846899131c&file=expression_oriented_style.bal",
-=======
                 "https://play.ballerina.io/?gist=8d3c78fc1a06529d3715be979b8beb98&file=expression_oriented_style.bal",
->>>>>>> b3dd48e5
                 "_blank"
               );
             }}
