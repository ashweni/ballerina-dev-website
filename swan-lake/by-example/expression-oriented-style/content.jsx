import React, { useState, createRef } from "react";
import { Container, Row, Col } from "react-bootstrap";
import DOMPurify from "dompurify";
import { copyToClipboard, extractOutput } from "../../../utils/bbe";
import Link from "next/link";

export const codeSnippetData = [
  `import ballerina/io;

// You can define the body of a function using the \`=>\` notation followed by the return value expression
// instead of using curly braces to define the function body block, when the function body is just
// a return statement with an expression.
function inc1(int x) returns int => x + 1;

// \`inc2\` is effectively the same as\` inc1\`.
function inc2(int x) returns int {
    return x + 1;
}

var obj = object {
    private int x = 1;
    // This can also be used to define the body of a method.
    function getX() returns int => self.x;
};

// Let expressions allow you to do more with an expression.
// Here, the let expression defines a variable that can be used in the function call.
function hypot(float x) returns float =>
    let float x2 = x * x in float:sqrt(x2 + x2);

public function main() {
    int x = 2;
    io:println(inc1(x));
    io:println(inc2(x));
    
    io:println(obj.getX());

    io:println(hypot(1.5));
}
`,
];

export function ExpressionOrientedStyle({ codeSnippets }) {
  const [codeClick1, updateCodeClick1] = useState(false);

  const [outputClick1, updateOutputClick1] = useState(false);
  const ref1 = createRef();

  const [btnHover, updateBtnHover] = useState([false, false]);

  return (
    <Container className="bbeBody d-flex flex-column h-100">
      <h1>Expression-oriented style</h1>

      <p>
        Ballerina supports statements for familiarity but also tries to enable
        an expression-oriented style to be more intuitive.
      </p>

      <p>
        For example instead of using an if statement Ballerina allows{" "}
        <code>return x &gt; 0 ? 1 : 0;</code>.
      </p>

      <Row
        className="bbeCode mx-0 py-0 rounded 
      "
        style={{ marginLeft: "0px" }}
      >
        <Col className="d-flex align-items-start" sm={12}>
          <button
            className="bg-transparent border-0 m-0 p-2 ms-auto"
            onClick={() => {
              window.open(
<<<<<<< HEAD
                "https://play.ballerina.io/?gist=f4c59920370e02d8dab60747a902424b&file=expression_oriented_style.bal",
=======
                "https://play.ballerina.io/?gist=e7153922db9e4464cdf8d501c63ad2fe&file=expression_oriented_style.bal",
>>>>>>> 518ffcb3
                "_blank"
              );
            }}
            target="_blank"
            aria-label="Open in Ballerina Playground"
          >
            <svg
              xmlns="http://www.w3.org/2000/svg"
              width="16"
              height="16"
              fill="#000"
              className="bi bi-play-circle"
              viewBox="0 0 16 16"
            >
              <title>Open in Ballerina Playground</title>
              <path d="M8 15A7 7 0 1 1 8 1a7 7 0 0 1 0 14zm0 1A8 8 0 1 0 8 0a8 8 0 0 0 0 16z" />
              <path d="M6.271 5.055a.5.5 0 0 1 .52.038l3.5 2.5a.5.5 0 0 1 0 .814l-3.5 2.5A.5.5 0 0 1 6 10.5v-5a.5.5 0 0 1 .271-.445z" />
            </svg>
          </button>

          <button
            className="bg-transparent border-0 m-0 p-2"
            onClick={() => {
              window.open(
                "https://github.com/ballerina-platform/ballerina-distribution/tree/v2201.4.1/examples/expression-oriented-style",
                "_blank"
              );
            }}
            aria-label="Edit on Github"
          >
            <svg
              xmlns="http://www.w3.org/2000/svg"
              width="16"
              height="16"
              fill="#000"
              className="bi bi-github"
              viewBox="0 0 16 16"
            >
              <title>Edit on Github</title>
              <path d="M8 0C3.58 0 0 3.58 0 8c0 3.54 2.29 6.53 5.47 7.59.4.07.55-.17.55-.38 0-.19-.01-.82-.01-1.49-2.01.37-2.53-.49-2.69-.94-.09-.23-.48-.94-.82-1.13-.28-.15-.68-.52-.01-.53.63-.01 1.08.58 1.23.82.72 1.21 1.87.87 2.33.66.07-.52.28-.87.51-1.07-1.78-.2-3.64-.89-3.64-3.95 0-.87.31-1.59.82-2.15-.08-.2-.36-1.02.08-2.12 0 0 .67-.21 2.2.82.64-.18 1.32-.27 2-.27.68 0 1.36.09 2 .27 1.53-1.04 2.2-.82 2.2-.82.44 1.1.16 1.92.08 2.12.51.56.82 1.27.82 2.15 0 3.07-1.87 3.75-3.65 3.95.29.25.54.73.54 1.48 0 1.07-.01 1.93-.01 2.2 0 .21.15.46.55.38A8.012 8.012 0 0 0 16 8c0-4.42-3.58-8-8-8z" />
            </svg>
          </button>
          {codeClick1 ? (
            <button
              className="bg-transparent border-0 m-0 p-2"
              disabled
              aria-label="Copy to Clipboard Check"
            >
              <svg
                xmlns="http://www.w3.org/2000/svg"
                width="16"
                height="16"
                fill="#20b6b0"
                className="bi bi-check"
                viewBox="0 0 16 16"
              >
                <title>Copied</title>
                <path d="M10.97 4.97a.75.75 0 0 1 1.07 1.05l-3.99 4.99a.75.75 0 0 1-1.08.02L4.324 8.384a.75.75 0 1 1 1.06-1.06l2.094 2.093 3.473-4.425a.267.267 0 0 1 .02-.022z" />
              </svg>
            </button>
          ) : (
            <button
              className="bg-transparent border-0 m-0 p-2"
              onClick={() => {
                updateCodeClick1(true);
                copyToClipboard(codeSnippetData[0]);
                setTimeout(() => {
                  updateCodeClick1(false);
                }, 3000);
              }}
              aria-label="Copy to Clipboard"
            >
              <svg
                xmlns="http://www.w3.org/2000/svg"
                width="16"
                height="16"
                fill="#000"
                className="bi bi-clipboard"
                viewBox="0 0 16 16"
              >
                <title>Copy to Clipboard</title>
                <path d="M4 1.5H3a2 2 0 0 0-2 2V14a2 2 0 0 0 2 2h10a2 2 0 0 0 2-2V3.5a2 2 0 0 0-2-2h-1v1h1a1 1 0 0 1 1 1V14a1 1 0 0 1-1 1H3a1 1 0 0 1-1-1V3.5a1 1 0 0 1 1-1h1v-1z" />
                <path d="M9.5 1a.5.5 0 0 1 .5.5v1a.5.5 0 0 1-.5.5h-3a.5.5 0 0 1-.5-.5v-1a.5.5 0 0 1 .5-.5h3zm-3-1A1.5 1.5 0 0 0 5 1.5v1A1.5 1.5 0 0 0 6.5 4h3A1.5 1.5 0 0 0 11 2.5v-1A1.5 1.5 0 0 0 9.5 0h-3z" />
              </svg>
            </button>
          )}
        </Col>
        <Col sm={12}>
          {codeSnippets[0] != undefined && (
            <div
              dangerouslySetInnerHTML={{
                __html: DOMPurify.sanitize(codeSnippets[0]),
              }}
            />
          )}
        </Col>
      </Row>

      <Row
        className="bbeOutput mx-0 py-0 rounded "
        style={{ marginLeft: "0px" }}
      >
        <Col sm={12} className="d-flex align-items-start">
          {outputClick1 ? (
            <button
              className="bg-transparent border-0 m-0 p-2 ms-auto"
              aria-label="Copy to Clipboard Check"
            >
              <svg
                xmlns="http://www.w3.org/2000/svg"
                width="16"
                height="16"
                fill="#20b6b0"
                className="output-btn bi bi-check"
                viewBox="0 0 16 16"
              >
                <title>Copied</title>
                <path d="M10.97 4.97a.75.75 0 0 1 1.07 1.05l-3.99 4.99a.75.75 0 0 1-1.08.02L4.324 8.384a.75.75 0 1 1 1.06-1.06l2.094 2.093 3.473-4.425a.267.267 0 0 1 .02-.022z" />
              </svg>
            </button>
          ) : (
            <button
              className="bg-transparent border-0 m-0 p-2 ms-auto"
              onClick={() => {
                updateOutputClick1(true);
                const extractedText = extractOutput(ref1.current.innerText);
                copyToClipboard(extractedText);
                setTimeout(() => {
                  updateOutputClick1(false);
                }, 3000);
              }}
            >
              <svg
                xmlns="http://www.w3.org/2000/svg"
                width="16"
                height="16"
                fill="#EEEEEE"
                className="output-btn bi bi-clipboard"
                viewBox="0 0 16 16"
                aria-label="Copy to Clipboard"
              >
                <title>Copy to Clipboard</title>
                <path d="M4 1.5H3a2 2 0 0 0-2 2V14a2 2 0 0 0 2 2h10a2 2 0 0 0 2-2V3.5a2 2 0 0 0-2-2h-1v1h1a1 1 0 0 1 1 1V14a1 1 0 0 1-1 1H3a1 1 0 0 1-1-1V3.5a1 1 0 0 1 1-1h1v-1z" />
                <path d="M9.5 1a.5.5 0 0 1 .5.5v1a.5.5 0 0 1-.5.5h-3a.5.5 0 0 1-.5-.5v-1a.5.5 0 0 1 .5-.5h3zm-3-1A1.5 1.5 0 0 0 5 1.5v1A1.5 1.5 0 0 0 6.5 4h3A1.5 1.5 0 0 0 11 2.5v-1A1.5 1.5 0 0 0 9.5 0h-3z" />
              </svg>
            </button>
          )}
        </Col>
        <Col sm={12}>
          <pre ref={ref1}>
            <code className="d-flex flex-column">
              <span>{`\$ bal run expression_oriented_style.bal`}</span>
              <span>{`3`}</span>
              <span>{`3`}</span>
              <span>{`1`}</span>
              <span>{`2.1213203435596424`}</span>
            </code>
          </pre>
        </Col>
      </Row>

      <Row className="mt-auto mb-5">
        <Col sm={6}>
          <Link title="Never type" href="/learn/by-example/never-type">
            <div className="btnContainer d-flex align-items-center me-auto">
              <svg
                xmlns="http://www.w3.org/2000/svg"
                width="20"
                height="20"
                fill="#3ad1ca"
                className={`${
                  btnHover[0] ? "btnArrowHover" : "btnArrow"
                } bi bi-arrow-right`}
                viewBox="0 0 16 16"
                onMouseEnter={() => updateBtnHover([true, false])}
                onMouseOut={() => updateBtnHover([false, false])}
              >
                <path
                  fill-rule="evenodd"
                  d="M15 8a.5.5 0 0 0-.5-.5H2.707l3.147-3.146a.5.5 0 1 0-.708-.708l-4 4a.5.5 0 0 0 0 .708l4 4a.5.5 0 0 0 .708-.708L2.707 8.5H14.5A.5.5 0 0 0 15 8z"
                />
              </svg>
              <div className="d-flex flex-column ms-4">
                <span className="btnPrev">Previous</span>
                <span
                  className={btnHover[0] ? "btnTitleHover" : "btnTitle"}
                  onMouseEnter={() => updateBtnHover([true, false])}
                  onMouseOut={() => updateBtnHover([false, false])}
                >
                  Never type
                </span>
              </div>
            </div>
          </Link>
        </Col>
        <Col sm={6}>
          <Link title="Arrays" href="/learn/by-example/arrays">
            <div className="btnContainer d-flex align-items-center ms-auto">
              <div className="d-flex flex-column me-4">
                <span className="btnNext">Next</span>
                <span
                  className={btnHover[1] ? "btnTitleHover" : "btnTitle"}
                  onMouseEnter={() => updateBtnHover([false, true])}
                  onMouseOut={() => updateBtnHover([false, false])}
                >
                  Arrays
                </span>
              </div>
              <svg
                xmlns="http://www.w3.org/2000/svg"
                width="20"
                height="20"
                fill="#3ad1ca"
                className={`${
                  btnHover[1] ? "btnArrowHover" : "btnArrow"
                } bi bi-arrow-right`}
                viewBox="0 0 16 16"
                onMouseEnter={() => updateBtnHover([false, true])}
                onMouseOut={() => updateBtnHover([false, false])}
              >
                <path
                  fill-rule="evenodd"
                  d="M1 8a.5.5 0 0 1 .5-.5h11.793l-3.147-3.146a.5.5 0 0 1 .708-.708l4 4a.5.5 0 0 1 0 .708l-4 4a.5.5 0 0 1-.708-.708L13.293 8.5H1.5A.5.5 0 0 1 1 8z"
                />
              </svg>
            </div>
          </Link>
        </Col>
      </Row>
    </Container>
  );
}<|MERGE_RESOLUTION|>--- conflicted
+++ resolved
@@ -72,11 +72,7 @@
             className="bg-transparent border-0 m-0 p-2 ms-auto"
             onClick={() => {
               window.open(
-<<<<<<< HEAD
-                "https://play.ballerina.io/?gist=f4c59920370e02d8dab60747a902424b&file=expression_oriented_style.bal",
-=======
                 "https://play.ballerina.io/?gist=e7153922db9e4464cdf8d501c63ad2fe&file=expression_oriented_style.bal",
->>>>>>> 518ffcb3
                 "_blank"
               );
             }}
