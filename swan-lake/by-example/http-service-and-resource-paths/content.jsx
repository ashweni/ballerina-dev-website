--- conflicted
+++ resolved
@@ -65,11 +65,7 @@
             className="bg-transparent border-0 m-0 p-2 ms-auto"
             onClick={() => {
               window.open(
-<<<<<<< HEAD
-                "https://play.ballerina.io/?gist=e4f0258286c3cd773d0f0d96341dc483&file=http_service_and_resource_paths.bal",
-=======
                 "https://play.ballerina.io/?gist=b0c9c7858c39f61055f07683aa5dd289&file=http_service_and_resource_paths.bal",
->>>>>>> 518ffcb3
                 "_blank"
               );
             }}
