import React, { useState, createRef } from "react";
import { Container, Row, Col } from "react-bootstrap";
import DOMPurify from "dompurify";
import { copyToClipboard, extractOutput } from "../../../utils/bbe";
import Link from "next/link";

export const codeSnippetData = [
  `import ballerina/io;

// The \`Timezone\` is a \`readonly\` object type.
type TimeZone readonly & object {
   function getOffset(decimal utc) returns decimal;
};

readonly class FixedTimeZone {
    // Include the \`readonly\` object type named \`TypeZone\` using object type inclusion.
   *TimeZone;

   // The \`final decimal\` field named offset is read-only because the \`decimal\` basic type is
   // inherently immutable. 
   final decimal offset;

   function init(decimal offset) {
      self.offset = offset;
   }

   function getOffset(decimal utc) returns decimal {
      return self.offset;
   }
}

public function main() {
    // Create a new class object.
    FixedTimeZone timeZone = new(+5.30);

    io:println(timeZone is FixedTimeZone);
    io:println(timeZone is readonly & FixedTimeZone);
}
`,
];

export function ReadonlyObjectsAndClasses({ codeSnippets }) {
  const [codeClick1, updateCodeClick1] = useState(false);

  const [outputClick1, updateOutputClick1] = useState(false);
  const ref1 = createRef();

  const [btnHover, updateBtnHover] = useState([false, false]);

  return (
    <Container className="bbeBody d-flex flex-column h-100">
      <h1>Readonly Objects and Classes</h1>

      <p>
        An object is <code>readonly</code> if all of its fields are{" "}
        <code>final</code> and are of types that are subtypes of the{" "}
        <code>readonly</code> type. Object <code>T</code> can be declared as
        readonly with <code>readonly &amp; T</code>.
      </p>

      <p>
        A class that belongs to the <code>readonly</code> type can be declared
        by prefixing the <code>readonly</code> keyword in the class declaration.
      </p>

      <Row
        className="bbeCode mx-0 py-0 rounded 
      "
        style={{ marginLeft: "0px" }}
      >
        <Col className="d-flex align-items-start" sm={12}>
          <button
            className="bg-transparent border-0 m-0 p-2 ms-auto"
            onClick={() => {
              window.open(
<<<<<<< HEAD
                "https://play.ballerina.io/?gist=ed620e2ddfa9a5ee24e09a838c2642d9&file=readonly_objects_and_classes.bal",
=======
                "https://play.ballerina.io/?gist=0f2057e70101807093a4fb34aa50847b&file=readonly_objects_and_classes.bal",
>>>>>>> 518ffcb3
                "_blank"
              );
            }}
            target="_blank"
            aria-label="Open in Ballerina Playground"
          >
            <svg
              xmlns="http://www.w3.org/2000/svg"
              width="16"
              height="16"
              fill="#000"
              className="bi bi-play-circle"
              viewBox="0 0 16 16"
            >
              <title>Open in Ballerina Playground</title>
              <path d="M8 15A7 7 0 1 1 8 1a7 7 0 0 1 0 14zm0 1A8 8 0 1 0 8 0a8 8 0 0 0 0 16z" />
              <path d="M6.271 5.055a.5.5 0 0 1 .52.038l3.5 2.5a.5.5 0 0 1 0 .814l-3.5 2.5A.5.5 0 0 1 6 10.5v-5a.5.5 0 0 1 .271-.445z" />
            </svg>
          </button>

          <button
            className="bg-transparent border-0 m-0 p-2"
            onClick={() => {
              window.open(
                "https://github.com/ballerina-platform/ballerina-distribution/tree/v2201.4.1/examples/readonly-objects-and-classes",
                "_blank"
              );
            }}
            aria-label="Edit on Github"
          >
            <svg
              xmlns="http://www.w3.org/2000/svg"
              width="16"
              height="16"
              fill="#000"
              className="bi bi-github"
              viewBox="0 0 16 16"
            >
              <title>Edit on Github</title>
              <path d="M8 0C3.58 0 0 3.58 0 8c0 3.54 2.29 6.53 5.47 7.59.4.07.55-.17.55-.38 0-.19-.01-.82-.01-1.49-2.01.37-2.53-.49-2.69-.94-.09-.23-.48-.94-.82-1.13-.28-.15-.68-.52-.01-.53.63-.01 1.08.58 1.23.82.72 1.21 1.87.87 2.33.66.07-.52.28-.87.51-1.07-1.78-.2-3.64-.89-3.64-3.95 0-.87.31-1.59.82-2.15-.08-.2-.36-1.02.08-2.12 0 0 .67-.21 2.2.82.64-.18 1.32-.27 2-.27.68 0 1.36.09 2 .27 1.53-1.04 2.2-.82 2.2-.82.44 1.1.16 1.92.08 2.12.51.56.82 1.27.82 2.15 0 3.07-1.87 3.75-3.65 3.95.29.25.54.73.54 1.48 0 1.07-.01 1.93-.01 2.2 0 .21.15.46.55.38A8.012 8.012 0 0 0 16 8c0-4.42-3.58-8-8-8z" />
            </svg>
          </button>
          {codeClick1 ? (
            <button
              className="bg-transparent border-0 m-0 p-2"
              disabled
              aria-label="Copy to Clipboard Check"
            >
              <svg
                xmlns="http://www.w3.org/2000/svg"
                width="16"
                height="16"
                fill="#20b6b0"
                className="bi bi-check"
                viewBox="0 0 16 16"
              >
                <title>Copied</title>
                <path d="M10.97 4.97a.75.75 0 0 1 1.07 1.05l-3.99 4.99a.75.75 0 0 1-1.08.02L4.324 8.384a.75.75 0 1 1 1.06-1.06l2.094 2.093 3.473-4.425a.267.267 0 0 1 .02-.022z" />
              </svg>
            </button>
          ) : (
            <button
              className="bg-transparent border-0 m-0 p-2"
              onClick={() => {
                updateCodeClick1(true);
                copyToClipboard(codeSnippetData[0]);
                setTimeout(() => {
                  updateCodeClick1(false);
                }, 3000);
              }}
              aria-label="Copy to Clipboard"
            >
              <svg
                xmlns="http://www.w3.org/2000/svg"
                width="16"
                height="16"
                fill="#000"
                className="bi bi-clipboard"
                viewBox="0 0 16 16"
              >
                <title>Copy to Clipboard</title>
                <path d="M4 1.5H3a2 2 0 0 0-2 2V14a2 2 0 0 0 2 2h10a2 2 0 0 0 2-2V3.5a2 2 0 0 0-2-2h-1v1h1a1 1 0 0 1 1 1V14a1 1 0 0 1-1 1H3a1 1 0 0 1-1-1V3.5a1 1 0 0 1 1-1h1v-1z" />
                <path d="M9.5 1a.5.5 0 0 1 .5.5v1a.5.5 0 0 1-.5.5h-3a.5.5 0 0 1-.5-.5v-1a.5.5 0 0 1 .5-.5h3zm-3-1A1.5 1.5 0 0 0 5 1.5v1A1.5 1.5 0 0 0 6.5 4h3A1.5 1.5 0 0 0 11 2.5v-1A1.5 1.5 0 0 0 9.5 0h-3z" />
              </svg>
            </button>
          )}
        </Col>
        <Col sm={12}>
          {codeSnippets[0] != undefined && (
            <div
              dangerouslySetInnerHTML={{
                __html: DOMPurify.sanitize(codeSnippets[0]),
              }}
            />
          )}
        </Col>
      </Row>

      <Row
        className="bbeOutput mx-0 py-0 rounded "
        style={{ marginLeft: "0px" }}
      >
        <Col sm={12} className="d-flex align-items-start">
          {outputClick1 ? (
            <button
              className="bg-transparent border-0 m-0 p-2 ms-auto"
              aria-label="Copy to Clipboard Check"
            >
              <svg
                xmlns="http://www.w3.org/2000/svg"
                width="16"
                height="16"
                fill="#20b6b0"
                className="output-btn bi bi-check"
                viewBox="0 0 16 16"
              >
                <title>Copied</title>
                <path d="M10.97 4.97a.75.75 0 0 1 1.07 1.05l-3.99 4.99a.75.75 0 0 1-1.08.02L4.324 8.384a.75.75 0 1 1 1.06-1.06l2.094 2.093 3.473-4.425a.267.267 0 0 1 .02-.022z" />
              </svg>
            </button>
          ) : (
            <button
              className="bg-transparent border-0 m-0 p-2 ms-auto"
              onClick={() => {
                updateOutputClick1(true);
                const extractedText = extractOutput(ref1.current.innerText);
                copyToClipboard(extractedText);
                setTimeout(() => {
                  updateOutputClick1(false);
                }, 3000);
              }}
            >
              <svg
                xmlns="http://www.w3.org/2000/svg"
                width="16"
                height="16"
                fill="#EEEEEE"
                className="output-btn bi bi-clipboard"
                viewBox="0 0 16 16"
                aria-label="Copy to Clipboard"
              >
                <title>Copy to Clipboard</title>
                <path d="M4 1.5H3a2 2 0 0 0-2 2V14a2 2 0 0 0 2 2h10a2 2 0 0 0 2-2V3.5a2 2 0 0 0-2-2h-1v1h1a1 1 0 0 1 1 1V14a1 1 0 0 1-1 1H3a1 1 0 0 1-1-1V3.5a1 1 0 0 1 1-1h1v-1z" />
                <path d="M9.5 1a.5.5 0 0 1 .5.5v1a.5.5 0 0 1-.5.5h-3a.5.5 0 0 1-.5-.5v-1a.5.5 0 0 1 .5-.5h3zm-3-1A1.5 1.5 0 0 0 5 1.5v1A1.5 1.5 0 0 0 6.5 4h3A1.5 1.5 0 0 0 11 2.5v-1A1.5 1.5 0 0 0 9.5 0h-3z" />
              </svg>
            </button>
          )}
        </Col>
        <Col sm={12}>
          <pre ref={ref1}>
            <code className="d-flex flex-column">
              <span>{`\$ bal run readonly_objects_and_classes.bal`}</span>
              <span>{`true`}</span>
              <span>{`true`}</span>
            </code>
          </pre>
        </Col>
      </Row>

      <Row className="mt-auto mb-5">
        <Col sm={6}>
          <Link
            title="Readonly and isolated"
            href="/learn/by-example/readonly-and-isolated"
          >
            <div className="btnContainer d-flex align-items-center me-auto">
              <svg
                xmlns="http://www.w3.org/2000/svg"
                width="20"
                height="20"
                fill="#3ad1ca"
                className={`${
                  btnHover[0] ? "btnArrowHover" : "btnArrow"
                } bi bi-arrow-right`}
                viewBox="0 0 16 16"
                onMouseEnter={() => updateBtnHover([true, false])}
                onMouseOut={() => updateBtnHover([false, false])}
              >
                <path
                  fill-rule="evenodd"
                  d="M15 8a.5.5 0 0 0-.5-.5H2.707l3.147-3.146a.5.5 0 1 0-.708-.708l-4 4a.5.5 0 0 0 0 .708l4 4a.5.5 0 0 0 .708-.708L2.707 8.5H14.5A.5.5 0 0 0 15 8z"
                />
              </svg>
              <div className="d-flex flex-column ms-4">
                <span className="btnPrev">Previous</span>
                <span
                  className={btnHover[0] ? "btnTitleHover" : "btnTitle"}
                  onMouseEnter={() => updateBtnHover([true, false])}
                  onMouseOut={() => updateBtnHover([false, false])}
                >
                  Readonly and isolated
                </span>
              </div>
            </div>
          </Link>
        </Col>
        <Col sm={6}>
          <Link
            title="Combining isolated functions and lock"
            href="/learn/by-example/combining-isolated-functions-and-lock"
          >
            <div className="btnContainer d-flex align-items-center ms-auto">
              <div className="d-flex flex-column me-4">
                <span className="btnNext">Next</span>
                <span
                  className={btnHover[1] ? "btnTitleHover" : "btnTitle"}
                  onMouseEnter={() => updateBtnHover([false, true])}
                  onMouseOut={() => updateBtnHover([false, false])}
                >
                  Combining isolated functions and lock
                </span>
              </div>
              <svg
                xmlns="http://www.w3.org/2000/svg"
                width="20"
                height="20"
                fill="#3ad1ca"
                className={`${
                  btnHover[1] ? "btnArrowHover" : "btnArrow"
                } bi bi-arrow-right`}
                viewBox="0 0 16 16"
                onMouseEnter={() => updateBtnHover([false, true])}
                onMouseOut={() => updateBtnHover([false, false])}
              >
                <path
                  fill-rule="evenodd"
                  d="M1 8a.5.5 0 0 1 .5-.5h11.793l-3.147-3.146a.5.5 0 0 1 .708-.708l4 4a.5.5 0 0 1 0 .708l-4 4a.5.5 0 0 1-.708-.708L13.293 8.5H1.5A.5.5 0 0 1 1 8z"
                />
              </svg>
            </div>
          </Link>
        </Col>
      </Row>
    </Container>
  );
}<|MERGE_RESOLUTION|>--- conflicted
+++ resolved
@@ -73,11 +73,7 @@
             className="bg-transparent border-0 m-0 p-2 ms-auto"
             onClick={() => {
               window.open(
-<<<<<<< HEAD
-                "https://play.ballerina.io/?gist=ed620e2ddfa9a5ee24e09a838c2642d9&file=readonly_objects_and_classes.bal",
-=======
                 "https://play.ballerina.io/?gist=0f2057e70101807093a4fb34aa50847b&file=readonly_objects_and_classes.bal",
->>>>>>> 518ffcb3
                 "_blank"
               );
             }}
