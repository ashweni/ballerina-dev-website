--- conflicted
+++ resolved
@@ -91,11 +91,7 @@
             className="bg-transparent border-0 m-0 p-2 ms-auto"
             onClick={() => {
               window.open(
-<<<<<<< HEAD
-                "https://play.ballerina.io/?gist=4c40ca3d0bd927a6d80808381b6209d5&file=readonly_objects_and_classes.bal",
-=======
                 "https://play.ballerina.io/?gist=24306bf5822d5018c033e8155be5d0fa&file=readonly_objects_and_classes.bal",
->>>>>>> b3dd48e5
                 "_blank"
               );
             }}
