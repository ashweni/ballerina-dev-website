--- conflicted
+++ resolved
@@ -58,11 +58,7 @@
             className="bg-transparent border-0 m-0 p-2 ms-auto"
             onClick={() => {
               window.open(
-<<<<<<< HEAD
-                "https://play.ballerina.io/?gist=4cf287833f5ae2ca6626c384c289e616&file=http_client_redirects.bal",
-=======
                 "https://play.ballerina.io/?gist=459cd051376dbadbcc638a910acf8e1c&file=http_client_redirects.bal",
->>>>>>> 518ffcb3
                 "_blank"
               );
             }}
