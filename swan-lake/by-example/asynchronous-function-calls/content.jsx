--- conflicted
+++ resolved
@@ -76,11 +76,7 @@
             className="bg-transparent border-0 m-0 p-2 ms-auto"
             onClick={() => {
               window.open(
-<<<<<<< HEAD
-                "https://play.ballerina.io/?gist=53b5ab49e1a42b2349419167e390cdcd&file=asynchronous_function_calls.bal",
-=======
                 "https://play.ballerina.io/?gist=2d2ba5c6e04da12b5c3693b18553b197&file=asynchronous_function_calls.bal",
->>>>>>> b3dd48e5
                 "_blank"
               );
             }}
