import React, { useState, createRef } from "react";
import { Container, Row, Col } from "react-bootstrap";
import DOMPurify from "dompurify";
import { copyToClipboard, extractOutput } from "../../../utils/bbe";
import Link from "next/link";

export const codeSnippetData = [
  `import ballerina/io;

public function main() {
    xml x1 = xml \`<name>Sherlock Holmes</name>\`;
    xml:Element x2 = 
        xml \`<details>
                <author>Sir Arthur Conan Doyle</author>
                <language>English</language>
            </details>\`;

    //   '+' or \`x1.concat(x2)\` can be used for concatenation.
    xml x3 = x1 + x2;
    io:println(x3);

    xml x4 = xml \`<name>Sherlock Holmes</name>
                    <details>
                        <author>Sir Arthur Conan Doyle</author>
                        <language>English</language>
                    </details>\`;

    // \`==\` does a deep equality check.
    boolean eq = x3 == x4;
    io:println(eq);

}
`,
];

export function XmlOperations({ codeSnippets }) {
  const [codeClick1, updateCodeClick1] = useState(false);

  const [outputClick1, updateOutputClick1] = useState(false);
  const ref1 = createRef();

  const [btnHover, updateBtnHover] = useState([false, false]);

  return (
    <Container className="bbeBody d-flex flex-column h-100">
      <h1>XML operations</h1>

      <p>
        In XML, It is possible to perform concatenation and deep equals checks.
      </p>

      <Row
        className="bbeCode mx-0 py-0 rounded 
      "
        style={{ marginLeft: "0px" }}
      >
        <Col className="d-flex align-items-start" sm={12}>
          <button
            className="bg-transparent border-0 m-0 p-2 ms-auto"
            onClick={() => {
              window.open(
<<<<<<< HEAD
                "https://play.ballerina.io/?gist=48f75fa0c78a505972e05e4e5a049832&file=xml_operations.bal",
=======
                "https://play.ballerina.io/?gist=6a2c7c57f01ba7587080fd3ce6fe1b6b&file=xml_operations.bal",
>>>>>>> 518ffcb3
                "_blank"
              );
            }}
            target="_blank"
            aria-label="Open in Ballerina Playground"
          >
            <svg
              xmlns="http://www.w3.org/2000/svg"
              width="16"
              height="16"
              fill="#000"
              className="bi bi-play-circle"
              viewBox="0 0 16 16"
            >
              <title>Open in Ballerina Playground</title>
              <path d="M8 15A7 7 0 1 1 8 1a7 7 0 0 1 0 14zm0 1A8 8 0 1 0 8 0a8 8 0 0 0 0 16z" />
              <path d="M6.271 5.055a.5.5 0 0 1 .52.038l3.5 2.5a.5.5 0 0 1 0 .814l-3.5 2.5A.5.5 0 0 1 6 10.5v-5a.5.5 0 0 1 .271-.445z" />
            </svg>
          </button>

          <button
            className="bg-transparent border-0 m-0 p-2"
            onClick={() => {
              window.open(
                "https://github.com/ballerina-platform/ballerina-distribution/tree/v2201.4.1/examples/xml-operations",
                "_blank"
              );
            }}
            aria-label="Edit on Github"
          >
            <svg
              xmlns="http://www.w3.org/2000/svg"
              width="16"
              height="16"
              fill="#000"
              className="bi bi-github"
              viewBox="0 0 16 16"
            >
              <title>Edit on Github</title>
              <path d="M8 0C3.58 0 0 3.58 0 8c0 3.54 2.29 6.53 5.47 7.59.4.07.55-.17.55-.38 0-.19-.01-.82-.01-1.49-2.01.37-2.53-.49-2.69-.94-.09-.23-.48-.94-.82-1.13-.28-.15-.68-.52-.01-.53.63-.01 1.08.58 1.23.82.72 1.21 1.87.87 2.33.66.07-.52.28-.87.51-1.07-1.78-.2-3.64-.89-3.64-3.95 0-.87.31-1.59.82-2.15-.08-.2-.36-1.02.08-2.12 0 0 .67-.21 2.2.82.64-.18 1.32-.27 2-.27.68 0 1.36.09 2 .27 1.53-1.04 2.2-.82 2.2-.82.44 1.1.16 1.92.08 2.12.51.56.82 1.27.82 2.15 0 3.07-1.87 3.75-3.65 3.95.29.25.54.73.54 1.48 0 1.07-.01 1.93-.01 2.2 0 .21.15.46.55.38A8.012 8.012 0 0 0 16 8c0-4.42-3.58-8-8-8z" />
            </svg>
          </button>
          {codeClick1 ? (
            <button
              className="bg-transparent border-0 m-0 p-2"
              disabled
              aria-label="Copy to Clipboard Check"
            >
              <svg
                xmlns="http://www.w3.org/2000/svg"
                width="16"
                height="16"
                fill="#20b6b0"
                className="bi bi-check"
                viewBox="0 0 16 16"
              >
                <title>Copied</title>
                <path d="M10.97 4.97a.75.75 0 0 1 1.07 1.05l-3.99 4.99a.75.75 0 0 1-1.08.02L4.324 8.384a.75.75 0 1 1 1.06-1.06l2.094 2.093 3.473-4.425a.267.267 0 0 1 .02-.022z" />
              </svg>
            </button>
          ) : (
            <button
              className="bg-transparent border-0 m-0 p-2"
              onClick={() => {
                updateCodeClick1(true);
                copyToClipboard(codeSnippetData[0]);
                setTimeout(() => {
                  updateCodeClick1(false);
                }, 3000);
              }}
              aria-label="Copy to Clipboard"
            >
              <svg
                xmlns="http://www.w3.org/2000/svg"
                width="16"
                height="16"
                fill="#000"
                className="bi bi-clipboard"
                viewBox="0 0 16 16"
              >
                <title>Copy to Clipboard</title>
                <path d="M4 1.5H3a2 2 0 0 0-2 2V14a2 2 0 0 0 2 2h10a2 2 0 0 0 2-2V3.5a2 2 0 0 0-2-2h-1v1h1a1 1 0 0 1 1 1V14a1 1 0 0 1-1 1H3a1 1 0 0 1-1-1V3.5a1 1 0 0 1 1-1h1v-1z" />
                <path d="M9.5 1a.5.5 0 0 1 .5.5v1a.5.5 0 0 1-.5.5h-3a.5.5 0 0 1-.5-.5v-1a.5.5 0 0 1 .5-.5h3zm-3-1A1.5 1.5 0 0 0 5 1.5v1A1.5 1.5 0 0 0 6.5 4h3A1.5 1.5 0 0 0 11 2.5v-1A1.5 1.5 0 0 0 9.5 0h-3z" />
              </svg>
            </button>
          )}
        </Col>
        <Col sm={12}>
          {codeSnippets[0] != undefined && (
            <div
              dangerouslySetInnerHTML={{
                __html: DOMPurify.sanitize(codeSnippets[0]),
              }}
            />
          )}
        </Col>
      </Row>

      <Row
        className="bbeOutput mx-0 py-0 rounded "
        style={{ marginLeft: "0px" }}
      >
        <Col sm={12} className="d-flex align-items-start">
          {outputClick1 ? (
            <button
              className="bg-transparent border-0 m-0 p-2 ms-auto"
              aria-label="Copy to Clipboard Check"
            >
              <svg
                xmlns="http://www.w3.org/2000/svg"
                width="16"
                height="16"
                fill="#20b6b0"
                className="output-btn bi bi-check"
                viewBox="0 0 16 16"
              >
                <title>Copied</title>
                <path d="M10.97 4.97a.75.75 0 0 1 1.07 1.05l-3.99 4.99a.75.75 0 0 1-1.08.02L4.324 8.384a.75.75 0 1 1 1.06-1.06l2.094 2.093 3.473-4.425a.267.267 0 0 1 .02-.022z" />
              </svg>
            </button>
          ) : (
            <button
              className="bg-transparent border-0 m-0 p-2 ms-auto"
              onClick={() => {
                updateOutputClick1(true);
                const extractedText = extractOutput(ref1.current.innerText);
                copyToClipboard(extractedText);
                setTimeout(() => {
                  updateOutputClick1(false);
                }, 3000);
              }}
            >
              <svg
                xmlns="http://www.w3.org/2000/svg"
                width="16"
                height="16"
                fill="#EEEEEE"
                className="output-btn bi bi-clipboard"
                viewBox="0 0 16 16"
                aria-label="Copy to Clipboard"
              >
                <title>Copy to Clipboard</title>
                <path d="M4 1.5H3a2 2 0 0 0-2 2V14a2 2 0 0 0 2 2h10a2 2 0 0 0 2-2V3.5a2 2 0 0 0-2-2h-1v1h1a1 1 0 0 1 1 1V14a1 1 0 0 1-1 1H3a1 1 0 0 1-1-1V3.5a1 1 0 0 1 1-1h1v-1z" />
                <path d="M9.5 1a.5.5 0 0 1 .5.5v1a.5.5 0 0 1-.5.5h-3a.5.5 0 0 1-.5-.5v-1a.5.5 0 0 1 .5-.5h3zm-3-1A1.5 1.5 0 0 0 5 1.5v1A1.5 1.5 0 0 0 6.5 4h3A1.5 1.5 0 0 0 11 2.5v-1A1.5 1.5 0 0 0 9.5 0h-3z" />
              </svg>
            </button>
          )}
        </Col>
        <Col sm={12}>
          <pre ref={ref1}>
            <code className="d-flex flex-column">
              <span>{`\$ bal run xml_operations.bal`}</span>
              <span>{`<name>Sherlock Holmes</name><details>`}</span>
              <span>{`                <author>Sir Arthur Conan Doyle</author>`}</span>
              <span>{`                <language>English</language>`}</span>
              <span>{`            </details>`}</span>
              <span>{`false`}</span>
            </code>
          </pre>
        </Col>
      </Row>

      <h2>Related links</h2>

      <ul style={{ marginLeft: "0px" }} class="relatedLinks">
        <li>
          <span>&#8226;&nbsp;</span>
          <span>
            <a href="/learn/by-example/xml-data-model/">XML data model</a>
          </span>
        </li>
      </ul>
      <ul style={{ marginLeft: "0px" }} class="relatedLinks">
        <li>
          <span>&#8226;&nbsp;</span>
          <span>
            <a href="https://lib.ballerina.io/ballerina/lang.xml/latest/">
              <code>lang.xml</code> - Module documentation
            </a>
          </span>
        </li>
      </ul>
      <span style={{ marginBottom: "20px" }}></span>

      <Row className="mt-auto mb-5">
        <Col sm={6}>
          <Link title="XML data model" href="/learn/by-example/xml-data-model">
            <div className="btnContainer d-flex align-items-center me-auto">
              <svg
                xmlns="http://www.w3.org/2000/svg"
                width="20"
                height="20"
                fill="#3ad1ca"
                className={`${
                  btnHover[0] ? "btnArrowHover" : "btnArrow"
                } bi bi-arrow-right`}
                viewBox="0 0 16 16"
                onMouseEnter={() => updateBtnHover([true, false])}
                onMouseOut={() => updateBtnHover([false, false])}
              >
                <path
                  fill-rule="evenodd"
                  d="M15 8a.5.5 0 0 0-.5-.5H2.707l3.147-3.146a.5.5 0 1 0-.708-.708l-4 4a.5.5 0 0 0 0 .708l4 4a.5.5 0 0 0 .708-.708L2.707 8.5H14.5A.5.5 0 0 0 15 8z"
                />
              </svg>
              <div className="d-flex flex-column ms-4">
                <span className="btnPrev">Previous</span>
                <span
                  className={btnHover[0] ? "btnTitleHover" : "btnTitle"}
                  onMouseEnter={() => updateBtnHover([true, false])}
                  onMouseOut={() => updateBtnHover([false, false])}
                >
                  XML data model
                </span>
              </div>
            </div>
          </Link>
        </Col>
        <Col sm={6}>
          <Link title="XML iteration" href="/learn/by-example/xml-iteration">
            <div className="btnContainer d-flex align-items-center ms-auto">
              <div className="d-flex flex-column me-4">
                <span className="btnNext">Next</span>
                <span
                  className={btnHover[1] ? "btnTitleHover" : "btnTitle"}
                  onMouseEnter={() => updateBtnHover([false, true])}
                  onMouseOut={() => updateBtnHover([false, false])}
                >
                  XML iteration
                </span>
              </div>
              <svg
                xmlns="http://www.w3.org/2000/svg"
                width="20"
                height="20"
                fill="#3ad1ca"
                className={`${
                  btnHover[1] ? "btnArrowHover" : "btnArrow"
                } bi bi-arrow-right`}
                viewBox="0 0 16 16"
                onMouseEnter={() => updateBtnHover([false, true])}
                onMouseOut={() => updateBtnHover([false, false])}
              >
                <path
                  fill-rule="evenodd"
                  d="M1 8a.5.5 0 0 1 .5-.5h11.793l-3.147-3.146a.5.5 0 0 1 .708-.708l4 4a.5.5 0 0 1 0 .708l-4 4a.5.5 0 0 1-.708-.708L13.293 8.5H1.5A.5.5 0 0 1 1 8z"
                />
              </svg>
            </div>
          </Link>
        </Col>
      </Row>
    </Container>
  );
}<|MERGE_RESOLUTION|>--- conflicted
+++ resolved
@@ -59,11 +59,7 @@
             className="bg-transparent border-0 m-0 p-2 ms-auto"
             onClick={() => {
               window.open(
-<<<<<<< HEAD
-                "https://play.ballerina.io/?gist=48f75fa0c78a505972e05e4e5a049832&file=xml_operations.bal",
-=======
                 "https://play.ballerina.io/?gist=6a2c7c57f01ba7587080fd3ce6fe1b6b&file=xml_operations.bal",
->>>>>>> 518ffcb3
                 "_blank"
               );
             }}
