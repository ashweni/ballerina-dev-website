import React, { useState, useEffect, createRef } from "react";
import { setCDN } from "shiki";
import { Container, Row, Col } from "react-bootstrap";
import DOMPurify from "dompurify";
import {
  copyToClipboard,
  extractOutput,
  shikiTokenizer,
} from "../../../utils/bbe";
import Link from "next/link";

setCDN("https://unpkg.com/shiki/");

const codeSnippetData = [
  `import ballerina/io;

public function main() returns error? {
    xml x1 = xml \`<name>Sherlock Holmes</name>\`;
    xml:Element x2 = 
        xml \`<details>
                <author>Sir Arthur Conan Doyle</author>
                <language>English</language>
            </details>\`;

    // \`+\` does concatenation.
    xml x3 = x1 + x2;

    io:println(x3);

    xml x4 = xml \`<name>Sherlock Holmes</name><details>
                        <author>Sir Arthur Conan Doyle</author>
                        <language>English</language>
                  </details>\`;
    // \`==\` does a deep equality check.
    boolean eq = x3 == x4;

    io:println(eq);

    // \`foreach\` iterates over each item.
    foreach var item in x4 {
        io:println(item);
    }

    // \`x[i]\` gives the \`i-th\` item (empty sequence if none).
    io:println(x3[0]);

    // \`x.id\` accesses a required attribute named \`id\`: the result is \`error\` if there is no such 
    // attribute or if \`x\` is not a singleton.
    xml x5 = xml \`<para id="greeting">Hello</para>\`;
    string id = check x5.id;

    // Since an attribute named \`id\` exists in the \`xml\` value on which required attribute access 
    // is done, the result of the access will be the value of the attribute (\`"greeting"\`).
    io:println(id);

    // \`x?.id\` accesses an optional attribute named \`id\`: the result is \`()\` if there is no such 
    // attribute.
    string? name = check x5?.name;

    // Since an attribute named \`name\` does not exist in the \`xml\` value on which optional 
    // attribute access is done, the result of the access is nil. Therefore, the following
    // \`is\` check evaluates to \`true\`.
    io:println(name is ());

    // Mutate an element using \`e.setChildren(x)\`.
    x2.setChildren(xml \`<language>French</language>\`);

    // The \`xml\` value assigned to \`x2\` will now include \`<language>French</language>\` as a 
    // child element.
    io:println(x2);

    // Since the value assigned to \`x3\` used \`x2\` in the concatenation, the change will also 
    // be reflected in \`x3\`.
    io:println(x3);
}
`,
];

export default function XmlOperations() {
  const [codeClick1, updateCodeClick1] = useState(false);

  const [outputClick1, updateOutputClick1] = useState(false);
  const ref1 = createRef();

  const [codeSnippets, updateSnippets] = useState([]);
  const [btnHover, updateBtnHover] = useState([false, false]);

  useEffect(() => {
    async function loadCode() {
      for (let snippet of codeSnippetData) {
        const output = await shikiTokenizer(snippet, "ballerina");
        updateSnippets((prevSnippets) => [...prevSnippets, output]);
      }
    }
    loadCode();
  }, []);

  return (
    <Container className="bbeBody d-flex flex-column h-100">
      <h1>XML operations</h1>

      <ul style={{ marginLeft: "0px" }}>
        <li>
          <span>&#8226;&nbsp;</span>
          <span>
            <code>+</code> does concatenation.
          </span>
        </li>
      </ul>
      <ul style={{ marginLeft: "0px" }}>
        <li>
          <span>&#8226;&nbsp;</span>
          <span>
            <code>==</code> does deep equals.
          </span>
        </li>
      </ul>
      <ul style={{ marginLeft: "0px" }}>
        <li>
          <span>&#8226;&nbsp;</span>
          <span>
            <code>foreach</code> iterates over each item.
          </span>
        </li>
      </ul>
      <ul style={{ marginLeft: "0px" }}>
        <li>
          <span>&#8226;&nbsp;</span>
          <span>
            <code>x[i]</code> gives i-th item (empty sequence if none).
          </span>
        </li>
      </ul>
      <ul style={{ marginLeft: "0px" }}>
        <li>
          <span>&#8226;&nbsp;</span>
          <span>
            <code>x.id</code> accesses required attribute named <code>id</code>:
            result is error if there is no such attribute or if x is not a
            singleton.
          </span>
        </li>
      </ul>
      <ul style={{ marginLeft: "0px" }}>
        <li>
          <span>&#8226;&nbsp;</span>
          <span>
            <code>x?.id</code> accesses optional attribute named <code>id</code>
            : result is <code>()</code> if there is no such attribute. Langlib{" "}
            <code>lang.xml</code> provides other operations.
          </span>
        </li>
      </ul>
      <ul style={{ marginLeft: "0px" }}>
        <li>
          <span>&#8226;&nbsp;</span>
          <span>
            Mutate an element using <code>e.setChildren(x)</code>.
          </span>
        </li>
      </ul>

      <Row
        className="bbeCode mx-0 py-0 rounded 
      "
        style={{ marginLeft: "0px" }}
      >
        <Col className="d-flex align-items-start" sm={12}>
          <button
            className="bg-transparent border-0 m-0 p-2 ms-auto"
            onClick={() => {
              window.open(
<<<<<<< HEAD
                "https://play.ballerina.io/?gist=783bb3c15d29635556fd07cdb6d0d8be&file=xml_operations.bal",
=======
                "https://play.ballerina.io/?gist=bcaaba90bf152bff4436a92b19ecb378&file=xml_operations.bal",
>>>>>>> b3dd48e5
                "_blank"
              );
            }}
            target="_blank"
            aria-label="Open in Ballerina Playground"
          >
            <svg
              xmlns="http://www.w3.org/2000/svg"
              width="16"
              height="16"
              fill="#000"
              className="bi bi-play-circle"
              viewBox="0 0 16 16"
            >
              <title>Open in Ballerina Playground</title>
              <path d="M8 15A7 7 0 1 1 8 1a7 7 0 0 1 0 14zm0 1A8 8 0 1 0 8 0a8 8 0 0 0 0 16z" />
              <path d="M6.271 5.055a.5.5 0 0 1 .52.038l3.5 2.5a.5.5 0 0 1 0 .814l-3.5 2.5A.5.5 0 0 1 6 10.5v-5a.5.5 0 0 1 .271-.445z" />
            </svg>
          </button>

          <button
            className="bg-transparent border-0 m-0 p-2"
            onClick={() => {
              window.open(
                "https://github.com/ballerina-platform/ballerina-distribution/tree/v2201.3.0/examples/xml-operations",
                "_blank"
              );
            }}
            aria-label="Edit on Github"
          >
            <svg
              xmlns="http://www.w3.org/2000/svg"
              width="16"
              height="16"
              fill="#000"
              className="bi bi-github"
              viewBox="0 0 16 16"
            >
              <title>Edit on Github</title>
              <path d="M8 0C3.58 0 0 3.58 0 8c0 3.54 2.29 6.53 5.47 7.59.4.07.55-.17.55-.38 0-.19-.01-.82-.01-1.49-2.01.37-2.53-.49-2.69-.94-.09-.23-.48-.94-.82-1.13-.28-.15-.68-.52-.01-.53.63-.01 1.08.58 1.23.82.72 1.21 1.87.87 2.33.66.07-.52.28-.87.51-1.07-1.78-.2-3.64-.89-3.64-3.95 0-.87.31-1.59.82-2.15-.08-.2-.36-1.02.08-2.12 0 0 .67-.21 2.2.82.64-.18 1.32-.27 2-.27.68 0 1.36.09 2 .27 1.53-1.04 2.2-.82 2.2-.82.44 1.1.16 1.92.08 2.12.51.56.82 1.27.82 2.15 0 3.07-1.87 3.75-3.65 3.95.29.25.54.73.54 1.48 0 1.07-.01 1.93-.01 2.2 0 .21.15.46.55.38A8.012 8.012 0 0 0 16 8c0-4.42-3.58-8-8-8z" />
            </svg>
          </button>
          {codeClick1 ? (
            <button
              className="bg-transparent border-0 m-0 p-2"
              disabled
              aria-label="Copy to Clipboard Check"
            >
              <svg
                xmlns="http://www.w3.org/2000/svg"
                width="16"
                height="16"
                fill="#20b6b0"
                className="bi bi-check"
                viewBox="0 0 16 16"
              >
                <title>Copied</title>
                <path d="M10.97 4.97a.75.75 0 0 1 1.07 1.05l-3.99 4.99a.75.75 0 0 1-1.08.02L4.324 8.384a.75.75 0 1 1 1.06-1.06l2.094 2.093 3.473-4.425a.267.267 0 0 1 .02-.022z" />
              </svg>
            </button>
          ) : (
            <button
              className="bg-transparent border-0 m-0 p-2"
              onClick={() => {
                updateCodeClick1(true);
                copyToClipboard(codeSnippetData[0]);
                setTimeout(() => {
                  updateCodeClick1(false);
                }, 3000);
              }}
              aria-label="Copy to Clipboard"
            >
              <svg
                xmlns="http://www.w3.org/2000/svg"
                width="16"
                height="16"
                fill="#000"
                className="bi bi-clipboard"
                viewBox="0 0 16 16"
              >
                <title>Copy to Clipboard</title>
                <path d="M4 1.5H3a2 2 0 0 0-2 2V14a2 2 0 0 0 2 2h10a2 2 0 0 0 2-2V3.5a2 2 0 0 0-2-2h-1v1h1a1 1 0 0 1 1 1V14a1 1 0 0 1-1 1H3a1 1 0 0 1-1-1V3.5a1 1 0 0 1 1-1h1v-1z" />
                <path d="M9.5 1a.5.5 0 0 1 .5.5v1a.5.5 0 0 1-.5.5h-3a.5.5 0 0 1-.5-.5v-1a.5.5 0 0 1 .5-.5h3zm-3-1A1.5 1.5 0 0 0 5 1.5v1A1.5 1.5 0 0 0 6.5 4h3A1.5 1.5 0 0 0 11 2.5v-1A1.5 1.5 0 0 0 9.5 0h-3z" />
              </svg>
            </button>
          )}
        </Col>
        <Col sm={12}>
          {codeSnippets[0] != undefined && (
            <div
              dangerouslySetInnerHTML={{
                __html: DOMPurify.sanitize(codeSnippets[0]),
              }}
            />
          )}
        </Col>
      </Row>

      <Row
        className="bbeOutput mx-0 py-0 rounded "
        style={{ marginLeft: "0px" }}
      >
        <Col sm={12} className="d-flex align-items-start">
          {outputClick1 ? (
            <button
              className="bg-transparent border-0 m-0 p-2 ms-auto"
              aria-label="Copy to Clipboard Check"
            >
              <svg
                xmlns="http://www.w3.org/2000/svg"
                width="16"
                height="16"
                fill="#20b6b0"
                className="output-btn bi bi-check"
                viewBox="0 0 16 16"
              >
                <title>Copied</title>
                <path d="M10.97 4.97a.75.75 0 0 1 1.07 1.05l-3.99 4.99a.75.75 0 0 1-1.08.02L4.324 8.384a.75.75 0 1 1 1.06-1.06l2.094 2.093 3.473-4.425a.267.267 0 0 1 .02-.022z" />
              </svg>
            </button>
          ) : (
            <button
              className="bg-transparent border-0 m-0 p-2 ms-auto"
              onClick={() => {
                updateOutputClick1(true);
                const extractedText = extractOutput(ref1.current.innerText);
                copyToClipboard(extractedText);
                setTimeout(() => {
                  updateOutputClick1(false);
                }, 3000);
              }}
            >
              <svg
                xmlns="http://www.w3.org/2000/svg"
                width="16"
                height="16"
                fill="#EEEEEE"
                className="output-btn bi bi-clipboard"
                viewBox="0 0 16 16"
                aria-label="Copy to Clipboard"
              >
                <title>Copy to Clipboard</title>
                <path d="M4 1.5H3a2 2 0 0 0-2 2V14a2 2 0 0 0 2 2h10a2 2 0 0 0 2-2V3.5a2 2 0 0 0-2-2h-1v1h1a1 1 0 0 1 1 1V14a1 1 0 0 1-1 1H3a1 1 0 0 1-1-1V3.5a1 1 0 0 1 1-1h1v-1z" />
                <path d="M9.5 1a.5.5 0 0 1 .5.5v1a.5.5 0 0 1-.5.5h-3a.5.5 0 0 1-.5-.5v-1a.5.5 0 0 1 .5-.5h3zm-3-1A1.5 1.5 0 0 0 5 1.5v1A1.5 1.5 0 0 0 6.5 4h3A1.5 1.5 0 0 0 11 2.5v-1A1.5 1.5 0 0 0 9.5 0h-3z" />
              </svg>
            </button>
          )}
        </Col>
        <Col sm={12}>
          <pre ref={ref1}>
            <code className="d-flex flex-column">
              <span>{`\$ bal run xml_operations.bal`}</span>
              <span>{`<name>Sherlock Holmes</name><details>`}</span>
              <span>{`                <author>Sir Arthur Conan Doyle</author>`}</span>
              <span>{`                <language>English</language>`}</span>
              <span>{`            </details>`}</span>
              <span>{`false`}</span>
              <span>{`<name>Sherlock Holmes</name>`}</span>
              <span>{`<details>`}</span>
              <span>{`                        <author>Sir Arthur Conan Doyle</author>`}</span>
              <span>{`                        <language>English</language>`}</span>
              <span>{`                  </details>`}</span>
              <span>{`<name>Sherlock Holmes</name>`}</span>
              <span>{`greeting`}</span>
              <span>{`true`}</span>
              <span>{`<details><language>French</language></details>`}</span>
              <span>{`<name>Sherlock Holmes</name><details><language>French</language></details>`}</span>
            </code>
          </pre>
        </Col>
      </Row>

      <Row className="mt-auto mb-5">
        <Col sm={6}>
          <Link title="XML data model" href="/learn/by-example/xml-data-model">
            <div className="btnContainer d-flex align-items-center me-auto">
              <svg
                xmlns="http://www.w3.org/2000/svg"
                width="20"
                height="20"
                fill="#3ad1ca"
                className={`${
                  btnHover[0] ? "btnArrowHover" : "btnArrow"
                } bi bi-arrow-right`}
                viewBox="0 0 16 16"
                onMouseEnter={() => updateBtnHover([true, false])}
                onMouseOut={() => updateBtnHover([false, false])}
              >
                <path
                  fill-rule="evenodd"
                  d="M15 8a.5.5 0 0 0-.5-.5H2.707l3.147-3.146a.5.5 0 1 0-.708-.708l-4 4a.5.5 0 0 0 0 .708l4 4a.5.5 0 0 0 .708-.708L2.707 8.5H14.5A.5.5 0 0 0 15 8z"
                />
              </svg>
              <div className="d-flex flex-column ms-4">
                <span className="btnPrev">Previous</span>
                <span
                  className={btnHover[0] ? "btnTitleHover" : "btnTitle"}
                  onMouseEnter={() => updateBtnHover([true, false])}
                  onMouseOut={() => updateBtnHover([false, false])}
                >
                  XML data model
                </span>
              </div>
            </div>
          </Link>
        </Col>
        <Col sm={6}>
          <Link title="XML subtyping" href="/learn/by-example/xml-subtyping">
            <div className="btnContainer d-flex align-items-center ms-auto">
              <div className="d-flex flex-column me-4">
                <span className="btnNext">Next</span>
                <span
                  className={btnHover[1] ? "btnTitleHover" : "btnTitle"}
                  onMouseEnter={() => updateBtnHover([false, true])}
                  onMouseOut={() => updateBtnHover([false, false])}
                >
                  XML subtyping
                </span>
              </div>
              <svg
                xmlns="http://www.w3.org/2000/svg"
                width="20"
                height="20"
                fill="#3ad1ca"
                className={`${
                  btnHover[1] ? "btnArrowHover" : "btnArrow"
                } bi bi-arrow-right`}
                viewBox="0 0 16 16"
                onMouseEnter={() => updateBtnHover([false, true])}
                onMouseOut={() => updateBtnHover([false, false])}
              >
                <path
                  fill-rule="evenodd"
                  d="M1 8a.5.5 0 0 1 .5-.5h11.793l-3.147-3.146a.5.5 0 0 1 .708-.708l4 4a.5.5 0 0 1 0 .708l-4 4a.5.5 0 0 1-.708-.708L13.293 8.5H1.5A.5.5 0 0 1 1 8z"
                />
              </svg>
            </div>
          </Link>
        </Col>
      </Row>
    </Container>
  );
}<|MERGE_RESOLUTION|>--- conflicted
+++ resolved
@@ -170,11 +170,7 @@
             className="bg-transparent border-0 m-0 p-2 ms-auto"
             onClick={() => {
               window.open(
-<<<<<<< HEAD
-                "https://play.ballerina.io/?gist=783bb3c15d29635556fd07cdb6d0d8be&file=xml_operations.bal",
-=======
                 "https://play.ballerina.io/?gist=bcaaba90bf152bff4436a92b19ecb378&file=xml_operations.bal",
->>>>>>> b3dd48e5
                 "_blank"
               );
             }}
