import React, { useState, useEffect, createRef } from "react";
import { setCDN } from "shiki";
import { Container, Row, Col } from "react-bootstrap";
import DOMPurify from "dompurify";
import {
  copyToClipboard,
  extractOutput,
  shikiTokenizer,
} from "../../../utils/bbe";
import Link from "next/link";

setCDN("https://unpkg.com/shiki/");

const codeSnippetData = [
  `import ballerina/file;
import ballerina/io;

public function main() returns error? {

    // Creates a temporary directory in the default \`tmp\` directory of the OS.
    string tmpDir = check file:createTempDir();
    io:println("Absolute path of the tmp directory: ", tmpDir);

    // Creates a temporary file in the default \`tmp\` directory of the OS.
    string tmpResult = check file:createTemp();
    io:println("Absolute path of the tmp file: ", tmpResult);

    // Creates a temporary file in a specific directory.
    string tmp2Result = check file:createTemp(dir = tmpDir);
    io:println("Absolute path of the tmp file: ", tmp2Result);
}
`,
];

export default function TempFilesDirectories() {
  const [codeClick1, updateCodeClick1] = useState(false);

  const [outputClick1, updateOutputClick1] = useState(false);
  const ref1 = createRef();

  const [codeSnippets, updateSnippets] = useState([]);
  const [btnHover, updateBtnHover] = useState([false, false]);

  useEffect(() => {
    async function loadCode() {
      for (let snippet of codeSnippetData) {
        const output = await shikiTokenizer(snippet, "ballerina");
        updateSnippets((prevSnippets) => [...prevSnippets, output]);
      }
    }
    loadCode();
  }, []);

  return (
    <Container className="bbeBody d-flex flex-column h-100">
      <h1>Temp files and directories</h1>

      <p>
        The <code>file</code> provides APIs to perform temp file and directory
        operations.
      </p>

      <p>
        For more information on the underlying module, see the{" "}
        <a href="https://lib.ballerina.io/ballerina/file/latest/">
          <code>file</code> module
        </a>
        .
      </p>

      <Row
        className="bbeCode mx-0 py-0 rounded 
      "
        style={{ marginLeft: "0px" }}
      >
        <Col className="d-flex align-items-start" sm={12}>
          <button
            className="bg-transparent border-0 m-0 p-2 ms-auto"
            onClick={() => {
              window.open(
<<<<<<< HEAD
                "https://play.ballerina.io/?gist=45a1f15aea9742d2b5b9b84b4ca5fed5&file=temp_files_directories.bal",
=======
                "https://play.ballerina.io/?gist=a3081fb6e57889cd6a0df69539145e14&file=temp_files_directories.bal",
>>>>>>> b3dd48e5
                "_blank"
              );
            }}
            target="_blank"
            aria-label="Open in Ballerina Playground"
          >
            <svg
              xmlns="http://www.w3.org/2000/svg"
              width="16"
              height="16"
              fill="#000"
              className="bi bi-play-circle"
              viewBox="0 0 16 16"
            >
              <title>Open in Ballerina Playground</title>
              <path d="M8 15A7 7 0 1 1 8 1a7 7 0 0 1 0 14zm0 1A8 8 0 1 0 8 0a8 8 0 0 0 0 16z" />
              <path d="M6.271 5.055a.5.5 0 0 1 .52.038l3.5 2.5a.5.5 0 0 1 0 .814l-3.5 2.5A.5.5 0 0 1 6 10.5v-5a.5.5 0 0 1 .271-.445z" />
            </svg>
          </button>

          <button
            className="bg-transparent border-0 m-0 p-2"
            onClick={() => {
              window.open(
                "https://github.com/ballerina-platform/ballerina-distribution/tree/v2201.3.0/examples/temp-files-directories",
                "_blank"
              );
            }}
            aria-label="Edit on Github"
          >
            <svg
              xmlns="http://www.w3.org/2000/svg"
              width="16"
              height="16"
              fill="#000"
              className="bi bi-github"
              viewBox="0 0 16 16"
            >
              <title>Edit on Github</title>
              <path d="M8 0C3.58 0 0 3.58 0 8c0 3.54 2.29 6.53 5.47 7.59.4.07.55-.17.55-.38 0-.19-.01-.82-.01-1.49-2.01.37-2.53-.49-2.69-.94-.09-.23-.48-.94-.82-1.13-.28-.15-.68-.52-.01-.53.63-.01 1.08.58 1.23.82.72 1.21 1.87.87 2.33.66.07-.52.28-.87.51-1.07-1.78-.2-3.64-.89-3.64-3.95 0-.87.31-1.59.82-2.15-.08-.2-.36-1.02.08-2.12 0 0 .67-.21 2.2.82.64-.18 1.32-.27 2-.27.68 0 1.36.09 2 .27 1.53-1.04 2.2-.82 2.2-.82.44 1.1.16 1.92.08 2.12.51.56.82 1.27.82 2.15 0 3.07-1.87 3.75-3.65 3.95.29.25.54.73.54 1.48 0 1.07-.01 1.93-.01 2.2 0 .21.15.46.55.38A8.012 8.012 0 0 0 16 8c0-4.42-3.58-8-8-8z" />
            </svg>
          </button>
          {codeClick1 ? (
            <button
              className="bg-transparent border-0 m-0 p-2"
              disabled
              aria-label="Copy to Clipboard Check"
            >
              <svg
                xmlns="http://www.w3.org/2000/svg"
                width="16"
                height="16"
                fill="#20b6b0"
                className="bi bi-check"
                viewBox="0 0 16 16"
              >
                <title>Copied</title>
                <path d="M10.97 4.97a.75.75 0 0 1 1.07 1.05l-3.99 4.99a.75.75 0 0 1-1.08.02L4.324 8.384a.75.75 0 1 1 1.06-1.06l2.094 2.093 3.473-4.425a.267.267 0 0 1 .02-.022z" />
              </svg>
            </button>
          ) : (
            <button
              className="bg-transparent border-0 m-0 p-2"
              onClick={() => {
                updateCodeClick1(true);
                copyToClipboard(codeSnippetData[0]);
                setTimeout(() => {
                  updateCodeClick1(false);
                }, 3000);
              }}
              aria-label="Copy to Clipboard"
            >
              <svg
                xmlns="http://www.w3.org/2000/svg"
                width="16"
                height="16"
                fill="#000"
                className="bi bi-clipboard"
                viewBox="0 0 16 16"
              >
                <title>Copy to Clipboard</title>
                <path d="M4 1.5H3a2 2 0 0 0-2 2V14a2 2 0 0 0 2 2h10a2 2 0 0 0 2-2V3.5a2 2 0 0 0-2-2h-1v1h1a1 1 0 0 1 1 1V14a1 1 0 0 1-1 1H3a1 1 0 0 1-1-1V3.5a1 1 0 0 1 1-1h1v-1z" />
                <path d="M9.5 1a.5.5 0 0 1 .5.5v1a.5.5 0 0 1-.5.5h-3a.5.5 0 0 1-.5-.5v-1a.5.5 0 0 1 .5-.5h3zm-3-1A1.5 1.5 0 0 0 5 1.5v1A1.5 1.5 0 0 0 6.5 4h3A1.5 1.5 0 0 0 11 2.5v-1A1.5 1.5 0 0 0 9.5 0h-3z" />
              </svg>
            </button>
          )}
        </Col>
        <Col sm={12}>
          {codeSnippets[0] != undefined && (
            <div
              dangerouslySetInnerHTML={{
                __html: DOMPurify.sanitize(codeSnippets[0]),
              }}
            />
          )}
        </Col>
      </Row>

      <p>
        To run this sample, use the <code>bal run</code> command.
      </p>

      <Row
        className="bbeOutput mx-0 py-0 rounded "
        style={{ marginLeft: "0px" }}
      >
        <Col sm={12} className="d-flex align-items-start">
          {outputClick1 ? (
            <button
              className="bg-transparent border-0 m-0 p-2 ms-auto"
              aria-label="Copy to Clipboard Check"
            >
              <svg
                xmlns="http://www.w3.org/2000/svg"
                width="16"
                height="16"
                fill="#20b6b0"
                className="output-btn bi bi-check"
                viewBox="0 0 16 16"
              >
                <title>Copied</title>
                <path d="M10.97 4.97a.75.75 0 0 1 1.07 1.05l-3.99 4.99a.75.75 0 0 1-1.08.02L4.324 8.384a.75.75 0 1 1 1.06-1.06l2.094 2.093 3.473-4.425a.267.267 0 0 1 .02-.022z" />
              </svg>
            </button>
          ) : (
            <button
              className="bg-transparent border-0 m-0 p-2 ms-auto"
              onClick={() => {
                updateOutputClick1(true);
                const extractedText = extractOutput(ref1.current.innerText);
                copyToClipboard(extractedText);
                setTimeout(() => {
                  updateOutputClick1(false);
                }, 3000);
              }}
            >
              <svg
                xmlns="http://www.w3.org/2000/svg"
                width="16"
                height="16"
                fill="#EEEEEE"
                className="output-btn bi bi-clipboard"
                viewBox="0 0 16 16"
                aria-label="Copy to Clipboard"
              >
                <title>Copy to Clipboard</title>
                <path d="M4 1.5H3a2 2 0 0 0-2 2V14a2 2 0 0 0 2 2h10a2 2 0 0 0 2-2V3.5a2 2 0 0 0-2-2h-1v1h1a1 1 0 0 1 1 1V14a1 1 0 0 1-1 1H3a1 1 0 0 1-1-1V3.5a1 1 0 0 1 1-1h1v-1z" />
                <path d="M9.5 1a.5.5 0 0 1 .5.5v1a.5.5 0 0 1-.5.5h-3a.5.5 0 0 1-.5-.5v-1a.5.5 0 0 1 .5-.5h3zm-3-1A1.5 1.5 0 0 0 5 1.5v1A1.5 1.5 0 0 0 6.5 4h3A1.5 1.5 0 0 0 11 2.5v-1A1.5 1.5 0 0 0 9.5 0h-3z" />
              </svg>
            </button>
          )}
        </Col>
        <Col sm={12}>
          <pre ref={ref1}>
            <code className="d-flex flex-column">
              <span>{`\$ bal run temp_files_directories.bal`}</span>
              <span>{`Absolute path of the tmp directory: /var/folders/f2/1s2f2mzd30ldl_fzxk4_gq3c0000gn/T/90eb0a6f-200a-454d-9285-f3264a71cd80`}</span>
              <span>{`Absolute path of the tmp file: /var/folders/f2/1s2f2mzd30ldl_fzxk4_gq3c0000gn/T/9b0ce907-51cd-4f6b-98f0-d99566e3870d`}</span>
              <span>{`Absolute path of the tmp file: /var/folders/f2/1s2f2mzd30ldl_fzxk4_gq3c0000gn/T/90eb0a6f-200a-454d-9285-f3264a71cd80/14c45332-37df-44d1-b24b-3dbcb7c7404c`}</span>
            </code>
          </pre>
        </Col>
      </Row>

      <Row className="mt-auto mb-5">
        <Col sm={6}>
          <Link title="Files" href="/learn/by-example/files">
            <div className="btnContainer d-flex align-items-center me-auto">
              <svg
                xmlns="http://www.w3.org/2000/svg"
                width="20"
                height="20"
                fill="#3ad1ca"
                className={`${
                  btnHover[0] ? "btnArrowHover" : "btnArrow"
                } bi bi-arrow-right`}
                viewBox="0 0 16 16"
                onMouseEnter={() => updateBtnHover([true, false])}
                onMouseOut={() => updateBtnHover([false, false])}
              >
                <path
                  fill-rule="evenodd"
                  d="M15 8a.5.5 0 0 0-.5-.5H2.707l3.147-3.146a.5.5 0 1 0-.708-.708l-4 4a.5.5 0 0 0 0 .708l4 4a.5.5 0 0 0 .708-.708L2.707 8.5H14.5A.5.5 0 0 0 15 8z"
                />
              </svg>
              <div className="d-flex flex-column ms-4">
                <span className="btnPrev">Previous</span>
                <span
                  className={btnHover[0] ? "btnTitleHover" : "btnTitle"}
                  onMouseEnter={() => updateBtnHover([true, false])}
                  onMouseOut={() => updateBtnHover([false, false])}
                >
                  Files
                </span>
              </div>
            </div>
          </Link>
        </Col>
        <Col sm={6}>
          <Link
            title="Directory listener"
            href="/learn/by-example/directory-listener"
          >
            <div className="btnContainer d-flex align-items-center ms-auto">
              <div className="d-flex flex-column me-4">
                <span className="btnNext">Next</span>
                <span
                  className={btnHover[1] ? "btnTitleHover" : "btnTitle"}
                  onMouseEnter={() => updateBtnHover([false, true])}
                  onMouseOut={() => updateBtnHover([false, false])}
                >
                  Directory listener
                </span>
              </div>
              <svg
                xmlns="http://www.w3.org/2000/svg"
                width="20"
                height="20"
                fill="#3ad1ca"
                className={`${
                  btnHover[1] ? "btnArrowHover" : "btnArrow"
                } bi bi-arrow-right`}
                viewBox="0 0 16 16"
                onMouseEnter={() => updateBtnHover([false, true])}
                onMouseOut={() => updateBtnHover([false, false])}
              >
                <path
                  fill-rule="evenodd"
                  d="M1 8a.5.5 0 0 1 .5-.5h11.793l-3.147-3.146a.5.5 0 0 1 .708-.708l4 4a.5.5 0 0 1 0 .708l-4 4a.5.5 0 0 1-.708-.708L13.293 8.5H1.5A.5.5 0 0 1 1 8z"
                />
              </svg>
            </div>
          </Link>
        </Col>
      </Row>
    </Container>
  );
}<|MERGE_RESOLUTION|>--- conflicted
+++ resolved
@@ -78,11 +78,7 @@
             className="bg-transparent border-0 m-0 p-2 ms-auto"
             onClick={() => {
               window.open(
-<<<<<<< HEAD
-                "https://play.ballerina.io/?gist=45a1f15aea9742d2b5b9b84b4ca5fed5&file=temp_files_directories.bal",
-=======
                 "https://play.ballerina.io/?gist=a3081fb6e57889cd6a0df69539145e14&file=temp_files_directories.bal",
->>>>>>> b3dd48e5
                 "_blank"
               );
             }}
