--- conflicted
+++ resolved
@@ -60,11 +60,7 @@
             className="bg-transparent border-0 m-0 p-2 ms-auto"
             onClick={() => {
               window.open(
-<<<<<<< HEAD
-                "https://play.ballerina.io/?gist=3f3d4b17722024d9b7d05c9777e08828&file=temp_files_directories.bal",
-=======
                 "https://play.ballerina.io/?gist=c9c768651411517ac66f4aac8ab5a160&file=temp_files_directories.bal",
->>>>>>> 518ffcb3
                 "_blank"
               );
             }}
