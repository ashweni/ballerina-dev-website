import React, { useState, createRef } from "react";
import { Container, Row, Col } from "react-bootstrap";
import DOMPurify from "dompurify";
import { copyToClipboard, extractOutput } from "../../../utils/bbe";
import Link from "next/link";

export const codeSnippetData = [
  `import ballerina/http;

type Album readonly & record {|
    string title;
    string artist;
|};

table<Album> key(title) albums = table [
    {title: "Blue Train", artist: "John Coltrane"},
    {title: "Jeru", artist: "Gerry Mulligan"}
];

// Since the default HTTP version is 2.0, HTTP version is set to 1.1.
service / on new http:Listener(9090, httpVersion = http:HTTP_1_1) {

    resource function get albums() returns Album[] {
        return albums.toArray();
    }

    resource function post albums(@http:Payload Album album) returns Album {
        albums.add(album);
        return album;
    }
}
`,
];

export function Http2To11DowngradeService({ codeSnippets }) {
  const [codeClick1, updateCodeClick1] = useState(false);

  const [outputClick1, updateOutputClick1] = useState(false);
  const ref1 = createRef();
  const [outputClick2, updateOutputClick2] = useState(false);
  const ref2 = createRef();

  const [btnHover, updateBtnHover] = useState([false, false]);

  return (
    <Container className="bbeBody d-flex flex-column h-100">
      <h1>HTTP service - HTTP/2 to HTTP/1.1 downgrade</h1>

      <p>
        The HTTP service is configured to run over the HTTP/1.1 protocol.
        Therefore this service only accepts requests received over the HTTP/1.1
        protocol. If an HTTP2-enabled client sends a request to this service,
        the client gets downgraded to use HTTP/1.1. If the listener is
        configured to communicate over HTTPS, the ALPN negotiation of choosing
        which protocol to be used over the secure connection is handled
        internally. This avoids additional round trips and is independent of the
        application-layer protocols.
      </p>

      <Row
        className="bbeCode mx-0 py-0 rounded 
      "
        style={{ marginLeft: "0px" }}
      >
        <Col className="d-flex align-items-start" sm={12}>
          <button
            className="bg-transparent border-0 m-0 p-2 ms-auto"
            onClick={() => {
              window.open(
<<<<<<< HEAD
                "https://play.ballerina.io/?gist=7047ce02040d193efee725f86d290e85&file=http_2_to_1_1_downgrade_service.bal",
=======
                "https://play.ballerina.io/?gist=fd3e16251c858a4c6db2a9d5e4934c67&file=http_2_to_1_1_downgrade_service.bal",
>>>>>>> 518ffcb3
                "_blank"
              );
            }}
            target="_blank"
            aria-label="Open in Ballerina Playground"
          >
            <svg
              xmlns="http://www.w3.org/2000/svg"
              width="16"
              height="16"
              fill="#000"
              className="bi bi-play-circle"
              viewBox="0 0 16 16"
            >
              <title>Open in Ballerina Playground</title>
              <path d="M8 15A7 7 0 1 1 8 1a7 7 0 0 1 0 14zm0 1A8 8 0 1 0 8 0a8 8 0 0 0 0 16z" />
              <path d="M6.271 5.055a.5.5 0 0 1 .52.038l3.5 2.5a.5.5 0 0 1 0 .814l-3.5 2.5A.5.5 0 0 1 6 10.5v-5a.5.5 0 0 1 .271-.445z" />
            </svg>
          </button>

          <button
            className="bg-transparent border-0 m-0 p-2"
            onClick={() => {
              window.open(
                "https://github.com/ballerina-platform/ballerina-distribution/tree/v2201.4.1/examples/http-2-to-1-1-downgrade-service",
                "_blank"
              );
            }}
            aria-label="Edit on Github"
          >
            <svg
              xmlns="http://www.w3.org/2000/svg"
              width="16"
              height="16"
              fill="#000"
              className="bi bi-github"
              viewBox="0 0 16 16"
            >
              <title>Edit on Github</title>
              <path d="M8 0C3.58 0 0 3.58 0 8c0 3.54 2.29 6.53 5.47 7.59.4.07.55-.17.55-.38 0-.19-.01-.82-.01-1.49-2.01.37-2.53-.49-2.69-.94-.09-.23-.48-.94-.82-1.13-.28-.15-.68-.52-.01-.53.63-.01 1.08.58 1.23.82.72 1.21 1.87.87 2.33.66.07-.52.28-.87.51-1.07-1.78-.2-3.64-.89-3.64-3.95 0-.87.31-1.59.82-2.15-.08-.2-.36-1.02.08-2.12 0 0 .67-.21 2.2.82.64-.18 1.32-.27 2-.27.68 0 1.36.09 2 .27 1.53-1.04 2.2-.82 2.2-.82.44 1.1.16 1.92.08 2.12.51.56.82 1.27.82 2.15 0 3.07-1.87 3.75-3.65 3.95.29.25.54.73.54 1.48 0 1.07-.01 1.93-.01 2.2 0 .21.15.46.55.38A8.012 8.012 0 0 0 16 8c0-4.42-3.58-8-8-8z" />
            </svg>
          </button>
          {codeClick1 ? (
            <button
              className="bg-transparent border-0 m-0 p-2"
              disabled
              aria-label="Copy to Clipboard Check"
            >
              <svg
                xmlns="http://www.w3.org/2000/svg"
                width="16"
                height="16"
                fill="#20b6b0"
                className="bi bi-check"
                viewBox="0 0 16 16"
              >
                <title>Copied</title>
                <path d="M10.97 4.97a.75.75 0 0 1 1.07 1.05l-3.99 4.99a.75.75 0 0 1-1.08.02L4.324 8.384a.75.75 0 1 1 1.06-1.06l2.094 2.093 3.473-4.425a.267.267 0 0 1 .02-.022z" />
              </svg>
            </button>
          ) : (
            <button
              className="bg-transparent border-0 m-0 p-2"
              onClick={() => {
                updateCodeClick1(true);
                copyToClipboard(codeSnippetData[0]);
                setTimeout(() => {
                  updateCodeClick1(false);
                }, 3000);
              }}
              aria-label="Copy to Clipboard"
            >
              <svg
                xmlns="http://www.w3.org/2000/svg"
                width="16"
                height="16"
                fill="#000"
                className="bi bi-clipboard"
                viewBox="0 0 16 16"
              >
                <title>Copy to Clipboard</title>
                <path d="M4 1.5H3a2 2 0 0 0-2 2V14a2 2 0 0 0 2 2h10a2 2 0 0 0 2-2V3.5a2 2 0 0 0-2-2h-1v1h1a1 1 0 0 1 1 1V14a1 1 0 0 1-1 1H3a1 1 0 0 1-1-1V3.5a1 1 0 0 1 1-1h1v-1z" />
                <path d="M9.5 1a.5.5 0 0 1 .5.5v1a.5.5 0 0 1-.5.5h-3a.5.5 0 0 1-.5-.5v-1a.5.5 0 0 1 .5-.5h3zm-3-1A1.5 1.5 0 0 0 5 1.5v1A1.5 1.5 0 0 0 6.5 4h3A1.5 1.5 0 0 0 11 2.5v-1A1.5 1.5 0 0 0 9.5 0h-3z" />
              </svg>
            </button>
          )}
        </Col>
        <Col sm={12}>
          {codeSnippets[0] != undefined && (
            <div
              dangerouslySetInnerHTML={{
                __html: DOMPurify.sanitize(codeSnippets[0]),
              }}
            />
          )}
        </Col>
      </Row>

      <p>Run the service as follows.</p>

      <Row
        className="bbeOutput mx-0 py-0 rounded "
        style={{ marginLeft: "0px" }}
      >
        <Col sm={12} className="d-flex align-items-start">
          {outputClick1 ? (
            <button
              className="bg-transparent border-0 m-0 p-2 ms-auto"
              aria-label="Copy to Clipboard Check"
            >
              <svg
                xmlns="http://www.w3.org/2000/svg"
                width="16"
                height="16"
                fill="#20b6b0"
                className="output-btn bi bi-check"
                viewBox="0 0 16 16"
              >
                <title>Copied</title>
                <path d="M10.97 4.97a.75.75 0 0 1 1.07 1.05l-3.99 4.99a.75.75 0 0 1-1.08.02L4.324 8.384a.75.75 0 1 1 1.06-1.06l2.094 2.093 3.473-4.425a.267.267 0 0 1 .02-.022z" />
              </svg>
            </button>
          ) : (
            <button
              className="bg-transparent border-0 m-0 p-2 ms-auto"
              onClick={() => {
                updateOutputClick1(true);
                const extractedText = extractOutput(ref1.current.innerText);
                copyToClipboard(extractedText);
                setTimeout(() => {
                  updateOutputClick1(false);
                }, 3000);
              }}
            >
              <svg
                xmlns="http://www.w3.org/2000/svg"
                width="16"
                height="16"
                fill="#EEEEEE"
                className="output-btn bi bi-clipboard"
                viewBox="0 0 16 16"
                aria-label="Copy to Clipboard"
              >
                <title>Copy to Clipboard</title>
                <path d="M4 1.5H3a2 2 0 0 0-2 2V14a2 2 0 0 0 2 2h10a2 2 0 0 0 2-2V3.5a2 2 0 0 0-2-2h-1v1h1a1 1 0 0 1 1 1V14a1 1 0 0 1-1 1H3a1 1 0 0 1-1-1V3.5a1 1 0 0 1 1-1h1v-1z" />
                <path d="M9.5 1a.5.5 0 0 1 .5.5v1a.5.5 0 0 1-.5.5h-3a.5.5 0 0 1-.5-.5v-1a.5.5 0 0 1 .5-.5h3zm-3-1A1.5 1.5 0 0 0 5 1.5v1A1.5 1.5 0 0 0 6.5 4h3A1.5 1.5 0 0 0 11 2.5v-1A1.5 1.5 0 0 0 9.5 0h-3z" />
              </svg>
            </button>
          )}
        </Col>
        <Col sm={12}>
          <pre ref={ref1}>
            <code className="d-flex flex-column">
              <span>{`\$ bal run http_2_to_1_1_downgrade_service.bal`}</span>
            </code>
          </pre>
        </Col>
      </Row>

      <p>
        Invoke the service by executing the following cURL command in a new
        terminal.
      </p>

      <Row
        className="bbeOutput mx-0 py-0 rounded "
        style={{ marginLeft: "0px" }}
      >
        <Col sm={12} className="d-flex align-items-start">
          {outputClick2 ? (
            <button
              className="bg-transparent border-0 m-0 p-2 ms-auto"
              aria-label="Copy to Clipboard Check"
            >
              <svg
                xmlns="http://www.w3.org/2000/svg"
                width="16"
                height="16"
                fill="#20b6b0"
                className="output-btn bi bi-check"
                viewBox="0 0 16 16"
              >
                <title>Copied</title>
                <path d="M10.97 4.97a.75.75 0 0 1 1.07 1.05l-3.99 4.99a.75.75 0 0 1-1.08.02L4.324 8.384a.75.75 0 1 1 1.06-1.06l2.094 2.093 3.473-4.425a.267.267 0 0 1 .02-.022z" />
              </svg>
            </button>
          ) : (
            <button
              className="bg-transparent border-0 m-0 p-2 ms-auto"
              onClick={() => {
                updateOutputClick2(true);
                const extractedText = extractOutput(ref2.current.innerText);
                copyToClipboard(extractedText);
                setTimeout(() => {
                  updateOutputClick2(false);
                }, 3000);
              }}
            >
              <svg
                xmlns="http://www.w3.org/2000/svg"
                width="16"
                height="16"
                fill="#EEEEEE"
                className="output-btn bi bi-clipboard"
                viewBox="0 0 16 16"
                aria-label="Copy to Clipboard"
              >
                <title>Copy to Clipboard</title>
                <path d="M4 1.5H3a2 2 0 0 0-2 2V14a2 2 0 0 0 2 2h10a2 2 0 0 0 2-2V3.5a2 2 0 0 0-2-2h-1v1h1a1 1 0 0 1 1 1V14a1 1 0 0 1-1 1H3a1 1 0 0 1-1-1V3.5a1 1 0 0 1 1-1h1v-1z" />
                <path d="M9.5 1a.5.5 0 0 1 .5.5v1a.5.5 0 0 1-.5.5h-3a.5.5 0 0 1-.5-.5v-1a.5.5 0 0 1 .5-.5h3zm-3-1A1.5 1.5 0 0 0 5 1.5v1A1.5 1.5 0 0 0 6.5 4h3A1.5 1.5 0 0 0 11 2.5v-1A1.5 1.5 0 0 0 9.5 0h-3z" />
              </svg>
            </button>
          )}
        </Col>
        <Col sm={12}>
          <pre ref={ref2}>
            <code className="d-flex flex-column">
              <span>{`\$ curl http://localhost:9090/albums`}</span>
              <span>{`[{"title":"Blue Train", "artist":"John Coltrane"}, {"title":"Jeru", "artist":"Gerry Mulligan"}]`}</span>
            </code>
          </pre>
        </Col>
      </Row>

      <blockquote>
        <p>
          <strong>Tip:</strong> You can invoke the above service via the{" "}
          <a href="/learn/by-example/http-client-send-request-receive-response/">
            Send request/Receive response client
          </a>{" "}
          example.
        </p>
      </blockquote>

      <h2>Related links</h2>

      <ul style={{ marginLeft: "0px" }} class="relatedLinks">
        <li>
          <span>&#8226;&nbsp;</span>
          <span>
            <a href="https://lib.ballerina.io/ballerina/http/latest/">
              <code>http</code> module - API documentation
            </a>
          </span>
        </li>
      </ul>
      <ul style={{ marginLeft: "0px" }} class="relatedLinks">
        <li>
          <span>&#8226;&nbsp;</span>
          <span>
            <a href="https://ballerina.io/spec/http/#23-resource">
              HTTP resource - Specification
            </a>
          </span>
        </li>
      </ul>
      <span style={{ marginBottom: "20px" }}></span>

      <Row className="mt-auto mb-5">
        <Col sm={6}>
          <Link title="Passthrough" href="/learn/by-example/http-passthrough">
            <div className="btnContainer d-flex align-items-center me-auto">
              <svg
                xmlns="http://www.w3.org/2000/svg"
                width="20"
                height="20"
                fill="#3ad1ca"
                className={`${
                  btnHover[0] ? "btnArrowHover" : "btnArrow"
                } bi bi-arrow-right`}
                viewBox="0 0 16 16"
                onMouseEnter={() => updateBtnHover([true, false])}
                onMouseOut={() => updateBtnHover([false, false])}
              >
                <path
                  fill-rule="evenodd"
                  d="M15 8a.5.5 0 0 0-.5-.5H2.707l3.147-3.146a.5.5 0 1 0-.708-.708l-4 4a.5.5 0 0 0 0 .708l4 4a.5.5 0 0 0 .708-.708L2.707 8.5H14.5A.5.5 0 0 0 15 8z"
                />
              </svg>
              <div className="d-flex flex-column ms-4">
                <span className="btnPrev">Previous</span>
                <span
                  className={btnHover[0] ? "btnTitleHover" : "btnTitle"}
                  onMouseEnter={() => updateBtnHover([true, false])}
                  onMouseOut={() => updateBtnHover([false, false])}
                >
                  Passthrough
                </span>
              </div>
            </div>
          </Link>
        </Col>
        <Col sm={6}>
          <Link
            title="HTTP/2 server push"
            href="/learn/by-example/http-2-0-server-push"
          >
            <div className="btnContainer d-flex align-items-center ms-auto">
              <div className="d-flex flex-column me-4">
                <span className="btnNext">Next</span>
                <span
                  className={btnHover[1] ? "btnTitleHover" : "btnTitle"}
                  onMouseEnter={() => updateBtnHover([false, true])}
                  onMouseOut={() => updateBtnHover([false, false])}
                >
                  HTTP/2 server push
                </span>
              </div>
              <svg
                xmlns="http://www.w3.org/2000/svg"
                width="20"
                height="20"
                fill="#3ad1ca"
                className={`${
                  btnHover[1] ? "btnArrowHover" : "btnArrow"
                } bi bi-arrow-right`}
                viewBox="0 0 16 16"
                onMouseEnter={() => updateBtnHover([false, true])}
                onMouseOut={() => updateBtnHover([false, false])}
              >
                <path
                  fill-rule="evenodd"
                  d="M1 8a.5.5 0 0 1 .5-.5h11.793l-3.147-3.146a.5.5 0 0 1 .708-.708l4 4a.5.5 0 0 1 0 .708l-4 4a.5.5 0 0 1-.708-.708L13.293 8.5H1.5A.5.5 0 0 1 1 8z"
                />
              </svg>
            </div>
          </Link>
        </Col>
      </Row>
    </Container>
  );
}<|MERGE_RESOLUTION|>--- conflicted
+++ resolved
@@ -67,11 +67,7 @@
             className="bg-transparent border-0 m-0 p-2 ms-auto"
             onClick={() => {
               window.open(
-<<<<<<< HEAD
-                "https://play.ballerina.io/?gist=7047ce02040d193efee725f86d290e85&file=http_2_to_1_1_downgrade_service.bal",
-=======
                 "https://play.ballerina.io/?gist=fd3e16251c858a4c6db2a9d5e4934c67&file=http_2_to_1_1_downgrade_service.bal",
->>>>>>> 518ffcb3
                 "_blank"
               );
             }}
