import React, { useState, createRef } from "react";
import { Container, Row, Col } from "react-bootstrap";
import DOMPurify from "dompurify";
import { copyToClipboard, extractOutput } from "../../../utils/bbe";
import Link from "next/link";

export const codeSnippetData = [
  `import ballerina/http;

type Album readonly & record {
    string title;
    string artist;
};

service / on new http:Listener(9090) {

    resource function get artist() returns string|error {
        // Creates a new client with an invalid endpoint URL.
        http:Client albumClient = check new ("localhost:9091");
        Album[] albums = check albumClient->/albums;
        return "First artist name: " + albums[0].artist;
    }
}
`,
];

export function HttpDefaultErrorHandling({ codeSnippets }) {
  const [codeClick1, updateCodeClick1] = useState(false);

  const [outputClick1, updateOutputClick1] = useState(false);
  const ref1 = createRef();
  const [outputClick2, updateOutputClick2] = useState(false);
  const ref2 = createRef();

  const [btnHover, updateBtnHover] = useState([false, false]);

  return (
    <Container className="bbeBody d-flex flex-column h-100">
      <h1>HTTP service - Error handling</h1>

      <p>
        The Ballerina <code>http</code> module allows returning{" "}
        <code>error</code>s from the resource method. Therefore, application
        logic written inside a resource method could propagate errors from the
        resource method to the <code>http:Listener</code>. Though there are many
        ways to propagate errors, the most common way is to use the{" "}
        <code>check</code> keyword. <code>http:Listener</code> intercepts these
        errors and sends a <code>500 Internal Server Error</code> response with
        the error message in the payload. In addition, it logs the error with
        the stack trace in the console. Users can take control of this behavior
        by adding a <code>do/fail</code> block in the resource method and
        handling the errors themselves. When there is a repetition of error
        handling logic in the resource method, the repetition can be avoided by
        moving the logic to an Error handler interceptor.
      </p>

      <blockquote>
        <p>
          <strong>Note:</strong> Errors originating from the{" "}
          <code>http:Listener</code> itself due to resource not found,
          data-binding, authorization, etc are converted into respective status
          codes such as <code>500 Internal Server Error</code>,{" "}
          <code>400 Bad Request</code>, <code>401 Unauthorized</code>, etc.
          Again, users can take control of this behavior by adding an Error
          handler interceptor.
        </p>
      </blockquote>

      <Row
        className="bbeCode mx-0 py-0 rounded 
      "
        style={{ marginLeft: "0px" }}
      >
        <Col className="d-flex align-items-start" sm={12}>
          <button
            className="bg-transparent border-0 m-0 p-2 ms-auto"
            onClick={() => {
              window.open(
<<<<<<< HEAD
                "https://play.ballerina.io/?gist=f2414d175aba5d854ca83190b0c0d75a&file=http_default_error_handling.bal",
=======
                "https://play.ballerina.io/?gist=0607c64607959c5d20c1180fcd2c1f15&file=http_default_error_handling.bal",
>>>>>>> 518ffcb3
                "_blank"
              );
            }}
            target="_blank"
            aria-label="Open in Ballerina Playground"
          >
            <svg
              xmlns="http://www.w3.org/2000/svg"
              width="16"
              height="16"
              fill="#000"
              className="bi bi-play-circle"
              viewBox="0 0 16 16"
            >
              <title>Open in Ballerina Playground</title>
              <path d="M8 15A7 7 0 1 1 8 1a7 7 0 0 1 0 14zm0 1A8 8 0 1 0 8 0a8 8 0 0 0 0 16z" />
              <path d="M6.271 5.055a.5.5 0 0 1 .52.038l3.5 2.5a.5.5 0 0 1 0 .814l-3.5 2.5A.5.5 0 0 1 6 10.5v-5a.5.5 0 0 1 .271-.445z" />
            </svg>
          </button>

          <button
            className="bg-transparent border-0 m-0 p-2"
            onClick={() => {
              window.open(
                "https://github.com/ballerina-platform/ballerina-distribution/tree/v2201.4.1/examples/http-default-error-handling",
                "_blank"
              );
            }}
            aria-label="Edit on Github"
          >
            <svg
              xmlns="http://www.w3.org/2000/svg"
              width="16"
              height="16"
              fill="#000"
              className="bi bi-github"
              viewBox="0 0 16 16"
            >
              <title>Edit on Github</title>
              <path d="M8 0C3.58 0 0 3.58 0 8c0 3.54 2.29 6.53 5.47 7.59.4.07.55-.17.55-.38 0-.19-.01-.82-.01-1.49-2.01.37-2.53-.49-2.69-.94-.09-.23-.48-.94-.82-1.13-.28-.15-.68-.52-.01-.53.63-.01 1.08.58 1.23.82.72 1.21 1.87.87 2.33.66.07-.52.28-.87.51-1.07-1.78-.2-3.64-.89-3.64-3.95 0-.87.31-1.59.82-2.15-.08-.2-.36-1.02.08-2.12 0 0 .67-.21 2.2.82.64-.18 1.32-.27 2-.27.68 0 1.36.09 2 .27 1.53-1.04 2.2-.82 2.2-.82.44 1.1.16 1.92.08 2.12.51.56.82 1.27.82 2.15 0 3.07-1.87 3.75-3.65 3.95.29.25.54.73.54 1.48 0 1.07-.01 1.93-.01 2.2 0 .21.15.46.55.38A8.012 8.012 0 0 0 16 8c0-4.42-3.58-8-8-8z" />
            </svg>
          </button>
          {codeClick1 ? (
            <button
              className="bg-transparent border-0 m-0 p-2"
              disabled
              aria-label="Copy to Clipboard Check"
            >
              <svg
                xmlns="http://www.w3.org/2000/svg"
                width="16"
                height="16"
                fill="#20b6b0"
                className="bi bi-check"
                viewBox="0 0 16 16"
              >
                <title>Copied</title>
                <path d="M10.97 4.97a.75.75 0 0 1 1.07 1.05l-3.99 4.99a.75.75 0 0 1-1.08.02L4.324 8.384a.75.75 0 1 1 1.06-1.06l2.094 2.093 3.473-4.425a.267.267 0 0 1 .02-.022z" />
              </svg>
            </button>
          ) : (
            <button
              className="bg-transparent border-0 m-0 p-2"
              onClick={() => {
                updateCodeClick1(true);
                copyToClipboard(codeSnippetData[0]);
                setTimeout(() => {
                  updateCodeClick1(false);
                }, 3000);
              }}
              aria-label="Copy to Clipboard"
            >
              <svg
                xmlns="http://www.w3.org/2000/svg"
                width="16"
                height="16"
                fill="#000"
                className="bi bi-clipboard"
                viewBox="0 0 16 16"
              >
                <title>Copy to Clipboard</title>
                <path d="M4 1.5H3a2 2 0 0 0-2 2V14a2 2 0 0 0 2 2h10a2 2 0 0 0 2-2V3.5a2 2 0 0 0-2-2h-1v1h1a1 1 0 0 1 1 1V14a1 1 0 0 1-1 1H3a1 1 0 0 1-1-1V3.5a1 1 0 0 1 1-1h1v-1z" />
                <path d="M9.5 1a.5.5 0 0 1 .5.5v1a.5.5 0 0 1-.5.5h-3a.5.5 0 0 1-.5-.5v-1a.5.5 0 0 1 .5-.5h3zm-3-1A1.5 1.5 0 0 0 5 1.5v1A1.5 1.5 0 0 0 6.5 4h3A1.5 1.5 0 0 0 11 2.5v-1A1.5 1.5 0 0 0 9.5 0h-3z" />
              </svg>
            </button>
          )}
        </Col>
        <Col sm={12}>
          {codeSnippets[0] != undefined && (
            <div
              dangerouslySetInnerHTML={{
                __html: DOMPurify.sanitize(codeSnippets[0]),
              }}
            />
          )}
        </Col>
      </Row>

      <p>Run the service as follows.</p>

      <Row
        className="bbeOutput mx-0 py-0 rounded "
        style={{ marginLeft: "0px" }}
      >
        <Col sm={12} className="d-flex align-items-start">
          {outputClick1 ? (
            <button
              className="bg-transparent border-0 m-0 p-2 ms-auto"
              aria-label="Copy to Clipboard Check"
            >
              <svg
                xmlns="http://www.w3.org/2000/svg"
                width="16"
                height="16"
                fill="#20b6b0"
                className="output-btn bi bi-check"
                viewBox="0 0 16 16"
              >
                <title>Copied</title>
                <path d="M10.97 4.97a.75.75 0 0 1 1.07 1.05l-3.99 4.99a.75.75 0 0 1-1.08.02L4.324 8.384a.75.75 0 1 1 1.06-1.06l2.094 2.093 3.473-4.425a.267.267 0 0 1 .02-.022z" />
              </svg>
            </button>
          ) : (
            <button
              className="bg-transparent border-0 m-0 p-2 ms-auto"
              onClick={() => {
                updateOutputClick1(true);
                const extractedText = extractOutput(ref1.current.innerText);
                copyToClipboard(extractedText);
                setTimeout(() => {
                  updateOutputClick1(false);
                }, 3000);
              }}
            >
              <svg
                xmlns="http://www.w3.org/2000/svg"
                width="16"
                height="16"
                fill="#EEEEEE"
                className="output-btn bi bi-clipboard"
                viewBox="0 0 16 16"
                aria-label="Copy to Clipboard"
              >
                <title>Copy to Clipboard</title>
                <path d="M4 1.5H3a2 2 0 0 0-2 2V14a2 2 0 0 0 2 2h10a2 2 0 0 0 2-2V3.5a2 2 0 0 0-2-2h-1v1h1a1 1 0 0 1 1 1V14a1 1 0 0 1-1 1H3a1 1 0 0 1-1-1V3.5a1 1 0 0 1 1-1h1v-1z" />
                <path d="M9.5 1a.5.5 0 0 1 .5.5v1a.5.5 0 0 1-.5.5h-3a.5.5 0 0 1-.5-.5v-1a.5.5 0 0 1 .5-.5h3zm-3-1A1.5 1.5 0 0 0 5 1.5v1A1.5 1.5 0 0 0 6.5 4h3A1.5 1.5 0 0 0 11 2.5v-1A1.5 1.5 0 0 0 9.5 0h-3z" />
              </svg>
            </button>
          )}
        </Col>
        <Col sm={12}>
          <pre ref={ref1}>
            <code className="d-flex flex-column">
              <span>{`\$ bal run http_default_error_handling.bal`}</span>
              <span>{`
`}</span>
              <span>{`error: Something wrong with the connection`}</span>
              <span>{`cause: Connection refused: localhost/127.0.0.1:9091`}</span>
            </code>
          </pre>
        </Col>
      </Row>

      <p>
        Invoke the service by executing the following cURL command in a new
        terminal.
      </p>

      <Row
        className="bbeOutput mx-0 py-0 rounded "
        style={{ marginLeft: "0px" }}
      >
        <Col sm={12} className="d-flex align-items-start">
          {outputClick2 ? (
            <button
              className="bg-transparent border-0 m-0 p-2 ms-auto"
              aria-label="Copy to Clipboard Check"
            >
              <svg
                xmlns="http://www.w3.org/2000/svg"
                width="16"
                height="16"
                fill="#20b6b0"
                className="output-btn bi bi-check"
                viewBox="0 0 16 16"
              >
                <title>Copied</title>
                <path d="M10.97 4.97a.75.75 0 0 1 1.07 1.05l-3.99 4.99a.75.75 0 0 1-1.08.02L4.324 8.384a.75.75 0 1 1 1.06-1.06l2.094 2.093 3.473-4.425a.267.267 0 0 1 .02-.022z" />
              </svg>
            </button>
          ) : (
            <button
              className="bg-transparent border-0 m-0 p-2 ms-auto"
              onClick={() => {
                updateOutputClick2(true);
                const extractedText = extractOutput(ref2.current.innerText);
                copyToClipboard(extractedText);
                setTimeout(() => {
                  updateOutputClick2(false);
                }, 3000);
              }}
            >
              <svg
                xmlns="http://www.w3.org/2000/svg"
                width="16"
                height="16"
                fill="#EEEEEE"
                className="output-btn bi bi-clipboard"
                viewBox="0 0 16 16"
                aria-label="Copy to Clipboard"
              >
                <title>Copy to Clipboard</title>
                <path d="M4 1.5H3a2 2 0 0 0-2 2V14a2 2 0 0 0 2 2h10a2 2 0 0 0 2-2V3.5a2 2 0 0 0-2-2h-1v1h1a1 1 0 0 1 1 1V14a1 1 0 0 1-1 1H3a1 1 0 0 1-1-1V3.5a1 1 0 0 1 1-1h1v-1z" />
                <path d="M9.5 1a.5.5 0 0 1 .5.5v1a.5.5 0 0 1-.5.5h-3a.5.5 0 0 1-.5-.5v-1a.5.5 0 0 1 .5-.5h3zm-3-1A1.5 1.5 0 0 0 5 1.5v1A1.5 1.5 0 0 0 6.5 4h3A1.5 1.5 0 0 0 11 2.5v-1A1.5 1.5 0 0 0 9.5 0h-3z" />
              </svg>
            </button>
          )}
        </Col>
        <Col sm={12}>
          <pre ref={ref2}>
            <code className="d-flex flex-column">
              <span>{`\$ curl -v localhost:9090/artist`}</span>
              <span>{`*   Trying ::1...`}</span>
              <span>{`* TCP_NODELAY set`}</span>
              <span>{`* Connected to localhost (::1) port 9090 (#0)`}</span>
              <span>{`> GET /artist HTTP/1.1`}</span>
              <span>{`> Host: localhost:9090`}</span>
              <span>{`> User-Agent: curl/7.64.1`}</span>
              <span>{`> Accept: */*`}</span>
              <span>{`> `}</span>
              <span>{`< HTTP/1.1 502 Bad Gateway`}</span>
              <span>{`< content-type: text/plain`}</span>
              <span>{`< content-length: 35`}</span>
              <span>{`< server: ballerina`}</span>
              <span>{`< date: Wed, 21 Dec 2022 13:30:30 +0530`}</span>
              <span>{`< `}</span>
              <span>{`* Connection #0 to host localhost left intact`}</span>
              <span>{`Something wrong with the connection`}</span>
            </code>
          </pre>
        </Col>
      </Row>

      <h2>Related links</h2>

      <ul style={{ marginLeft: "0px" }} class="relatedLinks">
        <li>
          <span>&#8226;&nbsp;</span>
          <span>
            <a href="https://lib.ballerina.io/ballerina/http/latest/">
              <code>http</code> module - API documentation
            </a>
          </span>
        </li>
      </ul>
      <ul style={{ marginLeft: "0px" }} class="relatedLinks">
        <li>
          <span>&#8226;&nbsp;</span>
          <span>
            <a href="/spec/http/#82-error-handling">
              HTTP error handling - Specification
            </a>
          </span>
        </li>
      </ul>
      <span style={{ marginBottom: "20px" }}></span>

      <Row className="mt-auto mb-5">
        <Col sm={6}>
          <Link
            title="Send different status codes with payload"
            href="/learn/by-example/http-send-different-status-codes-with-payload"
          >
            <div className="btnContainer d-flex align-items-center me-auto">
              <svg
                xmlns="http://www.w3.org/2000/svg"
                width="20"
                height="20"
                fill="#3ad1ca"
                className={`${
                  btnHover[0] ? "btnArrowHover" : "btnArrow"
                } bi bi-arrow-right`}
                viewBox="0 0 16 16"
                onMouseEnter={() => updateBtnHover([true, false])}
                onMouseOut={() => updateBtnHover([false, false])}
              >
                <path
                  fill-rule="evenodd"
                  d="M15 8a.5.5 0 0 0-.5-.5H2.707l3.147-3.146a.5.5 0 1 0-.708-.708l-4 4a.5.5 0 0 0 0 .708l4 4a.5.5 0 0 0 .708-.708L2.707 8.5H14.5A.5.5 0 0 0 15 8z"
                />
              </svg>
              <div className="d-flex flex-column ms-4">
                <span className="btnPrev">Previous</span>
                <span
                  className={btnHover[0] ? "btnTitleHover" : "btnTitle"}
                  onMouseEnter={() => updateBtnHover([true, false])}
                  onMouseOut={() => updateBtnHover([false, false])}
                >
                  Send different status codes with payload
                </span>
              </div>
            </div>
          </Link>
        </Col>
        <Col sm={6}>
          <Link
            title="Send cache response"
            href="/learn/by-example/http-service-cache-response"
          >
            <div className="btnContainer d-flex align-items-center ms-auto">
              <div className="d-flex flex-column me-4">
                <span className="btnNext">Next</span>
                <span
                  className={btnHover[1] ? "btnTitleHover" : "btnTitle"}
                  onMouseEnter={() => updateBtnHover([false, true])}
                  onMouseOut={() => updateBtnHover([false, false])}
                >
                  Send cache response
                </span>
              </div>
              <svg
                xmlns="http://www.w3.org/2000/svg"
                width="20"
                height="20"
                fill="#3ad1ca"
                className={`${
                  btnHover[1] ? "btnArrowHover" : "btnArrow"
                } bi bi-arrow-right`}
                viewBox="0 0 16 16"
                onMouseEnter={() => updateBtnHover([false, true])}
                onMouseOut={() => updateBtnHover([false, false])}
              >
                <path
                  fill-rule="evenodd"
                  d="M1 8a.5.5 0 0 1 .5-.5h11.793l-3.147-3.146a.5.5 0 0 1 .708-.708l4 4a.5.5 0 0 1 0 .708l-4 4a.5.5 0 0 1-.708-.708L13.293 8.5H1.5A.5.5 0 0 1 1 8z"
                />
              </svg>
            </div>
          </Link>
        </Col>
      </Row>
    </Container>
  );
}<|MERGE_RESOLUTION|>--- conflicted
+++ resolved
@@ -76,11 +76,7 @@
             className="bg-transparent border-0 m-0 p-2 ms-auto"
             onClick={() => {
               window.open(
-<<<<<<< HEAD
-                "https://play.ballerina.io/?gist=f2414d175aba5d854ca83190b0c0d75a&file=http_default_error_handling.bal",
-=======
                 "https://play.ballerina.io/?gist=0607c64607959c5d20c1180fcd2c1f15&file=http_default_error_handling.bal",
->>>>>>> 518ffcb3
                 "_blank"
               );
             }}
