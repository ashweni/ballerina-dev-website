import React, { useState, createRef } from "react";
import { Container, Row, Col } from "react-bootstrap";
import DOMPurify from "dompurify";
import { copyToClipboard, extractOutput } from "../../../utils/bbe";
import Link from "next/link";

export const codeSnippetData = [
  `import ballerina/http;
import ballerina/log;

// HTTP client configurations associated with enabling cookies.
http:ClientConfiguration clientEPConfig = {
    cookieConfig: {
        enabled: true
    }
};

public function main() returns error? {
    http:Client httpClient = check new ("localhost:9095/cookieDemo", clientEPConfig);
    // Send an outbound request to the \`login\` backend resource with username and password.
    string loginResp = check httpClient->post("/login", {
        name: "John",
        password: "p@ssw0rd"
    });
    log:printInfo(loginResp);

    // Make another request to the \`/welcome\` resource of the backend service.
    // As cookies are enabled in the HTTP client, it automatically handles cookies received with the
    // login response and sends the relevant cookies to the \`welcome\` service resource.
    string welcomeResp = check httpClient->get("/welcome");
    log:printInfo(welcomeResp);
}
`,
];

export function HttpCookiesClient({ codeSnippets }) {
  const [codeClick1, updateCodeClick1] = useState(false);

  const [outputClick1, updateOutputClick1] = useState(false);
  const ref1 = createRef();

  const [btnHover, updateBtnHover] = useState([false, false]);

  return (
    <Container className="bbeBody d-flex flex-column h-100">
      <h1>HTTP client - Cookies</h1>

      <p>
        HTTP cookies can track, personalize, and manage the session between the{" "}
        <code>http:Client</code> and service. Cookie client behavior is enabled
        using the <code>http:ClientConfiguration</code>. If the cookie-enabled
        client receives a response with a cookie, the subsequent requests are
        sent along with the same cookie. Therefore the same session id is passed
        back to the service to retrieve the previous state. This is useful to
        maintain stateful interaction.
      </p>

      <Row
        className="bbeCode mx-0 py-0 rounded 
      "
        style={{ marginLeft: "0px" }}
      >
        <Col className="d-flex align-items-start" sm={12}>
          <button
            className="bg-transparent border-0 m-0 p-2 ms-auto"
            onClick={() => {
              window.open(
<<<<<<< HEAD
                "https://play.ballerina.io/?gist=954e833d996e8f481ac72d50d7a69736&file=http_cookies_client.bal",
=======
                "https://play.ballerina.io/?gist=0fce51922f9cb766079e7aeff15ac0e9&file=http_cookies_client.bal",
>>>>>>> 518ffcb3
                "_blank"
              );
            }}
            target="_blank"
            aria-label="Open in Ballerina Playground"
          >
            <svg
              xmlns="http://www.w3.org/2000/svg"
              width="16"
              height="16"
              fill="#000"
              className="bi bi-play-circle"
              viewBox="0 0 16 16"
            >
              <title>Open in Ballerina Playground</title>
              <path d="M8 15A7 7 0 1 1 8 1a7 7 0 0 1 0 14zm0 1A8 8 0 1 0 8 0a8 8 0 0 0 0 16z" />
              <path d="M6.271 5.055a.5.5 0 0 1 .52.038l3.5 2.5a.5.5 0 0 1 0 .814l-3.5 2.5A.5.5 0 0 1 6 10.5v-5a.5.5 0 0 1 .271-.445z" />
            </svg>
          </button>

          <button
            className="bg-transparent border-0 m-0 p-2"
            onClick={() => {
              window.open(
                "https://github.com/ballerina-platform/ballerina-distribution/tree/v2201.4.1/examples/http-cookies-client",
                "_blank"
              );
            }}
            aria-label="Edit on Github"
          >
            <svg
              xmlns="http://www.w3.org/2000/svg"
              width="16"
              height="16"
              fill="#000"
              className="bi bi-github"
              viewBox="0 0 16 16"
            >
              <title>Edit on Github</title>
              <path d="M8 0C3.58 0 0 3.58 0 8c0 3.54 2.29 6.53 5.47 7.59.4.07.55-.17.55-.38 0-.19-.01-.82-.01-1.49-2.01.37-2.53-.49-2.69-.94-.09-.23-.48-.94-.82-1.13-.28-.15-.68-.52-.01-.53.63-.01 1.08.58 1.23.82.72 1.21 1.87.87 2.33.66.07-.52.28-.87.51-1.07-1.78-.2-3.64-.89-3.64-3.95 0-.87.31-1.59.82-2.15-.08-.2-.36-1.02.08-2.12 0 0 .67-.21 2.2.82.64-.18 1.32-.27 2-.27.68 0 1.36.09 2 .27 1.53-1.04 2.2-.82 2.2-.82.44 1.1.16 1.92.08 2.12.51.56.82 1.27.82 2.15 0 3.07-1.87 3.75-3.65 3.95.29.25.54.73.54 1.48 0 1.07-.01 1.93-.01 2.2 0 .21.15.46.55.38A8.012 8.012 0 0 0 16 8c0-4.42-3.58-8-8-8z" />
            </svg>
          </button>
          {codeClick1 ? (
            <button
              className="bg-transparent border-0 m-0 p-2"
              disabled
              aria-label="Copy to Clipboard Check"
            >
              <svg
                xmlns="http://www.w3.org/2000/svg"
                width="16"
                height="16"
                fill="#20b6b0"
                className="bi bi-check"
                viewBox="0 0 16 16"
              >
                <title>Copied</title>
                <path d="M10.97 4.97a.75.75 0 0 1 1.07 1.05l-3.99 4.99a.75.75 0 0 1-1.08.02L4.324 8.384a.75.75 0 1 1 1.06-1.06l2.094 2.093 3.473-4.425a.267.267 0 0 1 .02-.022z" />
              </svg>
            </button>
          ) : (
            <button
              className="bg-transparent border-0 m-0 p-2"
              onClick={() => {
                updateCodeClick1(true);
                copyToClipboard(codeSnippetData[0]);
                setTimeout(() => {
                  updateCodeClick1(false);
                }, 3000);
              }}
              aria-label="Copy to Clipboard"
            >
              <svg
                xmlns="http://www.w3.org/2000/svg"
                width="16"
                height="16"
                fill="#000"
                className="bi bi-clipboard"
                viewBox="0 0 16 16"
              >
                <title>Copy to Clipboard</title>
                <path d="M4 1.5H3a2 2 0 0 0-2 2V14a2 2 0 0 0 2 2h10a2 2 0 0 0 2-2V3.5a2 2 0 0 0-2-2h-1v1h1a1 1 0 0 1 1 1V14a1 1 0 0 1-1 1H3a1 1 0 0 1-1-1V3.5a1 1 0 0 1 1-1h1v-1z" />
                <path d="M9.5 1a.5.5 0 0 1 .5.5v1a.5.5 0 0 1-.5.5h-3a.5.5 0 0 1-.5-.5v-1a.5.5 0 0 1 .5-.5h3zm-3-1A1.5 1.5 0 0 0 5 1.5v1A1.5 1.5 0 0 0 6.5 4h3A1.5 1.5 0 0 0 11 2.5v-1A1.5 1.5 0 0 0 9.5 0h-3z" />
              </svg>
            </button>
          )}
        </Col>
        <Col sm={12}>
          {codeSnippets[0] != undefined && (
            <div
              dangerouslySetInnerHTML={{
                __html: DOMPurify.sanitize(codeSnippets[0]),
              }}
            />
          )}
        </Col>
      </Row>

      <h2>Prerequisites</h2>

      <ul style={{ marginLeft: "0px" }}>
        <li>
          <span>&#8226;&nbsp;</span>
          <span>
            Run the HTTP service given in the{" "}
            <a href="/learn/by-example/http-cookies-service/">
              Cookies service
            </a>{" "}
            example.
          </span>
        </li>
      </ul>

      <p>Run the client program by executing the following command.</p>

      <Row
        className="bbeOutput mx-0 py-0 rounded "
        style={{ marginLeft: "0px" }}
      >
        <Col sm={12} className="d-flex align-items-start">
          {outputClick1 ? (
            <button
              className="bg-transparent border-0 m-0 p-2 ms-auto"
              aria-label="Copy to Clipboard Check"
            >
              <svg
                xmlns="http://www.w3.org/2000/svg"
                width="16"
                height="16"
                fill="#20b6b0"
                className="output-btn bi bi-check"
                viewBox="0 0 16 16"
              >
                <title>Copied</title>
                <path d="M10.97 4.97a.75.75 0 0 1 1.07 1.05l-3.99 4.99a.75.75 0 0 1-1.08.02L4.324 8.384a.75.75 0 1 1 1.06-1.06l2.094 2.093 3.473-4.425a.267.267 0 0 1 .02-.022z" />
              </svg>
            </button>
          ) : (
            <button
              className="bg-transparent border-0 m-0 p-2 ms-auto"
              onClick={() => {
                updateOutputClick1(true);
                const extractedText = extractOutput(ref1.current.innerText);
                copyToClipboard(extractedText);
                setTimeout(() => {
                  updateOutputClick1(false);
                }, 3000);
              }}
            >
              <svg
                xmlns="http://www.w3.org/2000/svg"
                width="16"
                height="16"
                fill="#EEEEEE"
                className="output-btn bi bi-clipboard"
                viewBox="0 0 16 16"
                aria-label="Copy to Clipboard"
              >
                <title>Copy to Clipboard</title>
                <path d="M4 1.5H3a2 2 0 0 0-2 2V14a2 2 0 0 0 2 2h10a2 2 0 0 0 2-2V3.5a2 2 0 0 0-2-2h-1v1h1a1 1 0 0 1 1 1V14a1 1 0 0 1-1 1H3a1 1 0 0 1-1-1V3.5a1 1 0 0 1 1-1h1v-1z" />
                <path d="M9.5 1a.5.5 0 0 1 .5.5v1a.5.5 0 0 1-.5.5h-3a.5.5 0 0 1-.5-.5v-1a.5.5 0 0 1 .5-.5h3zm-3-1A1.5 1.5 0 0 0 5 1.5v1A1.5 1.5 0 0 0 6.5 4h3A1.5 1.5 0 0 0 11 2.5v-1A1.5 1.5 0 0 0 9.5 0h-3z" />
              </svg>
            </button>
          )}
        </Col>
        <Col sm={12}>
          <pre ref={ref1}>
            <code className="d-flex flex-column">
              <span>{`\$ bal run http_client.bal`}</span>
              <span>{`time = 2022-12-05T18:29:26.378+05:30 level = INFO module = "" message = "Login succeeded"`}</span>
              <span>{`time = 2022-12-05T18:29:26.441+05:30 level = INFO module = "" message = "Welcome back John"`}</span>
            </code>
          </pre>
        </Col>
      </Row>

      <h2>Related links</h2>

      <ul style={{ marginLeft: "0px" }} class="relatedLinks">
        <li>
          <span>&#8226;&nbsp;</span>
          <span>
            <a href="https://lib.ballerina.io/ballerina/http/latest#Cookie">
              <code>http:Cookie</code> - API documentation
            </a>
          </span>
        </li>
      </ul>
      <ul style={{ marginLeft: "0px" }} class="relatedLinks">
        <li>
          <span>&#8226;&nbsp;</span>
          <span>
            <a href="/spec/http/#2416-cookie">
              HTTP service cookie - Specification
            </a>
          </span>
        </li>
      </ul>
      <span style={{ marginBottom: "20px" }}></span>

      <Row className="mt-auto mb-5">
        <Col sm={6}>
          <Link
            title="File upload"
            href="/learn/by-example/http-client-file-upload"
          >
            <div className="btnContainer d-flex align-items-center me-auto">
              <svg
                xmlns="http://www.w3.org/2000/svg"
                width="20"
                height="20"
                fill="#3ad1ca"
                className={`${
                  btnHover[0] ? "btnArrowHover" : "btnArrow"
                } bi bi-arrow-right`}
                viewBox="0 0 16 16"
                onMouseEnter={() => updateBtnHover([true, false])}
                onMouseOut={() => updateBtnHover([false, false])}
              >
                <path
                  fill-rule="evenodd"
                  d="M15 8a.5.5 0 0 0-.5-.5H2.707l3.147-3.146a.5.5 0 1 0-.708-.708l-4 4a.5.5 0 0 0 0 .708l4 4a.5.5 0 0 0 .708-.708L2.707 8.5H14.5A.5.5 0 0 0 15 8z"
                />
              </svg>
              <div className="d-flex flex-column ms-4">
                <span className="btnPrev">Previous</span>
                <span
                  className={btnHover[0] ? "btnTitleHover" : "btnTitle"}
                  onMouseEnter={() => updateBtnHover([true, false])}
                  onMouseOut={() => updateBtnHover([false, false])}
                >
                  File upload
                </span>
              </div>
            </div>
          </Link>
        </Col>
        <Col sm={6}>
          <Link title="Chunking" href="/learn/by-example/http-client-chunking">
            <div className="btnContainer d-flex align-items-center ms-auto">
              <div className="d-flex flex-column me-4">
                <span className="btnNext">Next</span>
                <span
                  className={btnHover[1] ? "btnTitleHover" : "btnTitle"}
                  onMouseEnter={() => updateBtnHover([false, true])}
                  onMouseOut={() => updateBtnHover([false, false])}
                >
                  Chunking
                </span>
              </div>
              <svg
                xmlns="http://www.w3.org/2000/svg"
                width="20"
                height="20"
                fill="#3ad1ca"
                className={`${
                  btnHover[1] ? "btnArrowHover" : "btnArrow"
                } bi bi-arrow-right`}
                viewBox="0 0 16 16"
                onMouseEnter={() => updateBtnHover([false, true])}
                onMouseOut={() => updateBtnHover([false, false])}
              >
                <path
                  fill-rule="evenodd"
                  d="M1 8a.5.5 0 0 1 .5-.5h11.793l-3.147-3.146a.5.5 0 0 1 .708-.708l4 4a.5.5 0 0 1 0 .708l-4 4a.5.5 0 0 1-.708-.708L13.293 8.5H1.5A.5.5 0 0 1 1 8z"
                />
              </svg>
            </div>
          </Link>
        </Col>
      </Row>
    </Container>
  );
}<|MERGE_RESOLUTION|>--- conflicted
+++ resolved
@@ -65,11 +65,7 @@
             className="bg-transparent border-0 m-0 p-2 ms-auto"
             onClick={() => {
               window.open(
-<<<<<<< HEAD
-                "https://play.ballerina.io/?gist=954e833d996e8f481ac72d50d7a69736&file=http_cookies_client.bal",
-=======
                 "https://play.ballerina.io/?gist=0fce51922f9cb766079e7aeff15ac0e9&file=http_cookies_client.bal",
->>>>>>> 518ffcb3
                 "_blank"
               );
             }}
