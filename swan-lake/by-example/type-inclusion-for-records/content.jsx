import React, { useState, createRef } from "react";
import { Container, Row, Col } from "react-bootstrap";
import DOMPurify from "dompurify";
import { copyToClipboard, extractOutput } from "../../../utils/bbe";
import Link from "next/link";

export const codeSnippetData = [
  `import ballerina/io;

type Person record {|
    string name;
    int age;
|};

type Student record {|
    int studentId;
    string code;
|};

// The \`PartTimeStudent\` record has all the fields of \`Person\` and \`Student\`.
type PartTimeStudent record {|
    *Person;
    *Student;
    // Overrides the \`code\` field in \`Student\`.
    string:Char code;
|};

public function main() {
    PartTimeStudent student = {
        name: "Anne",
        age: 23,
        studentId: 1001,
        code: "A"
    };
    io:println(student);
}
`,
];

export function TypeInclusionForRecords({ codeSnippets }) {
  const [codeClick1, updateCodeClick1] = useState(false);

  const [outputClick1, updateOutputClick1] = useState(false);
  const ref1 = createRef();

  const [btnHover, updateBtnHover] = useState([false, false]);

  return (
    <Container className="bbeBody d-flex flex-column h-100">
      <h1>Type inclusion for records</h1>

      <p>
        Type inclusion enables you to create a record by combining fields of
        other records. You can include the record type <code>T</code> in the
        record type descriptor of another record by using the <code>*T</code>{" "}
        notation. This is effectively the same as copying the fields of the
        included records into the including record.
      </p>

      <Row
        className="bbeCode mx-0 py-0 rounded 
      "
        style={{ marginLeft: "0px" }}
      >
        <Col className="d-flex align-items-start" sm={12}>
          <button
            className="bg-transparent border-0 m-0 p-2 ms-auto"
            onClick={() => {
              window.open(
<<<<<<< HEAD
                "https://play.ballerina.io/?gist=5373fd38275d4c9ec9aee8b6b143deb6&file=type_inclusion_for_records.bal",
=======
                "https://play.ballerina.io/?gist=e00f6514a12eaa4aaf625de6256c34cd&file=type_inclusion_for_records.bal",
>>>>>>> 518ffcb3
                "_blank"
              );
            }}
            target="_blank"
            aria-label="Open in Ballerina Playground"
          >
            <svg
              xmlns="http://www.w3.org/2000/svg"
              width="16"
              height="16"
              fill="#000"
              className="bi bi-play-circle"
              viewBox="0 0 16 16"
            >
              <title>Open in Ballerina Playground</title>
              <path d="M8 15A7 7 0 1 1 8 1a7 7 0 0 1 0 14zm0 1A8 8 0 1 0 8 0a8 8 0 0 0 0 16z" />
              <path d="M6.271 5.055a.5.5 0 0 1 .52.038l3.5 2.5a.5.5 0 0 1 0 .814l-3.5 2.5A.5.5 0 0 1 6 10.5v-5a.5.5 0 0 1 .271-.445z" />
            </svg>
          </button>

          <button
            className="bg-transparent border-0 m-0 p-2"
            onClick={() => {
              window.open(
                "https://github.com/ballerina-platform/ballerina-distribution/tree/v2201.4.1/examples/type-inclusion-for-records",
                "_blank"
              );
            }}
            aria-label="Edit on Github"
          >
            <svg
              xmlns="http://www.w3.org/2000/svg"
              width="16"
              height="16"
              fill="#000"
              className="bi bi-github"
              viewBox="0 0 16 16"
            >
              <title>Edit on Github</title>
              <path d="M8 0C3.58 0 0 3.58 0 8c0 3.54 2.29 6.53 5.47 7.59.4.07.55-.17.55-.38 0-.19-.01-.82-.01-1.49-2.01.37-2.53-.49-2.69-.94-.09-.23-.48-.94-.82-1.13-.28-.15-.68-.52-.01-.53.63-.01 1.08.58 1.23.82.72 1.21 1.87.87 2.33.66.07-.52.28-.87.51-1.07-1.78-.2-3.64-.89-3.64-3.95 0-.87.31-1.59.82-2.15-.08-.2-.36-1.02.08-2.12 0 0 .67-.21 2.2.82.64-.18 1.32-.27 2-.27.68 0 1.36.09 2 .27 1.53-1.04 2.2-.82 2.2-.82.44 1.1.16 1.92.08 2.12.51.56.82 1.27.82 2.15 0 3.07-1.87 3.75-3.65 3.95.29.25.54.73.54 1.48 0 1.07-.01 1.93-.01 2.2 0 .21.15.46.55.38A8.012 8.012 0 0 0 16 8c0-4.42-3.58-8-8-8z" />
            </svg>
          </button>
          {codeClick1 ? (
            <button
              className="bg-transparent border-0 m-0 p-2"
              disabled
              aria-label="Copy to Clipboard Check"
            >
              <svg
                xmlns="http://www.w3.org/2000/svg"
                width="16"
                height="16"
                fill="#20b6b0"
                className="bi bi-check"
                viewBox="0 0 16 16"
              >
                <title>Copied</title>
                <path d="M10.97 4.97a.75.75 0 0 1 1.07 1.05l-3.99 4.99a.75.75 0 0 1-1.08.02L4.324 8.384a.75.75 0 1 1 1.06-1.06l2.094 2.093 3.473-4.425a.267.267 0 0 1 .02-.022z" />
              </svg>
            </button>
          ) : (
            <button
              className="bg-transparent border-0 m-0 p-2"
              onClick={() => {
                updateCodeClick1(true);
                copyToClipboard(codeSnippetData[0]);
                setTimeout(() => {
                  updateCodeClick1(false);
                }, 3000);
              }}
              aria-label="Copy to Clipboard"
            >
              <svg
                xmlns="http://www.w3.org/2000/svg"
                width="16"
                height="16"
                fill="#000"
                className="bi bi-clipboard"
                viewBox="0 0 16 16"
              >
                <title>Copy to Clipboard</title>
                <path d="M4 1.5H3a2 2 0 0 0-2 2V14a2 2 0 0 0 2 2h10a2 2 0 0 0 2-2V3.5a2 2 0 0 0-2-2h-1v1h1a1 1 0 0 1 1 1V14a1 1 0 0 1-1 1H3a1 1 0 0 1-1-1V3.5a1 1 0 0 1 1-1h1v-1z" />
                <path d="M9.5 1a.5.5 0 0 1 .5.5v1a.5.5 0 0 1-.5.5h-3a.5.5 0 0 1-.5-.5v-1a.5.5 0 0 1 .5-.5h3zm-3-1A1.5 1.5 0 0 0 5 1.5v1A1.5 1.5 0 0 0 6.5 4h3A1.5 1.5 0 0 0 11 2.5v-1A1.5 1.5 0 0 0 9.5 0h-3z" />
              </svg>
            </button>
          )}
        </Col>
        <Col sm={12}>
          {codeSnippets[0] != undefined && (
            <div
              dangerouslySetInnerHTML={{
                __html: DOMPurify.sanitize(codeSnippets[0]),
              }}
            />
          )}
        </Col>
      </Row>

      <Row
        className="bbeOutput mx-0 py-0 rounded "
        style={{ marginLeft: "0px" }}
      >
        <Col sm={12} className="d-flex align-items-start">
          {outputClick1 ? (
            <button
              className="bg-transparent border-0 m-0 p-2 ms-auto"
              aria-label="Copy to Clipboard Check"
            >
              <svg
                xmlns="http://www.w3.org/2000/svg"
                width="16"
                height="16"
                fill="#20b6b0"
                className="output-btn bi bi-check"
                viewBox="0 0 16 16"
              >
                <title>Copied</title>
                <path d="M10.97 4.97a.75.75 0 0 1 1.07 1.05l-3.99 4.99a.75.75 0 0 1-1.08.02L4.324 8.384a.75.75 0 1 1 1.06-1.06l2.094 2.093 3.473-4.425a.267.267 0 0 1 .02-.022z" />
              </svg>
            </button>
          ) : (
            <button
              className="bg-transparent border-0 m-0 p-2 ms-auto"
              onClick={() => {
                updateOutputClick1(true);
                const extractedText = extractOutput(ref1.current.innerText);
                copyToClipboard(extractedText);
                setTimeout(() => {
                  updateOutputClick1(false);
                }, 3000);
              }}
            >
              <svg
                xmlns="http://www.w3.org/2000/svg"
                width="16"
                height="16"
                fill="#EEEEEE"
                className="output-btn bi bi-clipboard"
                viewBox="0 0 16 16"
                aria-label="Copy to Clipboard"
              >
                <title>Copy to Clipboard</title>
                <path d="M4 1.5H3a2 2 0 0 0-2 2V14a2 2 0 0 0 2 2h10a2 2 0 0 0 2-2V3.5a2 2 0 0 0-2-2h-1v1h1a1 1 0 0 1 1 1V14a1 1 0 0 1-1 1H3a1 1 0 0 1-1-1V3.5a1 1 0 0 1 1-1h1v-1z" />
                <path d="M9.5 1a.5.5 0 0 1 .5.5v1a.5.5 0 0 1-.5.5h-3a.5.5 0 0 1-.5-.5v-1a.5.5 0 0 1 .5-.5h3zm-3-1A1.5 1.5 0 0 0 5 1.5v1A1.5 1.5 0 0 0 6.5 4h3A1.5 1.5 0 0 0 11 2.5v-1A1.5 1.5 0 0 0 9.5 0h-3z" />
              </svg>
            </button>
          )}
        </Col>
        <Col sm={12}>
          <pre ref={ref1}>
            <code className="d-flex flex-column">
              <span>{`\$ bal run type_inclusion_for_records.bal`}</span>
              <span>{`{"code":"A","name":"Anne","age":23,"studentId":1001}`}</span>
            </code>
          </pre>
        </Col>
      </Row>

      <h2>Related links</h2>

      <ul style={{ marginLeft: "0px" }} class="relatedLinks">
        <li>
          <span>&#8226;&nbsp;</span>
          <span>
            <a href="/learn/by-example/records/">Records</a>
          </span>
        </li>
      </ul>
      <ul style={{ marginLeft: "0px" }} class="relatedLinks">
        <li>
          <span>&#8226;&nbsp;</span>
          <span>
            <a href="/learn/by-example/open-records/">Open Records</a>
          </span>
        </li>
      </ul>
      <ul style={{ marginLeft: "0px" }} class="relatedLinks">
        <li>
          <span>&#8226;&nbsp;</span>
          <span>
            <a href="/learn/by-example/default-values-for-record-fields/">
              Default values for record fields
            </a>
          </span>
        </li>
      </ul>
      <span style={{ marginBottom: "20px" }}></span>

      <Row className="mt-auto mb-5">
        <Col sm={6}>
          <Link
            title="Controlling openness"
            href="/learn/by-example/controlling-openness"
          >
            <div className="btnContainer d-flex align-items-center me-auto">
              <svg
                xmlns="http://www.w3.org/2000/svg"
                width="20"
                height="20"
                fill="#3ad1ca"
                className={`${
                  btnHover[0] ? "btnArrowHover" : "btnArrow"
                } bi bi-arrow-right`}
                viewBox="0 0 16 16"
                onMouseEnter={() => updateBtnHover([true, false])}
                onMouseOut={() => updateBtnHover([false, false])}
              >
                <path
                  fill-rule="evenodd"
                  d="M15 8a.5.5 0 0 0-.5-.5H2.707l3.147-3.146a.5.5 0 1 0-.708-.708l-4 4a.5.5 0 0 0 0 .708l4 4a.5.5 0 0 0 .708-.708L2.707 8.5H14.5A.5.5 0 0 0 15 8z"
                />
              </svg>
              <div className="d-flex flex-column ms-4">
                <span className="btnPrev">Previous</span>
                <span
                  className={btnHover[0] ? "btnTitleHover" : "btnTitle"}
                  onMouseEnter={() => updateBtnHover([true, false])}
                  onMouseOut={() => updateBtnHover([false, false])}
                >
                  Controlling openness
                </span>
              </div>
            </div>
          </Link>
        </Col>
        <Col sm={6}>
          <Link
            title="Default values for record fields"
            href="/learn/by-example/default-values-for-record-fields"
          >
            <div className="btnContainer d-flex align-items-center ms-auto">
              <div className="d-flex flex-column me-4">
                <span className="btnNext">Next</span>
                <span
                  className={btnHover[1] ? "btnTitleHover" : "btnTitle"}
                  onMouseEnter={() => updateBtnHover([false, true])}
                  onMouseOut={() => updateBtnHover([false, false])}
                >
                  Default values for record fields
                </span>
              </div>
              <svg
                xmlns="http://www.w3.org/2000/svg"
                width="20"
                height="20"
                fill="#3ad1ca"
                className={`${
                  btnHover[1] ? "btnArrowHover" : "btnArrow"
                } bi bi-arrow-right`}
                viewBox="0 0 16 16"
                onMouseEnter={() => updateBtnHover([false, true])}
                onMouseOut={() => updateBtnHover([false, false])}
              >
                <path
                  fill-rule="evenodd"
                  d="M1 8a.5.5 0 0 1 .5-.5h11.793l-3.147-3.146a.5.5 0 0 1 .708-.708l4 4a.5.5 0 0 1 0 .708l-4 4a.5.5 0 0 1-.708-.708L13.293 8.5H1.5A.5.5 0 0 1 1 8z"
                />
              </svg>
            </div>
          </Link>
        </Col>
      </Row>
    </Container>
  );
}<|MERGE_RESOLUTION|>--- conflicted
+++ resolved
@@ -67,11 +67,7 @@
             className="bg-transparent border-0 m-0 p-2 ms-auto"
             onClick={() => {
               window.open(
-<<<<<<< HEAD
-                "https://play.ballerina.io/?gist=5373fd38275d4c9ec9aee8b6b143deb6&file=type_inclusion_for_records.bal",
-=======
                 "https://play.ballerina.io/?gist=e00f6514a12eaa4aaf625de6256c34cd&file=type_inclusion_for_records.bal",
->>>>>>> 518ffcb3
                 "_blank"
               );
             }}
