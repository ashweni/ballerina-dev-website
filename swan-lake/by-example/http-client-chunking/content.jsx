--- conflicted
+++ resolved
@@ -63,11 +63,7 @@
             className="bg-transparent border-0 m-0 p-2 ms-auto"
             onClick={() => {
               window.open(
-<<<<<<< HEAD
-                "https://play.ballerina.io/?gist=bc1c1b9c9bfa82a0811b6bc45fe63053&file=http_client_chunking.bal",
-=======
                 "https://play.ballerina.io/?gist=ff615f03a973b03e3dcc290d29b670f5&file=http_client_chunking.bal",
->>>>>>> 518ffcb3
                 "_blank"
               );
             }}
