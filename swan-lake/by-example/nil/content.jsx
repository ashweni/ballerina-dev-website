import React, { useState, useEffect, createRef } from "react";
import { setCDN } from "shiki";
import { Container, Row, Col } from "react-bootstrap";
import DOMPurify from "dompurify";
import {
  copyToClipboard,
  extractOutput,
  shikiTokenizer,
} from "../../../utils/bbe";
import Link from "next/link";

setCDN("https://unpkg.com/shiki/");

const codeSnippetData = [
  `import ballerina/io;

// Here type \`int?\` indicates that the value of \`v\` can be an \`int\` or \`()\`.
int? v = ();

// Here the value of \`n\` cannot be \`()\`.
int? n = v == () ? 0 : v;

// Elvis operator \`x ?: y\` returns \`x\` if it is not \`nil\` and \`y\` otherwise.
int m = v ?: 0;

// Falling off the end of a function or \`return\` by itself is equivalent to \`return ()\`.
function foo() returns () {
    return ();
}

// Leaving off return type is equivalent to \`returns ()\`.
public function main() {
    io:println(v);
}
`,
];

export default function Nil() {
  const [codeClick1, updateCodeClick1] = useState(false);

  const [outputClick1, updateOutputClick1] = useState(false);
  const ref1 = createRef();

  const [codeSnippets, updateSnippets] = useState([]);
  const [btnHover, updateBtnHover] = useState([false, false]);

  useEffect(() => {
    async function loadCode() {
      for (let snippet of codeSnippetData) {
        const output = await shikiTokenizer(snippet, "ballerina");
        updateSnippets((prevSnippets) => [...prevSnippets, output]);
      }
    }
    loadCode();
  }, []);

  return (
    <Container className="bbeBody d-flex flex-column h-100">
      <h1>Nil</h1>

      <p>
        Ballerina's version of <code>null</code> is called nil and written as{" "}
        <code>()</code>. Ballerina types do not implicitly allow nil. Type{" "}
        <code>T?</code> means <code>T</code> or nil. You can use <code>==</code>{" "}
        and <code>!=</code> to test whether a value is nil: no implicit
        conversion to <code>boolean</code>.
      </p>

      <Row
        className="bbeCode mx-0 py-0 rounded 
      "
        style={{ marginLeft: "0px" }}
      >
        <Col className="d-flex align-items-start" sm={12}>
          <button
            className="bg-transparent border-0 m-0 p-2 ms-auto"
            onClick={() => {
              window.open(
<<<<<<< HEAD
                "https://play.ballerina.io/?gist=8172ab6d7fe202ba8dc954787b6797c4&file=nil.bal",
=======
                "https://play.ballerina.io/?gist=a1e6f94537a88615261d784ea797fb7e&file=nil.bal",
>>>>>>> b3dd48e5
                "_blank"
              );
            }}
            target="_blank"
            aria-label="Open in Ballerina Playground"
          >
            <svg
              xmlns="http://www.w3.org/2000/svg"
              width="16"
              height="16"
              fill="#000"
              className="bi bi-play-circle"
              viewBox="0 0 16 16"
            >
              <title>Open in Ballerina Playground</title>
              <path d="M8 15A7 7 0 1 1 8 1a7 7 0 0 1 0 14zm0 1A8 8 0 1 0 8 0a8 8 0 0 0 0 16z" />
              <path d="M6.271 5.055a.5.5 0 0 1 .52.038l3.5 2.5a.5.5 0 0 1 0 .814l-3.5 2.5A.5.5 0 0 1 6 10.5v-5a.5.5 0 0 1 .271-.445z" />
            </svg>
          </button>

          <button
            className="bg-transparent border-0 m-0 p-2"
            onClick={() => {
              window.open(
                "https://github.com/ballerina-platform/ballerina-distribution/tree/v2201.3.0/examples/nil",
                "_blank"
              );
            }}
            aria-label="Edit on Github"
          >
            <svg
              xmlns="http://www.w3.org/2000/svg"
              width="16"
              height="16"
              fill="#000"
              className="bi bi-github"
              viewBox="0 0 16 16"
            >
              <title>Edit on Github</title>
              <path d="M8 0C3.58 0 0 3.58 0 8c0 3.54 2.29 6.53 5.47 7.59.4.07.55-.17.55-.38 0-.19-.01-.82-.01-1.49-2.01.37-2.53-.49-2.69-.94-.09-.23-.48-.94-.82-1.13-.28-.15-.68-.52-.01-.53.63-.01 1.08.58 1.23.82.72 1.21 1.87.87 2.33.66.07-.52.28-.87.51-1.07-1.78-.2-3.64-.89-3.64-3.95 0-.87.31-1.59.82-2.15-.08-.2-.36-1.02.08-2.12 0 0 .67-.21 2.2.82.64-.18 1.32-.27 2-.27.68 0 1.36.09 2 .27 1.53-1.04 2.2-.82 2.2-.82.44 1.1.16 1.92.08 2.12.51.56.82 1.27.82 2.15 0 3.07-1.87 3.75-3.65 3.95.29.25.54.73.54 1.48 0 1.07-.01 1.93-.01 2.2 0 .21.15.46.55.38A8.012 8.012 0 0 0 16 8c0-4.42-3.58-8-8-8z" />
            </svg>
          </button>
          {codeClick1 ? (
            <button
              className="bg-transparent border-0 m-0 p-2"
              disabled
              aria-label="Copy to Clipboard Check"
            >
              <svg
                xmlns="http://www.w3.org/2000/svg"
                width="16"
                height="16"
                fill="#20b6b0"
                className="bi bi-check"
                viewBox="0 0 16 16"
              >
                <title>Copied</title>
                <path d="M10.97 4.97a.75.75 0 0 1 1.07 1.05l-3.99 4.99a.75.75 0 0 1-1.08.02L4.324 8.384a.75.75 0 1 1 1.06-1.06l2.094 2.093 3.473-4.425a.267.267 0 0 1 .02-.022z" />
              </svg>
            </button>
          ) : (
            <button
              className="bg-transparent border-0 m-0 p-2"
              onClick={() => {
                updateCodeClick1(true);
                copyToClipboard(codeSnippetData[0]);
                setTimeout(() => {
                  updateCodeClick1(false);
                }, 3000);
              }}
              aria-label="Copy to Clipboard"
            >
              <svg
                xmlns="http://www.w3.org/2000/svg"
                width="16"
                height="16"
                fill="#000"
                className="bi bi-clipboard"
                viewBox="0 0 16 16"
              >
                <title>Copy to Clipboard</title>
                <path d="M4 1.5H3a2 2 0 0 0-2 2V14a2 2 0 0 0 2 2h10a2 2 0 0 0 2-2V3.5a2 2 0 0 0-2-2h-1v1h1a1 1 0 0 1 1 1V14a1 1 0 0 1-1 1H3a1 1 0 0 1-1-1V3.5a1 1 0 0 1 1-1h1v-1z" />
                <path d="M9.5 1a.5.5 0 0 1 .5.5v1a.5.5 0 0 1-.5.5h-3a.5.5 0 0 1-.5-.5v-1a.5.5 0 0 1 .5-.5h3zm-3-1A1.5 1.5 0 0 0 5 1.5v1A1.5 1.5 0 0 0 6.5 4h3A1.5 1.5 0 0 0 11 2.5v-1A1.5 1.5 0 0 0 9.5 0h-3z" />
              </svg>
            </button>
          )}
        </Col>
        <Col sm={12}>
          {codeSnippets[0] != undefined && (
            <div
              dangerouslySetInnerHTML={{
                __html: DOMPurify.sanitize(codeSnippets[0]),
              }}
            />
          )}
        </Col>
      </Row>

      <Row
        className="bbeOutput mx-0 py-0 rounded "
        style={{ marginLeft: "0px" }}
      >
        <Col sm={12} className="d-flex align-items-start">
          {outputClick1 ? (
            <button
              className="bg-transparent border-0 m-0 p-2 ms-auto"
              aria-label="Copy to Clipboard Check"
            >
              <svg
                xmlns="http://www.w3.org/2000/svg"
                width="16"
                height="16"
                fill="#20b6b0"
                className="output-btn bi bi-check"
                viewBox="0 0 16 16"
              >
                <title>Copied</title>
                <path d="M10.97 4.97a.75.75 0 0 1 1.07 1.05l-3.99 4.99a.75.75 0 0 1-1.08.02L4.324 8.384a.75.75 0 1 1 1.06-1.06l2.094 2.093 3.473-4.425a.267.267 0 0 1 .02-.022z" />
              </svg>
            </button>
          ) : (
            <button
              className="bg-transparent border-0 m-0 p-2 ms-auto"
              onClick={() => {
                updateOutputClick1(true);
                const extractedText = extractOutput(ref1.current.innerText);
                copyToClipboard(extractedText);
                setTimeout(() => {
                  updateOutputClick1(false);
                }, 3000);
              }}
            >
              <svg
                xmlns="http://www.w3.org/2000/svg"
                width="16"
                height="16"
                fill="#EEEEEE"
                className="output-btn bi bi-clipboard"
                viewBox="0 0 16 16"
                aria-label="Copy to Clipboard"
              >
                <title>Copy to Clipboard</title>
                <path d="M4 1.5H3a2 2 0 0 0-2 2V14a2 2 0 0 0 2 2h10a2 2 0 0 0 2-2V3.5a2 2 0 0 0-2-2h-1v1h1a1 1 0 0 1 1 1V14a1 1 0 0 1-1 1H3a1 1 0 0 1-1-1V3.5a1 1 0 0 1 1-1h1v-1z" />
                <path d="M9.5 1a.5.5 0 0 1 .5.5v1a.5.5 0 0 1-.5.5h-3a.5.5 0 0 1-.5-.5v-1a.5.5 0 0 1 .5-.5h3zm-3-1A1.5 1.5 0 0 0 5 1.5v1A1.5 1.5 0 0 0 6.5 4h3A1.5 1.5 0 0 0 11 2.5v-1A1.5 1.5 0 0 0 9.5 0h-3z" />
              </svg>
            </button>
          )}
        </Col>
        <Col sm={12}>
          <pre ref={ref1}>
            <code className="d-flex flex-column">
              <span>{`\$ bal run nil.bal`}</span>
            </code>
          </pre>
        </Col>
      </Row>

      <Row className="mt-auto mb-5">
        <Col sm={6}>
          <Link title="Decimal type" href="/learn/by-example/decimal-type">
            <div className="btnContainer d-flex align-items-center me-auto">
              <svg
                xmlns="http://www.w3.org/2000/svg"
                width="20"
                height="20"
                fill="#3ad1ca"
                className={`${
                  btnHover[0] ? "btnArrowHover" : "btnArrow"
                } bi bi-arrow-right`}
                viewBox="0 0 16 16"
                onMouseEnter={() => updateBtnHover([true, false])}
                onMouseOut={() => updateBtnHover([false, false])}
              >
                <path
                  fill-rule="evenodd"
                  d="M15 8a.5.5 0 0 0-.5-.5H2.707l3.147-3.146a.5.5 0 1 0-.708-.708l-4 4a.5.5 0 0 0 0 .708l4 4a.5.5 0 0 0 .708-.708L2.707 8.5H14.5A.5.5 0 0 0 15 8z"
                />
              </svg>
              <div className="d-flex flex-column ms-4">
                <span className="btnPrev">Previous</span>
                <span
                  className={btnHover[0] ? "btnTitleHover" : "btnTitle"}
                  onMouseEnter={() => updateBtnHover([true, false])}
                  onMouseOut={() => updateBtnHover([false, false])}
                >
                  Decimal type
                </span>
              </div>
            </div>
          </Link>
        </Col>
        <Col sm={6}>
          <Link title="Strings" href="/learn/by-example/strings">
            <div className="btnContainer d-flex align-items-center ms-auto">
              <div className="d-flex flex-column me-4">
                <span className="btnNext">Next</span>
                <span
                  className={btnHover[1] ? "btnTitleHover" : "btnTitle"}
                  onMouseEnter={() => updateBtnHover([false, true])}
                  onMouseOut={() => updateBtnHover([false, false])}
                >
                  Strings
                </span>
              </div>
              <svg
                xmlns="http://www.w3.org/2000/svg"
                width="20"
                height="20"
                fill="#3ad1ca"
                className={`${
                  btnHover[1] ? "btnArrowHover" : "btnArrow"
                } bi bi-arrow-right`}
                viewBox="0 0 16 16"
                onMouseEnter={() => updateBtnHover([false, true])}
                onMouseOut={() => updateBtnHover([false, false])}
              >
                <path
                  fill-rule="evenodd"
                  d="M1 8a.5.5 0 0 1 .5-.5h11.793l-3.147-3.146a.5.5 0 0 1 .708-.708l4 4a.5.5 0 0 1 0 .708l-4 4a.5.5 0 0 1-.708-.708L13.293 8.5H1.5A.5.5 0 0 1 1 8z"
                />
              </svg>
            </div>
          </Link>
        </Col>
      </Row>
    </Container>
  );
}<|MERGE_RESOLUTION|>--- conflicted
+++ resolved
@@ -76,11 +76,7 @@
             className="bg-transparent border-0 m-0 p-2 ms-auto"
             onClick={() => {
               window.open(
-<<<<<<< HEAD
-                "https://play.ballerina.io/?gist=8172ab6d7fe202ba8dc954787b6797c4&file=nil.bal",
-=======
                 "https://play.ballerina.io/?gist=a1e6f94537a88615261d784ea797fb7e&file=nil.bal",
->>>>>>> b3dd48e5
                 "_blank"
               );
             }}
