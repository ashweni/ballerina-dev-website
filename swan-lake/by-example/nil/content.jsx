import React, { useState, createRef } from "react";
import { Container, Row, Col } from "react-bootstrap";
import DOMPurify from "dompurify";
import { copyToClipboard, extractOutput } from "../../../utils/bbe";
import Link from "next/link";

export const codeSnippetData = [
  `import ballerina/io;

// Here type \`int?\` indicates that the value of \`v\` can be an \`int\` or \`()\`.
int? v = ();

// Here the value of \`n\` cannot be \`()\`.
int? n = v == () ? 0 : v;

// Elvis operator \`x ?: y\` returns \`x\` if it is not \`nil\` and \`y\` otherwise.
int m = v ?: 0;

// Falling off the end of a function or \`return\` by itself is equivalent to \`return ()\`.
function foo() returns () {
    return ();
}

// Leaving off return type is equivalent to \`returns ()\`.
public function main() {
    io:println(v);
}
`,
];

export function Nil({ codeSnippets }) {
  const [codeClick1, updateCodeClick1] = useState(false);

  const [outputClick1, updateOutputClick1] = useState(false);
  const ref1 = createRef();

  const [btnHover, updateBtnHover] = useState([false, false]);

  return (
    <Container className="bbeBody d-flex flex-column h-100">
      <h1>Nil</h1>

      <p>
        Ballerina's version of <code>null</code> is called nil and written as{" "}
        <code>()</code>. Ballerina types do not implicitly allow nil. Type{" "}
        <code>T?</code> means <code>T</code> or nil. You can use <code>==</code>{" "}
        and <code>!=</code> to test whether a value is nil: no implicit
        conversion to <code>boolean</code>.
      </p>

      <Row
        className="bbeCode mx-0 py-0 rounded 
      "
        style={{ marginLeft: "0px" }}
      >
        <Col className="d-flex align-items-start" sm={12}>
          <button
            className="bg-transparent border-0 m-0 p-2 ms-auto"
            onClick={() => {
              window.open(
<<<<<<< HEAD
                "https://play.ballerina.io/?gist=e96987299810cbb5295d3ee50683c2fc&file=nil.bal",
=======
                "https://play.ballerina.io/?gist=eaaeb4b249c13006d52331774203d0ab&file=nil.bal",
>>>>>>> 518ffcb3
                "_blank"
              );
            }}
            target="_blank"
            aria-label="Open in Ballerina Playground"
          >
            <svg
              xmlns="http://www.w3.org/2000/svg"
              width="16"
              height="16"
              fill="#000"
              className="bi bi-play-circle"
              viewBox="0 0 16 16"
            >
              <title>Open in Ballerina Playground</title>
              <path d="M8 15A7 7 0 1 1 8 1a7 7 0 0 1 0 14zm0 1A8 8 0 1 0 8 0a8 8 0 0 0 0 16z" />
              <path d="M6.271 5.055a.5.5 0 0 1 .52.038l3.5 2.5a.5.5 0 0 1 0 .814l-3.5 2.5A.5.5 0 0 1 6 10.5v-5a.5.5 0 0 1 .271-.445z" />
            </svg>
          </button>

          <button
            className="bg-transparent border-0 m-0 p-2"
            onClick={() => {
              window.open(
                "https://github.com/ballerina-platform/ballerina-distribution/tree/v2201.4.1/examples/nil",
                "_blank"
              );
            }}
            aria-label="Edit on Github"
          >
            <svg
              xmlns="http://www.w3.org/2000/svg"
              width="16"
              height="16"
              fill="#000"
              className="bi bi-github"
              viewBox="0 0 16 16"
            >
              <title>Edit on Github</title>
              <path d="M8 0C3.58 0 0 3.58 0 8c0 3.54 2.29 6.53 5.47 7.59.4.07.55-.17.55-.38 0-.19-.01-.82-.01-1.49-2.01.37-2.53-.49-2.69-.94-.09-.23-.48-.94-.82-1.13-.28-.15-.68-.52-.01-.53.63-.01 1.08.58 1.23.82.72 1.21 1.87.87 2.33.66.07-.52.28-.87.51-1.07-1.78-.2-3.64-.89-3.64-3.95 0-.87.31-1.59.82-2.15-.08-.2-.36-1.02.08-2.12 0 0 .67-.21 2.2.82.64-.18 1.32-.27 2-.27.68 0 1.36.09 2 .27 1.53-1.04 2.2-.82 2.2-.82.44 1.1.16 1.92.08 2.12.51.56.82 1.27.82 2.15 0 3.07-1.87 3.75-3.65 3.95.29.25.54.73.54 1.48 0 1.07-.01 1.93-.01 2.2 0 .21.15.46.55.38A8.012 8.012 0 0 0 16 8c0-4.42-3.58-8-8-8z" />
            </svg>
          </button>
          {codeClick1 ? (
            <button
              className="bg-transparent border-0 m-0 p-2"
              disabled
              aria-label="Copy to Clipboard Check"
            >
              <svg
                xmlns="http://www.w3.org/2000/svg"
                width="16"
                height="16"
                fill="#20b6b0"
                className="bi bi-check"
                viewBox="0 0 16 16"
              >
                <title>Copied</title>
                <path d="M10.97 4.97a.75.75 0 0 1 1.07 1.05l-3.99 4.99a.75.75 0 0 1-1.08.02L4.324 8.384a.75.75 0 1 1 1.06-1.06l2.094 2.093 3.473-4.425a.267.267 0 0 1 .02-.022z" />
              </svg>
            </button>
          ) : (
            <button
              className="bg-transparent border-0 m-0 p-2"
              onClick={() => {
                updateCodeClick1(true);
                copyToClipboard(codeSnippetData[0]);
                setTimeout(() => {
                  updateCodeClick1(false);
                }, 3000);
              }}
              aria-label="Copy to Clipboard"
            >
              <svg
                xmlns="http://www.w3.org/2000/svg"
                width="16"
                height="16"
                fill="#000"
                className="bi bi-clipboard"
                viewBox="0 0 16 16"
              >
                <title>Copy to Clipboard</title>
                <path d="M4 1.5H3a2 2 0 0 0-2 2V14a2 2 0 0 0 2 2h10a2 2 0 0 0 2-2V3.5a2 2 0 0 0-2-2h-1v1h1a1 1 0 0 1 1 1V14a1 1 0 0 1-1 1H3a1 1 0 0 1-1-1V3.5a1 1 0 0 1 1-1h1v-1z" />
                <path d="M9.5 1a.5.5 0 0 1 .5.5v1a.5.5 0 0 1-.5.5h-3a.5.5 0 0 1-.5-.5v-1a.5.5 0 0 1 .5-.5h3zm-3-1A1.5 1.5 0 0 0 5 1.5v1A1.5 1.5 0 0 0 6.5 4h3A1.5 1.5 0 0 0 11 2.5v-1A1.5 1.5 0 0 0 9.5 0h-3z" />
              </svg>
            </button>
          )}
        </Col>
        <Col sm={12}>
          {codeSnippets[0] != undefined && (
            <div
              dangerouslySetInnerHTML={{
                __html: DOMPurify.sanitize(codeSnippets[0]),
              }}
            />
          )}
        </Col>
      </Row>

      <Row
        className="bbeOutput mx-0 py-0 rounded "
        style={{ marginLeft: "0px" }}
      >
        <Col sm={12} className="d-flex align-items-start">
          {outputClick1 ? (
            <button
              className="bg-transparent border-0 m-0 p-2 ms-auto"
              aria-label="Copy to Clipboard Check"
            >
              <svg
                xmlns="http://www.w3.org/2000/svg"
                width="16"
                height="16"
                fill="#20b6b0"
                className="output-btn bi bi-check"
                viewBox="0 0 16 16"
              >
                <title>Copied</title>
                <path d="M10.97 4.97a.75.75 0 0 1 1.07 1.05l-3.99 4.99a.75.75 0 0 1-1.08.02L4.324 8.384a.75.75 0 1 1 1.06-1.06l2.094 2.093 3.473-4.425a.267.267 0 0 1 .02-.022z" />
              </svg>
            </button>
          ) : (
            <button
              className="bg-transparent border-0 m-0 p-2 ms-auto"
              onClick={() => {
                updateOutputClick1(true);
                const extractedText = extractOutput(ref1.current.innerText);
                copyToClipboard(extractedText);
                setTimeout(() => {
                  updateOutputClick1(false);
                }, 3000);
              }}
            >
              <svg
                xmlns="http://www.w3.org/2000/svg"
                width="16"
                height="16"
                fill="#EEEEEE"
                className="output-btn bi bi-clipboard"
                viewBox="0 0 16 16"
                aria-label="Copy to Clipboard"
              >
                <title>Copy to Clipboard</title>
                <path d="M4 1.5H3a2 2 0 0 0-2 2V14a2 2 0 0 0 2 2h10a2 2 0 0 0 2-2V3.5a2 2 0 0 0-2-2h-1v1h1a1 1 0 0 1 1 1V14a1 1 0 0 1-1 1H3a1 1 0 0 1-1-1V3.5a1 1 0 0 1 1-1h1v-1z" />
                <path d="M9.5 1a.5.5 0 0 1 .5.5v1a.5.5 0 0 1-.5.5h-3a.5.5 0 0 1-.5-.5v-1a.5.5 0 0 1 .5-.5h3zm-3-1A1.5 1.5 0 0 0 5 1.5v1A1.5 1.5 0 0 0 6.5 4h3A1.5 1.5 0 0 0 11 2.5v-1A1.5 1.5 0 0 0 9.5 0h-3z" />
              </svg>
            </button>
          )}
        </Col>
        <Col sm={12}>
          <pre ref={ref1}>
            <code className="d-flex flex-column">
              <span>{`\$ bal run nil.bal`}</span>
            </code>
          </pre>
        </Col>
      </Row>

      <Row className="mt-auto mb-5">
        <Col sm={6}>
          <Link title="Decimal type" href="/learn/by-example/decimal-type">
            <div className="btnContainer d-flex align-items-center me-auto">
              <svg
                xmlns="http://www.w3.org/2000/svg"
                width="20"
                height="20"
                fill="#3ad1ca"
                className={`${
                  btnHover[0] ? "btnArrowHover" : "btnArrow"
                } bi bi-arrow-right`}
                viewBox="0 0 16 16"
                onMouseEnter={() => updateBtnHover([true, false])}
                onMouseOut={() => updateBtnHover([false, false])}
              >
                <path
                  fill-rule="evenodd"
                  d="M15 8a.5.5 0 0 0-.5-.5H2.707l3.147-3.146a.5.5 0 1 0-.708-.708l-4 4a.5.5 0 0 0 0 .708l4 4a.5.5 0 0 0 .708-.708L2.707 8.5H14.5A.5.5 0 0 0 15 8z"
                />
              </svg>
              <div className="d-flex flex-column ms-4">
                <span className="btnPrev">Previous</span>
                <span
                  className={btnHover[0] ? "btnTitleHover" : "btnTitle"}
                  onMouseEnter={() => updateBtnHover([true, false])}
                  onMouseOut={() => updateBtnHover([false, false])}
                >
                  Decimal type
                </span>
              </div>
            </div>
          </Link>
        </Col>
        <Col sm={6}>
          <Link title="Boolean" href="/learn/by-example/boolean">
            <div className="btnContainer d-flex align-items-center ms-auto">
              <div className="d-flex flex-column me-4">
                <span className="btnNext">Next</span>
                <span
                  className={btnHover[1] ? "btnTitleHover" : "btnTitle"}
                  onMouseEnter={() => updateBtnHover([false, true])}
                  onMouseOut={() => updateBtnHover([false, false])}
                >
                  Boolean
                </span>
              </div>
              <svg
                xmlns="http://www.w3.org/2000/svg"
                width="20"
                height="20"
                fill="#3ad1ca"
                className={`${
                  btnHover[1] ? "btnArrowHover" : "btnArrow"
                } bi bi-arrow-right`}
                viewBox="0 0 16 16"
                onMouseEnter={() => updateBtnHover([false, true])}
                onMouseOut={() => updateBtnHover([false, false])}
              >
                <path
                  fill-rule="evenodd"
                  d="M1 8a.5.5 0 0 1 .5-.5h11.793l-3.147-3.146a.5.5 0 0 1 .708-.708l4 4a.5.5 0 0 1 0 .708l-4 4a.5.5 0 0 1-.708-.708L13.293 8.5H1.5A.5.5 0 0 1 1 8z"
                />
              </svg>
            </div>
          </Link>
        </Col>
      </Row>
    </Container>
  );
}<|MERGE_RESOLUTION|>--- conflicted
+++ resolved
@@ -58,11 +58,7 @@
             className="bg-transparent border-0 m-0 p-2 ms-auto"
             onClick={() => {
               window.open(
-<<<<<<< HEAD
-                "https://play.ballerina.io/?gist=e96987299810cbb5295d3ee50683c2fc&file=nil.bal",
-=======
                 "https://play.ballerina.io/?gist=eaaeb4b249c13006d52331774203d0ab&file=nil.bal",
->>>>>>> 518ffcb3
                 "_blank"
               );
             }}
