import React, { useState, createRef } from "react";
import { Container, Row, Col } from "react-bootstrap";
import DOMPurify from "dompurify";
import { copyToClipboard, extractOutput } from "../../../utils/bbe";
import Link from "next/link";

export const codeSnippetData = [
  `import ballerina/io;

public function main() {
    // Allowed only if the return value is \`()\`.
    doX();

    // Allowed if the return value does not include an \`error\`.
    _ = getX();

    // Use \`checkpanic\` if you don't want to handle an \`error\`.
    checkpanic tryX(true);
    checkpanic tryX(false);

}

function doX() {
    io:println("Do X");
}

function getX() returns boolean {
    io:println("Get X");
    return true;
}

function tryX(boolean x) returns error? {
    io:println("Try X");
    if !x {
        return error("error!");
    }
    return;
}
`,
];

export function IgnoringReturnValuesAndErrors({ codeSnippets }) {
  const [codeClick1, updateCodeClick1] = useState(false);

  const [outputClick1, updateOutputClick1] = useState(false);
  const ref1 = createRef();

  const [btnHover, updateBtnHover] = useState([false, false]);

  return (
    <Container className="bbeBody d-flex flex-column h-100">
      <h1>Ignore return values and errors</h1>

      <p>
        Ballerina does not allow silently ignoring return values. To ignore a
        return value, assign it to <code>_</code>; this is like an implicitly
        declared variable that cannot be referenced. When a return type includes
        an error, you have to do something with the error.
      </p>

      <p>
        <code>_</code> is of type any: you cannot use <code>_</code> to ignore
        an error. <code>checkpanic</code> is like <code>check</code>, but panics
        on error rather than returning.
      </p>

      <Row
        className="bbeCode mx-0 py-0 rounded 
      "
        style={{ marginLeft: "0px" }}
      >
        <Col className="d-flex align-items-start" sm={12}>
          <button
            className="bg-transparent border-0 m-0 p-2 ms-auto"
            onClick={() => {
              window.open(
<<<<<<< HEAD
                "https://play.ballerina.io/?gist=94a5fc7d5706f579f841167423a02871&file=ignoring_return_values_and_errors.bal",
=======
                "https://play.ballerina.io/?gist=ccd60352355491c4180ffc89503038bc&file=ignoring_return_values_and_errors.bal",
>>>>>>> 518ffcb3
                "_blank"
              );
            }}
            target="_blank"
            aria-label="Open in Ballerina Playground"
          >
            <svg
              xmlns="http://www.w3.org/2000/svg"
              width="16"
              height="16"
              fill="#000"
              className="bi bi-play-circle"
              viewBox="0 0 16 16"
            >
              <title>Open in Ballerina Playground</title>
              <path d="M8 15A7 7 0 1 1 8 1a7 7 0 0 1 0 14zm0 1A8 8 0 1 0 8 0a8 8 0 0 0 0 16z" />
              <path d="M6.271 5.055a.5.5 0 0 1 .52.038l3.5 2.5a.5.5 0 0 1 0 .814l-3.5 2.5A.5.5 0 0 1 6 10.5v-5a.5.5 0 0 1 .271-.445z" />
            </svg>
          </button>

          <button
            className="bg-transparent border-0 m-0 p-2"
            onClick={() => {
              window.open(
                "https://github.com/ballerina-platform/ballerina-distribution/tree/v2201.4.1/examples/ignoring-return-values-and-errors",
                "_blank"
              );
            }}
            aria-label="Edit on Github"
          >
            <svg
              xmlns="http://www.w3.org/2000/svg"
              width="16"
              height="16"
              fill="#000"
              className="bi bi-github"
              viewBox="0 0 16 16"
            >
              <title>Edit on Github</title>
              <path d="M8 0C3.58 0 0 3.58 0 8c0 3.54 2.29 6.53 5.47 7.59.4.07.55-.17.55-.38 0-.19-.01-.82-.01-1.49-2.01.37-2.53-.49-2.69-.94-.09-.23-.48-.94-.82-1.13-.28-.15-.68-.52-.01-.53.63-.01 1.08.58 1.23.82.72 1.21 1.87.87 2.33.66.07-.52.28-.87.51-1.07-1.78-.2-3.64-.89-3.64-3.95 0-.87.31-1.59.82-2.15-.08-.2-.36-1.02.08-2.12 0 0 .67-.21 2.2.82.64-.18 1.32-.27 2-.27.68 0 1.36.09 2 .27 1.53-1.04 2.2-.82 2.2-.82.44 1.1.16 1.92.08 2.12.51.56.82 1.27.82 2.15 0 3.07-1.87 3.75-3.65 3.95.29.25.54.73.54 1.48 0 1.07-.01 1.93-.01 2.2 0 .21.15.46.55.38A8.012 8.012 0 0 0 16 8c0-4.42-3.58-8-8-8z" />
            </svg>
          </button>
          {codeClick1 ? (
            <button
              className="bg-transparent border-0 m-0 p-2"
              disabled
              aria-label="Copy to Clipboard Check"
            >
              <svg
                xmlns="http://www.w3.org/2000/svg"
                width="16"
                height="16"
                fill="#20b6b0"
                className="bi bi-check"
                viewBox="0 0 16 16"
              >
                <title>Copied</title>
                <path d="M10.97 4.97a.75.75 0 0 1 1.07 1.05l-3.99 4.99a.75.75 0 0 1-1.08.02L4.324 8.384a.75.75 0 1 1 1.06-1.06l2.094 2.093 3.473-4.425a.267.267 0 0 1 .02-.022z" />
              </svg>
            </button>
          ) : (
            <button
              className="bg-transparent border-0 m-0 p-2"
              onClick={() => {
                updateCodeClick1(true);
                copyToClipboard(codeSnippetData[0]);
                setTimeout(() => {
                  updateCodeClick1(false);
                }, 3000);
              }}
              aria-label="Copy to Clipboard"
            >
              <svg
                xmlns="http://www.w3.org/2000/svg"
                width="16"
                height="16"
                fill="#000"
                className="bi bi-clipboard"
                viewBox="0 0 16 16"
              >
                <title>Copy to Clipboard</title>
                <path d="M4 1.5H3a2 2 0 0 0-2 2V14a2 2 0 0 0 2 2h10a2 2 0 0 0 2-2V3.5a2 2 0 0 0-2-2h-1v1h1a1 1 0 0 1 1 1V14a1 1 0 0 1-1 1H3a1 1 0 0 1-1-1V3.5a1 1 0 0 1 1-1h1v-1z" />
                <path d="M9.5 1a.5.5 0 0 1 .5.5v1a.5.5 0 0 1-.5.5h-3a.5.5 0 0 1-.5-.5v-1a.5.5 0 0 1 .5-.5h3zm-3-1A1.5 1.5 0 0 0 5 1.5v1A1.5 1.5 0 0 0 6.5 4h3A1.5 1.5 0 0 0 11 2.5v-1A1.5 1.5 0 0 0 9.5 0h-3z" />
              </svg>
            </button>
          )}
        </Col>
        <Col sm={12}>
          {codeSnippets[0] != undefined && (
            <div
              dangerouslySetInnerHTML={{
                __html: DOMPurify.sanitize(codeSnippets[0]),
              }}
            />
          )}
        </Col>
      </Row>

      <Row
        className="bbeOutput mx-0 py-0 rounded "
        style={{ marginLeft: "0px" }}
      >
        <Col sm={12} className="d-flex align-items-start">
          {outputClick1 ? (
            <button
              className="bg-transparent border-0 m-0 p-2 ms-auto"
              aria-label="Copy to Clipboard Check"
            >
              <svg
                xmlns="http://www.w3.org/2000/svg"
                width="16"
                height="16"
                fill="#20b6b0"
                className="output-btn bi bi-check"
                viewBox="0 0 16 16"
              >
                <title>Copied</title>
                <path d="M10.97 4.97a.75.75 0 0 1 1.07 1.05l-3.99 4.99a.75.75 0 0 1-1.08.02L4.324 8.384a.75.75 0 1 1 1.06-1.06l2.094 2.093 3.473-4.425a.267.267 0 0 1 .02-.022z" />
              </svg>
            </button>
          ) : (
            <button
              className="bg-transparent border-0 m-0 p-2 ms-auto"
              onClick={() => {
                updateOutputClick1(true);
                const extractedText = extractOutput(ref1.current.innerText);
                copyToClipboard(extractedText);
                setTimeout(() => {
                  updateOutputClick1(false);
                }, 3000);
              }}
            >
              <svg
                xmlns="http://www.w3.org/2000/svg"
                width="16"
                height="16"
                fill="#EEEEEE"
                className="output-btn bi bi-clipboard"
                viewBox="0 0 16 16"
                aria-label="Copy to Clipboard"
              >
                <title>Copy to Clipboard</title>
                <path d="M4 1.5H3a2 2 0 0 0-2 2V14a2 2 0 0 0 2 2h10a2 2 0 0 0 2-2V3.5a2 2 0 0 0-2-2h-1v1h1a1 1 0 0 1 1 1V14a1 1 0 0 1-1 1H3a1 1 0 0 1-1-1V3.5a1 1 0 0 1 1-1h1v-1z" />
                <path d="M9.5 1a.5.5 0 0 1 .5.5v1a.5.5 0 0 1-.5.5h-3a.5.5 0 0 1-.5-.5v-1a.5.5 0 0 1 .5-.5h3zm-3-1A1.5 1.5 0 0 0 5 1.5v1A1.5 1.5 0 0 0 6.5 4h3A1.5 1.5 0 0 0 11 2.5v-1A1.5 1.5 0 0 0 9.5 0h-3z" />
              </svg>
            </button>
          )}
        </Col>
        <Col sm={12}>
          <pre ref={ref1}>
            <code className="d-flex flex-column">
              <span>{`\$ bal run ignoring_return_values_and_errors.bal`}</span>
              <span>{`Do X`}</span>
              <span>{`Get X`}</span>
              <span>{`Try X`}</span>
              <span>{`Try X`}</span>
              <span>{`error: error!`}</span>
              <span>{`        at ignoring_return_values_and_errors:tryX(ignoring_return_values_and_errors.bal:28)`}</span>
              <span>{`           ignoring_return_values_and_errors:main(ignoring_return_values_and_errors.bal:12)`}</span>
            </code>
          </pre>
        </Col>
      </Row>

      <Row className="mt-auto mb-5">
        <Col sm={6}>
          <Link title="Error cause" href="/learn/by-example/error-cause">
            <div className="btnContainer d-flex align-items-center me-auto">
              <svg
                xmlns="http://www.w3.org/2000/svg"
                width="20"
                height="20"
                fill="#3ad1ca"
                className={`${
                  btnHover[0] ? "btnArrowHover" : "btnArrow"
                } bi bi-arrow-right`}
                viewBox="0 0 16 16"
                onMouseEnter={() => updateBtnHover([true, false])}
                onMouseOut={() => updateBtnHover([false, false])}
              >
                <path
                  fill-rule="evenodd"
                  d="M15 8a.5.5 0 0 0-.5-.5H2.707l3.147-3.146a.5.5 0 1 0-.708-.708l-4 4a.5.5 0 0 0 0 .708l4 4a.5.5 0 0 0 .708-.708L2.707 8.5H14.5A.5.5 0 0 0 15 8z"
                />
              </svg>
              <div className="d-flex flex-column ms-4">
                <span className="btnPrev">Previous</span>
                <span
                  className={btnHover[0] ? "btnTitleHover" : "btnTitle"}
                  onMouseEnter={() => updateBtnHover([true, false])}
                  onMouseOut={() => updateBtnHover([false, false])}
                >
                  Error cause
                </span>
              </div>
            </div>
          </Link>
        </Col>
        <Col sm={6}>
          <Link title="Identity" href="/learn/by-example/identity">
            <div className="btnContainer d-flex align-items-center ms-auto">
              <div className="d-flex flex-column me-4">
                <span className="btnNext">Next</span>
                <span
                  className={btnHover[1] ? "btnTitleHover" : "btnTitle"}
                  onMouseEnter={() => updateBtnHover([false, true])}
                  onMouseOut={() => updateBtnHover([false, false])}
                >
                  Identity
                </span>
              </div>
              <svg
                xmlns="http://www.w3.org/2000/svg"
                width="20"
                height="20"
                fill="#3ad1ca"
                className={`${
                  btnHover[1] ? "btnArrowHover" : "btnArrow"
                } bi bi-arrow-right`}
                viewBox="0 0 16 16"
                onMouseEnter={() => updateBtnHover([false, true])}
                onMouseOut={() => updateBtnHover([false, false])}
              >
                <path
                  fill-rule="evenodd"
                  d="M1 8a.5.5 0 0 1 .5-.5h11.793l-3.147-3.146a.5.5 0 0 1 .708-.708l4 4a.5.5 0 0 1 0 .708l-4 4a.5.5 0 0 1-.708-.708L13.293 8.5H1.5A.5.5 0 0 1 1 8z"
                />
              </svg>
            </div>
          </Link>
        </Col>
      </Row>
    </Container>
  );
}<|MERGE_RESOLUTION|>--- conflicted
+++ resolved
@@ -74,11 +74,7 @@
             className="bg-transparent border-0 m-0 p-2 ms-auto"
             onClick={() => {
               window.open(
-<<<<<<< HEAD
-                "https://play.ballerina.io/?gist=94a5fc7d5706f579f841167423a02871&file=ignoring_return_values_and_errors.bal",
-=======
                 "https://play.ballerina.io/?gist=ccd60352355491c4180ffc89503038bc&file=ignoring_return_values_and_errors.bal",
->>>>>>> 518ffcb3
                 "_blank"
               );
             }}
