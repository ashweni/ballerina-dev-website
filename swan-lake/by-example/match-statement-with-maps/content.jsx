--- conflicted
+++ resolved
@@ -89,11 +89,7 @@
             className="bg-transparent border-0 m-0 p-2 ms-auto"
             onClick={() => {
               window.open(
-<<<<<<< HEAD
-                "https://play.ballerina.io/?gist=cef19addf87e5059946041229a4888fc&file=match_statement_with_maps.bal",
-=======
                 "https://play.ballerina.io/?gist=eb3f06223125289e1d0940b9278577cb&file=match_statement_with_maps.bal",
->>>>>>> b3dd48e5
                 "_blank"
               );
             }}
