import React, { useState, useEffect, createRef } from "react";
import { setCDN } from "shiki";
import { Container, Row, Col } from "react-bootstrap";
import DOMPurify from "dompurify";
import {
  copyToClipboard,
  extractOutput,
  shikiTokenizer,
} from "../../../utils/bbe";
import Link from "next/link";

setCDN("https://unpkg.com/shiki/");

const codeSnippetData = [
  `import ballerina/io;

// Convert \`bytes\` to a \`string\` value and then to an \`int\` value.
function intFromBytes(byte[] bytes) returns int|error {

    // Use \`check\` with an expression that may return \`error\`.
    // If \`string:fromBytes(bytes)\` returns an \`error\` value, \`check\`
    // makes the function return the \`error\` value here.
    // If not, the returned \`string\` value is used as the value of the \`str\` variable.
    string str = check string:fromBytes(bytes);

    return int:fromString(str);
}

public function main() {
    int|error res = intFromBytes([104, 101, 108, 108, 111]);
    io:println(res);
}
`,
];

export default function CheckExpression() {
  const [codeClick1, updateCodeClick1] = useState(false);

  const [outputClick1, updateOutputClick1] = useState(false);
  const ref1 = createRef();

  const [codeSnippets, updateSnippets] = useState([]);
  const [btnHover, updateBtnHover] = useState([false, false]);

  useEffect(() => {
    async function loadCode() {
      for (let snippet of codeSnippetData) {
        const output = await shikiTokenizer(snippet, "ballerina");
        updateSnippets((prevSnippets) => [...prevSnippets, output]);
      }
    }
    loadCode();
  }, []);

  return (
    <Container className="bbeBody d-flex flex-column h-100">
      <h1>Check expression</h1>

      <p>
        <code>check E</code> is used with an expression <code>E</code> that
        might result in an <code>error</code> value. If <code>E</code> results
        in an <code>error</code> value , then, <code>check</code> makes the
        function return that <code>error</code> value immediately.
      </p>

      <p>
        The type of <code>check E</code> does not include <code>error</code>.
        The control flow remains explicit.
      </p>

      <Row
        className="bbeCode mx-0 py-0 rounded 
      "
        style={{ marginLeft: "0px" }}
      >
        <Col className="d-flex align-items-start" sm={12}>
          <button
            className="bg-transparent border-0 m-0 p-2 ms-auto"
            onClick={() => {
              window.open(
<<<<<<< HEAD
                "https://play.ballerina.io/?gist=2a0c86dffda2b8ea277fc7dca93661ba&file=check_expression.bal",
=======
                "https://play.ballerina.io/?gist=d1a1da1a0409326903883235c6dceec8&file=check_expression.bal",
>>>>>>> b3dd48e5
                "_blank"
              );
            }}
            target="_blank"
            aria-label="Open in Ballerina Playground"
          >
            <svg
              xmlns="http://www.w3.org/2000/svg"
              width="16"
              height="16"
              fill="#000"
              className="bi bi-play-circle"
              viewBox="0 0 16 16"
            >
              <title>Open in Ballerina Playground</title>
              <path d="M8 15A7 7 0 1 1 8 1a7 7 0 0 1 0 14zm0 1A8 8 0 1 0 8 0a8 8 0 0 0 0 16z" />
              <path d="M6.271 5.055a.5.5 0 0 1 .52.038l3.5 2.5a.5.5 0 0 1 0 .814l-3.5 2.5A.5.5 0 0 1 6 10.5v-5a.5.5 0 0 1 .271-.445z" />
            </svg>
          </button>

          <button
            className="bg-transparent border-0 m-0 p-2"
            onClick={() => {
              window.open(
                "https://github.com/ballerina-platform/ballerina-distribution/tree/v2201.3.0/examples/check-expression",
                "_blank"
              );
            }}
            aria-label="Edit on Github"
          >
            <svg
              xmlns="http://www.w3.org/2000/svg"
              width="16"
              height="16"
              fill="#000"
              className="bi bi-github"
              viewBox="0 0 16 16"
            >
              <title>Edit on Github</title>
              <path d="M8 0C3.58 0 0 3.58 0 8c0 3.54 2.29 6.53 5.47 7.59.4.07.55-.17.55-.38 0-.19-.01-.82-.01-1.49-2.01.37-2.53-.49-2.69-.94-.09-.23-.48-.94-.82-1.13-.28-.15-.68-.52-.01-.53.63-.01 1.08.58 1.23.82.72 1.21 1.87.87 2.33.66.07-.52.28-.87.51-1.07-1.78-.2-3.64-.89-3.64-3.95 0-.87.31-1.59.82-2.15-.08-.2-.36-1.02.08-2.12 0 0 .67-.21 2.2.82.64-.18 1.32-.27 2-.27.68 0 1.36.09 2 .27 1.53-1.04 2.2-.82 2.2-.82.44 1.1.16 1.92.08 2.12.51.56.82 1.27.82 2.15 0 3.07-1.87 3.75-3.65 3.95.29.25.54.73.54 1.48 0 1.07-.01 1.93-.01 2.2 0 .21.15.46.55.38A8.012 8.012 0 0 0 16 8c0-4.42-3.58-8-8-8z" />
            </svg>
          </button>
          {codeClick1 ? (
            <button
              className="bg-transparent border-0 m-0 p-2"
              disabled
              aria-label="Copy to Clipboard Check"
            >
              <svg
                xmlns="http://www.w3.org/2000/svg"
                width="16"
                height="16"
                fill="#20b6b0"
                className="bi bi-check"
                viewBox="0 0 16 16"
              >
                <title>Copied</title>
                <path d="M10.97 4.97a.75.75 0 0 1 1.07 1.05l-3.99 4.99a.75.75 0 0 1-1.08.02L4.324 8.384a.75.75 0 1 1 1.06-1.06l2.094 2.093 3.473-4.425a.267.267 0 0 1 .02-.022z" />
              </svg>
            </button>
          ) : (
            <button
              className="bg-transparent border-0 m-0 p-2"
              onClick={() => {
                updateCodeClick1(true);
                copyToClipboard(codeSnippetData[0]);
                setTimeout(() => {
                  updateCodeClick1(false);
                }, 3000);
              }}
              aria-label="Copy to Clipboard"
            >
              <svg
                xmlns="http://www.w3.org/2000/svg"
                width="16"
                height="16"
                fill="#000"
                className="bi bi-clipboard"
                viewBox="0 0 16 16"
              >
                <title>Copy to Clipboard</title>
                <path d="M4 1.5H3a2 2 0 0 0-2 2V14a2 2 0 0 0 2 2h10a2 2 0 0 0 2-2V3.5a2 2 0 0 0-2-2h-1v1h1a1 1 0 0 1 1 1V14a1 1 0 0 1-1 1H3a1 1 0 0 1-1-1V3.5a1 1 0 0 1 1-1h1v-1z" />
                <path d="M9.5 1a.5.5 0 0 1 .5.5v1a.5.5 0 0 1-.5.5h-3a.5.5 0 0 1-.5-.5v-1a.5.5 0 0 1 .5-.5h3zm-3-1A1.5 1.5 0 0 0 5 1.5v1A1.5 1.5 0 0 0 6.5 4h3A1.5 1.5 0 0 0 11 2.5v-1A1.5 1.5 0 0 0 9.5 0h-3z" />
              </svg>
            </button>
          )}
        </Col>
        <Col sm={12}>
          {codeSnippets[0] != undefined && (
            <div
              dangerouslySetInnerHTML={{
                __html: DOMPurify.sanitize(codeSnippets[0]),
              }}
            />
          )}
        </Col>
      </Row>

      <Row
        className="bbeOutput mx-0 py-0 rounded "
        style={{ marginLeft: "0px" }}
      >
        <Col sm={12} className="d-flex align-items-start">
          {outputClick1 ? (
            <button
              className="bg-transparent border-0 m-0 p-2 ms-auto"
              aria-label="Copy to Clipboard Check"
            >
              <svg
                xmlns="http://www.w3.org/2000/svg"
                width="16"
                height="16"
                fill="#20b6b0"
                className="output-btn bi bi-check"
                viewBox="0 0 16 16"
              >
                <title>Copied</title>
                <path d="M10.97 4.97a.75.75 0 0 1 1.07 1.05l-3.99 4.99a.75.75 0 0 1-1.08.02L4.324 8.384a.75.75 0 1 1 1.06-1.06l2.094 2.093 3.473-4.425a.267.267 0 0 1 .02-.022z" />
              </svg>
            </button>
          ) : (
            <button
              className="bg-transparent border-0 m-0 p-2 ms-auto"
              onClick={() => {
                updateOutputClick1(true);
                const extractedText = extractOutput(ref1.current.innerText);
                copyToClipboard(extractedText);
                setTimeout(() => {
                  updateOutputClick1(false);
                }, 3000);
              }}
            >
              <svg
                xmlns="http://www.w3.org/2000/svg"
                width="16"
                height="16"
                fill="#EEEEEE"
                className="output-btn bi bi-clipboard"
                viewBox="0 0 16 16"
                aria-label="Copy to Clipboard"
              >
                <title>Copy to Clipboard</title>
                <path d="M4 1.5H3a2 2 0 0 0-2 2V14a2 2 0 0 0 2 2h10a2 2 0 0 0 2-2V3.5a2 2 0 0 0-2-2h-1v1h1a1 1 0 0 1 1 1V14a1 1 0 0 1-1 1H3a1 1 0 0 1-1-1V3.5a1 1 0 0 1 1-1h1v-1z" />
                <path d="M9.5 1a.5.5 0 0 1 .5.5v1a.5.5 0 0 1-.5.5h-3a.5.5 0 0 1-.5-.5v-1a.5.5 0 0 1 .5-.5h3zm-3-1A1.5 1.5 0 0 0 5 1.5v1A1.5 1.5 0 0 0 6.5 4h3A1.5 1.5 0 0 0 11 2.5v-1A1.5 1.5 0 0 0 9.5 0h-3z" />
              </svg>
            </button>
          )}
        </Col>
        <Col sm={12}>
          <pre ref={ref1}>
            <code className="d-flex flex-column">
              <span>{`\$ bal run check_expression.bal`}</span>
              <span>{`error("{ballerina/lang.int}NumberParsingError",message="'string' value 'hello' cannot be converted to 'int'")`}</span>
            </code>
          </pre>
        </Col>
      </Row>

      <Row className="mt-auto mb-5">
        <Col sm={6}>
          <Link title="Error handling" href="/learn/by-example/error-handling">
            <div className="btnContainer d-flex align-items-center me-auto">
              <svg
                xmlns="http://www.w3.org/2000/svg"
                width="20"
                height="20"
                fill="#3ad1ca"
                className={`${
                  btnHover[0] ? "btnArrowHover" : "btnArrow"
                } bi bi-arrow-right`}
                viewBox="0 0 16 16"
                onMouseEnter={() => updateBtnHover([true, false])}
                onMouseOut={() => updateBtnHover([false, false])}
              >
                <path
                  fill-rule="evenodd"
                  d="M15 8a.5.5 0 0 0-.5-.5H2.707l3.147-3.146a.5.5 0 1 0-.708-.708l-4 4a.5.5 0 0 0 0 .708l4 4a.5.5 0 0 0 .708-.708L2.707 8.5H14.5A.5.5 0 0 0 15 8z"
                />
              </svg>
              <div className="d-flex flex-column ms-4">
                <span className="btnPrev">Previous</span>
                <span
                  className={btnHover[0] ? "btnTitleHover" : "btnTitle"}
                  onMouseEnter={() => updateBtnHover([true, false])}
                  onMouseOut={() => updateBtnHover([false, false])}
                >
                  Error handling
                </span>
              </div>
            </div>
          </Link>
        </Col>
        <Col sm={6}>
          <Link
            title="Error subtyping"
            href="/learn/by-example/error-subtyping"
          >
            <div className="btnContainer d-flex align-items-center ms-auto">
              <div className="d-flex flex-column me-4">
                <span className="btnNext">Next</span>
                <span
                  className={btnHover[1] ? "btnTitleHover" : "btnTitle"}
                  onMouseEnter={() => updateBtnHover([false, true])}
                  onMouseOut={() => updateBtnHover([false, false])}
                >
                  Error subtyping
                </span>
              </div>
              <svg
                xmlns="http://www.w3.org/2000/svg"
                width="20"
                height="20"
                fill="#3ad1ca"
                className={`${
                  btnHover[1] ? "btnArrowHover" : "btnArrow"
                } bi bi-arrow-right`}
                viewBox="0 0 16 16"
                onMouseEnter={() => updateBtnHover([false, true])}
                onMouseOut={() => updateBtnHover([false, false])}
              >
                <path
                  fill-rule="evenodd"
                  d="M1 8a.5.5 0 0 1 .5-.5h11.793l-3.147-3.146a.5.5 0 0 1 .708-.708l4 4a.5.5 0 0 1 0 .708l-4 4a.5.5 0 0 1-.708-.708L13.293 8.5H1.5A.5.5 0 0 1 1 8z"
                />
              </svg>
            </div>
          </Link>
        </Col>
      </Row>
    </Container>
  );
}<|MERGE_RESOLUTION|>--- conflicted
+++ resolved
@@ -78,11 +78,7 @@
             className="bg-transparent border-0 m-0 p-2 ms-auto"
             onClick={() => {
               window.open(
-<<<<<<< HEAD
-                "https://play.ballerina.io/?gist=2a0c86dffda2b8ea277fc7dca93661ba&file=check_expression.bal",
-=======
                 "https://play.ballerina.io/?gist=d1a1da1a0409326903883235c6dceec8&file=check_expression.bal",
->>>>>>> b3dd48e5
                 "_blank"
               );
             }}
