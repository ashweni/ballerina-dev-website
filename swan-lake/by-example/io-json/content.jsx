--- conflicted
+++ resolved
@@ -65,11 +65,7 @@
             className="bg-transparent border-0 m-0 p-2 ms-auto"
             onClick={() => {
               window.open(
-<<<<<<< HEAD
-                "https://play.ballerina.io/?gist=4a6b2025a0648f64b84975b372296944&file=io_json.bal",
-=======
                 "https://play.ballerina.io/?gist=fbdf7ca6c6c26b736117c58178fda32c&file=io_json.bal",
->>>>>>> 518ffcb3
                 "_blank"
               );
             }}
