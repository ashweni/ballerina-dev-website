--- conflicted
+++ resolved
@@ -83,11 +83,7 @@
             className="bg-transparent border-0 m-0 p-2 ms-auto"
             onClick={() => {
               window.open(
-<<<<<<< HEAD
-                "https://play.ballerina.io/?gist=05a52c663e245690f14271f35985eb85&file=io_json.bal",
-=======
                 "https://play.ballerina.io/?gist=c1665cffa34c4bc5c90d28f7bc095c3c&file=io_json.bal",
->>>>>>> b3dd48e5
                 "_blank"
               );
             }}
