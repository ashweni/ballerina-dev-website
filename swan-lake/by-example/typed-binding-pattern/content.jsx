--- conflicted
+++ resolved
@@ -65,11 +65,7 @@
             className="bg-transparent border-0 m-0 p-2 ms-auto"
             onClick={() => {
               window.open(
-<<<<<<< HEAD
-                "https://play.ballerina.io/?gist=d5b23c86deb215bc5a55506bdd1325aa&file=typed_binding_pattern.bal",
-=======
                 "https://play.ballerina.io/?gist=90b50aa6dcb4027c7cccbba362b69e66&file=typed_binding_pattern.bal",
->>>>>>> 518ffcb3
                 "_blank"
               );
             }}
