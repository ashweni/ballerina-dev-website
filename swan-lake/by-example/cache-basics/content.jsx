import React, { useState, useEffect, createRef } from "react";
import { setCDN } from "shiki";
import { Container, Row, Col } from "react-bootstrap";
import DOMPurify from "dompurify";
import {
  copyToClipboard,
  extractOutput,
  shikiTokenizer,
} from "../../../utils/bbe";
import Link from "next/link";

setCDN("https://unpkg.com/shiki/");

const codeSnippetData = [
  `import ballerina/cache;
import ballerina/io;

public function main() returns error? {
    // This creates a new cache instance with the default configurations.
    cache:Cache cache = new();

    // Adds new entries to the cache.
    check cache.put("key1", "value1");
    check cache.put("key2", "value2");

    // Checks for the cached key availability.
    if (cache.hasKey("key1")) {
        // Fetches the cached value.
        string value = <string> check cache.get("key1");
        io:println("The value of the key1: " + value);
    }
    // Gets the keys of the cache entries.
    string[] keys = cache.keys();
    io:println("The existing keys in the cache: " + keys.toString());

    // Gets the size of the cache.
    int size = cache.size();
    io:println("The cache size: ", size);
}
`,
];

export default function CacheBasics() {
  const [codeClick1, updateCodeClick1] = useState(false);

  const [outputClick1, updateOutputClick1] = useState(false);
  const ref1 = createRef();

  const [codeSnippets, updateSnippets] = useState([]);
  const [btnHover, updateBtnHover] = useState([false, false]);

  useEffect(() => {
    async function loadCode() {
      for (let snippet of codeSnippetData) {
        const output = await shikiTokenizer(snippet, "ballerina");
        updateSnippets((prevSnippets) => [...prevSnippets, output]);
      }
    }
    loadCode();
  }, []);

  return (
    <Container className="bbeBody d-flex flex-column h-100">
      <h1>Cache basics</h1>

      <p>
        The <code>cache</code> library provides in-memory cache implementation
        APIs and uses the <code>Least Recently Used</code> algorithm-based
        eviction policy.
      </p>

      <p>
        For more information on the underlying module, see the{" "}
        <a href="https://lib.ballerina.io/ballerina/cache/latest/">
          <code>cache</code> module
        </a>
        .
      </p>

      <p>
        This example illustrates the basic operations provided by the{" "}
        <code>cache</code> library.
      </p>

      <Row
        className="bbeCode mx-0 py-0 rounded 
      "
        style={{ marginLeft: "0px" }}
      >
        <Col className="d-flex align-items-start" sm={12}>
          <button
            className="bg-transparent border-0 m-0 p-2 ms-auto"
            onClick={() => {
              window.open(
<<<<<<< HEAD
                "https://play.ballerina.io/?gist=f05d7f77d01e24a57913fe4678f7fc7c&file=cache_basics.bal",
=======
                "https://play.ballerina.io/?gist=beb4ba7a87a2c4f4ab8a5be98b7335df&file=cache_basics.bal",
>>>>>>> b3dd48e5
                "_blank"
              );
            }}
            target="_blank"
            aria-label="Open in Ballerina Playground"
          >
            <svg
              xmlns="http://www.w3.org/2000/svg"
              width="16"
              height="16"
              fill="#000"
              className="bi bi-play-circle"
              viewBox="0 0 16 16"
            >
              <title>Open in Ballerina Playground</title>
              <path d="M8 15A7 7 0 1 1 8 1a7 7 0 0 1 0 14zm0 1A8 8 0 1 0 8 0a8 8 0 0 0 0 16z" />
              <path d="M6.271 5.055a.5.5 0 0 1 .52.038l3.5 2.5a.5.5 0 0 1 0 .814l-3.5 2.5A.5.5 0 0 1 6 10.5v-5a.5.5 0 0 1 .271-.445z" />
            </svg>
          </button>

          <button
            className="bg-transparent border-0 m-0 p-2"
            onClick={() => {
              window.open(
                "https://github.com/ballerina-platform/ballerina-distribution/tree/v2201.3.0/examples/cache-basics",
                "_blank"
              );
            }}
            aria-label="Edit on Github"
          >
            <svg
              xmlns="http://www.w3.org/2000/svg"
              width="16"
              height="16"
              fill="#000"
              className="bi bi-github"
              viewBox="0 0 16 16"
            >
              <title>Edit on Github</title>
              <path d="M8 0C3.58 0 0 3.58 0 8c0 3.54 2.29 6.53 5.47 7.59.4.07.55-.17.55-.38 0-.19-.01-.82-.01-1.49-2.01.37-2.53-.49-2.69-.94-.09-.23-.48-.94-.82-1.13-.28-.15-.68-.52-.01-.53.63-.01 1.08.58 1.23.82.72 1.21 1.87.87 2.33.66.07-.52.28-.87.51-1.07-1.78-.2-3.64-.89-3.64-3.95 0-.87.31-1.59.82-2.15-.08-.2-.36-1.02.08-2.12 0 0 .67-.21 2.2.82.64-.18 1.32-.27 2-.27.68 0 1.36.09 2 .27 1.53-1.04 2.2-.82 2.2-.82.44 1.1.16 1.92.08 2.12.51.56.82 1.27.82 2.15 0 3.07-1.87 3.75-3.65 3.95.29.25.54.73.54 1.48 0 1.07-.01 1.93-.01 2.2 0 .21.15.46.55.38A8.012 8.012 0 0 0 16 8c0-4.42-3.58-8-8-8z" />
            </svg>
          </button>
          {codeClick1 ? (
            <button
              className="bg-transparent border-0 m-0 p-2"
              disabled
              aria-label="Copy to Clipboard Check"
            >
              <svg
                xmlns="http://www.w3.org/2000/svg"
                width="16"
                height="16"
                fill="#20b6b0"
                className="bi bi-check"
                viewBox="0 0 16 16"
              >
                <title>Copied</title>
                <path d="M10.97 4.97a.75.75 0 0 1 1.07 1.05l-3.99 4.99a.75.75 0 0 1-1.08.02L4.324 8.384a.75.75 0 1 1 1.06-1.06l2.094 2.093 3.473-4.425a.267.267 0 0 1 .02-.022z" />
              </svg>
            </button>
          ) : (
            <button
              className="bg-transparent border-0 m-0 p-2"
              onClick={() => {
                updateCodeClick1(true);
                copyToClipboard(codeSnippetData[0]);
                setTimeout(() => {
                  updateCodeClick1(false);
                }, 3000);
              }}
              aria-label="Copy to Clipboard"
            >
              <svg
                xmlns="http://www.w3.org/2000/svg"
                width="16"
                height="16"
                fill="#000"
                className="bi bi-clipboard"
                viewBox="0 0 16 16"
              >
                <title>Copy to Clipboard</title>
                <path d="M4 1.5H3a2 2 0 0 0-2 2V14a2 2 0 0 0 2 2h10a2 2 0 0 0 2-2V3.5a2 2 0 0 0-2-2h-1v1h1a1 1 0 0 1 1 1V14a1 1 0 0 1-1 1H3a1 1 0 0 1-1-1V3.5a1 1 0 0 1 1-1h1v-1z" />
                <path d="M9.5 1a.5.5 0 0 1 .5.5v1a.5.5 0 0 1-.5.5h-3a.5.5 0 0 1-.5-.5v-1a.5.5 0 0 1 .5-.5h3zm-3-1A1.5 1.5 0 0 0 5 1.5v1A1.5 1.5 0 0 0 6.5 4h3A1.5 1.5 0 0 0 11 2.5v-1A1.5 1.5 0 0 0 9.5 0h-3z" />
              </svg>
            </button>
          )}
        </Col>
        <Col sm={12}>
          {codeSnippets[0] != undefined && (
            <div
              dangerouslySetInnerHTML={{
                __html: DOMPurify.sanitize(codeSnippets[0]),
              }}
            />
          )}
        </Col>
      </Row>

      <p>
        To run this sample, use the <code>bal run</code> command.
      </p>

      <Row
        className="bbeOutput mx-0 py-0 rounded "
        style={{ marginLeft: "0px" }}
      >
        <Col sm={12} className="d-flex align-items-start">
          {outputClick1 ? (
            <button
              className="bg-transparent border-0 m-0 p-2 ms-auto"
              aria-label="Copy to Clipboard Check"
            >
              <svg
                xmlns="http://www.w3.org/2000/svg"
                width="16"
                height="16"
                fill="#20b6b0"
                className="output-btn bi bi-check"
                viewBox="0 0 16 16"
              >
                <title>Copied</title>
                <path d="M10.97 4.97a.75.75 0 0 1 1.07 1.05l-3.99 4.99a.75.75 0 0 1-1.08.02L4.324 8.384a.75.75 0 1 1 1.06-1.06l2.094 2.093 3.473-4.425a.267.267 0 0 1 .02-.022z" />
              </svg>
            </button>
          ) : (
            <button
              className="bg-transparent border-0 m-0 p-2 ms-auto"
              onClick={() => {
                updateOutputClick1(true);
                const extractedText = extractOutput(ref1.current.innerText);
                copyToClipboard(extractedText);
                setTimeout(() => {
                  updateOutputClick1(false);
                }, 3000);
              }}
            >
              <svg
                xmlns="http://www.w3.org/2000/svg"
                width="16"
                height="16"
                fill="#EEEEEE"
                className="output-btn bi bi-clipboard"
                viewBox="0 0 16 16"
                aria-label="Copy to Clipboard"
              >
                <title>Copy to Clipboard</title>
                <path d="M4 1.5H3a2 2 0 0 0-2 2V14a2 2 0 0 0 2 2h10a2 2 0 0 0 2-2V3.5a2 2 0 0 0-2-2h-1v1h1a1 1 0 0 1 1 1V14a1 1 0 0 1-1 1H3a1 1 0 0 1-1-1V3.5a1 1 0 0 1 1-1h1v-1z" />
                <path d="M9.5 1a.5.5 0 0 1 .5.5v1a.5.5 0 0 1-.5.5h-3a.5.5 0 0 1-.5-.5v-1a.5.5 0 0 1 .5-.5h3zm-3-1A1.5 1.5 0 0 0 5 1.5v1A1.5 1.5 0 0 0 6.5 4h3A1.5 1.5 0 0 0 11 2.5v-1A1.5 1.5 0 0 0 9.5 0h-3z" />
              </svg>
            </button>
          )}
        </Col>
        <Col sm={12}>
          <pre ref={ref1}>
            <code className="d-flex flex-column">
              <span>{`\$ bal run cache_basic.bal`}</span>
              <span>{`The value of the key1: value1`}</span>
              <span>{`The existing keys in the cache: ["key1","key2"]`}</span>
              <span>{`The cache size: 2`}</span>
            </code>
          </pre>
        </Col>
      </Row>

      <Row className="mt-auto mb-5">
        <Col sm={6}>
          <Link
            title="Time formatting/parsing"
            href="/learn/by-example/time-formatting-and-parsing"
          >
            <div className="btnContainer d-flex align-items-center me-auto">
              <svg
                xmlns="http://www.w3.org/2000/svg"
                width="20"
                height="20"
                fill="#3ad1ca"
                className={`${
                  btnHover[0] ? "btnArrowHover" : "btnArrow"
                } bi bi-arrow-right`}
                viewBox="0 0 16 16"
                onMouseEnter={() => updateBtnHover([true, false])}
                onMouseOut={() => updateBtnHover([false, false])}
              >
                <path
                  fill-rule="evenodd"
                  d="M15 8a.5.5 0 0 0-.5-.5H2.707l3.147-3.146a.5.5 0 1 0-.708-.708l-4 4a.5.5 0 0 0 0 .708l4 4a.5.5 0 0 0 .708-.708L2.707 8.5H14.5A.5.5 0 0 0 15 8z"
                />
              </svg>
              <div className="d-flex flex-column ms-4">
                <span className="btnPrev">Previous</span>
                <span
                  className={btnHover[0] ? "btnTitleHover" : "btnTitle"}
                  onMouseEnter={() => updateBtnHover([true, false])}
                  onMouseOut={() => updateBtnHover([false, false])}
                >
                  Time formatting/parsing
                </span>
              </div>
            </div>
          </Link>
        </Col>
        <Col sm={6}>
          <Link
            title="Cache invalidation"
            href="/learn/by-example/cache-invalidation"
          >
            <div className="btnContainer d-flex align-items-center ms-auto">
              <div className="d-flex flex-column me-4">
                <span className="btnNext">Next</span>
                <span
                  className={btnHover[1] ? "btnTitleHover" : "btnTitle"}
                  onMouseEnter={() => updateBtnHover([false, true])}
                  onMouseOut={() => updateBtnHover([false, false])}
                >
                  Cache invalidation
                </span>
              </div>
              <svg
                xmlns="http://www.w3.org/2000/svg"
                width="20"
                height="20"
                fill="#3ad1ca"
                className={`${
                  btnHover[1] ? "btnArrowHover" : "btnArrow"
                } bi bi-arrow-right`}
                viewBox="0 0 16 16"
                onMouseEnter={() => updateBtnHover([false, true])}
                onMouseOut={() => updateBtnHover([false, false])}
              >
                <path
                  fill-rule="evenodd"
                  d="M1 8a.5.5 0 0 1 .5-.5h11.793l-3.147-3.146a.5.5 0 0 1 .708-.708l4 4a.5.5 0 0 1 0 .708l-4 4a.5.5 0 0 1-.708-.708L13.293 8.5H1.5A.5.5 0 0 1 1 8z"
                />
              </svg>
            </div>
          </Link>
        </Col>
      </Row>
    </Container>
  );
}<|MERGE_RESOLUTION|>--- conflicted
+++ resolved
@@ -92,11 +92,7 @@
             className="bg-transparent border-0 m-0 p-2 ms-auto"
             onClick={() => {
               window.open(
-<<<<<<< HEAD
-                "https://play.ballerina.io/?gist=f05d7f77d01e24a57913fe4678f7fc7c&file=cache_basics.bal",
-=======
                 "https://play.ballerina.io/?gist=beb4ba7a87a2c4f4ab8a5be98b7335df&file=cache_basics.bal",
->>>>>>> b3dd48e5
                 "_blank"
               );
             }}
