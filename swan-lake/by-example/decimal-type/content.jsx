--- conflicted
+++ resolved
@@ -81,11 +81,7 @@
             className="bg-transparent border-0 m-0 p-2 ms-auto"
             onClick={() => {
               window.open(
-<<<<<<< HEAD
-                "https://play.ballerina.io/?gist=e0b76f096ed70035852972ae2f0fccd7&file=decimal_type.bal",
-=======
                 "https://play.ballerina.io/?gist=851bbf132f8cef738b5c2481e44d3953&file=decimal_type.bal",
->>>>>>> b3dd48e5
                 "_blank"
               );
             }}
