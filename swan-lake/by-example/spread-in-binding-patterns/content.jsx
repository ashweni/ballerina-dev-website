--- conflicted
+++ resolved
@@ -73,11 +73,7 @@
             className="bg-transparent border-0 m-0 p-2 ms-auto"
             onClick={() => {
               window.open(
-<<<<<<< HEAD
-                "https://play.ballerina.io/?gist=0ebd68c0c47dbff254df64e676a0b9b0&file=spread_in_binding_patterns.bal",
-=======
                 "https://play.ballerina.io/?gist=8cd08b298db4e881a1b02e01f9062e1b&file=spread_in_binding_patterns.bal",
->>>>>>> b3dd48e5
                 "_blank"
               );
             }}
