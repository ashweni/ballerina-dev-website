--- conflicted
+++ resolved
@@ -97,11 +97,7 @@
             className="bg-transparent border-0 m-0 p-2 ms-auto"
             onClick={() => {
               window.open(
-<<<<<<< HEAD
-                "https://play.ballerina.io/?gist=45243608b9b5301843b9cc603fce718c&file=run_strands_safely_on_separate_threads.bal",
-=======
                 "https://play.ballerina.io/?gist=1cef7b76eea9885f2de7439e0f9a9274&file=run_strands_safely_on_separate_threads.bal",
->>>>>>> 518ffcb3
                 "_blank"
               );
             }}
