import React, { useState, createRef } from "react";
import { Container, Row, Col } from "react-bootstrap";
import DOMPurify from "dompurify";
import { copyToClipboard, extractOutput } from "../../../utils/bbe";
import Link from "next/link";

export const codeSnippetData = [
  `import ballerina/io;

class Engineer {
    string name;

    function init(string name = "Null") {
        self.name = name;
    }

    function getName() returns string {
        return self.name;
    }
}

public function main() {
    // Explicit new expression.
    // Object is initialized using the default value in the \`init\` method.
    Engineer engineer1 = new Engineer();
    io:println(engineer1.getName());

    // Object is initialized by passing an argument to the class descriptor with the new expression.
    Engineer engineer2 = new Engineer("Alice");
    io:println(engineer2.getName());

    // Object is initialized by passing a named argument to 
    // the class descriptor with the new expression.
    Engineer engineer3 = new Engineer(name = "Bob");
    io:println(engineer3.getName());

    // Implicit new expression.
    // Object is initialized using the default value in the \`init\` method.
    Engineer engineer4 = new;
    io:println(engineer4.getName());

    // Object is initialized by passing an argument to the new expression.
    Engineer engineer5 = new ("Alice");
    io:println(engineer5.getName());

    // Object is initialized by passing a named argument to the new expression.
    Engineer engineer6 = new (name = "Bob");
    io:println(engineer6.getName());
}
`,
];

export function ObjectValueFromClassDefinition({ codeSnippets }) {
  const [codeClick1, updateCodeClick1] = useState(false);

  const [outputClick1, updateOutputClick1] = useState(false);
  const ref1 = createRef();

  const [btnHover, updateBtnHover] = useState([false, false]);

  return (
    <Container className="bbeBody d-flex flex-column h-100">
      <h1>Object value from class definition</h1>

      <p>
        A <code>class</code> defines an object type and provides a way to
        construct an object value. An object can be constructed from the{" "}
        <code>class</code> definition using the implicit and explicit{" "}
        <code>new</code> expression. The type of the constructor should be
        mentioned after <code>new</code> for the explicit new expression. For
        the implicit new expression, the type will be inferred from the expected
        type.
      </p>

      <Row
        className="bbeCode mx-0 py-0 rounded 
      "
        style={{ marginLeft: "0px" }}
      >
        <Col className="d-flex align-items-start" sm={12}>
          <button
            className="bg-transparent border-0 m-0 p-2 ms-auto"
            onClick={() => {
              window.open(
<<<<<<< HEAD
                "https://play.ballerina.io/?gist=c42bf64ddea54aaa74b06d9e50c92004&file=object_value_from_class_definition.bal",
=======
                "https://play.ballerina.io/?gist=eecc7887248bae92204df3564fd7fef0&file=object_value_from_class_definition.bal",
>>>>>>> 518ffcb3
                "_blank"
              );
            }}
            target="_blank"
            aria-label="Open in Ballerina Playground"
          >
            <svg
              xmlns="http://www.w3.org/2000/svg"
              width="16"
              height="16"
              fill="#000"
              className="bi bi-play-circle"
              viewBox="0 0 16 16"
            >
              <title>Open in Ballerina Playground</title>
              <path d="M8 15A7 7 0 1 1 8 1a7 7 0 0 1 0 14zm0 1A8 8 0 1 0 8 0a8 8 0 0 0 0 16z" />
              <path d="M6.271 5.055a.5.5 0 0 1 .52.038l3.5 2.5a.5.5 0 0 1 0 .814l-3.5 2.5A.5.5 0 0 1 6 10.5v-5a.5.5 0 0 1 .271-.445z" />
            </svg>
          </button>

          <button
            className="bg-transparent border-0 m-0 p-2"
            onClick={() => {
              window.open(
                "https://github.com/ballerina-platform/ballerina-distribution/tree/v2201.4.1/examples/object-value-from-class-definition",
                "_blank"
              );
            }}
            aria-label="Edit on Github"
          >
            <svg
              xmlns="http://www.w3.org/2000/svg"
              width="16"
              height="16"
              fill="#000"
              className="bi bi-github"
              viewBox="0 0 16 16"
            >
              <title>Edit on Github</title>
              <path d="M8 0C3.58 0 0 3.58 0 8c0 3.54 2.29 6.53 5.47 7.59.4.07.55-.17.55-.38 0-.19-.01-.82-.01-1.49-2.01.37-2.53-.49-2.69-.94-.09-.23-.48-.94-.82-1.13-.28-.15-.68-.52-.01-.53.63-.01 1.08.58 1.23.82.72 1.21 1.87.87 2.33.66.07-.52.28-.87.51-1.07-1.78-.2-3.64-.89-3.64-3.95 0-.87.31-1.59.82-2.15-.08-.2-.36-1.02.08-2.12 0 0 .67-.21 2.2.82.64-.18 1.32-.27 2-.27.68 0 1.36.09 2 .27 1.53-1.04 2.2-.82 2.2-.82.44 1.1.16 1.92.08 2.12.51.56.82 1.27.82 2.15 0 3.07-1.87 3.75-3.65 3.95.29.25.54.73.54 1.48 0 1.07-.01 1.93-.01 2.2 0 .21.15.46.55.38A8.012 8.012 0 0 0 16 8c0-4.42-3.58-8-8-8z" />
            </svg>
          </button>
          {codeClick1 ? (
            <button
              className="bg-transparent border-0 m-0 p-2"
              disabled
              aria-label="Copy to Clipboard Check"
            >
              <svg
                xmlns="http://www.w3.org/2000/svg"
                width="16"
                height="16"
                fill="#20b6b0"
                className="bi bi-check"
                viewBox="0 0 16 16"
              >
                <title>Copied</title>
                <path d="M10.97 4.97a.75.75 0 0 1 1.07 1.05l-3.99 4.99a.75.75 0 0 1-1.08.02L4.324 8.384a.75.75 0 1 1 1.06-1.06l2.094 2.093 3.473-4.425a.267.267 0 0 1 .02-.022z" />
              </svg>
            </button>
          ) : (
            <button
              className="bg-transparent border-0 m-0 p-2"
              onClick={() => {
                updateCodeClick1(true);
                copyToClipboard(codeSnippetData[0]);
                setTimeout(() => {
                  updateCodeClick1(false);
                }, 3000);
              }}
              aria-label="Copy to Clipboard"
            >
              <svg
                xmlns="http://www.w3.org/2000/svg"
                width="16"
                height="16"
                fill="#000"
                className="bi bi-clipboard"
                viewBox="0 0 16 16"
              >
                <title>Copy to Clipboard</title>
                <path d="M4 1.5H3a2 2 0 0 0-2 2V14a2 2 0 0 0 2 2h10a2 2 0 0 0 2-2V3.5a2 2 0 0 0-2-2h-1v1h1a1 1 0 0 1 1 1V14a1 1 0 0 1-1 1H3a1 1 0 0 1-1-1V3.5a1 1 0 0 1 1-1h1v-1z" />
                <path d="M9.5 1a.5.5 0 0 1 .5.5v1a.5.5 0 0 1-.5.5h-3a.5.5 0 0 1-.5-.5v-1a.5.5 0 0 1 .5-.5h3zm-3-1A1.5 1.5 0 0 0 5 1.5v1A1.5 1.5 0 0 0 6.5 4h3A1.5 1.5 0 0 0 11 2.5v-1A1.5 1.5 0 0 0 9.5 0h-3z" />
              </svg>
            </button>
          )}
        </Col>
        <Col sm={12}>
          {codeSnippets[0] != undefined && (
            <div
              dangerouslySetInnerHTML={{
                __html: DOMPurify.sanitize(codeSnippets[0]),
              }}
            />
          )}
        </Col>
      </Row>

      <Row
        className="bbeOutput mx-0 py-0 rounded "
        style={{ marginLeft: "0px" }}
      >
        <Col sm={12} className="d-flex align-items-start">
          {outputClick1 ? (
            <button
              className="bg-transparent border-0 m-0 p-2 ms-auto"
              aria-label="Copy to Clipboard Check"
            >
              <svg
                xmlns="http://www.w3.org/2000/svg"
                width="16"
                height="16"
                fill="#20b6b0"
                className="output-btn bi bi-check"
                viewBox="0 0 16 16"
              >
                <title>Copied</title>
                <path d="M10.97 4.97a.75.75 0 0 1 1.07 1.05l-3.99 4.99a.75.75 0 0 1-1.08.02L4.324 8.384a.75.75 0 1 1 1.06-1.06l2.094 2.093 3.473-4.425a.267.267 0 0 1 .02-.022z" />
              </svg>
            </button>
          ) : (
            <button
              className="bg-transparent border-0 m-0 p-2 ms-auto"
              onClick={() => {
                updateOutputClick1(true);
                const extractedText = extractOutput(ref1.current.innerText);
                copyToClipboard(extractedText);
                setTimeout(() => {
                  updateOutputClick1(false);
                }, 3000);
              }}
            >
              <svg
                xmlns="http://www.w3.org/2000/svg"
                width="16"
                height="16"
                fill="#EEEEEE"
                className="output-btn bi bi-clipboard"
                viewBox="0 0 16 16"
                aria-label="Copy to Clipboard"
              >
                <title>Copy to Clipboard</title>
                <path d="M4 1.5H3a2 2 0 0 0-2 2V14a2 2 0 0 0 2 2h10a2 2 0 0 0 2-2V3.5a2 2 0 0 0-2-2h-1v1h1a1 1 0 0 1 1 1V14a1 1 0 0 1-1 1H3a1 1 0 0 1-1-1V3.5a1 1 0 0 1 1-1h1v-1z" />
                <path d="M9.5 1a.5.5 0 0 1 .5.5v1a.5.5 0 0 1-.5.5h-3a.5.5 0 0 1-.5-.5v-1a.5.5 0 0 1 .5-.5h3zm-3-1A1.5 1.5 0 0 0 5 1.5v1A1.5 1.5 0 0 0 6.5 4h3A1.5 1.5 0 0 0 11 2.5v-1A1.5 1.5 0 0 0 9.5 0h-3z" />
              </svg>
            </button>
          )}
        </Col>
        <Col sm={12}>
          <pre ref={ref1}>
            <code className="d-flex flex-column">
              <span>{`\$ bal run object_value_from_class_definition.bal`}</span>
              <span>{`Null`}</span>
              <span>{`Alice`}</span>
              <span>{`Bob`}</span>
              <span>{`Null`}</span>
              <span>{`Alice`}</span>
              <span>{`Bob`}</span>
            </code>
          </pre>
        </Col>
      </Row>

      <h2>Related links</h2>

      <ul style={{ marginLeft: "0px" }} class="relatedLinks">
        <li>
          <span>&#8226;&nbsp;</span>
          <span>
            <a href="/learn/by-example/object-constructor/">
              Object constructor
            </a>
          </span>
        </li>
      </ul>
      <ul style={{ marginLeft: "0px" }} class="relatedLinks">
        <li>
          <span>&#8226;&nbsp;</span>
          <span>
            <a href="/learn/by-example/defining-classes/">Defining classes</a>
          </span>
        </li>
      </ul>
      <span style={{ marginBottom: "20px" }}></span>

      <Row className="mt-auto mb-5">
        <Col sm={6}>
          <Link
            title="Object constructor"
            href="/learn/by-example/object-constructor"
          >
            <div className="btnContainer d-flex align-items-center me-auto">
              <svg
                xmlns="http://www.w3.org/2000/svg"
                width="20"
                height="20"
                fill="#3ad1ca"
                className={`${
                  btnHover[0] ? "btnArrowHover" : "btnArrow"
                } bi bi-arrow-right`}
                viewBox="0 0 16 16"
                onMouseEnter={() => updateBtnHover([true, false])}
                onMouseOut={() => updateBtnHover([false, false])}
              >
                <path
                  fill-rule="evenodd"
                  d="M15 8a.5.5 0 0 0-.5-.5H2.707l3.147-3.146a.5.5 0 1 0-.708-.708l-4 4a.5.5 0 0 0 0 .708l4 4a.5.5 0 0 0 .708-.708L2.707 8.5H14.5A.5.5 0 0 0 15 8z"
                />
              </svg>
              <div className="d-flex flex-column ms-4">
                <span className="btnPrev">Previous</span>
                <span
                  className={btnHover[0] ? "btnTitleHover" : "btnTitle"}
                  onMouseEnter={() => updateBtnHover([true, false])}
                  onMouseOut={() => updateBtnHover([false, false])}
                >
                  Object constructor
                </span>
              </div>
            </div>
          </Link>
        </Col>
        <Col sm={6}>
          <Link
            title="Visibility of object fields and methods"
            href="/learn/by-example/visibility-of-object-fields-and-methods"
          >
            <div className="btnContainer d-flex align-items-center ms-auto">
              <div className="d-flex flex-column me-4">
                <span className="btnNext">Next</span>
                <span
                  className={btnHover[1] ? "btnTitleHover" : "btnTitle"}
                  onMouseEnter={() => updateBtnHover([false, true])}
                  onMouseOut={() => updateBtnHover([false, false])}
                >
                  Visibility of object fields and methods
                </span>
              </div>
              <svg
                xmlns="http://www.w3.org/2000/svg"
                width="20"
                height="20"
                fill="#3ad1ca"
                className={`${
                  btnHover[1] ? "btnArrowHover" : "btnArrow"
                } bi bi-arrow-right`}
                viewBox="0 0 16 16"
                onMouseEnter={() => updateBtnHover([false, true])}
                onMouseOut={() => updateBtnHover([false, false])}
              >
                <path
                  fill-rule="evenodd"
                  d="M1 8a.5.5 0 0 1 .5-.5h11.793l-3.147-3.146a.5.5 0 0 1 .708-.708l4 4a.5.5 0 0 1 0 .708l-4 4a.5.5 0 0 1-.708-.708L13.293 8.5H1.5A.5.5 0 0 1 1 8z"
                />
              </svg>
            </div>
          </Link>
        </Col>
      </Row>
    </Container>
  );
}<|MERGE_RESOLUTION|>--- conflicted
+++ resolved
@@ -82,11 +82,7 @@
             className="bg-transparent border-0 m-0 p-2 ms-auto"
             onClick={() => {
               window.open(
-<<<<<<< HEAD
-                "https://play.ballerina.io/?gist=c42bf64ddea54aaa74b06d9e50c92004&file=object_value_from_class_definition.bal",
-=======
                 "https://play.ballerina.io/?gist=eecc7887248bae92204df3564fd7fef0&file=object_value_from_class_definition.bal",
->>>>>>> 518ffcb3
                 "_blank"
               );
             }}
