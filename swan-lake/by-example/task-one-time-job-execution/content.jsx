import React, { useState, useEffect, createRef } from "react";
import { setCDN } from "shiki";
import { Container, Row, Col } from "react-bootstrap";
import DOMPurify from "dompurify";
import {
  copyToClipboard,
  extractOutput,
  shikiTokenizer,
} from "../../../utils/bbe";
import Link from "next/link";

setCDN("https://unpkg.com/shiki/");

const codeSnippetData = [
  `import ballerina/io;
import ballerina/lang.runtime;
import ballerina/task;
import ballerina/time;

// Creates a job to be executed by the scheduler.
class Job {

    *task:Job;
    int i = 1;

    // Executes this function when the scheduled trigger fires.
    public function execute() {
        self.i += 1;
        io:println("MyCounter: ", self.i);
    }

    isolated function init(int i) {
        self.i = i;
    }
}

public function main() returns error? {
    // Gets the current time.
    time:Utc currentUtc = time:utcNow();
    // Increases the time by three seconds to get the specified time for scheduling the job.
    time:Utc newTime = time:utcAddSeconds(currentUtc, 3);
    // Gets the \`time:Civil\` for the given time.
    time:Civil time = time:utcToCivil(newTime);

    // Schedules the one-time job at the specified time.
    _ = check task:scheduleOneTimeJob(new Job(0), time);

    // Waits for five seconds.
    runtime:sleep(5);
}
`,
];

export default function TaskOneTimeJobExecution() {
  const [codeClick1, updateCodeClick1] = useState(false);

  const [outputClick1, updateOutputClick1] = useState(false);
  const ref1 = createRef();

  const [codeSnippets, updateSnippets] = useState([]);
  const [btnHover, updateBtnHover] = useState([false, false]);

  useEffect(() => {
    async function loadCode() {
      for (let snippet of codeSnippetData) {
        const output = await shikiTokenizer(snippet, "ballerina");
        updateSnippets((prevSnippets) => [...prevSnippets, output]);
      }
    }
    loadCode();
  }, []);

  return (
    <Container className="bbeBody d-flex flex-column h-100">
      <h1>Schedule one time job</h1>

      <p>
        The <code>task</code> library provides an API to schedule Ballerina jobs
        at a specific time.
      </p>

      <p>
        For more information on the underlying module, see the{" "}
        <a href="https://lib.ballerina.io/ballerina/task/latest/">
          <code>task</code> module
        </a>
        .
      </p>

      <Row
        className="bbeCode mx-0 py-0 rounded 
      "
        style={{ marginLeft: "0px" }}
      >
        <Col className="d-flex align-items-start" sm={12}>
          <button
            className="bg-transparent border-0 m-0 p-2 ms-auto"
            onClick={() => {
              window.open(
<<<<<<< HEAD
                "https://play.ballerina.io/?gist=54a7d3d04b71a35490f5c830363a12bb&file=task_one_time_job_execution.bal",
=======
                "https://play.ballerina.io/?gist=a3c8cdefeabe69aabe5860ab482351b1&file=task_one_time_job_execution.bal",
>>>>>>> b3dd48e5
                "_blank"
              );
            }}
            target="_blank"
            aria-label="Open in Ballerina Playground"
          >
            <svg
              xmlns="http://www.w3.org/2000/svg"
              width="16"
              height="16"
              fill="#000"
              className="bi bi-play-circle"
              viewBox="0 0 16 16"
            >
              <title>Open in Ballerina Playground</title>
              <path d="M8 15A7 7 0 1 1 8 1a7 7 0 0 1 0 14zm0 1A8 8 0 1 0 8 0a8 8 0 0 0 0 16z" />
              <path d="M6.271 5.055a.5.5 0 0 1 .52.038l3.5 2.5a.5.5 0 0 1 0 .814l-3.5 2.5A.5.5 0 0 1 6 10.5v-5a.5.5 0 0 1 .271-.445z" />
            </svg>
          </button>

          <button
            className="bg-transparent border-0 m-0 p-2"
            onClick={() => {
              window.open(
                "https://github.com/ballerina-platform/ballerina-distribution/tree/v2201.3.0/examples/task-one-time-job-execution",
                "_blank"
              );
            }}
            aria-label="Edit on Github"
          >
            <svg
              xmlns="http://www.w3.org/2000/svg"
              width="16"
              height="16"
              fill="#000"
              className="bi bi-github"
              viewBox="0 0 16 16"
            >
              <title>Edit on Github</title>
              <path d="M8 0C3.58 0 0 3.58 0 8c0 3.54 2.29 6.53 5.47 7.59.4.07.55-.17.55-.38 0-.19-.01-.82-.01-1.49-2.01.37-2.53-.49-2.69-.94-.09-.23-.48-.94-.82-1.13-.28-.15-.68-.52-.01-.53.63-.01 1.08.58 1.23.82.72 1.21 1.87.87 2.33.66.07-.52.28-.87.51-1.07-1.78-.2-3.64-.89-3.64-3.95 0-.87.31-1.59.82-2.15-.08-.2-.36-1.02.08-2.12 0 0 .67-.21 2.2.82.64-.18 1.32-.27 2-.27.68 0 1.36.09 2 .27 1.53-1.04 2.2-.82 2.2-.82.44 1.1.16 1.92.08 2.12.51.56.82 1.27.82 2.15 0 3.07-1.87 3.75-3.65 3.95.29.25.54.73.54 1.48 0 1.07-.01 1.93-.01 2.2 0 .21.15.46.55.38A8.012 8.012 0 0 0 16 8c0-4.42-3.58-8-8-8z" />
            </svg>
          </button>
          {codeClick1 ? (
            <button
              className="bg-transparent border-0 m-0 p-2"
              disabled
              aria-label="Copy to Clipboard Check"
            >
              <svg
                xmlns="http://www.w3.org/2000/svg"
                width="16"
                height="16"
                fill="#20b6b0"
                className="bi bi-check"
                viewBox="0 0 16 16"
              >
                <title>Copied</title>
                <path d="M10.97 4.97a.75.75 0 0 1 1.07 1.05l-3.99 4.99a.75.75 0 0 1-1.08.02L4.324 8.384a.75.75 0 1 1 1.06-1.06l2.094 2.093 3.473-4.425a.267.267 0 0 1 .02-.022z" />
              </svg>
            </button>
          ) : (
            <button
              className="bg-transparent border-0 m-0 p-2"
              onClick={() => {
                updateCodeClick1(true);
                copyToClipboard(codeSnippetData[0]);
                setTimeout(() => {
                  updateCodeClick1(false);
                }, 3000);
              }}
              aria-label="Copy to Clipboard"
            >
              <svg
                xmlns="http://www.w3.org/2000/svg"
                width="16"
                height="16"
                fill="#000"
                className="bi bi-clipboard"
                viewBox="0 0 16 16"
              >
                <title>Copy to Clipboard</title>
                <path d="M4 1.5H3a2 2 0 0 0-2 2V14a2 2 0 0 0 2 2h10a2 2 0 0 0 2-2V3.5a2 2 0 0 0-2-2h-1v1h1a1 1 0 0 1 1 1V14a1 1 0 0 1-1 1H3a1 1 0 0 1-1-1V3.5a1 1 0 0 1 1-1h1v-1z" />
                <path d="M9.5 1a.5.5 0 0 1 .5.5v1a.5.5 0 0 1-.5.5h-3a.5.5 0 0 1-.5-.5v-1a.5.5 0 0 1 .5-.5h3zm-3-1A1.5 1.5 0 0 0 5 1.5v1A1.5 1.5 0 0 0 6.5 4h3A1.5 1.5 0 0 0 11 2.5v-1A1.5 1.5 0 0 0 9.5 0h-3z" />
              </svg>
            </button>
          )}
        </Col>
        <Col sm={12}>
          {codeSnippets[0] != undefined && (
            <div
              dangerouslySetInnerHTML={{
                __html: DOMPurify.sanitize(codeSnippets[0]),
              }}
            />
          )}
        </Col>
      </Row>

      <p>
        To run this sample, use the <code>bal run</code> command.
      </p>

      <Row
        className="bbeOutput mx-0 py-0 rounded "
        style={{ marginLeft: "0px" }}
      >
        <Col sm={12} className="d-flex align-items-start">
          {outputClick1 ? (
            <button
              className="bg-transparent border-0 m-0 p-2 ms-auto"
              aria-label="Copy to Clipboard Check"
            >
              <svg
                xmlns="http://www.w3.org/2000/svg"
                width="16"
                height="16"
                fill="#20b6b0"
                className="output-btn bi bi-check"
                viewBox="0 0 16 16"
              >
                <title>Copied</title>
                <path d="M10.97 4.97a.75.75 0 0 1 1.07 1.05l-3.99 4.99a.75.75 0 0 1-1.08.02L4.324 8.384a.75.75 0 1 1 1.06-1.06l2.094 2.093 3.473-4.425a.267.267 0 0 1 .02-.022z" />
              </svg>
            </button>
          ) : (
            <button
              className="bg-transparent border-0 m-0 p-2 ms-auto"
              onClick={() => {
                updateOutputClick1(true);
                const extractedText = extractOutput(ref1.current.innerText);
                copyToClipboard(extractedText);
                setTimeout(() => {
                  updateOutputClick1(false);
                }, 3000);
              }}
            >
              <svg
                xmlns="http://www.w3.org/2000/svg"
                width="16"
                height="16"
                fill="#EEEEEE"
                className="output-btn bi bi-clipboard"
                viewBox="0 0 16 16"
                aria-label="Copy to Clipboard"
              >
                <title>Copy to Clipboard</title>
                <path d="M4 1.5H3a2 2 0 0 0-2 2V14a2 2 0 0 0 2 2h10a2 2 0 0 0 2-2V3.5a2 2 0 0 0-2-2h-1v1h1a1 1 0 0 1 1 1V14a1 1 0 0 1-1 1H3a1 1 0 0 1-1-1V3.5a1 1 0 0 1 1-1h1v-1z" />
                <path d="M9.5 1a.5.5 0 0 1 .5.5v1a.5.5 0 0 1-.5.5h-3a.5.5 0 0 1-.5-.5v-1a.5.5 0 0 1 .5-.5h3zm-3-1A1.5 1.5 0 0 0 5 1.5v1A1.5 1.5 0 0 0 6.5 4h3A1.5 1.5 0 0 0 11 2.5v-1A1.5 1.5 0 0 0 9.5 0h-3z" />
              </svg>
            </button>
          )}
        </Col>
        <Col sm={12}>
          <pre ref={ref1}>
            <code className="d-flex flex-column">
              <span>{`\$ bal run task_one_time_job_execution.bal`}</span>
              <span>{`MyCounter: 1`}</span>
            </code>
          </pre>
        </Col>
      </Row>

      <Row className="mt-auto mb-5">
        <Col sm={6}>
          <Link
            title="Schedule job recurrence by frequency"
            href="/learn/by-example/task-frequency-job-execution"
          >
            <div className="btnContainer d-flex align-items-center me-auto">
              <svg
                xmlns="http://www.w3.org/2000/svg"
                width="20"
                height="20"
                fill="#3ad1ca"
                className={`${
                  btnHover[0] ? "btnArrowHover" : "btnArrow"
                } bi bi-arrow-right`}
                viewBox="0 0 16 16"
                onMouseEnter={() => updateBtnHover([true, false])}
                onMouseOut={() => updateBtnHover([false, false])}
              >
                <path
                  fill-rule="evenodd"
                  d="M15 8a.5.5 0 0 0-.5-.5H2.707l3.147-3.146a.5.5 0 1 0-.708-.708l-4 4a.5.5 0 0 0 0 .708l4 4a.5.5 0 0 0 .708-.708L2.707 8.5H14.5A.5.5 0 0 0 15 8z"
                />
              </svg>
              <div className="d-flex flex-column ms-4">
                <span className="btnPrev">Previous</span>
                <span
                  className={btnHover[0] ? "btnTitleHover" : "btnTitle"}
                  onMouseEnter={() => updateBtnHover([true, false])}
                  onMouseOut={() => updateBtnHover([false, false])}
                >
                  Schedule job recurrence by frequency
                </span>
              </div>
            </div>
          </Link>
        </Col>
        <Col sm={6}>
          <Link
            title="Manage scheduled jobs"
            href="/learn/by-example/manage-scheduled-jobs"
          >
            <div className="btnContainer d-flex align-items-center ms-auto">
              <div className="d-flex flex-column me-4">
                <span className="btnNext">Next</span>
                <span
                  className={btnHover[1] ? "btnTitleHover" : "btnTitle"}
                  onMouseEnter={() => updateBtnHover([false, true])}
                  onMouseOut={() => updateBtnHover([false, false])}
                >
                  Manage scheduled jobs
                </span>
              </div>
              <svg
                xmlns="http://www.w3.org/2000/svg"
                width="20"
                height="20"
                fill="#3ad1ca"
                className={`${
                  btnHover[1] ? "btnArrowHover" : "btnArrow"
                } bi bi-arrow-right`}
                viewBox="0 0 16 16"
                onMouseEnter={() => updateBtnHover([false, true])}
                onMouseOut={() => updateBtnHover([false, false])}
              >
                <path
                  fill-rule="evenodd"
                  d="M1 8a.5.5 0 0 1 .5-.5h11.793l-3.147-3.146a.5.5 0 0 1 .708-.708l4 4a.5.5 0 0 1 0 .708l-4 4a.5.5 0 0 1-.708-.708L13.293 8.5H1.5A.5.5 0 0 1 1 8z"
                />
              </svg>
            </div>
          </Link>
        </Col>
      </Row>
    </Container>
  );
}<|MERGE_RESOLUTION|>--- conflicted
+++ resolved
@@ -97,11 +97,7 @@
             className="bg-transparent border-0 m-0 p-2 ms-auto"
             onClick={() => {
               window.open(
-<<<<<<< HEAD
-                "https://play.ballerina.io/?gist=54a7d3d04b71a35490f5c830363a12bb&file=task_one_time_job_execution.bal",
-=======
                 "https://play.ballerina.io/?gist=a3c8cdefeabe69aabe5860ab482351b1&file=task_one_time_job_execution.bal",
->>>>>>> b3dd48e5
                 "_blank"
               );
             }}
