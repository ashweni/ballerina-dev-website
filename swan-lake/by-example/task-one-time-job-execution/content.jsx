--- conflicted
+++ resolved
@@ -79,11 +79,7 @@
             className="bg-transparent border-0 m-0 p-2 ms-auto"
             onClick={() => {
               window.open(
-<<<<<<< HEAD
-                "https://play.ballerina.io/?gist=f43c95d5dc28550c1b09859a36721369&file=task_one_time_job_execution.bal",
-=======
                 "https://play.ballerina.io/?gist=f89a29227ee491035deb37653fda391b&file=task_one_time_job_execution.bal",
->>>>>>> 518ffcb3
                 "_blank"
               );
             }}
