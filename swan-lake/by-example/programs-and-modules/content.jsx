--- conflicted
+++ resolved
@@ -65,11 +65,7 @@
             className="bg-transparent border-0 m-0 p-2 ms-auto"
             onClick={() => {
               window.open(
-<<<<<<< HEAD
-                "https://play.ballerina.io/?gist=2ce3df56bf054e512218e58a68cccb42&file=programs_and_modules.bal",
-=======
                 "https://play.ballerina.io/?gist=ed9bde366916ea55e4da9a3e20d543b9&file=programs_and_modules.bal",
->>>>>>> b3dd48e5
                 "_blank"
               );
             }}
