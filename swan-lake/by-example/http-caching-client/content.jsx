import React, { useState, createRef } from "react";
import { Container, Row, Col } from "react-bootstrap";
import DOMPurify from "dompurify";
import { copyToClipboard, extractOutput } from "../../../utils/bbe";
import Link from "next/link";

export const codeSnippetData = [
  `import ballerina/http;
import ballerina/io;

type Album readonly & record {
    string title;
    string artist;
};

public function main() returns error? {
    // In this example, the \`isShared\` field of the \`cacheConfig\` is set
    // to true, as the cache will be a public cache in this particular scenario.
    http:Client albumClient = check new ("localhost:9090",
        cache = {
            isShared: true
        }
    );

    Album album = check albumClient->/albums/Jeru;
    io:println("Received album: " + album.toJsonString());
}
`,
];

export function HttpCachingClient({ codeSnippets }) {
  const [codeClick1, updateCodeClick1] = useState(false);

  const [outputClick1, updateOutputClick1] = useState(false);
  const ref1 = createRef();

  const [btnHover, updateBtnHover] = useState([false, false]);

  return (
    <Container className="bbeBody d-flex flex-column h-100">
      <h1>HTTP client - Enable Caching</h1>

      <p>
        HTTP caching is enabled by default in the <code>http:Client</code>. The
        cache configurations can be set by the <code>cache</code> field in the{" "}
        <code>http:ClientConfiguration</code>. The default behavior is to allow
        caching only when the <code>Cache-Control</code> header and either the{" "}
        <code>ETag</code> or <code>Last-Modified</code> headers are present. Use
        the <code>policy</code> field of the <code>http:CacheConfig</code> if
        you want to change this default behavior. The <code>http</code> module
        currently supports the following policies:{" "}
        <code>http:CACHE_CONTROL_AND_VALIDATORS</code> (the default policy) and{" "}
        <code>http:RFC_7234</code>.
      </p>

      <Row
        className="bbeCode mx-0 py-0 rounded 
      "
        style={{ marginLeft: "0px" }}
      >
        <Col className="d-flex align-items-start" sm={12}>
          <button
            className="bg-transparent border-0 m-0 p-2 ms-auto"
            onClick={() => {
              window.open(
<<<<<<< HEAD
                "https://play.ballerina.io/?gist=89d723fe5c921433207510933d5e72a7&file=http_caching_client.bal",
=======
                "https://play.ballerina.io/?gist=1cd4621f17413f86f33fb9eaab4a23f3&file=http_caching_client.bal",
>>>>>>> 518ffcb3
                "_blank"
              );
            }}
            target="_blank"
            aria-label="Open in Ballerina Playground"
          >
            <svg
              xmlns="http://www.w3.org/2000/svg"
              width="16"
              height="16"
              fill="#000"
              className="bi bi-play-circle"
              viewBox="0 0 16 16"
            >
              <title>Open in Ballerina Playground</title>
              <path d="M8 15A7 7 0 1 1 8 1a7 7 0 0 1 0 14zm0 1A8 8 0 1 0 8 0a8 8 0 0 0 0 16z" />
              <path d="M6.271 5.055a.5.5 0 0 1 .52.038l3.5 2.5a.5.5 0 0 1 0 .814l-3.5 2.5A.5.5 0 0 1 6 10.5v-5a.5.5 0 0 1 .271-.445z" />
            </svg>
          </button>

          <button
            className="bg-transparent border-0 m-0 p-2"
            onClick={() => {
              window.open(
                "https://github.com/ballerina-platform/ballerina-distribution/tree/v2201.4.1/examples/http-caching-client",
                "_blank"
              );
            }}
            aria-label="Edit on Github"
          >
            <svg
              xmlns="http://www.w3.org/2000/svg"
              width="16"
              height="16"
              fill="#000"
              className="bi bi-github"
              viewBox="0 0 16 16"
            >
              <title>Edit on Github</title>
              <path d="M8 0C3.58 0 0 3.58 0 8c0 3.54 2.29 6.53 5.47 7.59.4.07.55-.17.55-.38 0-.19-.01-.82-.01-1.49-2.01.37-2.53-.49-2.69-.94-.09-.23-.48-.94-.82-1.13-.28-.15-.68-.52-.01-.53.63-.01 1.08.58 1.23.82.72 1.21 1.87.87 2.33.66.07-.52.28-.87.51-1.07-1.78-.2-3.64-.89-3.64-3.95 0-.87.31-1.59.82-2.15-.08-.2-.36-1.02.08-2.12 0 0 .67-.21 2.2.82.64-.18 1.32-.27 2-.27.68 0 1.36.09 2 .27 1.53-1.04 2.2-.82 2.2-.82.44 1.1.16 1.92.08 2.12.51.56.82 1.27.82 2.15 0 3.07-1.87 3.75-3.65 3.95.29.25.54.73.54 1.48 0 1.07-.01 1.93-.01 2.2 0 .21.15.46.55.38A8.012 8.012 0 0 0 16 8c0-4.42-3.58-8-8-8z" />
            </svg>
          </button>
          {codeClick1 ? (
            <button
              className="bg-transparent border-0 m-0 p-2"
              disabled
              aria-label="Copy to Clipboard Check"
            >
              <svg
                xmlns="http://www.w3.org/2000/svg"
                width="16"
                height="16"
                fill="#20b6b0"
                className="bi bi-check"
                viewBox="0 0 16 16"
              >
                <title>Copied</title>
                <path d="M10.97 4.97a.75.75 0 0 1 1.07 1.05l-3.99 4.99a.75.75 0 0 1-1.08.02L4.324 8.384a.75.75 0 1 1 1.06-1.06l2.094 2.093 3.473-4.425a.267.267 0 0 1 .02-.022z" />
              </svg>
            </button>
          ) : (
            <button
              className="bg-transparent border-0 m-0 p-2"
              onClick={() => {
                updateCodeClick1(true);
                copyToClipboard(codeSnippetData[0]);
                setTimeout(() => {
                  updateCodeClick1(false);
                }, 3000);
              }}
              aria-label="Copy to Clipboard"
            >
              <svg
                xmlns="http://www.w3.org/2000/svg"
                width="16"
                height="16"
                fill="#000"
                className="bi bi-clipboard"
                viewBox="0 0 16 16"
              >
                <title>Copy to Clipboard</title>
                <path d="M4 1.5H3a2 2 0 0 0-2 2V14a2 2 0 0 0 2 2h10a2 2 0 0 0 2-2V3.5a2 2 0 0 0-2-2h-1v1h1a1 1 0 0 1 1 1V14a1 1 0 0 1-1 1H3a1 1 0 0 1-1-1V3.5a1 1 0 0 1 1-1h1v-1z" />
                <path d="M9.5 1a.5.5 0 0 1 .5.5v1a.5.5 0 0 1-.5.5h-3a.5.5 0 0 1-.5-.5v-1a.5.5 0 0 1 .5-.5h3zm-3-1A1.5 1.5 0 0 0 5 1.5v1A1.5 1.5 0 0 0 6.5 4h3A1.5 1.5 0 0 0 11 2.5v-1A1.5 1.5 0 0 0 9.5 0h-3z" />
              </svg>
            </button>
          )}
        </Col>
        <Col sm={12}>
          {codeSnippets[0] != undefined && (
            <div
              dangerouslySetInnerHTML={{
                __html: DOMPurify.sanitize(codeSnippets[0]),
              }}
            />
          )}
        </Col>
      </Row>

      <h2>Prerequisites</h2>

      <ul style={{ marginLeft: "0px" }}>
        <li>
          <span>&#8226;&nbsp;</span>
          <span>
            Run the HTTP service given in the{" "}
            <a href="/learn/by-example/http-service-cache-response/">
              Sending cache response service
            </a>{" "}
            example.
          </span>
        </li>
      </ul>

      <p>Run the client program by executing the following command.</p>

      <Row
        className="bbeOutput mx-0 py-0 rounded "
        style={{ marginLeft: "0px" }}
      >
        <Col sm={12} className="d-flex align-items-start">
          {outputClick1 ? (
            <button
              className="bg-transparent border-0 m-0 p-2 ms-auto"
              aria-label="Copy to Clipboard Check"
            >
              <svg
                xmlns="http://www.w3.org/2000/svg"
                width="16"
                height="16"
                fill="#20b6b0"
                className="output-btn bi bi-check"
                viewBox="0 0 16 16"
              >
                <title>Copied</title>
                <path d="M10.97 4.97a.75.75 0 0 1 1.07 1.05l-3.99 4.99a.75.75 0 0 1-1.08.02L4.324 8.384a.75.75 0 1 1 1.06-1.06l2.094 2.093 3.473-4.425a.267.267 0 0 1 .02-.022z" />
              </svg>
            </button>
          ) : (
            <button
              className="bg-transparent border-0 m-0 p-2 ms-auto"
              onClick={() => {
                updateOutputClick1(true);
                const extractedText = extractOutput(ref1.current.innerText);
                copyToClipboard(extractedText);
                setTimeout(() => {
                  updateOutputClick1(false);
                }, 3000);
              }}
            >
              <svg
                xmlns="http://www.w3.org/2000/svg"
                width="16"
                height="16"
                fill="#EEEEEE"
                className="output-btn bi bi-clipboard"
                viewBox="0 0 16 16"
                aria-label="Copy to Clipboard"
              >
                <title>Copy to Clipboard</title>
                <path d="M4 1.5H3a2 2 0 0 0-2 2V14a2 2 0 0 0 2 2h10a2 2 0 0 0 2-2V3.5a2 2 0 0 0-2-2h-1v1h1a1 1 0 0 1 1 1V14a1 1 0 0 1-1 1H3a1 1 0 0 1-1-1V3.5a1 1 0 0 1 1-1h1v-1z" />
                <path d="M9.5 1a.5.5 0 0 1 .5.5v1a.5.5 0 0 1-.5.5h-3a.5.5 0 0 1-.5-.5v-1a.5.5 0 0 1 .5-.5h3zm-3-1A1.5 1.5 0 0 0 5 1.5v1A1.5 1.5 0 0 0 6.5 4h3A1.5 1.5 0 0 0 11 2.5v-1A1.5 1.5 0 0 0 9.5 0h-3z" />
              </svg>
            </button>
          )}
        </Col>
        <Col sm={12}>
          <pre ref={ref1}>
            <code className="d-flex flex-column">
              <span>{`\$ bal run http_caching_client.bal`}</span>
              <span>{`Received album: {"title":"Jeru", "artist":"Gerry Mulligan"}`}</span>
            </code>
          </pre>
        </Col>
      </Row>

      <blockquote>
        <p>
          <strong>Tip:</strong> You can enable the{" "}
          <a href="/learn/by-example/http-trace-logs/">trace logs</a> for both
          service and client to observe the in and out traffic.
        </p>
      </blockquote>

      <h2>Related links</h2>

      <ul style={{ marginLeft: "0px" }} class="relatedLinks">
        <li>
          <span>&#8226;&nbsp;</span>
          <span>
            <a href="https://lib.ballerina.io/ballerina/http/latest#CacheConfig">
              <code>http:CacheConfig</code> record - API documentation
            </a>
          </span>
        </li>
      </ul>
      <ul style={{ marginLeft: "0px" }} class="relatedLinks">
        <li>
          <span>&#8226;&nbsp;</span>
          <span>
            <a href="/spec/http/#2412-caching">
              HTTP client caching - Specification
            </a>
          </span>
        </li>
      </ul>
      <span style={{ marginBottom: "20px" }}></span>

      <Row className="mt-auto mb-5">
        <Col sm={6}>
          <Link
            title="Header parameter"
            href="/learn/by-example/http-client-header-parameter"
          >
            <div className="btnContainer d-flex align-items-center me-auto">
              <svg
                xmlns="http://www.w3.org/2000/svg"
                width="20"
                height="20"
                fill="#3ad1ca"
                className={`${
                  btnHover[0] ? "btnArrowHover" : "btnArrow"
                } bi bi-arrow-right`}
                viewBox="0 0 16 16"
                onMouseEnter={() => updateBtnHover([true, false])}
                onMouseOut={() => updateBtnHover([false, false])}
              >
                <path
                  fill-rule="evenodd"
                  d="M15 8a.5.5 0 0 0-.5-.5H2.707l3.147-3.146a.5.5 0 1 0-.708-.708l-4 4a.5.5 0 0 0 0 .708l4 4a.5.5 0 0 0 .708-.708L2.707 8.5H14.5A.5.5 0 0 0 15 8z"
                />
              </svg>
              <div className="d-flex flex-column ms-4">
                <span className="btnPrev">Previous</span>
                <span
                  className={btnHover[0] ? "btnTitleHover" : "btnTitle"}
                  onMouseEnter={() => updateBtnHover([true, false])}
                  onMouseOut={() => updateBtnHover([false, false])}
                >
                  Header parameter
                </span>
              </div>
            </div>
          </Link>
        </Col>
        <Col sm={6}>
          <Link title="SSL/TLS" href="/learn/by-example/http-service-ssl-tls">
            <div className="btnContainer d-flex align-items-center ms-auto">
              <div className="d-flex flex-column me-4">
                <span className="btnNext">Next</span>
                <span
                  className={btnHover[1] ? "btnTitleHover" : "btnTitle"}
                  onMouseEnter={() => updateBtnHover([false, true])}
                  onMouseOut={() => updateBtnHover([false, false])}
                >
                  SSL/TLS
                </span>
              </div>
              <svg
                xmlns="http://www.w3.org/2000/svg"
                width="20"
                height="20"
                fill="#3ad1ca"
                className={`${
                  btnHover[1] ? "btnArrowHover" : "btnArrow"
                } bi bi-arrow-right`}
                viewBox="0 0 16 16"
                onMouseEnter={() => updateBtnHover([false, true])}
                onMouseOut={() => updateBtnHover([false, false])}
              >
                <path
                  fill-rule="evenodd"
                  d="M1 8a.5.5 0 0 1 .5-.5h11.793l-3.147-3.146a.5.5 0 0 1 .708-.708l4 4a.5.5 0 0 1 0 .708l-4 4a.5.5 0 0 1-.708-.708L13.293 8.5H1.5A.5.5 0 0 1 1 8z"
                />
              </svg>
            </div>
          </Link>
        </Col>
      </Row>
    </Container>
  );
}<|MERGE_RESOLUTION|>--- conflicted
+++ resolved
@@ -63,11 +63,7 @@
             className="bg-transparent border-0 m-0 p-2 ms-auto"
             onClick={() => {
               window.open(
-<<<<<<< HEAD
-                "https://play.ballerina.io/?gist=89d723fe5c921433207510933d5e72a7&file=http_caching_client.bal",
-=======
                 "https://play.ballerina.io/?gist=1cd4621f17413f86f33fb9eaab4a23f3&file=http_caching_client.bal",
->>>>>>> 518ffcb3
                 "_blank"
               );
             }}
