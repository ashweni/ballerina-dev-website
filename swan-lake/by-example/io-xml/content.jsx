--- conflicted
+++ resolved
@@ -75,11 +75,7 @@
             className="bg-transparent border-0 m-0 p-2 ms-auto"
             onClick={() => {
               window.open(
-<<<<<<< HEAD
-                "https://play.ballerina.io/?gist=ed2ee310217c4eb5ef286b2d3a6b970a&file=io_xml.bal",
-=======
                 "https://play.ballerina.io/?gist=8b0209c01cafd241060f837ca78923d9&file=io_xml.bal",
->>>>>>> b3dd48e5
                 "_blank"
               );
             }}
