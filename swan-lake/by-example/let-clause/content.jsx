--- conflicted
+++ resolved
@@ -71,11 +71,7 @@
             className="bg-transparent border-0 m-0 p-2 ms-auto"
             onClick={() => {
               window.open(
-<<<<<<< HEAD
-                "https://play.ballerina.io/?gist=20ffaf6acf75c7cd9ff909ba4431f0db&file=let_clause.bal",
-=======
                 "https://play.ballerina.io/?gist=d19ab70183e3ed5cf9c6feef3e8b2aae&file=let_clause.bal",
->>>>>>> 518ffcb3
                 "_blank"
               );
             }}
