--- conflicted
+++ resolved
@@ -67,11 +67,7 @@
             className="bg-transparent border-0 m-0 p-2 ms-auto"
             onClick={() => {
               window.open(
-<<<<<<< HEAD
-                "https://play.ballerina.io/?gist=afd156d02a25a7aee1c181f1909ca9e3&file=http_path_param.bal",
-=======
                 "https://play.ballerina.io/?gist=8ac93a74ff81d41affba9acd43714b09&file=http_path_param.bal",
->>>>>>> 518ffcb3
                 "_blank"
               );
             }}
