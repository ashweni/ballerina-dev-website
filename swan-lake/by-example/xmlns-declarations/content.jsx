--- conflicted
+++ resolved
@@ -87,11 +87,7 @@
             className="bg-transparent border-0 m-0 p-2 ms-auto"
             onClick={() => {
               window.open(
-<<<<<<< HEAD
-                "https://play.ballerina.io/?gist=78990b40cd3208547daa19a4bd2b7a82&file=xmlns_declarations.bal",
-=======
                 "https://play.ballerina.io/?gist=21b13e80cdb0d11f3bfd6c0a87e792b3&file=xmlns_declarations.bal",
->>>>>>> b3dd48e5
                 "_blank"
               );
             }}
