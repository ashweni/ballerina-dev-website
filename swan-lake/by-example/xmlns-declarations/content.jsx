--- conflicted
+++ resolved
@@ -69,11 +69,7 @@
             className="bg-transparent border-0 m-0 p-2 ms-auto"
             onClick={() => {
               window.open(
-<<<<<<< HEAD
-                "https://play.ballerina.io/?gist=e109708c41aa221d21f01f4e8d876182&file=xmlns_declarations.bal",
-=======
                 "https://play.ballerina.io/?gist=6edf0b39ba047e5b3ebafe495d277b29&file=xmlns_declarations.bal",
->>>>>>> 518ffcb3
                 "_blank"
               );
             }}
