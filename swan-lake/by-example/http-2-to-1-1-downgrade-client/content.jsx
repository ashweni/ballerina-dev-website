--- conflicted
+++ resolved
@@ -54,11 +54,7 @@
             className="bg-transparent border-0 m-0 p-2 ms-auto"
             onClick={() => {
               window.open(
-<<<<<<< HEAD
-                "https://play.ballerina.io/?gist=4918ea22879c86d1a4afe8b8bc338d1c&file=http_2_to_1_1_downgrade_client.bal",
-=======
                 "https://play.ballerina.io/?gist=22cf5d01a96f9580334db8c363f93393&file=http_2_to_1_1_downgrade_client.bal",
->>>>>>> 518ffcb3
                 "_blank"
               );
             }}
