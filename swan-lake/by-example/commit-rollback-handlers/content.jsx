import React, { useState, useEffect, createRef } from "react";
import { setCDN } from "shiki";
import { Container, Row, Col } from "react-bootstrap";
import DOMPurify from "dompurify";
import {
  copyToClipboard,
  extractOutput,
  shikiTokenizer,
} from "../../../utils/bbe";
import Link from "next/link";

setCDN("https://unpkg.com/shiki/");

const codeSnippetData = [
  `import ballerina/io;

public function main() returns error? {
    transaction {
        check update();
        check commit;
    }
    return;
}

transactional function update() returns error? {
    check updateDatabase();
    // Registers a commit handler to be invoked when \`commit\` is executed.
    transaction:onCommit(sendEmail);
    transaction:onRollback(logError);
}

function updateDatabase() returns error? {
    io:println("Database updated");
    return;
}

isolated function sendEmail('transaction:Info info) {
    io:println("Email sent.");
}

isolated function logError(transaction:Info info, error? cause, boolean willRetry) {
    io:println("Logged database update failure");
}
`,
];

export default function CommitRollbackHandlers() {
  const [codeClick1, updateCodeClick1] = useState(false);

  const [outputClick1, updateOutputClick1] = useState(false);
  const ref1 = createRef();

  const [codeSnippets, updateSnippets] = useState([]);
  const [btnHover, updateBtnHover] = useState([false, false]);

  useEffect(() => {
    async function loadCode() {
      for (let snippet of codeSnippetData) {
        const output = await shikiTokenizer(snippet, "ballerina");
        updateSnippets((prevSnippets) => [...prevSnippets, output]);
      }
    }
    loadCode();
  }, []);

  return (
    <Container className="bbeBody d-flex flex-column h-100">
      <h1>Commit/rollback handlers</h1>

      <p>
        Often code needs to get executed depending on whether a transaction is
        committed. Testing the result of the <code>commit</code> within the
        transaction statement works. However, it is inconvenient from a
        modularity perspective, particularly, when you want to undo changes on{" "}
        <code>rollback</code>.
      </p>

      <p>
        This seems much worse in a distributed transaction when the transaction
        statement is in another program. Ballerina provides <code>commit</code>/
        <code>rollback</code> handlers, which are functions that get executed
        when the decision whether to commit is known.
      </p>

      <Row
        className="bbeCode mx-0 py-0 rounded 
      "
        style={{ marginLeft: "0px" }}
      >
        <Col className="d-flex align-items-start" sm={12}>
          <button
            className="bg-transparent border-0 m-0 p-2 ms-auto"
            onClick={() => {
              window.open(
<<<<<<< HEAD
                "https://play.ballerina.io/?gist=26dfcfcd39f15537b5c8cc5633a9d0ec&file=commit_rollback_handlers.bal",
=======
                "https://play.ballerina.io/?gist=af8c61eff08b5095519039c7c54f1c27&file=commit_rollback_handlers.bal",
>>>>>>> b3dd48e5
                "_blank"
              );
            }}
            target="_blank"
            aria-label="Open in Ballerina Playground"
          >
            <svg
              xmlns="http://www.w3.org/2000/svg"
              width="16"
              height="16"
              fill="#000"
              className="bi bi-play-circle"
              viewBox="0 0 16 16"
            >
              <title>Open in Ballerina Playground</title>
              <path d="M8 15A7 7 0 1 1 8 1a7 7 0 0 1 0 14zm0 1A8 8 0 1 0 8 0a8 8 0 0 0 0 16z" />
              <path d="M6.271 5.055a.5.5 0 0 1 .52.038l3.5 2.5a.5.5 0 0 1 0 .814l-3.5 2.5A.5.5 0 0 1 6 10.5v-5a.5.5 0 0 1 .271-.445z" />
            </svg>
          </button>

          <button
            className="bg-transparent border-0 m-0 p-2"
            onClick={() => {
              window.open(
                "https://github.com/ballerina-platform/ballerina-distribution/tree/v2201.3.0/examples/commit-rollback-handlers",
                "_blank"
              );
            }}
            aria-label="Edit on Github"
          >
            <svg
              xmlns="http://www.w3.org/2000/svg"
              width="16"
              height="16"
              fill="#000"
              className="bi bi-github"
              viewBox="0 0 16 16"
            >
              <title>Edit on Github</title>
              <path d="M8 0C3.58 0 0 3.58 0 8c0 3.54 2.29 6.53 5.47 7.59.4.07.55-.17.55-.38 0-.19-.01-.82-.01-1.49-2.01.37-2.53-.49-2.69-.94-.09-.23-.48-.94-.82-1.13-.28-.15-.68-.52-.01-.53.63-.01 1.08.58 1.23.82.72 1.21 1.87.87 2.33.66.07-.52.28-.87.51-1.07-1.78-.2-3.64-.89-3.64-3.95 0-.87.31-1.59.82-2.15-.08-.2-.36-1.02.08-2.12 0 0 .67-.21 2.2.82.64-.18 1.32-.27 2-.27.68 0 1.36.09 2 .27 1.53-1.04 2.2-.82 2.2-.82.44 1.1.16 1.92.08 2.12.51.56.82 1.27.82 2.15 0 3.07-1.87 3.75-3.65 3.95.29.25.54.73.54 1.48 0 1.07-.01 1.93-.01 2.2 0 .21.15.46.55.38A8.012 8.012 0 0 0 16 8c0-4.42-3.58-8-8-8z" />
            </svg>
          </button>
          {codeClick1 ? (
            <button
              className="bg-transparent border-0 m-0 p-2"
              disabled
              aria-label="Copy to Clipboard Check"
            >
              <svg
                xmlns="http://www.w3.org/2000/svg"
                width="16"
                height="16"
                fill="#20b6b0"
                className="bi bi-check"
                viewBox="0 0 16 16"
              >
                <title>Copied</title>
                <path d="M10.97 4.97a.75.75 0 0 1 1.07 1.05l-3.99 4.99a.75.75 0 0 1-1.08.02L4.324 8.384a.75.75 0 1 1 1.06-1.06l2.094 2.093 3.473-4.425a.267.267 0 0 1 .02-.022z" />
              </svg>
            </button>
          ) : (
            <button
              className="bg-transparent border-0 m-0 p-2"
              onClick={() => {
                updateCodeClick1(true);
                copyToClipboard(codeSnippetData[0]);
                setTimeout(() => {
                  updateCodeClick1(false);
                }, 3000);
              }}
              aria-label="Copy to Clipboard"
            >
              <svg
                xmlns="http://www.w3.org/2000/svg"
                width="16"
                height="16"
                fill="#000"
                className="bi bi-clipboard"
                viewBox="0 0 16 16"
              >
                <title>Copy to Clipboard</title>
                <path d="M4 1.5H3a2 2 0 0 0-2 2V14a2 2 0 0 0 2 2h10a2 2 0 0 0 2-2V3.5a2 2 0 0 0-2-2h-1v1h1a1 1 0 0 1 1 1V14a1 1 0 0 1-1 1H3a1 1 0 0 1-1-1V3.5a1 1 0 0 1 1-1h1v-1z" />
                <path d="M9.5 1a.5.5 0 0 1 .5.5v1a.5.5 0 0 1-.5.5h-3a.5.5 0 0 1-.5-.5v-1a.5.5 0 0 1 .5-.5h3zm-3-1A1.5 1.5 0 0 0 5 1.5v1A1.5 1.5 0 0 0 6.5 4h3A1.5 1.5 0 0 0 11 2.5v-1A1.5 1.5 0 0 0 9.5 0h-3z" />
              </svg>
            </button>
          )}
        </Col>
        <Col sm={12}>
          {codeSnippets[0] != undefined && (
            <div
              dangerouslySetInnerHTML={{
                __html: DOMPurify.sanitize(codeSnippets[0]),
              }}
            />
          )}
        </Col>
      </Row>

      <Row
        className="bbeOutput mx-0 py-0 rounded "
        style={{ marginLeft: "0px" }}
      >
        <Col sm={12} className="d-flex align-items-start">
          {outputClick1 ? (
            <button
              className="bg-transparent border-0 m-0 p-2 ms-auto"
              aria-label="Copy to Clipboard Check"
            >
              <svg
                xmlns="http://www.w3.org/2000/svg"
                width="16"
                height="16"
                fill="#20b6b0"
                className="output-btn bi bi-check"
                viewBox="0 0 16 16"
              >
                <title>Copied</title>
                <path d="M10.97 4.97a.75.75 0 0 1 1.07 1.05l-3.99 4.99a.75.75 0 0 1-1.08.02L4.324 8.384a.75.75 0 1 1 1.06-1.06l2.094 2.093 3.473-4.425a.267.267 0 0 1 .02-.022z" />
              </svg>
            </button>
          ) : (
            <button
              className="bg-transparent border-0 m-0 p-2 ms-auto"
              onClick={() => {
                updateOutputClick1(true);
                const extractedText = extractOutput(ref1.current.innerText);
                copyToClipboard(extractedText);
                setTimeout(() => {
                  updateOutputClick1(false);
                }, 3000);
              }}
            >
              <svg
                xmlns="http://www.w3.org/2000/svg"
                width="16"
                height="16"
                fill="#EEEEEE"
                className="output-btn bi bi-clipboard"
                viewBox="0 0 16 16"
                aria-label="Copy to Clipboard"
              >
                <title>Copy to Clipboard</title>
                <path d="M4 1.5H3a2 2 0 0 0-2 2V14a2 2 0 0 0 2 2h10a2 2 0 0 0 2-2V3.5a2 2 0 0 0-2-2h-1v1h1a1 1 0 0 1 1 1V14a1 1 0 0 1-1 1H3a1 1 0 0 1-1-1V3.5a1 1 0 0 1 1-1h1v-1z" />
                <path d="M9.5 1a.5.5 0 0 1 .5.5v1a.5.5 0 0 1-.5.5h-3a.5.5 0 0 1-.5-.5v-1a.5.5 0 0 1 .5-.5h3zm-3-1A1.5 1.5 0 0 0 5 1.5v1A1.5 1.5 0 0 0 6.5 4h3A1.5 1.5 0 0 0 11 2.5v-1A1.5 1.5 0 0 0 9.5 0h-3z" />
              </svg>
            </button>
          )}
        </Col>
        <Col sm={12}>
          <pre ref={ref1}>
            <code className="d-flex flex-column">
              <span>{`\$ bal run commit_rollback_handlers.bal`}</span>
              <span>{`Database updated`}</span>
              <span>{`Email sent.`}</span>
            </code>
          </pre>
        </Col>
      </Row>

      <Row className="mt-auto mb-5">
        <Col sm={6}>
          <Link
            title="Transactional named workers"
            href="/learn/by-example/transactional-named-workers"
          >
            <div className="btnContainer d-flex align-items-center me-auto">
              <svg
                xmlns="http://www.w3.org/2000/svg"
                width="20"
                height="20"
                fill="#3ad1ca"
                className={`${
                  btnHover[0] ? "btnArrowHover" : "btnArrow"
                } bi bi-arrow-right`}
                viewBox="0 0 16 16"
                onMouseEnter={() => updateBtnHover([true, false])}
                onMouseOut={() => updateBtnHover([false, false])}
              >
                <path
                  fill-rule="evenodd"
                  d="M15 8a.5.5 0 0 0-.5-.5H2.707l3.147-3.146a.5.5 0 1 0-.708-.708l-4 4a.5.5 0 0 0 0 .708l4 4a.5.5 0 0 0 .708-.708L2.707 8.5H14.5A.5.5 0 0 0 15 8z"
                />
              </svg>
              <div className="d-flex flex-column ms-4">
                <span className="btnPrev">Previous</span>
                <span
                  className={btnHover[0] ? "btnTitleHover" : "btnTitle"}
                  onMouseEnter={() => updateBtnHover([true, false])}
                  onMouseOut={() => updateBtnHover([false, false])}
                >
                  Transactional named workers
                </span>
              </div>
            </div>
          </Link>
        </Col>
        <Col sm={6}>
          <Link title="Lock statement" href="/learn/by-example/lock-statement">
            <div className="btnContainer d-flex align-items-center ms-auto">
              <div className="d-flex flex-column me-4">
                <span className="btnNext">Next</span>
                <span
                  className={btnHover[1] ? "btnTitleHover" : "btnTitle"}
                  onMouseEnter={() => updateBtnHover([false, true])}
                  onMouseOut={() => updateBtnHover([false, false])}
                >
                  Lock statement
                </span>
              </div>
              <svg
                xmlns="http://www.w3.org/2000/svg"
                width="20"
                height="20"
                fill="#3ad1ca"
                className={`${
                  btnHover[1] ? "btnArrowHover" : "btnArrow"
                } bi bi-arrow-right`}
                viewBox="0 0 16 16"
                onMouseEnter={() => updateBtnHover([false, true])}
                onMouseOut={() => updateBtnHover([false, false])}
              >
                <path
                  fill-rule="evenodd"
                  d="M1 8a.5.5 0 0 1 .5-.5h11.793l-3.147-3.146a.5.5 0 0 1 .708-.708l4 4a.5.5 0 0 1 0 .708l-4 4a.5.5 0 0 1-.708-.708L13.293 8.5H1.5A.5.5 0 0 1 1 8z"
                />
              </svg>
            </div>
          </Link>
        </Col>
      </Row>
    </Container>
  );
}<|MERGE_RESOLUTION|>--- conflicted
+++ resolved
@@ -92,11 +92,7 @@
             className="bg-transparent border-0 m-0 p-2 ms-auto"
             onClick={() => {
               window.open(
-<<<<<<< HEAD
-                "https://play.ballerina.io/?gist=26dfcfcd39f15537b5c8cc5633a9d0ec&file=commit_rollback_handlers.bal",
-=======
                 "https://play.ballerina.io/?gist=af8c61eff08b5095519039c7c54f1c27&file=commit_rollback_handlers.bal",
->>>>>>> b3dd48e5
                 "_blank"
               );
             }}
