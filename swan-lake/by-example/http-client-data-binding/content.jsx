--- conflicted
+++ resolved
@@ -77,11 +77,7 @@
             className="bg-transparent border-0 m-0 p-2 ms-auto"
             onClick={() => {
               window.open(
-<<<<<<< HEAD
-                "https://play.ballerina.io/?gist=7f131617403f9a1bafdcdb1778f3e1e8&file=http_client_data_binding.bal",
-=======
                 "https://play.ballerina.io/?gist=0de4443d267a3a8db415f75232775a4c&file=http_client_data_binding.bal",
->>>>>>> b3dd48e5
                 "_blank"
               );
             }}
