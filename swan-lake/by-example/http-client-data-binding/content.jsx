--- conflicted
+++ resolved
@@ -65,11 +65,7 @@
             className="bg-transparent border-0 m-0 p-2 ms-auto"
             onClick={() => {
               window.open(
-<<<<<<< HEAD
-                "https://play.ballerina.io/?gist=b5139d2a4c41c6dc6cd73f5dc67da3a6&file=http_client_data_binding.bal",
-=======
                 "https://play.ballerina.io/?gist=72546e5d17c5bedee9a7bca648a9f6b3&file=http_client_data_binding.bal",
->>>>>>> 518ffcb3
                 "_blank"
               );
             }}
