--- conflicted
+++ resolved
@@ -64,11 +64,7 @@
             className="bg-transparent border-0 m-0 p-2 ms-auto"
             onClick={() => {
               window.open(
-<<<<<<< HEAD
-                "https://play.ballerina.io/?gist=d215726026d5cf719ee05de580b256bd&file=error_subtyping.bal",
-=======
                 "https://play.ballerina.io/?gist=7aff9a3e8b7948b2096b31ef52186949&file=error_subtyping.bal",
->>>>>>> 518ffcb3
                 "_blank"
               );
             }}
