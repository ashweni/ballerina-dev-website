--- conflicted
+++ resolved
@@ -85,11 +85,7 @@
             className="bg-transparent border-0 m-0 p-2 ms-auto"
             onClick={() => {
               window.open(
-<<<<<<< HEAD
-                "https://play.ballerina.io/?gist=a82cd2e69846c761bd175f099c098cfb&file=xml_navigation.bal",
-=======
                 "https://play.ballerina.io/?gist=76d6b603fbe0909391c4a0c6845f93c1&file=xml_navigation.bal",
->>>>>>> 518ffcb3
                 "_blank"
               );
             }}
