--- conflicted
+++ resolved
@@ -62,11 +62,7 @@
             className="bg-transparent border-0 m-0 p-2 ms-auto"
             onClick={() => {
               window.open(
-<<<<<<< HEAD
-                "https://play.ballerina.io/?gist=a65a451a793b9161cb6b7f682737f341&file=xml_from_json_conversion.bal",
-=======
                 "https://play.ballerina.io/?gist=7909b8a7add05baf74f78849a767c003&file=xml_from_json_conversion.bal",
->>>>>>> 518ffcb3
                 "_blank"
               );
             }}
