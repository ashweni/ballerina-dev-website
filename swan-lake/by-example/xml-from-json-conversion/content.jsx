import React, { useState, useEffect, createRef } from "react";
import { setCDN } from "shiki";
import { Container, Row, Col } from "react-bootstrap";
import DOMPurify from "dompurify";
import {
  copyToClipboard,
  extractOutput,
  shikiTokenizer,
} from "../../../utils/bbe";
import Link from "next/link";

setCDN("https://unpkg.com/shiki/");

const codeSnippetData = [
  `import ballerina/io;
import ballerina/xmldata;

public function main() returns error? {
    // Creates a JSON value.
    json jsonValue = {"Store": {
            "@id": "AST",
            "name": "Anne",
            "address": {
                "street": "Main",
                "city": "94"
            },
            "codes": ["4", "8"]
        }};
    // Converts the JSON value to XML using a default \`attributePrefix\` (i.e., the \`@\` character)
    // and the default \`arrayEntryTag\` (i.e., \`root\`).
    xml? xmlValue = check xmldata:fromJson(jsonValue);
    io:println(xmlValue);
}
`,
];

export default function XmlFromJsonConversion() {
  const [codeClick1, updateCodeClick1] = useState(false);

  const [outputClick1, updateOutputClick1] = useState(false);
  const ref1 = createRef();

  const [codeSnippets, updateSnippets] = useState([]);
  const [btnHover, updateBtnHover] = useState([false, false]);

  useEffect(() => {
    async function loadCode() {
      for (let snippet of codeSnippetData) {
        const output = await shikiTokenizer(snippet, "ballerina");
        updateSnippets((prevSnippets) => [...prevSnippets, output]);
      }
    }
    loadCode();
  }, []);

  return (
    <Container className="bbeBody d-flex flex-column h-100">
      <h1>JSON to XML conversion</h1>

      <p>
        The <code>xmldata</code> library provides an API to perform conversions
        from JSON to XML.
      </p>

      <p>
        For more information on the underlying module, see the{" "}
        <a href="https://lib.ballerina.io/ballerina/xmldata/latest/">
          <code>xmldata</code> module
        </a>
        .
      </p>

      <Row
        className="bbeCode mx-0 py-0 rounded 
      "
        style={{ marginLeft: "0px" }}
      >
        <Col className="d-flex align-items-start" sm={12}>
          <button
            className="bg-transparent border-0 m-0 p-2 ms-auto"
            onClick={() => {
              window.open(
<<<<<<< HEAD
                "https://play.ballerina.io/?gist=4524379d1c0908721e32390e31a98d89&file=xml_from_json_conversion.bal",
=======
                "https://play.ballerina.io/?gist=5b27974d0fcbb0ac572d5c5446cc9ccd&file=xml_from_json_conversion.bal",
>>>>>>> b3dd48e5
                "_blank"
              );
            }}
            target="_blank"
            aria-label="Open in Ballerina Playground"
          >
            <svg
              xmlns="http://www.w3.org/2000/svg"
              width="16"
              height="16"
              fill="#000"
              className="bi bi-play-circle"
              viewBox="0 0 16 16"
            >
              <title>Open in Ballerina Playground</title>
              <path d="M8 15A7 7 0 1 1 8 1a7 7 0 0 1 0 14zm0 1A8 8 0 1 0 8 0a8 8 0 0 0 0 16z" />
              <path d="M6.271 5.055a.5.5 0 0 1 .52.038l3.5 2.5a.5.5 0 0 1 0 .814l-3.5 2.5A.5.5 0 0 1 6 10.5v-5a.5.5 0 0 1 .271-.445z" />
            </svg>
          </button>

          <button
            className="bg-transparent border-0 m-0 p-2"
            onClick={() => {
              window.open(
                "https://github.com/ballerina-platform/ballerina-distribution/tree/v2201.3.0/examples/xml-from-json-conversion",
                "_blank"
              );
            }}
            aria-label="Edit on Github"
          >
            <svg
              xmlns="http://www.w3.org/2000/svg"
              width="16"
              height="16"
              fill="#000"
              className="bi bi-github"
              viewBox="0 0 16 16"
            >
              <title>Edit on Github</title>
              <path d="M8 0C3.58 0 0 3.58 0 8c0 3.54 2.29 6.53 5.47 7.59.4.07.55-.17.55-.38 0-.19-.01-.82-.01-1.49-2.01.37-2.53-.49-2.69-.94-.09-.23-.48-.94-.82-1.13-.28-.15-.68-.52-.01-.53.63-.01 1.08.58 1.23.82.72 1.21 1.87.87 2.33.66.07-.52.28-.87.51-1.07-1.78-.2-3.64-.89-3.64-3.95 0-.87.31-1.59.82-2.15-.08-.2-.36-1.02.08-2.12 0 0 .67-.21 2.2.82.64-.18 1.32-.27 2-.27.68 0 1.36.09 2 .27 1.53-1.04 2.2-.82 2.2-.82.44 1.1.16 1.92.08 2.12.51.56.82 1.27.82 2.15 0 3.07-1.87 3.75-3.65 3.95.29.25.54.73.54 1.48 0 1.07-.01 1.93-.01 2.2 0 .21.15.46.55.38A8.012 8.012 0 0 0 16 8c0-4.42-3.58-8-8-8z" />
            </svg>
          </button>
          {codeClick1 ? (
            <button
              className="bg-transparent border-0 m-0 p-2"
              disabled
              aria-label="Copy to Clipboard Check"
            >
              <svg
                xmlns="http://www.w3.org/2000/svg"
                width="16"
                height="16"
                fill="#20b6b0"
                className="bi bi-check"
                viewBox="0 0 16 16"
              >
                <title>Copied</title>
                <path d="M10.97 4.97a.75.75 0 0 1 1.07 1.05l-3.99 4.99a.75.75 0 0 1-1.08.02L4.324 8.384a.75.75 0 1 1 1.06-1.06l2.094 2.093 3.473-4.425a.267.267 0 0 1 .02-.022z" />
              </svg>
            </button>
          ) : (
            <button
              className="bg-transparent border-0 m-0 p-2"
              onClick={() => {
                updateCodeClick1(true);
                copyToClipboard(codeSnippetData[0]);
                setTimeout(() => {
                  updateCodeClick1(false);
                }, 3000);
              }}
              aria-label="Copy to Clipboard"
            >
              <svg
                xmlns="http://www.w3.org/2000/svg"
                width="16"
                height="16"
                fill="#000"
                className="bi bi-clipboard"
                viewBox="0 0 16 16"
              >
                <title>Copy to Clipboard</title>
                <path d="M4 1.5H3a2 2 0 0 0-2 2V14a2 2 0 0 0 2 2h10a2 2 0 0 0 2-2V3.5a2 2 0 0 0-2-2h-1v1h1a1 1 0 0 1 1 1V14a1 1 0 0 1-1 1H3a1 1 0 0 1-1-1V3.5a1 1 0 0 1 1-1h1v-1z" />
                <path d="M9.5 1a.5.5 0 0 1 .5.5v1a.5.5 0 0 1-.5.5h-3a.5.5 0 0 1-.5-.5v-1a.5.5 0 0 1 .5-.5h3zm-3-1A1.5 1.5 0 0 0 5 1.5v1A1.5 1.5 0 0 0 6.5 4h3A1.5 1.5 0 0 0 11 2.5v-1A1.5 1.5 0 0 0 9.5 0h-3z" />
              </svg>
            </button>
          )}
        </Col>
        <Col sm={12}>
          {codeSnippets[0] != undefined && (
            <div
              dangerouslySetInnerHTML={{
                __html: DOMPurify.sanitize(codeSnippets[0]),
              }}
            />
          )}
        </Col>
      </Row>

      <p>
        To run this sample, use the <code>bal run</code> command.
      </p>

      <Row
        className="bbeOutput mx-0 py-0 rounded "
        style={{ marginLeft: "0px" }}
      >
        <Col sm={12} className="d-flex align-items-start">
          {outputClick1 ? (
            <button
              className="bg-transparent border-0 m-0 p-2 ms-auto"
              aria-label="Copy to Clipboard Check"
            >
              <svg
                xmlns="http://www.w3.org/2000/svg"
                width="16"
                height="16"
                fill="#20b6b0"
                className="output-btn bi bi-check"
                viewBox="0 0 16 16"
              >
                <title>Copied</title>
                <path d="M10.97 4.97a.75.75 0 0 1 1.07 1.05l-3.99 4.99a.75.75 0 0 1-1.08.02L4.324 8.384a.75.75 0 1 1 1.06-1.06l2.094 2.093 3.473-4.425a.267.267 0 0 1 .02-.022z" />
              </svg>
            </button>
          ) : (
            <button
              className="bg-transparent border-0 m-0 p-2 ms-auto"
              onClick={() => {
                updateOutputClick1(true);
                const extractedText = extractOutput(ref1.current.innerText);
                copyToClipboard(extractedText);
                setTimeout(() => {
                  updateOutputClick1(false);
                }, 3000);
              }}
            >
              <svg
                xmlns="http://www.w3.org/2000/svg"
                width="16"
                height="16"
                fill="#EEEEEE"
                className="output-btn bi bi-clipboard"
                viewBox="0 0 16 16"
                aria-label="Copy to Clipboard"
              >
                <title>Copy to Clipboard</title>
                <path d="M4 1.5H3a2 2 0 0 0-2 2V14a2 2 0 0 0 2 2h10a2 2 0 0 0 2-2V3.5a2 2 0 0 0-2-2h-1v1h1a1 1 0 0 1 1 1V14a1 1 0 0 1-1 1H3a1 1 0 0 1-1-1V3.5a1 1 0 0 1 1-1h1v-1z" />
                <path d="M9.5 1a.5.5 0 0 1 .5.5v1a.5.5 0 0 1-.5.5h-3a.5.5 0 0 1-.5-.5v-1a.5.5 0 0 1 .5-.5h3zm-3-1A1.5 1.5 0 0 0 5 1.5v1A1.5 1.5 0 0 0 6.5 4h3A1.5 1.5 0 0 0 11 2.5v-1A1.5 1.5 0 0 0 9.5 0h-3z" />
              </svg>
            </button>
          )}
        </Col>
        <Col sm={12}>
          <pre ref={ref1}>
            <code className="d-flex flex-column">
              <span>{`\$ bal run xml_json_conversion.bal`}</span>
              <span>{`<Store id="AST"><name>Anne</name><address><street>Main</street><city>94</city></address><codes>4</codes><codes>8</codes></Store>`}</span>
            </code>
          </pre>
        </Col>
      </Row>

      <Row className="mt-auto mb-5">
        <Col sm={6}>
          <Link
            title="XML to JSON conversion"
            href="/learn/by-example/xml-to-json-conversion"
          >
            <div className="btnContainer d-flex align-items-center me-auto">
              <svg
                xmlns="http://www.w3.org/2000/svg"
                width="20"
                height="20"
                fill="#3ad1ca"
                className={`${
                  btnHover[0] ? "btnArrowHover" : "btnArrow"
                } bi bi-arrow-right`}
                viewBox="0 0 16 16"
                onMouseEnter={() => updateBtnHover([true, false])}
                onMouseOut={() => updateBtnHover([false, false])}
              >
                <path
                  fill-rule="evenodd"
                  d="M15 8a.5.5 0 0 0-.5-.5H2.707l3.147-3.146a.5.5 0 1 0-.708-.708l-4 4a.5.5 0 0 0 0 .708l4 4a.5.5 0 0 0 .708-.708L2.707 8.5H14.5A.5.5 0 0 0 15 8z"
                />
              </svg>
              <div className="d-flex flex-column ms-4">
                <span className="btnPrev">Previous</span>
                <span
                  className={btnHover[0] ? "btnTitleHover" : "btnTitle"}
                  onMouseEnter={() => updateBtnHover([true, false])}
                  onMouseOut={() => updateBtnHover([false, false])}
                >
                  XML to JSON conversion
                </span>
              </div>
            </div>
          </Link>
        </Col>
        <Col sm={6}>
          <Link
            title="XML to record conversion"
            href="/learn/by-example/xml-to-record-conversion"
          >
            <div className="btnContainer d-flex align-items-center ms-auto">
              <div className="d-flex flex-column me-4">
                <span className="btnNext">Next</span>
                <span
                  className={btnHover[1] ? "btnTitleHover" : "btnTitle"}
                  onMouseEnter={() => updateBtnHover([false, true])}
                  onMouseOut={() => updateBtnHover([false, false])}
                >
                  XML to record conversion
                </span>
              </div>
              <svg
                xmlns="http://www.w3.org/2000/svg"
                width="20"
                height="20"
                fill="#3ad1ca"
                className={`${
                  btnHover[1] ? "btnArrowHover" : "btnArrow"
                } bi bi-arrow-right`}
                viewBox="0 0 16 16"
                onMouseEnter={() => updateBtnHover([false, true])}
                onMouseOut={() => updateBtnHover([false, false])}
              >
                <path
                  fill-rule="evenodd"
                  d="M1 8a.5.5 0 0 1 .5-.5h11.793l-3.147-3.146a.5.5 0 0 1 .708-.708l4 4a.5.5 0 0 1 0 .708l-4 4a.5.5 0 0 1-.708-.708L13.293 8.5H1.5A.5.5 0 0 1 1 8z"
                />
              </svg>
            </div>
          </Link>
        </Col>
      </Row>
    </Container>
  );
}<|MERGE_RESOLUTION|>--- conflicted
+++ resolved
@@ -80,11 +80,7 @@
             className="bg-transparent border-0 m-0 p-2 ms-auto"
             onClick={() => {
               window.open(
-<<<<<<< HEAD
-                "https://play.ballerina.io/?gist=4524379d1c0908721e32390e31a98d89&file=xml_from_json_conversion.bal",
-=======
                 "https://play.ballerina.io/?gist=5b27974d0fcbb0ac572d5c5446cc9ccd&file=xml_from_json_conversion.bal",
->>>>>>> b3dd48e5
                 "_blank"
               );
             }}
