--- conflicted
+++ resolved
@@ -66,11 +66,7 @@
             className="bg-transparent border-0 m-0 p-2 ms-auto"
             onClick={() => {
               window.open(
-<<<<<<< HEAD
-                "https://play.ballerina.io/?gist=b24d3828541bf5aadc7a110859b0fbdd&file=variables_and_types.bal",
-=======
                 "https://play.ballerina.io/?gist=7ab157c4ff86c9f2c6c8c1784f660272&file=variables_and_types.bal",
->>>>>>> b3dd48e5
                 "_blank"
               );
             }}
