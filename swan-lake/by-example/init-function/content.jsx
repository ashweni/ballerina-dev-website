--- conflicted
+++ resolved
@@ -67,11 +67,7 @@
             className="bg-transparent border-0 m-0 p-2 ms-auto"
             onClick={() => {
               window.open(
-<<<<<<< HEAD
-                "https://play.ballerina.io/?gist=ec8ffcfebfd010eba1d79535c8ffa1ea&file=init_function.bal",
-=======
                 "https://play.ballerina.io/?gist=a34e0d458d9d2b76bfa190ccc2c26377&file=init_function.bal",
->>>>>>> 518ffcb3
                 "_blank"
               );
             }}
