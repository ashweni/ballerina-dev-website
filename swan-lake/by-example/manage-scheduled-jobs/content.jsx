import React, { useState, useEffect, createRef } from "react";
import { setCDN } from "shiki";
import { Container, Row, Col } from "react-bootstrap";
import DOMPurify from "dompurify";
import {
  copyToClipboard,
  extractOutput,
  shikiTokenizer,
} from "../../../utils/bbe";
import Link from "next/link";

setCDN("https://unpkg.com/shiki/");

const codeSnippetData = [
  `import ballerina/io;
import ballerina/lang.runtime;
import ballerina/task;
import ballerina/time;

// Creates a job to be executed by the scheduler.
class Job {

    *task:Job;
    int i = 1;
    string jobIdentifier;

    // Executes this function when the scheduled trigger fires.
    public function execute() {
        self.i += 1;
        io:println(self.jobIdentifier + ", MyCounter: ", self.i);
    }

    isolated function init(int i, string jobIdentifier) {
        self.i = i;
        self.jobIdentifier = jobIdentifier;
    }
}

public function main() returns error? {

    // Gets the current time.
    time:Utc currentUtc = time:utcNow();
    // Increases the time by three seconds to set the starting delay for the scheduling job.
    time:Utc newTime = time:utcAddSeconds(currentUtc, 5);
    // Gets the \`time:Civil\` for the given time.
    time:Civil time = time:utcToCivil(newTime);

    // Schedules the tasks to execute the job every second.
    task:JobId id1 = check task:scheduleJobRecurByFrequency(
                            new Job(0, "1st Job"), 1);
    task:JobId id2 = check task:scheduleJobRecurByFrequency(
                            new Job(0, "2nd Job"), 3);
    // Schedules the one-time job at the specified time.
    _ = check task:scheduleOneTimeJob(new Job(0, "3rd Job"), time);

    // Waits for 3 seconds.
    runtime:sleep(3);

    // Gets all the running jobs.
    task:JobId[] result = task:getRunningJobs();
    io:println("No of running jobs: ", result.length());

    // Pauses the specified job.
    check task:pauseJob(id1);
    io:println("Pasused the 1st job.");
    // Waits for 3 seconds.
    runtime:sleep(3);

    // Resumes the specified job.
    check task:resumeJob(id1);
    io:println("Resumed the 1st job.");

    // Gets all the running jobs.
    result = task:getRunningJobs();
    io:println("No of running jobs: ", result.length());

     // Waits for 3 seconds.
    runtime:sleep(3);

    // Unschedules the jobs.
    check task:unscheduleJob(id1);
    check task:unscheduleJob(id2);
}
`,
];

export default function ManageScheduledJobs() {
  const [codeClick1, updateCodeClick1] = useState(false);

  const [outputClick1, updateOutputClick1] = useState(false);
  const ref1 = createRef();

  const [codeSnippets, updateSnippets] = useState([]);
  const [btnHover, updateBtnHover] = useState([false, false]);

  useEffect(() => {
    async function loadCode() {
      for (let snippet of codeSnippetData) {
        const output = await shikiTokenizer(snippet, "ballerina");
        updateSnippets((prevSnippets) => [...prevSnippets, output]);
      }
    }
    loadCode();
  }, []);

  return (
    <Container className="bbeBody d-flex flex-column h-100">
      <h1>Manage sheduled jobs</h1>

      <p>
        The <code>task</code> library provides functions to manage the scheduled
        jobs such as pause, resume, unscheduled, etc.
      </p>

      <p>
        For more information on the underlying module, see the{" "}
        <a href="https://lib.ballerina.io/ballerina/task/latest/">
          <code>task</code> module
        </a>
        .
      </p>

      <Row
        className="bbeCode mx-0 py-0 rounded 
      "
        style={{ marginLeft: "0px" }}
      >
        <Col className="d-flex align-items-start" sm={12}>
          <button
            className="bg-transparent border-0 m-0 p-2 ms-auto"
            onClick={() => {
              window.open(
<<<<<<< HEAD
                "https://play.ballerina.io/?gist=e4e90103556611c073f80def7fa7195f&file=manage_scheduled_jobs.bal",
=======
                "https://play.ballerina.io/?gist=225206ae906596fa1d952e7fa0200a7e&file=manage_scheduled_jobs.bal",
>>>>>>> b3dd48e5
                "_blank"
              );
            }}
            target="_blank"
            aria-label="Open in Ballerina Playground"
          >
            <svg
              xmlns="http://www.w3.org/2000/svg"
              width="16"
              height="16"
              fill="#000"
              className="bi bi-play-circle"
              viewBox="0 0 16 16"
            >
              <title>Open in Ballerina Playground</title>
              <path d="M8 15A7 7 0 1 1 8 1a7 7 0 0 1 0 14zm0 1A8 8 0 1 0 8 0a8 8 0 0 0 0 16z" />
              <path d="M6.271 5.055a.5.5 0 0 1 .52.038l3.5 2.5a.5.5 0 0 1 0 .814l-3.5 2.5A.5.5 0 0 1 6 10.5v-5a.5.5 0 0 1 .271-.445z" />
            </svg>
          </button>

          <button
            className="bg-transparent border-0 m-0 p-2"
            onClick={() => {
              window.open(
                "https://github.com/ballerina-platform/ballerina-distribution/tree/v2201.3.0/examples/manage-scheduled-jobs",
                "_blank"
              );
            }}
            aria-label="Edit on Github"
          >
            <svg
              xmlns="http://www.w3.org/2000/svg"
              width="16"
              height="16"
              fill="#000"
              className="bi bi-github"
              viewBox="0 0 16 16"
            >
              <title>Edit on Github</title>
              <path d="M8 0C3.58 0 0 3.58 0 8c0 3.54 2.29 6.53 5.47 7.59.4.07.55-.17.55-.38 0-.19-.01-.82-.01-1.49-2.01.37-2.53-.49-2.69-.94-.09-.23-.48-.94-.82-1.13-.28-.15-.68-.52-.01-.53.63-.01 1.08.58 1.23.82.72 1.21 1.87.87 2.33.66.07-.52.28-.87.51-1.07-1.78-.2-3.64-.89-3.64-3.95 0-.87.31-1.59.82-2.15-.08-.2-.36-1.02.08-2.12 0 0 .67-.21 2.2.82.64-.18 1.32-.27 2-.27.68 0 1.36.09 2 .27 1.53-1.04 2.2-.82 2.2-.82.44 1.1.16 1.92.08 2.12.51.56.82 1.27.82 2.15 0 3.07-1.87 3.75-3.65 3.95.29.25.54.73.54 1.48 0 1.07-.01 1.93-.01 2.2 0 .21.15.46.55.38A8.012 8.012 0 0 0 16 8c0-4.42-3.58-8-8-8z" />
            </svg>
          </button>
          {codeClick1 ? (
            <button
              className="bg-transparent border-0 m-0 p-2"
              disabled
              aria-label="Copy to Clipboard Check"
            >
              <svg
                xmlns="http://www.w3.org/2000/svg"
                width="16"
                height="16"
                fill="#20b6b0"
                className="bi bi-check"
                viewBox="0 0 16 16"
              >
                <title>Copied</title>
                <path d="M10.97 4.97a.75.75 0 0 1 1.07 1.05l-3.99 4.99a.75.75 0 0 1-1.08.02L4.324 8.384a.75.75 0 1 1 1.06-1.06l2.094 2.093 3.473-4.425a.267.267 0 0 1 .02-.022z" />
              </svg>
            </button>
          ) : (
            <button
              className="bg-transparent border-0 m-0 p-2"
              onClick={() => {
                updateCodeClick1(true);
                copyToClipboard(codeSnippetData[0]);
                setTimeout(() => {
                  updateCodeClick1(false);
                }, 3000);
              }}
              aria-label="Copy to Clipboard"
            >
              <svg
                xmlns="http://www.w3.org/2000/svg"
                width="16"
                height="16"
                fill="#000"
                className="bi bi-clipboard"
                viewBox="0 0 16 16"
              >
                <title>Copy to Clipboard</title>
                <path d="M4 1.5H3a2 2 0 0 0-2 2V14a2 2 0 0 0 2 2h10a2 2 0 0 0 2-2V3.5a2 2 0 0 0-2-2h-1v1h1a1 1 0 0 1 1 1V14a1 1 0 0 1-1 1H3a1 1 0 0 1-1-1V3.5a1 1 0 0 1 1-1h1v-1z" />
                <path d="M9.5 1a.5.5 0 0 1 .5.5v1a.5.5 0 0 1-.5.5h-3a.5.5 0 0 1-.5-.5v-1a.5.5 0 0 1 .5-.5h3zm-3-1A1.5 1.5 0 0 0 5 1.5v1A1.5 1.5 0 0 0 6.5 4h3A1.5 1.5 0 0 0 11 2.5v-1A1.5 1.5 0 0 0 9.5 0h-3z" />
              </svg>
            </button>
          )}
        </Col>
        <Col sm={12}>
          {codeSnippets[0] != undefined && (
            <div
              dangerouslySetInnerHTML={{
                __html: DOMPurify.sanitize(codeSnippets[0]),
              }}
            />
          )}
        </Col>
      </Row>

      <p>
        To run this sample, use the <code>bal run</code> command.
      </p>

      <Row
        className="bbeOutput mx-0 py-0 rounded "
        style={{ marginLeft: "0px" }}
      >
        <Col sm={12} className="d-flex align-items-start">
          {outputClick1 ? (
            <button
              className="bg-transparent border-0 m-0 p-2 ms-auto"
              aria-label="Copy to Clipboard Check"
            >
              <svg
                xmlns="http://www.w3.org/2000/svg"
                width="16"
                height="16"
                fill="#20b6b0"
                className="output-btn bi bi-check"
                viewBox="0 0 16 16"
              >
                <title>Copied</title>
                <path d="M10.97 4.97a.75.75 0 0 1 1.07 1.05l-3.99 4.99a.75.75 0 0 1-1.08.02L4.324 8.384a.75.75 0 1 1 1.06-1.06l2.094 2.093 3.473-4.425a.267.267 0 0 1 .02-.022z" />
              </svg>
            </button>
          ) : (
            <button
              className="bg-transparent border-0 m-0 p-2 ms-auto"
              onClick={() => {
                updateOutputClick1(true);
                const extractedText = extractOutput(ref1.current.innerText);
                copyToClipboard(extractedText);
                setTimeout(() => {
                  updateOutputClick1(false);
                }, 3000);
              }}
            >
              <svg
                xmlns="http://www.w3.org/2000/svg"
                width="16"
                height="16"
                fill="#EEEEEE"
                className="output-btn bi bi-clipboard"
                viewBox="0 0 16 16"
                aria-label="Copy to Clipboard"
              >
                <title>Copy to Clipboard</title>
                <path d="M4 1.5H3a2 2 0 0 0-2 2V14a2 2 0 0 0 2 2h10a2 2 0 0 0 2-2V3.5a2 2 0 0 0-2-2h-1v1h1a1 1 0 0 1 1 1V14a1 1 0 0 1-1 1H3a1 1 0 0 1-1-1V3.5a1 1 0 0 1 1-1h1v-1z" />
                <path d="M9.5 1a.5.5 0 0 1 .5.5v1a.5.5 0 0 1-.5.5h-3a.5.5 0 0 1-.5-.5v-1a.5.5 0 0 1 .5-.5h3zm-3-1A1.5 1.5 0 0 0 5 1.5v1A1.5 1.5 0 0 0 6.5 4h3A1.5 1.5 0 0 0 11 2.5v-1A1.5 1.5 0 0 0 9.5 0h-3z" />
              </svg>
            </button>
          )}
        </Col>
        <Col sm={12}>
          <pre ref={ref1}>
            <code className="d-flex flex-column">
              <span>{`\$ bal run manage_scheduled_jobs.bal`}</span>
              <span>{`1st Job, MyCounter: 1`}</span>
              <span>{`2nd Job, MyCounter: 1`}</span>
              <span>{`1st Job, MyCounter: 2`}</span>
              <span>{`1st Job, MyCounter: 3`}</span>
              <span>{`1st Job, MyCounter: 4`}</span>
              <span>{`2nd Job, MyCounter: 2`}</span>
              <span>{`No of running jobs: 3`}</span>
              <span>{`Pasused the 1st job.`}</span>
              <span>{`3rd Job, MyCounter: 1`}</span>
              <span>{`2nd Job, MyCounter: 3`}</span>
              <span>{`Resumed the 1st job.`}</span>
              <span>{`1st Job, MyCounter: 5`}</span>
              <span>{`1st Job, MyCounter: 6`}</span>
              <span>{`No of running jobs: 2`}</span>
              <span>{`1st Job, MyCounter: 7`}</span>
              <span>{`1st Job, MyCounter: 8`}</span>
              <span>{`1st Job, MyCounter: 9`}</span>
              <span>{`1st Job, MyCounter: 10`}</span>
              <span>{`2nd Job, MyCounter: 4`}</span>
            </code>
          </pre>
        </Col>
      </Row>

      <Row className="mt-auto mb-5">
        <Col sm={6}>
          <Link
            title="Schedule one time job"
            href="/learn/by-example/task-one-time-job-execution"
          >
            <div className="btnContainer d-flex align-items-center me-auto">
              <svg
                xmlns="http://www.w3.org/2000/svg"
                width="20"
                height="20"
                fill="#3ad1ca"
                className={`${
                  btnHover[0] ? "btnArrowHover" : "btnArrow"
                } bi bi-arrow-right`}
                viewBox="0 0 16 16"
                onMouseEnter={() => updateBtnHover([true, false])}
                onMouseOut={() => updateBtnHover([false, false])}
              >
                <path
                  fill-rule="evenodd"
                  d="M15 8a.5.5 0 0 0-.5-.5H2.707l3.147-3.146a.5.5 0 1 0-.708-.708l-4 4a.5.5 0 0 0 0 .708l4 4a.5.5 0 0 0 .708-.708L2.707 8.5H14.5A.5.5 0 0 0 15 8z"
                />
              </svg>
              <div className="d-flex flex-column ms-4">
                <span className="btnPrev">Previous</span>
                <span
                  className={btnHover[0] ? "btnTitleHover" : "btnTitle"}
                  onMouseEnter={() => updateBtnHover([true, false])}
                  onMouseOut={() => updateBtnHover([false, false])}
                >
                  Schedule one time job
                </span>
              </div>
            </div>
          </Link>
        </Col>
        <Col sm={6}>
          <Link title="Generate UUID" href="/learn/by-example/uuid-generation">
            <div className="btnContainer d-flex align-items-center ms-auto">
              <div className="d-flex flex-column me-4">
                <span className="btnNext">Next</span>
                <span
                  className={btnHover[1] ? "btnTitleHover" : "btnTitle"}
                  onMouseEnter={() => updateBtnHover([false, true])}
                  onMouseOut={() => updateBtnHover([false, false])}
                >
                  Generate UUID
                </span>
              </div>
              <svg
                xmlns="http://www.w3.org/2000/svg"
                width="20"
                height="20"
                fill="#3ad1ca"
                className={`${
                  btnHover[1] ? "btnArrowHover" : "btnArrow"
                } bi bi-arrow-right`}
                viewBox="0 0 16 16"
                onMouseEnter={() => updateBtnHover([false, true])}
                onMouseOut={() => updateBtnHover([false, false])}
              >
                <path
                  fill-rule="evenodd"
                  d="M1 8a.5.5 0 0 1 .5-.5h11.793l-3.147-3.146a.5.5 0 0 1 .708-.708l4 4a.5.5 0 0 1 0 .708l-4 4a.5.5 0 0 1-.708-.708L13.293 8.5H1.5A.5.5 0 0 1 1 8z"
                />
              </svg>
            </div>
          </Link>
        </Col>
      </Row>
    </Container>
  );
}<|MERGE_RESOLUTION|>--- conflicted
+++ resolved
@@ -130,11 +130,7 @@
             className="bg-transparent border-0 m-0 p-2 ms-auto"
             onClick={() => {
               window.open(
-<<<<<<< HEAD
-                "https://play.ballerina.io/?gist=e4e90103556611c073f80def7fa7195f&file=manage_scheduled_jobs.bal",
-=======
                 "https://play.ballerina.io/?gist=225206ae906596fa1d952e7fa0200a7e&file=manage_scheduled_jobs.bal",
->>>>>>> b3dd48e5
                 "_blank"
               );
             }}
