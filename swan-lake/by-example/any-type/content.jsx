--- conflicted
+++ resolved
@@ -60,11 +60,7 @@
             className="bg-transparent border-0 m-0 p-2 ms-auto"
             onClick={() => {
               window.open(
-<<<<<<< HEAD
-                "https://play.ballerina.io/?gist=24b02e28f1fa89b460c35c19255375e4&file=any_type.bal",
-=======
                 "https://play.ballerina.io/?gist=296939a1ab6d49bf95dfd82422ed4a46&file=any_type.bal",
->>>>>>> 518ffcb3
                 "_blank"
               );
             }}
