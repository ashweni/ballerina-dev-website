--- conflicted
+++ resolved
@@ -76,11 +76,7 @@
             className="bg-transparent border-0 m-0 p-2 ms-auto"
             onClick={() => {
               window.open(
-<<<<<<< HEAD
-                "https://play.ballerina.io/?gist=a69f51d382217ebb33a085036d27fc02&file=function_types.bal",
-=======
                 "https://play.ballerina.io/?gist=84b61c765db8b718e63578629cff1ea5&file=function_types.bal",
->>>>>>> 518ffcb3
                 "_blank"
               );
             }}
