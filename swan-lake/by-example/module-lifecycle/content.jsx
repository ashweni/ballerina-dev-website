--- conflicted
+++ resolved
@@ -60,11 +60,7 @@
             className="bg-transparent border-0 m-0 p-2 ms-auto"
             onClick={() => {
               window.open(
-<<<<<<< HEAD
-                "https://play.ballerina.io/?gist=c306de376ed1faa47a26ccbda7e66ec9&file=module_lifecycle.bal",
-=======
                 "https://play.ballerina.io/?gist=f620670f94a49fa6b424b3aca74f1088&file=module_lifecycle.bal",
->>>>>>> 518ffcb3
                 "_blank"
               );
             }}
