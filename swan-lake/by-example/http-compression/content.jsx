import React, { useState, createRef } from "react";
import { Container, Row, Col } from "react-bootstrap";
import DOMPurify from "dompurify";
import { copyToClipboard, extractOutput } from "../../../utils/bbe";
import Link from "next/link";

export const codeSnippetData = [
  `import ballerina/http;

// \`COMPRESSION_ALWAYS\` guarantees a compressed response entity body. The compression scheme is set to the
// value indicated in \`Accept-Encoding\` request header. When a particular header is not present or the header
// value is \`identity\`, encoding is done using the "gzip" scheme.
// By default, Ballerina compresses any MIME type unless they are mentioned under \`contentTypes\`.
// Compression can be constrained to certain MIME types by specifying them as an array of MIME types.
// In this example encoding is applied to \`text/plain\` responses only.
@http:ServiceConfig {
    compression: {
        enable: http:COMPRESSION_ALWAYS,
        contentTypes: ["text/plain"]
    }
}
service / on new http:Listener(9090) {

    // The response entity body is always compressed since MIME type has matched.
    resource function 'default compress() returns string {
        return "Type : This is a string.";
    }
}
`,
];

export function HttpCompression({ codeSnippets }) {
  const [codeClick1, updateCodeClick1] = useState(false);

  const [outputClick1, updateOutputClick1] = useState(false);
  const ref1 = createRef();
  const [outputClick2, updateOutputClick2] = useState(false);
  const ref2 = createRef();

  const [btnHover, updateBtnHover] = useState([false, false]);

  return (
    <Container className="bbeBody d-flex flex-column h-100">
      <h1>HTTP service - Compression</h1>

      <p>
        The <code>http:Service</code> can be configured to change the
        compression behaviour of the <code>http:Response</code> payload. By
        default, the server compresses the response entity body with the
        scheme(gzip, deflate) that is specified in the{" "}
        <code>Accept-Encoding</code> request header. When the particular header
        is not present, or the header value is <code>identity</code>, the server
        does not perform any compression. Compression is disabled when the
        option is set to <code>COMPRESSION_NEVER</code> and always enabled when
        the option is set to <code>COMPRESSION_ALWAYS</code>. In the same way{" "}
        <code>http:Client</code> can be configured as well.
      </p>

      <Row
        className="bbeCode mx-0 py-0 rounded 
      "
        style={{ marginLeft: "0px" }}
      >
        <Col className="d-flex align-items-start" sm={12}>
          <button
            className="bg-transparent border-0 m-0 p-2 ms-auto"
            onClick={() => {
              window.open(
<<<<<<< HEAD
                "https://play.ballerina.io/?gist=302a254347e43676db0fec52330350fe&file=http_compression.bal",
=======
                "https://play.ballerina.io/?gist=cee28c066f9c00b269cd108637d5b332&file=http_compression.bal",
>>>>>>> 518ffcb3
                "_blank"
              );
            }}
            target="_blank"
            aria-label="Open in Ballerina Playground"
          >
            <svg
              xmlns="http://www.w3.org/2000/svg"
              width="16"
              height="16"
              fill="#000"
              className="bi bi-play-circle"
              viewBox="0 0 16 16"
            >
              <title>Open in Ballerina Playground</title>
              <path d="M8 15A7 7 0 1 1 8 1a7 7 0 0 1 0 14zm0 1A8 8 0 1 0 8 0a8 8 0 0 0 0 16z" />
              <path d="M6.271 5.055a.5.5 0 0 1 .52.038l3.5 2.5a.5.5 0 0 1 0 .814l-3.5 2.5A.5.5 0 0 1 6 10.5v-5a.5.5 0 0 1 .271-.445z" />
            </svg>
          </button>

          <button
            className="bg-transparent border-0 m-0 p-2"
            onClick={() => {
              window.open(
                "https://github.com/ballerina-platform/ballerina-distribution/tree/v2201.4.1/examples/http-compression",
                "_blank"
              );
            }}
            aria-label="Edit on Github"
          >
            <svg
              xmlns="http://www.w3.org/2000/svg"
              width="16"
              height="16"
              fill="#000"
              className="bi bi-github"
              viewBox="0 0 16 16"
            >
              <title>Edit on Github</title>
              <path d="M8 0C3.58 0 0 3.58 0 8c0 3.54 2.29 6.53 5.47 7.59.4.07.55-.17.55-.38 0-.19-.01-.82-.01-1.49-2.01.37-2.53-.49-2.69-.94-.09-.23-.48-.94-.82-1.13-.28-.15-.68-.52-.01-.53.63-.01 1.08.58 1.23.82.72 1.21 1.87.87 2.33.66.07-.52.28-.87.51-1.07-1.78-.2-3.64-.89-3.64-3.95 0-.87.31-1.59.82-2.15-.08-.2-.36-1.02.08-2.12 0 0 .67-.21 2.2.82.64-.18 1.32-.27 2-.27.68 0 1.36.09 2 .27 1.53-1.04 2.2-.82 2.2-.82.44 1.1.16 1.92.08 2.12.51.56.82 1.27.82 2.15 0 3.07-1.87 3.75-3.65 3.95.29.25.54.73.54 1.48 0 1.07-.01 1.93-.01 2.2 0 .21.15.46.55.38A8.012 8.012 0 0 0 16 8c0-4.42-3.58-8-8-8z" />
            </svg>
          </button>
          {codeClick1 ? (
            <button
              className="bg-transparent border-0 m-0 p-2"
              disabled
              aria-label="Copy to Clipboard Check"
            >
              <svg
                xmlns="http://www.w3.org/2000/svg"
                width="16"
                height="16"
                fill="#20b6b0"
                className="bi bi-check"
                viewBox="0 0 16 16"
              >
                <title>Copied</title>
                <path d="M10.97 4.97a.75.75 0 0 1 1.07 1.05l-3.99 4.99a.75.75 0 0 1-1.08.02L4.324 8.384a.75.75 0 1 1 1.06-1.06l2.094 2.093 3.473-4.425a.267.267 0 0 1 .02-.022z" />
              </svg>
            </button>
          ) : (
            <button
              className="bg-transparent border-0 m-0 p-2"
              onClick={() => {
                updateCodeClick1(true);
                copyToClipboard(codeSnippetData[0]);
                setTimeout(() => {
                  updateCodeClick1(false);
                }, 3000);
              }}
              aria-label="Copy to Clipboard"
            >
              <svg
                xmlns="http://www.w3.org/2000/svg"
                width="16"
                height="16"
                fill="#000"
                className="bi bi-clipboard"
                viewBox="0 0 16 16"
              >
                <title>Copy to Clipboard</title>
                <path d="M4 1.5H3a2 2 0 0 0-2 2V14a2 2 0 0 0 2 2h10a2 2 0 0 0 2-2V3.5a2 2 0 0 0-2-2h-1v1h1a1 1 0 0 1 1 1V14a1 1 0 0 1-1 1H3a1 1 0 0 1-1-1V3.5a1 1 0 0 1 1-1h1v-1z" />
                <path d="M9.5 1a.5.5 0 0 1 .5.5v1a.5.5 0 0 1-.5.5h-3a.5.5 0 0 1-.5-.5v-1a.5.5 0 0 1 .5-.5h3zm-3-1A1.5 1.5 0 0 0 5 1.5v1A1.5 1.5 0 0 0 6.5 4h3A1.5 1.5 0 0 0 11 2.5v-1A1.5 1.5 0 0 0 9.5 0h-3z" />
              </svg>
            </button>
          )}
        </Col>
        <Col sm={12}>
          {codeSnippets[0] != undefined && (
            <div
              dangerouslySetInnerHTML={{
                __html: DOMPurify.sanitize(codeSnippets[0]),
              }}
            />
          )}
        </Col>
      </Row>

      <p>Run the service as follows.</p>

      <Row
        className="bbeOutput mx-0 py-0 rounded "
        style={{ marginLeft: "0px" }}
      >
        <Col sm={12} className="d-flex align-items-start">
          {outputClick1 ? (
            <button
              className="bg-transparent border-0 m-0 p-2 ms-auto"
              aria-label="Copy to Clipboard Check"
            >
              <svg
                xmlns="http://www.w3.org/2000/svg"
                width="16"
                height="16"
                fill="#20b6b0"
                className="output-btn bi bi-check"
                viewBox="0 0 16 16"
              >
                <title>Copied</title>
                <path d="M10.97 4.97a.75.75 0 0 1 1.07 1.05l-3.99 4.99a.75.75 0 0 1-1.08.02L4.324 8.384a.75.75 0 1 1 1.06-1.06l2.094 2.093 3.473-4.425a.267.267 0 0 1 .02-.022z" />
              </svg>
            </button>
          ) : (
            <button
              className="bg-transparent border-0 m-0 p-2 ms-auto"
              onClick={() => {
                updateOutputClick1(true);
                const extractedText = extractOutput(ref1.current.innerText);
                copyToClipboard(extractedText);
                setTimeout(() => {
                  updateOutputClick1(false);
                }, 3000);
              }}
            >
              <svg
                xmlns="http://www.w3.org/2000/svg"
                width="16"
                height="16"
                fill="#EEEEEE"
                className="output-btn bi bi-clipboard"
                viewBox="0 0 16 16"
                aria-label="Copy to Clipboard"
              >
                <title>Copy to Clipboard</title>
                <path d="M4 1.5H3a2 2 0 0 0-2 2V14a2 2 0 0 0 2 2h10a2 2 0 0 0 2-2V3.5a2 2 0 0 0-2-2h-1v1h1a1 1 0 0 1 1 1V14a1 1 0 0 1-1 1H3a1 1 0 0 1-1-1V3.5a1 1 0 0 1 1-1h1v-1z" />
                <path d="M9.5 1a.5.5 0 0 1 .5.5v1a.5.5 0 0 1-.5.5h-3a.5.5 0 0 1-.5-.5v-1a.5.5 0 0 1 .5-.5h3zm-3-1A1.5 1.5 0 0 0 5 1.5v1A1.5 1.5 0 0 0 6.5 4h3A1.5 1.5 0 0 0 11 2.5v-1A1.5 1.5 0 0 0 9.5 0h-3z" />
              </svg>
            </button>
          )}
        </Col>
        <Col sm={12}>
          <pre ref={ref1}>
            <code className="d-flex flex-column">
              <span>{`\$ bal run http_compression.bal`}</span>
            </code>
          </pre>
        </Col>
      </Row>

      <p>
        Invoke the service by executing the following cURL command in a new
        terminal.
      </p>

      <p>
        Here, the <code>Accept-Encoding</code> header is not specified.
      </p>

      <Row
        className="bbeOutput mx-0 py-0 rounded "
        style={{ marginLeft: "0px" }}
      >
        <Col sm={12} className="d-flex align-items-start">
          {outputClick2 ? (
            <button
              className="bg-transparent border-0 m-0 p-2 ms-auto"
              aria-label="Copy to Clipboard Check"
            >
              <svg
                xmlns="http://www.w3.org/2000/svg"
                width="16"
                height="16"
                fill="#20b6b0"
                className="output-btn bi bi-check"
                viewBox="0 0 16 16"
              >
                <title>Copied</title>
                <path d="M10.97 4.97a.75.75 0 0 1 1.07 1.05l-3.99 4.99a.75.75 0 0 1-1.08.02L4.324 8.384a.75.75 0 1 1 1.06-1.06l2.094 2.093 3.473-4.425a.267.267 0 0 1 .02-.022z" />
              </svg>
            </button>
          ) : (
            <button
              className="bg-transparent border-0 m-0 p-2 ms-auto"
              onClick={() => {
                updateOutputClick2(true);
                const extractedText = extractOutput(ref2.current.innerText);
                copyToClipboard(extractedText);
                setTimeout(() => {
                  updateOutputClick2(false);
                }, 3000);
              }}
            >
              <svg
                xmlns="http://www.w3.org/2000/svg"
                width="16"
                height="16"
                fill="#EEEEEE"
                className="output-btn bi bi-clipboard"
                viewBox="0 0 16 16"
                aria-label="Copy to Clipboard"
              >
                <title>Copy to Clipboard</title>
                <path d="M4 1.5H3a2 2 0 0 0-2 2V14a2 2 0 0 0 2 2h10a2 2 0 0 0 2-2V3.5a2 2 0 0 0-2-2h-1v1h1a1 1 0 0 1 1 1V14a1 1 0 0 1-1 1H3a1 1 0 0 1-1-1V3.5a1 1 0 0 1 1-1h1v-1z" />
                <path d="M9.5 1a.5.5 0 0 1 .5.5v1a.5.5 0 0 1-.5.5h-3a.5.5 0 0 1-.5-.5v-1a.5.5 0 0 1 .5-.5h3zm-3-1A1.5 1.5 0 0 0 5 1.5v1A1.5 1.5 0 0 0 6.5 4h3A1.5 1.5 0 0 0 11 2.5v-1A1.5 1.5 0 0 0 9.5 0h-3z" />
              </svg>
            </button>
          )}
        </Col>
        <Col sm={12}>
          <pre ref={ref2}>
            <code className="d-flex flex-column">
              <span>{`\$ curl -v --output - http://localhost:9090/compress`}</span>
              <span>{`> GET /compress HTTP/1.1`}</span>
              <span>{`> Host: localhost:9090`}</span>
              <span>{`> User-Agent: curl/7.58.0`}</span>
              <span>{`> Accept: */*`}</span>
              <span>{`>`}</span>
              <span>{`< HTTP/1.1 200 OK`}</span>
              <span>{`< content-type: text/plain`}</span>
              <span>{`< server: ballerina`}</span>
              <span>{`< content-encoding: gzip`}</span>
              <span>{`< content-length: 48`}</span>
              <span>{`<`}</span>
              <span>{`�`}</span>
              <span>{`* Connection #0 to host localhost left intact`}</span>
              <span>{`�,HU���,V�D�⒢̼t��ʴ��`}</span>
            </code>
          </pre>
        </Col>
      </Row>

      <h2>Related links</h2>

      <ul style={{ marginLeft: "0px" }} class="relatedLinks">
        <li>
          <span>&#8226;&nbsp;</span>
          <span>
            <a href="https://lib.ballerina.io/ballerina/http/latest#COMPRESSION_ALWAYS">
              <code>COMPRESSION_ALWAYS</code> - API documentation
            </a>
          </span>
        </li>
      </ul>
      <ul style={{ marginLeft: "0px" }} class="relatedLinks">
        <li>
          <span>&#8226;&nbsp;</span>
          <span>
            <a href="https://ballerina.io/spec/http/#241-client-types">
              HTTP service configuration - Specification
            </a>
          </span>
        </li>
      </ul>
      <span style={{ marginBottom: "20px" }}></span>

      <Row className="mt-auto mb-5">
        <Col sm={6}>
          <Link
            title="File upload"
            href="/learn/by-example/http-service-file-upload"
          >
            <div className="btnContainer d-flex align-items-center me-auto">
              <svg
                xmlns="http://www.w3.org/2000/svg"
                width="20"
                height="20"
                fill="#3ad1ca"
                className={`${
                  btnHover[0] ? "btnArrowHover" : "btnArrow"
                } bi bi-arrow-right`}
                viewBox="0 0 16 16"
                onMouseEnter={() => updateBtnHover([true, false])}
                onMouseOut={() => updateBtnHover([false, false])}
              >
                <path
                  fill-rule="evenodd"
                  d="M15 8a.5.5 0 0 0-.5-.5H2.707l3.147-3.146a.5.5 0 1 0-.708-.708l-4 4a.5.5 0 0 0 0 .708l4 4a.5.5 0 0 0 .708-.708L2.707 8.5H14.5A.5.5 0 0 0 15 8z"
                />
              </svg>
              <div className="d-flex flex-column ms-4">
                <span className="btnPrev">Previous</span>
                <span
                  className={btnHover[0] ? "btnTitleHover" : "btnTitle"}
                  onMouseEnter={() => updateBtnHover([true, false])}
                  onMouseOut={() => updateBtnHover([false, false])}
                >
                  File upload
                </span>
              </div>
            </div>
          </Link>
        </Col>
        <Col sm={6}>
          <Link title="Trace logs" href="/learn/by-example/http-trace-logs">
            <div className="btnContainer d-flex align-items-center ms-auto">
              <div className="d-flex flex-column me-4">
                <span className="btnNext">Next</span>
                <span
                  className={btnHover[1] ? "btnTitleHover" : "btnTitle"}
                  onMouseEnter={() => updateBtnHover([false, true])}
                  onMouseOut={() => updateBtnHover([false, false])}
                >
                  Trace logs
                </span>
              </div>
              <svg
                xmlns="http://www.w3.org/2000/svg"
                width="20"
                height="20"
                fill="#3ad1ca"
                className={`${
                  btnHover[1] ? "btnArrowHover" : "btnArrow"
                } bi bi-arrow-right`}
                viewBox="0 0 16 16"
                onMouseEnter={() => updateBtnHover([false, true])}
                onMouseOut={() => updateBtnHover([false, false])}
              >
                <path
                  fill-rule="evenodd"
                  d="M1 8a.5.5 0 0 1 .5-.5h11.793l-3.147-3.146a.5.5 0 0 1 .708-.708l4 4a.5.5 0 0 1 0 .708l-4 4a.5.5 0 0 1-.708-.708L13.293 8.5H1.5A.5.5 0 0 1 1 8z"
                />
              </svg>
            </div>
          </Link>
        </Col>
      </Row>
    </Container>
  );
}<|MERGE_RESOLUTION|>--- conflicted
+++ resolved
@@ -66,11 +66,7 @@
             className="bg-transparent border-0 m-0 p-2 ms-auto"
             onClick={() => {
               window.open(
-<<<<<<< HEAD
-                "https://play.ballerina.io/?gist=302a254347e43676db0fec52330350fe&file=http_compression.bal",
-=======
                 "https://play.ballerina.io/?gist=cee28c066f9c00b269cd108637d5b332&file=http_compression.bal",
->>>>>>> 518ffcb3
                 "_blank"
               );
             }}
