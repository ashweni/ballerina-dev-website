--- conflicted
+++ resolved
@@ -62,11 +62,7 @@
             className="bg-transparent border-0 m-0 p-2 ms-auto"
             onClick={() => {
               window.open(
-<<<<<<< HEAD
-                "https://play.ballerina.io/?gist=9009d8d299de4a6522a0413490456bbe&file=computed_field_key.bal",
-=======
                 "https://play.ballerina.io/?gist=092f7d0aeaca5f8ffd1b2c9ce6ccd4c3&file=computed_field_key.bal",
->>>>>>> 518ffcb3
                 "_blank"
               );
             }}
