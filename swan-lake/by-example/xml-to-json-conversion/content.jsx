--- conflicted
+++ resolved
@@ -62,11 +62,7 @@
             className="bg-transparent border-0 m-0 p-2 ms-auto"
             onClick={() => {
               window.open(
-<<<<<<< HEAD
-                "https://play.ballerina.io/?gist=18ed16d7969f52d6553f95991357bcec&file=xml_to_json_conversion.bal",
-=======
                 "https://play.ballerina.io/?gist=f813787235486b804b5a343c8f747991&file=xml_to_json_conversion.bal",
->>>>>>> 518ffcb3
                 "_blank"
               );
             }}
