import React, { useState, useEffect, createRef } from "react";
import { setCDN } from "shiki";
import { Container, Row, Col } from "react-bootstrap";
import DOMPurify from "dompurify";
import {
  copyToClipboard,
  extractOutput,
  shikiTokenizer,
} from "../../../utils/bbe";
import Link from "next/link";

setCDN("https://unpkg.com/shiki/");

const codeSnippetData = [
  `import ballerina/io;

type R record {
    int x;
    int y;
};

// \`t\` is a \`typedesc\` representing a record type and type \`R\`, which is a record is
// assigned to it.
typedesc<record {}> t = R;

public function main() {
    R r = {x: 1, y: 2};
    any v = r;

    // The \`typeof\` operator gets the dynamic type of a value and dynamic types for mutable
    // structures are inherent types.
    // It is retrieving the \`typedesc\` value of \`v\` and \`t\`, which are then compared.
    io:println(typeof v === t);
}
`,
];

export default function TypedescType() {
  const [codeClick1, updateCodeClick1] = useState(false);

  const [outputClick1, updateOutputClick1] = useState(false);
  const ref1 = createRef();

  const [codeSnippets, updateSnippets] = useState([]);
  const [btnHover, updateBtnHover] = useState([false, false]);

  useEffect(() => {
    async function loadCode() {
      for (let snippet of codeSnippetData) {
        const output = await shikiTokenizer(snippet, "ballerina");
        updateSnippets((prevSnippets) => [...prevSnippets, output]);
      }
    }
    loadCode();
  }, []);

  return (
    <Container className="bbeBody d-flex flex-column h-100">
      <h1>
        <code>typedesc</code> Type
      </h1>

      <p>
        The <code>typedesc</code> type is a built-in type that represents a type
        descriptor and is immutable (a subtype of read-only). It has a type
        parameter that describes the types that are described by the type
        descriptors that belong to that type descriptor. A <code>typedesc</code>{" "}
        value belongs to the <code>typedesc&lt;T&gt;</code> type if the type
        descriptor describes a type that is a subtype of <code>T</code>.
      </p>

      <Row
        className="bbeCode mx-0 py-0 rounded 
      "
        style={{ marginLeft: "0px" }}
      >
        <Col className="d-flex align-items-start" sm={12}>
          <button
            className="bg-transparent border-0 m-0 p-2 ms-auto"
            onClick={() => {
              window.open(
<<<<<<< HEAD
                "https://play.ballerina.io/?gist=d3bab825c169be85d1fd1dcac8820f23&file=typedesc_type.bal",
=======
                "https://play.ballerina.io/?gist=8ca94d6c5f8cb12d77aa867c08c50746&file=typedesc_type.bal",
>>>>>>> b3dd48e5
                "_blank"
              );
            }}
            target="_blank"
            aria-label="Open in Ballerina Playground"
          >
            <svg
              xmlns="http://www.w3.org/2000/svg"
              width="16"
              height="16"
              fill="#000"
              className="bi bi-play-circle"
              viewBox="0 0 16 16"
            >
              <title>Open in Ballerina Playground</title>
              <path d="M8 15A7 7 0 1 1 8 1a7 7 0 0 1 0 14zm0 1A8 8 0 1 0 8 0a8 8 0 0 0 0 16z" />
              <path d="M6.271 5.055a.5.5 0 0 1 .52.038l3.5 2.5a.5.5 0 0 1 0 .814l-3.5 2.5A.5.5 0 0 1 6 10.5v-5a.5.5 0 0 1 .271-.445z" />
            </svg>
          </button>

          <button
            className="bg-transparent border-0 m-0 p-2"
            onClick={() => {
              window.open(
                "https://github.com/ballerina-platform/ballerina-distribution/tree/v2201.3.0/examples/typedesc-type",
                "_blank"
              );
            }}
            aria-label="Edit on Github"
          >
            <svg
              xmlns="http://www.w3.org/2000/svg"
              width="16"
              height="16"
              fill="#000"
              className="bi bi-github"
              viewBox="0 0 16 16"
            >
              <title>Edit on Github</title>
              <path d="M8 0C3.58 0 0 3.58 0 8c0 3.54 2.29 6.53 5.47 7.59.4.07.55-.17.55-.38 0-.19-.01-.82-.01-1.49-2.01.37-2.53-.49-2.69-.94-.09-.23-.48-.94-.82-1.13-.28-.15-.68-.52-.01-.53.63-.01 1.08.58 1.23.82.72 1.21 1.87.87 2.33.66.07-.52.28-.87.51-1.07-1.78-.2-3.64-.89-3.64-3.95 0-.87.31-1.59.82-2.15-.08-.2-.36-1.02.08-2.12 0 0 .67-.21 2.2.82.64-.18 1.32-.27 2-.27.68 0 1.36.09 2 .27 1.53-1.04 2.2-.82 2.2-.82.44 1.1.16 1.92.08 2.12.51.56.82 1.27.82 2.15 0 3.07-1.87 3.75-3.65 3.95.29.25.54.73.54 1.48 0 1.07-.01 1.93-.01 2.2 0 .21.15.46.55.38A8.012 8.012 0 0 0 16 8c0-4.42-3.58-8-8-8z" />
            </svg>
          </button>
          {codeClick1 ? (
            <button
              className="bg-transparent border-0 m-0 p-2"
              disabled
              aria-label="Copy to Clipboard Check"
            >
              <svg
                xmlns="http://www.w3.org/2000/svg"
                width="16"
                height="16"
                fill="#20b6b0"
                className="bi bi-check"
                viewBox="0 0 16 16"
              >
                <title>Copied</title>
                <path d="M10.97 4.97a.75.75 0 0 1 1.07 1.05l-3.99 4.99a.75.75 0 0 1-1.08.02L4.324 8.384a.75.75 0 1 1 1.06-1.06l2.094 2.093 3.473-4.425a.267.267 0 0 1 .02-.022z" />
              </svg>
            </button>
          ) : (
            <button
              className="bg-transparent border-0 m-0 p-2"
              onClick={() => {
                updateCodeClick1(true);
                copyToClipboard(codeSnippetData[0]);
                setTimeout(() => {
                  updateCodeClick1(false);
                }, 3000);
              }}
              aria-label="Copy to Clipboard"
            >
              <svg
                xmlns="http://www.w3.org/2000/svg"
                width="16"
                height="16"
                fill="#000"
                className="bi bi-clipboard"
                viewBox="0 0 16 16"
              >
                <title>Copy to Clipboard</title>
                <path d="M4 1.5H3a2 2 0 0 0-2 2V14a2 2 0 0 0 2 2h10a2 2 0 0 0 2-2V3.5a2 2 0 0 0-2-2h-1v1h1a1 1 0 0 1 1 1V14a1 1 0 0 1-1 1H3a1 1 0 0 1-1-1V3.5a1 1 0 0 1 1-1h1v-1z" />
                <path d="M9.5 1a.5.5 0 0 1 .5.5v1a.5.5 0 0 1-.5.5h-3a.5.5 0 0 1-.5-.5v-1a.5.5 0 0 1 .5-.5h3zm-3-1A1.5 1.5 0 0 0 5 1.5v1A1.5 1.5 0 0 0 6.5 4h3A1.5 1.5 0 0 0 11 2.5v-1A1.5 1.5 0 0 0 9.5 0h-3z" />
              </svg>
            </button>
          )}
        </Col>
        <Col sm={12}>
          {codeSnippets[0] != undefined && (
            <div
              dangerouslySetInnerHTML={{
                __html: DOMPurify.sanitize(codeSnippets[0]),
              }}
            />
          )}
        </Col>
      </Row>

      <Row
        className="bbeOutput mx-0 py-0 rounded "
        style={{ marginLeft: "0px" }}
      >
        <Col sm={12} className="d-flex align-items-start">
          {outputClick1 ? (
            <button
              className="bg-transparent border-0 m-0 p-2 ms-auto"
              aria-label="Copy to Clipboard Check"
            >
              <svg
                xmlns="http://www.w3.org/2000/svg"
                width="16"
                height="16"
                fill="#20b6b0"
                className="output-btn bi bi-check"
                viewBox="0 0 16 16"
              >
                <title>Copied</title>
                <path d="M10.97 4.97a.75.75 0 0 1 1.07 1.05l-3.99 4.99a.75.75 0 0 1-1.08.02L4.324 8.384a.75.75 0 1 1 1.06-1.06l2.094 2.093 3.473-4.425a.267.267 0 0 1 .02-.022z" />
              </svg>
            </button>
          ) : (
            <button
              className="bg-transparent border-0 m-0 p-2 ms-auto"
              onClick={() => {
                updateOutputClick1(true);
                const extractedText = extractOutput(ref1.current.innerText);
                copyToClipboard(extractedText);
                setTimeout(() => {
                  updateOutputClick1(false);
                }, 3000);
              }}
            >
              <svg
                xmlns="http://www.w3.org/2000/svg"
                width="16"
                height="16"
                fill="#EEEEEE"
                className="output-btn bi bi-clipboard"
                viewBox="0 0 16 16"
                aria-label="Copy to Clipboard"
              >
                <title>Copy to Clipboard</title>
                <path d="M4 1.5H3a2 2 0 0 0-2 2V14a2 2 0 0 0 2 2h10a2 2 0 0 0 2-2V3.5a2 2 0 0 0-2-2h-1v1h1a1 1 0 0 1 1 1V14a1 1 0 0 1-1 1H3a1 1 0 0 1-1-1V3.5a1 1 0 0 1 1-1h1v-1z" />
                <path d="M9.5 1a.5.5 0 0 1 .5.5v1a.5.5 0 0 1-.5.5h-3a.5.5 0 0 1-.5-.5v-1a.5.5 0 0 1 .5-.5h3zm-3-1A1.5 1.5 0 0 0 5 1.5v1A1.5 1.5 0 0 0 6.5 4h3A1.5 1.5 0 0 0 11 2.5v-1A1.5 1.5 0 0 0 9.5 0h-3z" />
              </svg>
            </button>
          )}
        </Col>
        <Col sm={12}>
          <pre ref={ref1}>
            <code className="d-flex flex-column">
              <span>{`\$ bal run typedesc_type.bal`}</span>
              <span>{`true`}</span>
            </code>
          </pre>
        </Col>
      </Row>

      <Row className="mt-auto mb-5">
        <Col sm={6}>
          <Link
            title="Type definitions"
            href="/learn/by-example/type-definitions"
          >
            <div className="btnContainer d-flex align-items-center me-auto">
              <svg
                xmlns="http://www.w3.org/2000/svg"
                width="20"
                height="20"
                fill="#3ad1ca"
                className={`${
                  btnHover[0] ? "btnArrowHover" : "btnArrow"
                } bi bi-arrow-right`}
                viewBox="0 0 16 16"
                onMouseEnter={() => updateBtnHover([true, false])}
                onMouseOut={() => updateBtnHover([false, false])}
              >
                <path
                  fill-rule="evenodd"
                  d="M15 8a.5.5 0 0 0-.5-.5H2.707l3.147-3.146a.5.5 0 1 0-.708-.708l-4 4a.5.5 0 0 0 0 .708l4 4a.5.5 0 0 0 .708-.708L2.707 8.5H14.5A.5.5 0 0 0 15 8z"
                />
              </svg>
              <div className="d-flex flex-column ms-4">
                <span className="btnPrev">Previous</span>
                <span
                  className={btnHover[0] ? "btnTitleHover" : "btnTitle"}
                  onMouseEnter={() => updateBtnHover([true, false])}
                  onMouseOut={() => updateBtnHover([false, false])}
                >
                  Type definitions
                </span>
              </div>
            </div>
          </Link>
        </Col>
        <Col sm={6}>
          <Link title="Covariance" href="/learn/by-example/covariance">
            <div className="btnContainer d-flex align-items-center ms-auto">
              <div className="d-flex flex-column me-4">
                <span className="btnNext">Next</span>
                <span
                  className={btnHover[1] ? "btnTitleHover" : "btnTitle"}
                  onMouseEnter={() => updateBtnHover([false, true])}
                  onMouseOut={() => updateBtnHover([false, false])}
                >
                  Covariance
                </span>
              </div>
              <svg
                xmlns="http://www.w3.org/2000/svg"
                width="20"
                height="20"
                fill="#3ad1ca"
                className={`${
                  btnHover[1] ? "btnArrowHover" : "btnArrow"
                } bi bi-arrow-right`}
                viewBox="0 0 16 16"
                onMouseEnter={() => updateBtnHover([false, true])}
                onMouseOut={() => updateBtnHover([false, false])}
              >
                <path
                  fill-rule="evenodd"
                  d="M1 8a.5.5 0 0 1 .5-.5h11.793l-3.147-3.146a.5.5 0 0 1 .708-.708l4 4a.5.5 0 0 1 0 .708l-4 4a.5.5 0 0 1-.708-.708L13.293 8.5H1.5A.5.5 0 0 1 1 8z"
                />
              </svg>
            </div>
          </Link>
        </Col>
      </Row>
    </Container>
  );
}<|MERGE_RESOLUTION|>--- conflicted
+++ resolved
@@ -79,11 +79,7 @@
             className="bg-transparent border-0 m-0 p-2 ms-auto"
             onClick={() => {
               window.open(
-<<<<<<< HEAD
-                "https://play.ballerina.io/?gist=d3bab825c169be85d1fd1dcac8820f23&file=typedesc_type.bal",
-=======
                 "https://play.ballerina.io/?gist=8ca94d6c5f8cb12d77aa867c08c50746&file=typedesc_type.bal",
->>>>>>> b3dd48e5
                 "_blank"
               );
             }}
