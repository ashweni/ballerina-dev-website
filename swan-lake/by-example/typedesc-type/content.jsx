--- conflicted
+++ resolved
@@ -61,11 +61,7 @@
             className="bg-transparent border-0 m-0 p-2 ms-auto"
             onClick={() => {
               window.open(
-<<<<<<< HEAD
-                "https://play.ballerina.io/?gist=1953d92a621977bced7ad606e00c42fa&file=typedesc_type.bal",
-=======
                 "https://play.ballerina.io/?gist=2acddc38083e67846d4d489468015ac3&file=typedesc_type.bal",
->>>>>>> 518ffcb3
                 "_blank"
               );
             }}
