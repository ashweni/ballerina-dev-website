--- conflicted
+++ resolved
@@ -82,11 +82,7 @@
             className="bg-transparent border-0 m-0 p-2 ms-auto"
             onClick={() => {
               window.open(
-<<<<<<< HEAD
-                "https://play.ballerina.io/?gist=654707384f29a45b90f1437e68a36e44&file=default_values_for_record_fields.bal",
-=======
                 "https://play.ballerina.io/?gist=805bc3471cf1ba817d18dc45cd7a9276&file=default_values_for_record_fields.bal",
->>>>>>> b3dd48e5
                 "_blank"
               );
             }}
