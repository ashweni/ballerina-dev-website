--- conflicted
+++ resolved
@@ -70,11 +70,7 @@
             className="bg-transparent border-0 m-0 p-2 ms-auto"
             onClick={() => {
               window.open(
-<<<<<<< HEAD
-                "https://play.ballerina.io/?gist=34d6b81a56b262b2fd7bbc439de7eced&file=default_values_for_record_fields.bal",
-=======
                 "https://play.ballerina.io/?gist=7353b7075f9a54d6e60ed00b983ca6f9&file=default_values_for_record_fields.bal",
->>>>>>> 518ffcb3
                 "_blank"
               );
             }}
