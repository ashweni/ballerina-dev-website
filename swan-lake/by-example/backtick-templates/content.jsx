--- conflicted
+++ resolved
@@ -91,11 +91,7 @@
             className="bg-transparent border-0 m-0 p-2 ms-auto"
             onClick={() => {
               window.open(
-<<<<<<< HEAD
-                "https://play.ballerina.io/?gist=57bfbfbe52b99fd514bb7c71776690a7&file=backtick_templates.bal",
-=======
                 "https://play.ballerina.io/?gist=330920f0a2054613ab0f7084c07be28d&file=backtick_templates.bal",
->>>>>>> b3dd48e5
                 "_blank"
               );
             }}
