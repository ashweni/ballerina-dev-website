import React, { useState, createRef } from "react";
import { Container, Row, Col } from "react-bootstrap";
import DOMPurify from "dompurify";
import { copyToClipboard, extractOutput } from "../../../utils/bbe";
import Link from "next/link";

export const codeSnippetData = [
  `import ballerina/io;

class Engineer {
    // A \`final\` field must be assigned exactly once.
    final string name;

    int age;

    // The \`init\` method initializes the object.
    function init(string name, int age) {
        // The \`init\` method can initialize the \`final\` field.
        self.name = name;
        self.age = age;
    }

    function getName() returns string {
        // Methods use \`self\` to access their fields.
        return self.name;
    }

    function getAge() returns int {
        return self.age;
    }
}

public function main() {
    // Arguments to \`new\` are passed as arguments to \`init\`.
    Engineer engineer = new Engineer("Alice", 52);

    io:println(engineer.getName());
    io:println(engineer.getAge());
}
`,
];

export function DefiningClasses({ codeSnippets }) {
  const [codeClick1, updateCodeClick1] = useState(false);

  const [outputClick1, updateOutputClick1] = useState(false);
  const ref1 = createRef();

  const [btnHover, updateBtnHover] = useState([false, false]);

  return (
    <Container className="bbeBody d-flex flex-column h-100">
      <h1>Defining classes</h1>

      <p>
        Classes provide a template for bundling data and functionality together.
        In Ballerina, classes are defined at the module level. The{" "}
        <code>init</code> method is used to initialize an object and any
        arguments passed to the <code>new</code> expression are passed as
        arguments to the <code>init</code> method. The <code>init</code> method
        can also be used to initialize the <code>final</code> fields.
      </p>

      <p>
        The <code>self</code> variable is bound to the object and can be used to
        access the fields and methods of the object.
      </p>

      <Row
        className="bbeCode mx-0 py-0 rounded 
      "
        style={{ marginLeft: "0px" }}
      >
        <Col className="d-flex align-items-start" sm={12}>
          <button
            className="bg-transparent border-0 m-0 p-2 ms-auto"
            onClick={() => {
              window.open(
<<<<<<< HEAD
                "https://play.ballerina.io/?gist=a338b348e7ed006d269e392da6c11b37&file=defining_classes.bal",
=======
                "https://play.ballerina.io/?gist=40e818e64fe1a02eeeb56a407d7c2eb5&file=defining_classes.bal",
>>>>>>> 518ffcb3
                "_blank"
              );
            }}
            target="_blank"
            aria-label="Open in Ballerina Playground"
          >
            <svg
              xmlns="http://www.w3.org/2000/svg"
              width="16"
              height="16"
              fill="#000"
              className="bi bi-play-circle"
              viewBox="0 0 16 16"
            >
              <title>Open in Ballerina Playground</title>
              <path d="M8 15A7 7 0 1 1 8 1a7 7 0 0 1 0 14zm0 1A8 8 0 1 0 8 0a8 8 0 0 0 0 16z" />
              <path d="M6.271 5.055a.5.5 0 0 1 .52.038l3.5 2.5a.5.5 0 0 1 0 .814l-3.5 2.5A.5.5 0 0 1 6 10.5v-5a.5.5 0 0 1 .271-.445z" />
            </svg>
          </button>

          <button
            className="bg-transparent border-0 m-0 p-2"
            onClick={() => {
              window.open(
                "https://github.com/ballerina-platform/ballerina-distribution/tree/v2201.4.1/examples/defining-classes",
                "_blank"
              );
            }}
            aria-label="Edit on Github"
          >
            <svg
              xmlns="http://www.w3.org/2000/svg"
              width="16"
              height="16"
              fill="#000"
              className="bi bi-github"
              viewBox="0 0 16 16"
            >
              <title>Edit on Github</title>
              <path d="M8 0C3.58 0 0 3.58 0 8c0 3.54 2.29 6.53 5.47 7.59.4.07.55-.17.55-.38 0-.19-.01-.82-.01-1.49-2.01.37-2.53-.49-2.69-.94-.09-.23-.48-.94-.82-1.13-.28-.15-.68-.52-.01-.53.63-.01 1.08.58 1.23.82.72 1.21 1.87.87 2.33.66.07-.52.28-.87.51-1.07-1.78-.2-3.64-.89-3.64-3.95 0-.87.31-1.59.82-2.15-.08-.2-.36-1.02.08-2.12 0 0 .67-.21 2.2.82.64-.18 1.32-.27 2-.27.68 0 1.36.09 2 .27 1.53-1.04 2.2-.82 2.2-.82.44 1.1.16 1.92.08 2.12.51.56.82 1.27.82 2.15 0 3.07-1.87 3.75-3.65 3.95.29.25.54.73.54 1.48 0 1.07-.01 1.93-.01 2.2 0 .21.15.46.55.38A8.012 8.012 0 0 0 16 8c0-4.42-3.58-8-8-8z" />
            </svg>
          </button>
          {codeClick1 ? (
            <button
              className="bg-transparent border-0 m-0 p-2"
              disabled
              aria-label="Copy to Clipboard Check"
            >
              <svg
                xmlns="http://www.w3.org/2000/svg"
                width="16"
                height="16"
                fill="#20b6b0"
                className="bi bi-check"
                viewBox="0 0 16 16"
              >
                <title>Copied</title>
                <path d="M10.97 4.97a.75.75 0 0 1 1.07 1.05l-3.99 4.99a.75.75 0 0 1-1.08.02L4.324 8.384a.75.75 0 1 1 1.06-1.06l2.094 2.093 3.473-4.425a.267.267 0 0 1 .02-.022z" />
              </svg>
            </button>
          ) : (
            <button
              className="bg-transparent border-0 m-0 p-2"
              onClick={() => {
                updateCodeClick1(true);
                copyToClipboard(codeSnippetData[0]);
                setTimeout(() => {
                  updateCodeClick1(false);
                }, 3000);
              }}
              aria-label="Copy to Clipboard"
            >
              <svg
                xmlns="http://www.w3.org/2000/svg"
                width="16"
                height="16"
                fill="#000"
                className="bi bi-clipboard"
                viewBox="0 0 16 16"
              >
                <title>Copy to Clipboard</title>
                <path d="M4 1.5H3a2 2 0 0 0-2 2V14a2 2 0 0 0 2 2h10a2 2 0 0 0 2-2V3.5a2 2 0 0 0-2-2h-1v1h1a1 1 0 0 1 1 1V14a1 1 0 0 1-1 1H3a1 1 0 0 1-1-1V3.5a1 1 0 0 1 1-1h1v-1z" />
                <path d="M9.5 1a.5.5 0 0 1 .5.5v1a.5.5 0 0 1-.5.5h-3a.5.5 0 0 1-.5-.5v-1a.5.5 0 0 1 .5-.5h3zm-3-1A1.5 1.5 0 0 0 5 1.5v1A1.5 1.5 0 0 0 6.5 4h3A1.5 1.5 0 0 0 11 2.5v-1A1.5 1.5 0 0 0 9.5 0h-3z" />
              </svg>
            </button>
          )}
        </Col>
        <Col sm={12}>
          {codeSnippets[0] != undefined && (
            <div
              dangerouslySetInnerHTML={{
                __html: DOMPurify.sanitize(codeSnippets[0]),
              }}
            />
          )}
        </Col>
      </Row>

      <Row
        className="bbeOutput mx-0 py-0 rounded "
        style={{ marginLeft: "0px" }}
      >
        <Col sm={12} className="d-flex align-items-start">
          {outputClick1 ? (
            <button
              className="bg-transparent border-0 m-0 p-2 ms-auto"
              aria-label="Copy to Clipboard Check"
            >
              <svg
                xmlns="http://www.w3.org/2000/svg"
                width="16"
                height="16"
                fill="#20b6b0"
                className="output-btn bi bi-check"
                viewBox="0 0 16 16"
              >
                <title>Copied</title>
                <path d="M10.97 4.97a.75.75 0 0 1 1.07 1.05l-3.99 4.99a.75.75 0 0 1-1.08.02L4.324 8.384a.75.75 0 1 1 1.06-1.06l2.094 2.093 3.473-4.425a.267.267 0 0 1 .02-.022z" />
              </svg>
            </button>
          ) : (
            <button
              className="bg-transparent border-0 m-0 p-2 ms-auto"
              onClick={() => {
                updateOutputClick1(true);
                const extractedText = extractOutput(ref1.current.innerText);
                copyToClipboard(extractedText);
                setTimeout(() => {
                  updateOutputClick1(false);
                }, 3000);
              }}
            >
              <svg
                xmlns="http://www.w3.org/2000/svg"
                width="16"
                height="16"
                fill="#EEEEEE"
                className="output-btn bi bi-clipboard"
                viewBox="0 0 16 16"
                aria-label="Copy to Clipboard"
              >
                <title>Copy to Clipboard</title>
                <path d="M4 1.5H3a2 2 0 0 0-2 2V14a2 2 0 0 0 2 2h10a2 2 0 0 0 2-2V3.5a2 2 0 0 0-2-2h-1v1h1a1 1 0 0 1 1 1V14a1 1 0 0 1-1 1H3a1 1 0 0 1-1-1V3.5a1 1 0 0 1 1-1h1v-1z" />
                <path d="M9.5 1a.5.5 0 0 1 .5.5v1a.5.5 0 0 1-.5.5h-3a.5.5 0 0 1-.5-.5v-1a.5.5 0 0 1 .5-.5h3zm-3-1A1.5 1.5 0 0 0 5 1.5v1A1.5 1.5 0 0 0 6.5 4h3A1.5 1.5 0 0 0 11 2.5v-1A1.5 1.5 0 0 0 9.5 0h-3z" />
              </svg>
            </button>
          )}
        </Col>
        <Col sm={12}>
          <pre ref={ref1}>
            <code className="d-flex flex-column">
              <span>{`\$ bal run defining_classes.bal`}</span>
              <span>{`Alice`}</span>
              <span>{`52`}</span>
            </code>
          </pre>
        </Col>
      </Row>

      <h2>Related links</h2>

      <ul style={{ marginLeft: "0px" }} class="relatedLinks">
        <li>
          <span>&#8226;&nbsp;</span>
          <span>
            <a href="/learn/by-example/object/">Object</a>
          </span>
        </li>
      </ul>
      <ul style={{ marginLeft: "0px" }} class="relatedLinks">
        <li>
          <span>&#8226;&nbsp;</span>
          <span>
            <a href="/learn/by-example/init-return-type/">Init return type</a>
          </span>
        </li>
      </ul>
      <ul style={{ marginLeft: "0px" }} class="relatedLinks">
        <li>
          <span>&#8226;&nbsp;</span>
          <span>
            <a href="/learn/by-example/object-value-from-class-definition/">
              Object value from class definition
            </a>
          </span>
        </li>
      </ul>
      <span style={{ marginBottom: "20px" }}></span>

      <Row className="mt-auto mb-5">
        <Col sm={6}>
          <Link title="Object" href="/learn/by-example/object">
            <div className="btnContainer d-flex align-items-center me-auto">
              <svg
                xmlns="http://www.w3.org/2000/svg"
                width="20"
                height="20"
                fill="#3ad1ca"
                className={`${
                  btnHover[0] ? "btnArrowHover" : "btnArrow"
                } bi bi-arrow-right`}
                viewBox="0 0 16 16"
                onMouseEnter={() => updateBtnHover([true, false])}
                onMouseOut={() => updateBtnHover([false, false])}
              >
                <path
                  fill-rule="evenodd"
                  d="M15 8a.5.5 0 0 0-.5-.5H2.707l3.147-3.146a.5.5 0 1 0-.708-.708l-4 4a.5.5 0 0 0 0 .708l4 4a.5.5 0 0 0 .708-.708L2.707 8.5H14.5A.5.5 0 0 0 15 8z"
                />
              </svg>
              <div className="d-flex flex-column ms-4">
                <span className="btnPrev">Previous</span>
                <span
                  className={btnHover[0] ? "btnTitleHover" : "btnTitle"}
                  onMouseEnter={() => updateBtnHover([true, false])}
                  onMouseOut={() => updateBtnHover([false, false])}
                >
                  Object
                </span>
              </div>
            </div>
          </Link>
        </Col>
        <Col sm={6}>
          <Link
            title="Object constructor"
            href="/learn/by-example/object-constructor"
          >
            <div className="btnContainer d-flex align-items-center ms-auto">
              <div className="d-flex flex-column me-4">
                <span className="btnNext">Next</span>
                <span
                  className={btnHover[1] ? "btnTitleHover" : "btnTitle"}
                  onMouseEnter={() => updateBtnHover([false, true])}
                  onMouseOut={() => updateBtnHover([false, false])}
                >
                  Object constructor
                </span>
              </div>
              <svg
                xmlns="http://www.w3.org/2000/svg"
                width="20"
                height="20"
                fill="#3ad1ca"
                className={`${
                  btnHover[1] ? "btnArrowHover" : "btnArrow"
                } bi bi-arrow-right`}
                viewBox="0 0 16 16"
                onMouseEnter={() => updateBtnHover([false, true])}
                onMouseOut={() => updateBtnHover([false, false])}
              >
                <path
                  fill-rule="evenodd"
                  d="M1 8a.5.5 0 0 1 .5-.5h11.793l-3.147-3.146a.5.5 0 0 1 .708-.708l4 4a.5.5 0 0 1 0 .708l-4 4a.5.5 0 0 1-.708-.708L13.293 8.5H1.5A.5.5 0 0 1 1 8z"
                />
              </svg>
            </div>
          </Link>
        </Col>
      </Row>
    </Container>
  );
}<|MERGE_RESOLUTION|>--- conflicted
+++ resolved
@@ -76,11 +76,7 @@
             className="bg-transparent border-0 m-0 p-2 ms-auto"
             onClick={() => {
               window.open(
-<<<<<<< HEAD
-                "https://play.ballerina.io/?gist=a338b348e7ed006d269e392da6c11b37&file=defining_classes.bal",
-=======
                 "https://play.ballerina.io/?gist=40e818e64fe1a02eeeb56a407d7c2eb5&file=defining_classes.bal",
->>>>>>> 518ffcb3
                 "_blank"
               );
             }}
