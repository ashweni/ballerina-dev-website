--- conflicted
+++ resolved
@@ -68,11 +68,7 @@
             className="bg-transparent border-0 m-0 p-2 ms-auto"
             onClick={() => {
               window.open(
-<<<<<<< HEAD
-                "https://play.ballerina.io/?gist=715d391fbf95c2106cce6b2b048adff8&file=io_csv.bal",
-=======
                 "https://play.ballerina.io/?gist=fcd629c28bfc16a4bcac3fb3c5887061&file=io_csv.bal",
->>>>>>> 518ffcb3
                 "_blank"
               );
             }}
