import React, { useState, createRef } from "react";
import { Container, Row, Col } from "react-bootstrap";
import DOMPurify from "dompurify";
import { copyToClipboard, extractOutput } from "../../../utils/bbe";
import Link from "next/link";

export const codeSnippetData = [
  `import ballerina/io;
 
public function main() {
    int[] nums = [1, 2, 3, 4];
 
    // The \`from\` clause works similar to a \`foreach\` statement.
    int[] numsTimes10 = from var i in nums
                        // The \`select\` clause is evaluated for each iteration.
                        select i * 10;
    io:println(numsTimes10);
 
    // A \`where\` clause can be used to filter iterable values.
    // It can occur multiple times anywhere between a \`from\` and \`select\` clause.
    // This will pass the frame to the \`select\` clause only if \`i % 2 == 0\` is true.
    int[] evenNums = from int i in nums
                     where i % 2 == 0
                     select i;
    io:println(evenNums);
 
    // The \`order by\` clause can be used to sort the result in 
    // \`ascending\` or \`descending\` order.
    int[] numsReversed = from int i in nums
                         order by i descending
                         select i;
    io:println(numsReversed);
 
    // Iterating a string value using the query expression.
    string languageName = "Ballerina";
    string newName = from var char in languageName
                     select char + char;
 
    io:println(newName);
}
`,
];

export function QueryExpressions({ codeSnippets }) {
  const [codeClick1, updateCodeClick1] = useState(false);

  const [outputClick1, updateOutputClick1] = useState(false);
  const ref1 = createRef();

  const [btnHover, updateBtnHover] = useState([false, false]);

  return (
    <Container className="bbeBody d-flex flex-column h-100">
      <h1>Query expressions</h1>

      <p>
        A query expression is similar to the <code>SQL</code> query syntax where
        you can construct a list, a mapping, a table, a stream, or a sequence by
        iterating over an iterable value.
      </p>

      <p>
        A query expression consists of a sequence of clauses starting with a{" "}
        <code>from</code> clause and ending with a <code>select</code> clause.
      </p>

      <Row
        className="bbeCode mx-0 py-0 rounded 
      "
        style={{ marginLeft: "0px" }}
      >
        <Col className="d-flex align-items-start" sm={12}>
          <button
            className="bg-transparent border-0 m-0 p-2 ms-auto"
            onClick={() => {
              window.open(
<<<<<<< HEAD
                "https://play.ballerina.io/?gist=ec311fcf47ee0131d2c0f30cc1839e54&file=query_expressions.bal",
=======
                "https://play.ballerina.io/?gist=301310b45646d62f3b0f81a71e28d5c9&file=query_expressions.bal",
>>>>>>> 518ffcb3
                "_blank"
              );
            }}
            target="_blank"
            aria-label="Open in Ballerina Playground"
          >
            <svg
              xmlns="http://www.w3.org/2000/svg"
              width="16"
              height="16"
              fill="#000"
              className="bi bi-play-circle"
              viewBox="0 0 16 16"
            >
              <title>Open in Ballerina Playground</title>
              <path d="M8 15A7 7 0 1 1 8 1a7 7 0 0 1 0 14zm0 1A8 8 0 1 0 8 0a8 8 0 0 0 0 16z" />
              <path d="M6.271 5.055a.5.5 0 0 1 .52.038l3.5 2.5a.5.5 0 0 1 0 .814l-3.5 2.5A.5.5 0 0 1 6 10.5v-5a.5.5 0 0 1 .271-.445z" />
            </svg>
          </button>

          <button
            className="bg-transparent border-0 m-0 p-2"
            onClick={() => {
              window.open(
                "https://github.com/ballerina-platform/ballerina-distribution/tree/v2201.4.1/examples/query-expressions",
                "_blank"
              );
            }}
            aria-label="Edit on Github"
          >
            <svg
              xmlns="http://www.w3.org/2000/svg"
              width="16"
              height="16"
              fill="#000"
              className="bi bi-github"
              viewBox="0 0 16 16"
            >
              <title>Edit on Github</title>
              <path d="M8 0C3.58 0 0 3.58 0 8c0 3.54 2.29 6.53 5.47 7.59.4.07.55-.17.55-.38 0-.19-.01-.82-.01-1.49-2.01.37-2.53-.49-2.69-.94-.09-.23-.48-.94-.82-1.13-.28-.15-.68-.52-.01-.53.63-.01 1.08.58 1.23.82.72 1.21 1.87.87 2.33.66.07-.52.28-.87.51-1.07-1.78-.2-3.64-.89-3.64-3.95 0-.87.31-1.59.82-2.15-.08-.2-.36-1.02.08-2.12 0 0 .67-.21 2.2.82.64-.18 1.32-.27 2-.27.68 0 1.36.09 2 .27 1.53-1.04 2.2-.82 2.2-.82.44 1.1.16 1.92.08 2.12.51.56.82 1.27.82 2.15 0 3.07-1.87 3.75-3.65 3.95.29.25.54.73.54 1.48 0 1.07-.01 1.93-.01 2.2 0 .21.15.46.55.38A8.012 8.012 0 0 0 16 8c0-4.42-3.58-8-8-8z" />
            </svg>
          </button>
          {codeClick1 ? (
            <button
              className="bg-transparent border-0 m-0 p-2"
              disabled
              aria-label="Copy to Clipboard Check"
            >
              <svg
                xmlns="http://www.w3.org/2000/svg"
                width="16"
                height="16"
                fill="#20b6b0"
                className="bi bi-check"
                viewBox="0 0 16 16"
              >
                <title>Copied</title>
                <path d="M10.97 4.97a.75.75 0 0 1 1.07 1.05l-3.99 4.99a.75.75 0 0 1-1.08.02L4.324 8.384a.75.75 0 1 1 1.06-1.06l2.094 2.093 3.473-4.425a.267.267 0 0 1 .02-.022z" />
              </svg>
            </button>
          ) : (
            <button
              className="bg-transparent border-0 m-0 p-2"
              onClick={() => {
                updateCodeClick1(true);
                copyToClipboard(codeSnippetData[0]);
                setTimeout(() => {
                  updateCodeClick1(false);
                }, 3000);
              }}
              aria-label="Copy to Clipboard"
            >
              <svg
                xmlns="http://www.w3.org/2000/svg"
                width="16"
                height="16"
                fill="#000"
                className="bi bi-clipboard"
                viewBox="0 0 16 16"
              >
                <title>Copy to Clipboard</title>
                <path d="M4 1.5H3a2 2 0 0 0-2 2V14a2 2 0 0 0 2 2h10a2 2 0 0 0 2-2V3.5a2 2 0 0 0-2-2h-1v1h1a1 1 0 0 1 1 1V14a1 1 0 0 1-1 1H3a1 1 0 0 1-1-1V3.5a1 1 0 0 1 1-1h1v-1z" />
                <path d="M9.5 1a.5.5 0 0 1 .5.5v1a.5.5 0 0 1-.5.5h-3a.5.5 0 0 1-.5-.5v-1a.5.5 0 0 1 .5-.5h3zm-3-1A1.5 1.5 0 0 0 5 1.5v1A1.5 1.5 0 0 0 6.5 4h3A1.5 1.5 0 0 0 11 2.5v-1A1.5 1.5 0 0 0 9.5 0h-3z" />
              </svg>
            </button>
          )}
        </Col>
        <Col sm={12}>
          {codeSnippets[0] != undefined && (
            <div
              dangerouslySetInnerHTML={{
                __html: DOMPurify.sanitize(codeSnippets[0]),
              }}
            />
          )}
        </Col>
      </Row>

      <Row
        className="bbeOutput mx-0 py-0 rounded "
        style={{ marginLeft: "0px" }}
      >
        <Col sm={12} className="d-flex align-items-start">
          {outputClick1 ? (
            <button
              className="bg-transparent border-0 m-0 p-2 ms-auto"
              aria-label="Copy to Clipboard Check"
            >
              <svg
                xmlns="http://www.w3.org/2000/svg"
                width="16"
                height="16"
                fill="#20b6b0"
                className="output-btn bi bi-check"
                viewBox="0 0 16 16"
              >
                <title>Copied</title>
                <path d="M10.97 4.97a.75.75 0 0 1 1.07 1.05l-3.99 4.99a.75.75 0 0 1-1.08.02L4.324 8.384a.75.75 0 1 1 1.06-1.06l2.094 2.093 3.473-4.425a.267.267 0 0 1 .02-.022z" />
              </svg>
            </button>
          ) : (
            <button
              className="bg-transparent border-0 m-0 p-2 ms-auto"
              onClick={() => {
                updateOutputClick1(true);
                const extractedText = extractOutput(ref1.current.innerText);
                copyToClipboard(extractedText);
                setTimeout(() => {
                  updateOutputClick1(false);
                }, 3000);
              }}
            >
              <svg
                xmlns="http://www.w3.org/2000/svg"
                width="16"
                height="16"
                fill="#EEEEEE"
                className="output-btn bi bi-clipboard"
                viewBox="0 0 16 16"
                aria-label="Copy to Clipboard"
              >
                <title>Copy to Clipboard</title>
                <path d="M4 1.5H3a2 2 0 0 0-2 2V14a2 2 0 0 0 2 2h10a2 2 0 0 0 2-2V3.5a2 2 0 0 0-2-2h-1v1h1a1 1 0 0 1 1 1V14a1 1 0 0 1-1 1H3a1 1 0 0 1-1-1V3.5a1 1 0 0 1 1-1h1v-1z" />
                <path d="M9.5 1a.5.5 0 0 1 .5.5v1a.5.5 0 0 1-.5.5h-3a.5.5 0 0 1-.5-.5v-1a.5.5 0 0 1 .5-.5h3zm-3-1A1.5 1.5 0 0 0 5 1.5v1A1.5 1.5 0 0 0 6.5 4h3A1.5 1.5 0 0 0 11 2.5v-1A1.5 1.5 0 0 0 9.5 0h-3z" />
              </svg>
            </button>
          )}
        </Col>
        <Col sm={12}>
          <pre ref={ref1}>
            <code className="d-flex flex-column">
              <span>{`\$ bal run query_expressions.bal`}</span>
              <span>{`[10,20,30,40]`}</span>
              <span>{`[2,4]`}</span>
              <span>{`[4,3,2,1]`}</span>
              <span>{`BBaalllleerriinnaa`}</span>
            </code>
          </pre>
        </Col>
      </Row>

      <h2>Related links</h2>

      <ul style={{ marginLeft: "0px" }} class="relatedLinks">
        <li>
          <span>&#8226;&nbsp;</span>
          <span>
            <a href="/learn/by-example/query-expressions">Query expressions</a>
          </span>
        </li>
      </ul>
      <ul style={{ marginLeft: "0px" }} class="relatedLinks">
        <li>
          <span>&#8226;&nbsp;</span>
          <span>
            <a href="/learn/by-example/sort-iterable-objects">
              Sort iterable objects using query
            </a>
          </span>
        </li>
      </ul>
      <ul style={{ marginLeft: "0px" }} class="relatedLinks">
        <li>
          <span>&#8226;&nbsp;</span>
          <span>
            <a href="/learn/by-example/let-clause">
              Let clause in query expression
            </a>
          </span>
        </li>
      </ul>
      <ul style={{ marginLeft: "0px" }} class="relatedLinks">
        <li>
          <span>&#8226;&nbsp;</span>
          <span>
            <a href="/learn/by-example/limit-clause">
              Limit clause in query expression
            </a>
          </span>
        </li>
      </ul>
      <ul style={{ marginLeft: "0px" }} class="relatedLinks">
        <li>
          <span>&#8226;&nbsp;</span>
          <span>
            <a href="/learn/by-example/joining-iterable-objects">
              Joining iterable objects using query
            </a>
          </span>
        </li>
      </ul>
      <ul style={{ marginLeft: "0px" }} class="relatedLinks">
        <li>
          <span>&#8226;&nbsp;</span>
          <span>
            <a href="/learn/by-example/querying-tables">Querying tables</a>
          </span>
        </li>
      </ul>
      <ul style={{ marginLeft: "0px" }} class="relatedLinks">
        <li>
          <span>&#8226;&nbsp;</span>
          <span>
            <a href="/learn/by-example/create-maps-with-query">
              Create maps with query expression
            </a>
          </span>
        </li>
      </ul>
      <ul style={{ marginLeft: "0px" }} class="relatedLinks">
        <li>
          <span>&#8226;&nbsp;</span>
          <span>
            <a href="/learn/by-example/create-tables-with-query">
              Create tables with query expression
            </a>
          </span>
        </li>
      </ul>
      <ul style={{ marginLeft: "0px" }} class="relatedLinks">
        <li>
          <span>&#8226;&nbsp;</span>
          <span>
            <a href="/learn/by-example/create-streams-with-query">
              Create streams with query expression
            </a>
          </span>
        </li>
      </ul>
      <ul style={{ marginLeft: "0px" }} class="relatedLinks">
        <li>
          <span>&#8226;&nbsp;</span>
          <span>
            <a href="/learn/by-example/on-conflict-clause">
              On conflict clause in query expression
            </a>
          </span>
        </li>
      </ul>
      <ul style={{ marginLeft: "0px" }} class="relatedLinks">
        <li>
          <span>&#8226;&nbsp;</span>
          <span>
            <a href="/learn/by-example/nested-query-expressions">
              Nested query expressions
            </a>
          </span>
        </li>
      </ul>
      <span style={{ marginBottom: "20px" }}></span>

      <Row className="mt-auto mb-5">
        <Col sm={6}>
          <Link
            title="Structured keys"
            href="/learn/by-example/structured-keys"
          >
            <div className="btnContainer d-flex align-items-center me-auto">
              <svg
                xmlns="http://www.w3.org/2000/svg"
                width="20"
                height="20"
                fill="#3ad1ca"
                className={`${
                  btnHover[0] ? "btnArrowHover" : "btnArrow"
                } bi bi-arrow-right`}
                viewBox="0 0 16 16"
                onMouseEnter={() => updateBtnHover([true, false])}
                onMouseOut={() => updateBtnHover([false, false])}
              >
                <path
                  fill-rule="evenodd"
                  d="M15 8a.5.5 0 0 0-.5-.5H2.707l3.147-3.146a.5.5 0 1 0-.708-.708l-4 4a.5.5 0 0 0 0 .708l4 4a.5.5 0 0 0 .708-.708L2.707 8.5H14.5A.5.5 0 0 0 15 8z"
                />
              </svg>
              <div className="d-flex flex-column ms-4">
                <span className="btnPrev">Previous</span>
                <span
                  className={btnHover[0] ? "btnTitleHover" : "btnTitle"}
                  onMouseEnter={() => updateBtnHover([true, false])}
                  onMouseOut={() => updateBtnHover([false, false])}
                >
                  Structured keys
                </span>
              </div>
            </div>
          </Link>
        </Col>
        <Col sm={6}>
          <Link
            title="Sort iterable objects"
            href="/learn/by-example/sort-iterable-objects"
          >
            <div className="btnContainer d-flex align-items-center ms-auto">
              <div className="d-flex flex-column me-4">
                <span className="btnNext">Next</span>
                <span
                  className={btnHover[1] ? "btnTitleHover" : "btnTitle"}
                  onMouseEnter={() => updateBtnHover([false, true])}
                  onMouseOut={() => updateBtnHover([false, false])}
                >
                  Sort iterable objects
                </span>
              </div>
              <svg
                xmlns="http://www.w3.org/2000/svg"
                width="20"
                height="20"
                fill="#3ad1ca"
                className={`${
                  btnHover[1] ? "btnArrowHover" : "btnArrow"
                } bi bi-arrow-right`}
                viewBox="0 0 16 16"
                onMouseEnter={() => updateBtnHover([false, true])}
                onMouseOut={() => updateBtnHover([false, false])}
              >
                <path
                  fill-rule="evenodd"
                  d="M1 8a.5.5 0 0 1 .5-.5h11.793l-3.147-3.146a.5.5 0 0 1 .708-.708l4 4a.5.5 0 0 1 0 .708l-4 4a.5.5 0 0 1-.708-.708L13.293 8.5H1.5A.5.5 0 0 1 1 8z"
                />
              </svg>
            </div>
          </Link>
        </Col>
      </Row>
    </Container>
  );
}<|MERGE_RESOLUTION|>--- conflicted
+++ resolved
@@ -74,11 +74,7 @@
             className="bg-transparent border-0 m-0 p-2 ms-auto"
             onClick={() => {
               window.open(
-<<<<<<< HEAD
-                "https://play.ballerina.io/?gist=ec311fcf47ee0131d2c0f30cc1839e54&file=query_expressions.bal",
-=======
                 "https://play.ballerina.io/?gist=301310b45646d62f3b0f81a71e28d5c9&file=query_expressions.bal",
->>>>>>> 518ffcb3
                 "_blank"
               );
             }}
