import React, { useState, createRef } from "react";
import { Container, Row, Col } from "react-bootstrap";
import DOMPurify from "dompurify";
import { copyToClipboard, extractOutput } from "../../../utils/bbe";
import Link from "next/link";

export const codeSnippetData = [
  `import ballerina/io;

public function main() {
    // Code before any named workers are executed before named workers start.
    io:println("Initializing");
    final string greeting = "Hello";

    // A function can declare named workers, which run concurrently with the function's default worker
    // and other named workers.
    worker A {
        // Variables declared before all named workers and function parameters are accessible by named workers.
        io:println(greeting + " from worker A");

    }

    worker B {
        io:println(greeting + " from worker B");
    }

    io:println(greeting + " from function worker");
}
`,
];

export function NamedWorkers({ codeSnippets }) {
  const [codeClick1, updateCodeClick1] = useState(false);

  const [outputClick1, updateOutputClick1] = useState(false);
  const ref1 = createRef();

  const [btnHover, updateBtnHover] = useState([false, false]);

  return (
    <Container className="bbeBody d-flex flex-column h-100">
      <h1>Named workers</h1>

      <p>
        Normally, all of a function's code belongs to the function's default
        worker, which has a single logical thread of control. A function can
        also declare named workers, which run concurrently with the function's
        default worker and other named workers.
      </p>

      <p>
        Code before any named workers is executed before named workers start.
        Variables declared before all named workers and function parameters are
        accessible in named workers.
      </p>

      <Row
        className="bbeCode mx-0 py-0 rounded 
      "
        style={{ marginLeft: "0px" }}
      >
        <Col className="d-flex align-items-start" sm={12}>
          <button
            className="bg-transparent border-0 m-0 p-2 ms-auto"
            onClick={() => {
              window.open(
<<<<<<< HEAD
                "https://play.ballerina.io/?gist=f05eddf24f7e69ea2ec89aff2627fa7d&file=named_workers.bal",
=======
                "https://play.ballerina.io/?gist=24368954dc17dd8ea4ea5d8c4cb4269b&file=named_workers.bal",
>>>>>>> 518ffcb3
                "_blank"
              );
            }}
            target="_blank"
            aria-label="Open in Ballerina Playground"
          >
            <svg
              xmlns="http://www.w3.org/2000/svg"
              width="16"
              height="16"
              fill="#000"
              className="bi bi-play-circle"
              viewBox="0 0 16 16"
            >
              <title>Open in Ballerina Playground</title>
              <path d="M8 15A7 7 0 1 1 8 1a7 7 0 0 1 0 14zm0 1A8 8 0 1 0 8 0a8 8 0 0 0 0 16z" />
              <path d="M6.271 5.055a.5.5 0 0 1 .52.038l3.5 2.5a.5.5 0 0 1 0 .814l-3.5 2.5A.5.5 0 0 1 6 10.5v-5a.5.5 0 0 1 .271-.445z" />
            </svg>
          </button>

          <button
            className="bg-transparent border-0 m-0 p-2"
            onClick={() => {
              window.open(
                "https://github.com/ballerina-platform/ballerina-distribution/tree/v2201.4.1/examples/named-workers",
                "_blank"
              );
            }}
            aria-label="Edit on Github"
          >
            <svg
              xmlns="http://www.w3.org/2000/svg"
              width="16"
              height="16"
              fill="#000"
              className="bi bi-github"
              viewBox="0 0 16 16"
            >
              <title>Edit on Github</title>
              <path d="M8 0C3.58 0 0 3.58 0 8c0 3.54 2.29 6.53 5.47 7.59.4.07.55-.17.55-.38 0-.19-.01-.82-.01-1.49-2.01.37-2.53-.49-2.69-.94-.09-.23-.48-.94-.82-1.13-.28-.15-.68-.52-.01-.53.63-.01 1.08.58 1.23.82.72 1.21 1.87.87 2.33.66.07-.52.28-.87.51-1.07-1.78-.2-3.64-.89-3.64-3.95 0-.87.31-1.59.82-2.15-.08-.2-.36-1.02.08-2.12 0 0 .67-.21 2.2.82.64-.18 1.32-.27 2-.27.68 0 1.36.09 2 .27 1.53-1.04 2.2-.82 2.2-.82.44 1.1.16 1.92.08 2.12.51.56.82 1.27.82 2.15 0 3.07-1.87 3.75-3.65 3.95.29.25.54.73.54 1.48 0 1.07-.01 1.93-.01 2.2 0 .21.15.46.55.38A8.012 8.012 0 0 0 16 8c0-4.42-3.58-8-8-8z" />
            </svg>
          </button>
          {codeClick1 ? (
            <button
              className="bg-transparent border-0 m-0 p-2"
              disabled
              aria-label="Copy to Clipboard Check"
            >
              <svg
                xmlns="http://www.w3.org/2000/svg"
                width="16"
                height="16"
                fill="#20b6b0"
                className="bi bi-check"
                viewBox="0 0 16 16"
              >
                <title>Copied</title>
                <path d="M10.97 4.97a.75.75 0 0 1 1.07 1.05l-3.99 4.99a.75.75 0 0 1-1.08.02L4.324 8.384a.75.75 0 1 1 1.06-1.06l2.094 2.093 3.473-4.425a.267.267 0 0 1 .02-.022z" />
              </svg>
            </button>
          ) : (
            <button
              className="bg-transparent border-0 m-0 p-2"
              onClick={() => {
                updateCodeClick1(true);
                copyToClipboard(codeSnippetData[0]);
                setTimeout(() => {
                  updateCodeClick1(false);
                }, 3000);
              }}
              aria-label="Copy to Clipboard"
            >
              <svg
                xmlns="http://www.w3.org/2000/svg"
                width="16"
                height="16"
                fill="#000"
                className="bi bi-clipboard"
                viewBox="0 0 16 16"
              >
                <title>Copy to Clipboard</title>
                <path d="M4 1.5H3a2 2 0 0 0-2 2V14a2 2 0 0 0 2 2h10a2 2 0 0 0 2-2V3.5a2 2 0 0 0-2-2h-1v1h1a1 1 0 0 1 1 1V14a1 1 0 0 1-1 1H3a1 1 0 0 1-1-1V3.5a1 1 0 0 1 1-1h1v-1z" />
                <path d="M9.5 1a.5.5 0 0 1 .5.5v1a.5.5 0 0 1-.5.5h-3a.5.5 0 0 1-.5-.5v-1a.5.5 0 0 1 .5-.5h3zm-3-1A1.5 1.5 0 0 0 5 1.5v1A1.5 1.5 0 0 0 6.5 4h3A1.5 1.5 0 0 0 11 2.5v-1A1.5 1.5 0 0 0 9.5 0h-3z" />
              </svg>
            </button>
          )}
        </Col>
        <Col sm={12}>
          {codeSnippets[0] != undefined && (
            <div
              dangerouslySetInnerHTML={{
                __html: DOMPurify.sanitize(codeSnippets[0]),
              }}
            />
          )}
        </Col>
      </Row>

      <Row
        className="bbeOutput mx-0 py-0 rounded "
        style={{ marginLeft: "0px" }}
      >
        <Col sm={12} className="d-flex align-items-start">
          {outputClick1 ? (
            <button
              className="bg-transparent border-0 m-0 p-2 ms-auto"
              aria-label="Copy to Clipboard Check"
            >
              <svg
                xmlns="http://www.w3.org/2000/svg"
                width="16"
                height="16"
                fill="#20b6b0"
                className="output-btn bi bi-check"
                viewBox="0 0 16 16"
              >
                <title>Copied</title>
                <path d="M10.97 4.97a.75.75 0 0 1 1.07 1.05l-3.99 4.99a.75.75 0 0 1-1.08.02L4.324 8.384a.75.75 0 1 1 1.06-1.06l2.094 2.093 3.473-4.425a.267.267 0 0 1 .02-.022z" />
              </svg>
            </button>
          ) : (
            <button
              className="bg-transparent border-0 m-0 p-2 ms-auto"
              onClick={() => {
                updateOutputClick1(true);
                const extractedText = extractOutput(ref1.current.innerText);
                copyToClipboard(extractedText);
                setTimeout(() => {
                  updateOutputClick1(false);
                }, 3000);
              }}
            >
              <svg
                xmlns="http://www.w3.org/2000/svg"
                width="16"
                height="16"
                fill="#EEEEEE"
                className="output-btn bi bi-clipboard"
                viewBox="0 0 16 16"
                aria-label="Copy to Clipboard"
              >
                <title>Copy to Clipboard</title>
                <path d="M4 1.5H3a2 2 0 0 0-2 2V14a2 2 0 0 0 2 2h10a2 2 0 0 0 2-2V3.5a2 2 0 0 0-2-2h-1v1h1a1 1 0 0 1 1 1V14a1 1 0 0 1-1 1H3a1 1 0 0 1-1-1V3.5a1 1 0 0 1 1-1h1v-1z" />
                <path d="M9.5 1a.5.5 0 0 1 .5.5v1a.5.5 0 0 1-.5.5h-3a.5.5 0 0 1-.5-.5v-1a.5.5 0 0 1 .5-.5h3zm-3-1A1.5 1.5 0 0 0 5 1.5v1A1.5 1.5 0 0 0 6.5 4h3A1.5 1.5 0 0 0 11 2.5v-1A1.5 1.5 0 0 0 9.5 0h-3z" />
              </svg>
            </button>
          )}
        </Col>
        <Col sm={12}>
          <pre ref={ref1}>
            <code className="d-flex flex-column">
              <span>{`\$ bal run named_workers.bal`}</span>
              <span>{`Initializing`}</span>
              <span>{`Hello from function worker`}</span>
              <span>{`Hello from worker B`}</span>
              <span>{`Hello from worker A`}</span>
            </code>
          </pre>
        </Col>
      </Row>

      <Row className="mt-auto mb-5">
        <Col sm={6}>
          <Link
            title="Asynchronous function calls"
            href="/learn/by-example/asynchronous-function-calls"
          >
            <div className="btnContainer d-flex align-items-center me-auto">
              <svg
                xmlns="http://www.w3.org/2000/svg"
                width="20"
                height="20"
                fill="#3ad1ca"
                className={`${
                  btnHover[0] ? "btnArrowHover" : "btnArrow"
                } bi bi-arrow-right`}
                viewBox="0 0 16 16"
                onMouseEnter={() => updateBtnHover([true, false])}
                onMouseOut={() => updateBtnHover([false, false])}
              >
                <path
                  fill-rule="evenodd"
                  d="M15 8a.5.5 0 0 0-.5-.5H2.707l3.147-3.146a.5.5 0 1 0-.708-.708l-4 4a.5.5 0 0 0 0 .708l4 4a.5.5 0 0 0 .708-.708L2.707 8.5H14.5A.5.5 0 0 0 15 8z"
                />
              </svg>
              <div className="d-flex flex-column ms-4">
                <span className="btnPrev">Previous</span>
                <span
                  className={btnHover[0] ? "btnTitleHover" : "btnTitle"}
                  onMouseEnter={() => updateBtnHover([true, false])}
                  onMouseOut={() => updateBtnHover([false, false])}
                >
                  Asynchronous function calls
                </span>
              </div>
            </div>
          </Link>
        </Col>
        <Col sm={6}>
          <Link
            title="Sequence diagrams"
            href="/learn/by-example/sequence-diagrams"
          >
            <div className="btnContainer d-flex align-items-center ms-auto">
              <div className="d-flex flex-column me-4">
                <span className="btnNext">Next</span>
                <span
                  className={btnHover[1] ? "btnTitleHover" : "btnTitle"}
                  onMouseEnter={() => updateBtnHover([false, true])}
                  onMouseOut={() => updateBtnHover([false, false])}
                >
                  Sequence diagrams
                </span>
              </div>
              <svg
                xmlns="http://www.w3.org/2000/svg"
                width="20"
                height="20"
                fill="#3ad1ca"
                className={`${
                  btnHover[1] ? "btnArrowHover" : "btnArrow"
                } bi bi-arrow-right`}
                viewBox="0 0 16 16"
                onMouseEnter={() => updateBtnHover([false, true])}
                onMouseOut={() => updateBtnHover([false, false])}
              >
                <path
                  fill-rule="evenodd"
                  d="M1 8a.5.5 0 0 1 .5-.5h11.793l-3.147-3.146a.5.5 0 0 1 .708-.708l4 4a.5.5 0 0 1 0 .708l-4 4a.5.5 0 0 1-.708-.708L13.293 8.5H1.5A.5.5 0 0 1 1 8z"
                />
              </svg>
            </div>
          </Link>
        </Col>
      </Row>
    </Container>
  );
}<|MERGE_RESOLUTION|>--- conflicted
+++ resolved
@@ -64,11 +64,7 @@
             className="bg-transparent border-0 m-0 p-2 ms-auto"
             onClick={() => {
               window.open(
-<<<<<<< HEAD
-                "https://play.ballerina.io/?gist=f05eddf24f7e69ea2ec89aff2627fa7d&file=named_workers.bal",
-=======
                 "https://play.ballerina.io/?gist=24368954dc17dd8ea4ea5d8c4cb4269b&file=named_workers.bal",
->>>>>>> 518ffcb3
                 "_blank"
               );
             }}
