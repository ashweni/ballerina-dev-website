import React, { useState, createRef } from "react";
import { Container, Row, Col } from "react-bootstrap";
import DOMPurify from "dompurify";
import { copyToClipboard, extractOutput } from "../../../utils/bbe";
import Link from "next/link";

export const codeSnippetData = [
  `import ballerina/io;
 
public function main() {
    // Declare a tuple of length 3 where the type of each members are \`string\`, \`int\`, \`boolean\` respectively.
    [string, int, boolean] person = ["Mike", 24, false];
    io:println(person);
 
    // Tuple with member type descriptors of same type is equivalent to array with a length.
    // This is equivalent to \`int[3]\`\`.
    [int, int, int] numbers = [1, 2, 3];
    io:println(numbers);
 
    // Members of a tuple can be accessed using member access expression.
    int age = person[1];
    io:println(age);
 
    // Members of a tuple can be updated using member access expression in LHS of a assignment
    person[1] = 25;
    io:println(person);
 
    int length = person.length();
    // \`array:length()\` method can be used to get the length of a tuple
    io:println(length);
 
    // Tuples can be used to return multiple values from a function.
    var personDetails = getPersonDetails();
    io:println(personDetails);
}
 
function getPersonDetails() returns [int, boolean] {
    return [30, true];
}
`,
];

export function Tuples({ codeSnippets }) {
  const [codeClick1, updateCodeClick1] = useState(false);

  const [outputClick1, updateOutputClick1] = useState(false);
  const ref1 = createRef();

  const [btnHover, updateBtnHover] = useState([false, false]);

  return (
    <Container className="bbeBody d-flex flex-column h-100">
      <h1>Tuples</h1>

      <p>
        The tuple type is another structured type which creates a list of values
        like arrays. The main difference between the arrays and the tuples is
        that an array has only one type applicable to every member of its list.
        In contrast, in a tuple type, you can individually specify the types for
        each member. Tuples are most suitable for describing lists with multiple
        types. Tuples can be used to return multiple values from a function.
      </p>

      <p>
        Tuple type can be declared as a comma separated list of types inside a
        square bracket <code>[ ]</code>.
      </p>

      <Row
        className="bbeCode mx-0 py-0 rounded 
      "
        style={{ marginLeft: "0px" }}
      >
        <Col className="d-flex align-items-start" sm={12}>
          <button
            className="bg-transparent border-0 m-0 p-2 ms-auto"
            onClick={() => {
              window.open(
<<<<<<< HEAD
                "https://play.ballerina.io/?gist=a7d2ce0578a0733ed6585280a921fe13&file=tuples.bal",
=======
                "https://play.ballerina.io/?gist=c0b27f529ffc3ba583b3b8726f7d1233&file=tuples.bal",
>>>>>>> 518ffcb3
                "_blank"
              );
            }}
            target="_blank"
            aria-label="Open in Ballerina Playground"
          >
            <svg
              xmlns="http://www.w3.org/2000/svg"
              width="16"
              height="16"
              fill="#000"
              className="bi bi-play-circle"
              viewBox="0 0 16 16"
            >
              <title>Open in Ballerina Playground</title>
              <path d="M8 15A7 7 0 1 1 8 1a7 7 0 0 1 0 14zm0 1A8 8 0 1 0 8 0a8 8 0 0 0 0 16z" />
              <path d="M6.271 5.055a.5.5 0 0 1 .52.038l3.5 2.5a.5.5 0 0 1 0 .814l-3.5 2.5A.5.5 0 0 1 6 10.5v-5a.5.5 0 0 1 .271-.445z" />
            </svg>
          </button>

          <button
            className="bg-transparent border-0 m-0 p-2"
            onClick={() => {
              window.open(
                "https://github.com/ballerina-platform/ballerina-distribution/tree/v2201.4.1/examples/tuples",
                "_blank"
              );
            }}
            aria-label="Edit on Github"
          >
            <svg
              xmlns="http://www.w3.org/2000/svg"
              width="16"
              height="16"
              fill="#000"
              className="bi bi-github"
              viewBox="0 0 16 16"
            >
              <title>Edit on Github</title>
              <path d="M8 0C3.58 0 0 3.58 0 8c0 3.54 2.29 6.53 5.47 7.59.4.07.55-.17.55-.38 0-.19-.01-.82-.01-1.49-2.01.37-2.53-.49-2.69-.94-.09-.23-.48-.94-.82-1.13-.28-.15-.68-.52-.01-.53.63-.01 1.08.58 1.23.82.72 1.21 1.87.87 2.33.66.07-.52.28-.87.51-1.07-1.78-.2-3.64-.89-3.64-3.95 0-.87.31-1.59.82-2.15-.08-.2-.36-1.02.08-2.12 0 0 .67-.21 2.2.82.64-.18 1.32-.27 2-.27.68 0 1.36.09 2 .27 1.53-1.04 2.2-.82 2.2-.82.44 1.1.16 1.92.08 2.12.51.56.82 1.27.82 2.15 0 3.07-1.87 3.75-3.65 3.95.29.25.54.73.54 1.48 0 1.07-.01 1.93-.01 2.2 0 .21.15.46.55.38A8.012 8.012 0 0 0 16 8c0-4.42-3.58-8-8-8z" />
            </svg>
          </button>
          {codeClick1 ? (
            <button
              className="bg-transparent border-0 m-0 p-2"
              disabled
              aria-label="Copy to Clipboard Check"
            >
              <svg
                xmlns="http://www.w3.org/2000/svg"
                width="16"
                height="16"
                fill="#20b6b0"
                className="bi bi-check"
                viewBox="0 0 16 16"
              >
                <title>Copied</title>
                <path d="M10.97 4.97a.75.75 0 0 1 1.07 1.05l-3.99 4.99a.75.75 0 0 1-1.08.02L4.324 8.384a.75.75 0 1 1 1.06-1.06l2.094 2.093 3.473-4.425a.267.267 0 0 1 .02-.022z" />
              </svg>
            </button>
          ) : (
            <button
              className="bg-transparent border-0 m-0 p-2"
              onClick={() => {
                updateCodeClick1(true);
                copyToClipboard(codeSnippetData[0]);
                setTimeout(() => {
                  updateCodeClick1(false);
                }, 3000);
              }}
              aria-label="Copy to Clipboard"
            >
              <svg
                xmlns="http://www.w3.org/2000/svg"
                width="16"
                height="16"
                fill="#000"
                className="bi bi-clipboard"
                viewBox="0 0 16 16"
              >
                <title>Copy to Clipboard</title>
                <path d="M4 1.5H3a2 2 0 0 0-2 2V14a2 2 0 0 0 2 2h10a2 2 0 0 0 2-2V3.5a2 2 0 0 0-2-2h-1v1h1a1 1 0 0 1 1 1V14a1 1 0 0 1-1 1H3a1 1 0 0 1-1-1V3.5a1 1 0 0 1 1-1h1v-1z" />
                <path d="M9.5 1a.5.5 0 0 1 .5.5v1a.5.5 0 0 1-.5.5h-3a.5.5 0 0 1-.5-.5v-1a.5.5 0 0 1 .5-.5h3zm-3-1A1.5 1.5 0 0 0 5 1.5v1A1.5 1.5 0 0 0 6.5 4h3A1.5 1.5 0 0 0 11 2.5v-1A1.5 1.5 0 0 0 9.5 0h-3z" />
              </svg>
            </button>
          )}
        </Col>
        <Col sm={12}>
          {codeSnippets[0] != undefined && (
            <div
              dangerouslySetInnerHTML={{
                __html: DOMPurify.sanitize(codeSnippets[0]),
              }}
            />
          )}
        </Col>
      </Row>

      <Row
        className="bbeOutput mx-0 py-0 rounded "
        style={{ marginLeft: "0px" }}
      >
        <Col sm={12} className="d-flex align-items-start">
          {outputClick1 ? (
            <button
              className="bg-transparent border-0 m-0 p-2 ms-auto"
              aria-label="Copy to Clipboard Check"
            >
              <svg
                xmlns="http://www.w3.org/2000/svg"
                width="16"
                height="16"
                fill="#20b6b0"
                className="output-btn bi bi-check"
                viewBox="0 0 16 16"
              >
                <title>Copied</title>
                <path d="M10.97 4.97a.75.75 0 0 1 1.07 1.05l-3.99 4.99a.75.75 0 0 1-1.08.02L4.324 8.384a.75.75 0 1 1 1.06-1.06l2.094 2.093 3.473-4.425a.267.267 0 0 1 .02-.022z" />
              </svg>
            </button>
          ) : (
            <button
              className="bg-transparent border-0 m-0 p-2 ms-auto"
              onClick={() => {
                updateOutputClick1(true);
                const extractedText = extractOutput(ref1.current.innerText);
                copyToClipboard(extractedText);
                setTimeout(() => {
                  updateOutputClick1(false);
                }, 3000);
              }}
            >
              <svg
                xmlns="http://www.w3.org/2000/svg"
                width="16"
                height="16"
                fill="#EEEEEE"
                className="output-btn bi bi-clipboard"
                viewBox="0 0 16 16"
                aria-label="Copy to Clipboard"
              >
                <title>Copy to Clipboard</title>
                <path d="M4 1.5H3a2 2 0 0 0-2 2V14a2 2 0 0 0 2 2h10a2 2 0 0 0 2-2V3.5a2 2 0 0 0-2-2h-1v1h1a1 1 0 0 1 1 1V14a1 1 0 0 1-1 1H3a1 1 0 0 1-1-1V3.5a1 1 0 0 1 1-1h1v-1z" />
                <path d="M9.5 1a.5.5 0 0 1 .5.5v1a.5.5 0 0 1-.5.5h-3a.5.5 0 0 1-.5-.5v-1a.5.5 0 0 1 .5-.5h3zm-3-1A1.5 1.5 0 0 0 5 1.5v1A1.5 1.5 0 0 0 6.5 4h3A1.5 1.5 0 0 0 11 2.5v-1A1.5 1.5 0 0 0 9.5 0h-3z" />
              </svg>
            </button>
          )}
        </Col>
        <Col sm={12}>
          <pre ref={ref1}>
            <code className="d-flex flex-column">
              <span>{`\$ bal run tuples.bal`}</span>
              <span>{`["Mike",24,false]`}</span>
              <span>{`[1,2,3]`}</span>
              <span>{`24`}</span>
              <span>{`["Mike",25,false]`}</span>
              <span>{`3`}</span>
              <span>{`[30,true]`}</span>
            </code>
          </pre>
        </Col>
      </Row>

      <h2>Related links</h2>

      <ul style={{ marginLeft: "0px" }} class="relatedLinks">
        <li>
          <span>&#8226;&nbsp;</span>
          <span>
            <a href="/learn/by-example/arrays">Arrays</a>
          </span>
        </li>
      </ul>
      <ul style={{ marginLeft: "0px" }} class="relatedLinks">
        <li>
          <span>&#8226;&nbsp;</span>
          <span>
            <a href="https://lib.ballerina.io/ballerina/lang.array">
              Manipulating an array <code>(lang.array)</code>
            </a>
          </span>
        </li>
      </ul>
      <ul style={{ marginLeft: "0px" }} class="relatedLinks">
        <li>
          <span>&#8226;&nbsp;</span>
          <span>
            <a href="/learn/by-example/filler-values-of-a-list">
              Filler values of a list
            </a>
          </span>
        </li>
      </ul>
      <ul style={{ marginLeft: "0px" }} class="relatedLinks">
        <li>
          <span>&#8226;&nbsp;</span>
          <span>
            <a href="/learn/by-example/list-subtyping">List sub typing</a>
          </span>
        </li>
      </ul>
      <ul style={{ marginLeft: "0px" }} class="relatedLinks">
        <li>
          <span>&#8226;&nbsp;</span>
          <span>
            <a href="/learn/by-example/list-equality">List equality</a>
          </span>
        </li>
      </ul>
      <span style={{ marginBottom: "20px" }}></span>

      <Row className="mt-auto mb-5">
        <Col sm={6}>
          <Link title="Nested arrays" href="/learn/by-example/nested-arrays">
            <div className="btnContainer d-flex align-items-center me-auto">
              <svg
                xmlns="http://www.w3.org/2000/svg"
                width="20"
                height="20"
                fill="#3ad1ca"
                className={`${
                  btnHover[0] ? "btnArrowHover" : "btnArrow"
                } bi bi-arrow-right`}
                viewBox="0 0 16 16"
                onMouseEnter={() => updateBtnHover([true, false])}
                onMouseOut={() => updateBtnHover([false, false])}
              >
                <path
                  fill-rule="evenodd"
                  d="M15 8a.5.5 0 0 0-.5-.5H2.707l3.147-3.146a.5.5 0 1 0-.708-.708l-4 4a.5.5 0 0 0 0 .708l4 4a.5.5 0 0 0 .708-.708L2.707 8.5H14.5A.5.5 0 0 0 15 8z"
                />
              </svg>
              <div className="d-flex flex-column ms-4">
                <span className="btnPrev">Previous</span>
                <span
                  className={btnHover[0] ? "btnTitleHover" : "btnTitle"}
                  onMouseEnter={() => updateBtnHover([true, false])}
                  onMouseOut={() => updateBtnHover([false, false])}
                >
                  Nested arrays
                </span>
              </div>
            </div>
          </Link>
        </Col>
        <Col sm={6}>
          <Link
            title="Rest type in tuples"
            href="/learn/by-example/rest-type-in-tuples"
          >
            <div className="btnContainer d-flex align-items-center ms-auto">
              <div className="d-flex flex-column me-4">
                <span className="btnNext">Next</span>
                <span
                  className={btnHover[1] ? "btnTitleHover" : "btnTitle"}
                  onMouseEnter={() => updateBtnHover([false, true])}
                  onMouseOut={() => updateBtnHover([false, false])}
                >
                  Rest type in tuples
                </span>
              </div>
              <svg
                xmlns="http://www.w3.org/2000/svg"
                width="20"
                height="20"
                fill="#3ad1ca"
                className={`${
                  btnHover[1] ? "btnArrowHover" : "btnArrow"
                } bi bi-arrow-right`}
                viewBox="0 0 16 16"
                onMouseEnter={() => updateBtnHover([false, true])}
                onMouseOut={() => updateBtnHover([false, false])}
              >
                <path
                  fill-rule="evenodd"
                  d="M1 8a.5.5 0 0 1 .5-.5h11.793l-3.147-3.146a.5.5 0 0 1 .708-.708l4 4a.5.5 0 0 1 0 .708l-4 4a.5.5 0 0 1-.708-.708L13.293 8.5H1.5A.5.5 0 0 1 1 8z"
                />
              </svg>
            </div>
          </Link>
        </Col>
      </Row>
    </Container>
  );
}<|MERGE_RESOLUTION|>--- conflicted
+++ resolved
@@ -76,11 +76,7 @@
             className="bg-transparent border-0 m-0 p-2 ms-auto"
             onClick={() => {
               window.open(
-<<<<<<< HEAD
-                "https://play.ballerina.io/?gist=a7d2ce0578a0733ed6585280a921fe13&file=tuples.bal",
-=======
                 "https://play.ballerina.io/?gist=c0b27f529ffc3ba583b3b8726f7d1233&file=tuples.bal",
->>>>>>> 518ffcb3
                 "_blank"
               );
             }}
