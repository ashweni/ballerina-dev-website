--- conflicted
+++ resolved
@@ -73,11 +73,7 @@
             className="bg-transparent border-0 m-0 p-2 ms-auto"
             onClick={() => {
               window.open(
-<<<<<<< HEAD
-                "https://play.ballerina.io/?gist=071ae3885e8f0ee053a913d1362a09c8&file=if_statement.bal",
-=======
                 "https://play.ballerina.io/?gist=49ccb33e4b335aafdddeb32420e66f58&file=if_statement.bal",
->>>>>>> 518ffcb3
                 "_blank"
               );
             }}
