--- conflicted
+++ resolved
@@ -72,11 +72,7 @@
             className="bg-transparent border-0 m-0 p-2 ms-auto"
             onClick={() => {
               window.open(
-<<<<<<< HEAD
-                "https://play.ballerina.io/?gist=d455fe9b8838ae146cda8a761e140e5d&file=converting_from_user_defined_type_to_json.bal",
-=======
                 "https://play.ballerina.io/?gist=c77bebd91c0653c03e475b8b9078222d&file=converting_from_user_defined_type_to_json.bal",
->>>>>>> 518ffcb3
                 "_blank"
               );
             }}
