--- conflicted
+++ resolved
@@ -89,11 +89,7 @@
             className="bg-transparent border-0 m-0 p-2 ms-auto"
             onClick={() => {
               window.open(
-<<<<<<< HEAD
-                "https://play.ballerina.io/?gist=8ae1d10c24f1de10df6f404b4ed35384&file=converting_from_user_defined_type_to_json.bal",
-=======
                 "https://play.ballerina.io/?gist=9c450d0d1f3429ed40d67f4e7b252537&file=converting_from_user_defined_type_to_json.bal",
->>>>>>> b3dd48e5
                 "_blank"
               );
             }}
