import React, { useState, useEffect, createRef } from "react";
import { setCDN } from "shiki";
import { Container, Row, Col } from "react-bootstrap";
import DOMPurify from "dompurify";
import {
  copyToClipboard,
  extractOutput,
  shikiTokenizer,
} from "../../../utils/bbe";
import Link from "next/link";

setCDN("https://unpkg.com/shiki/");

const codeSnippetData = [
  `import ballerina/io;
import ballerina/time;

public function main() returns error? {
    // Gets the current instant of the system clock (seconds from the epoch of
    // 1970-01-01T00:00:00). The returned \`time:Utc\` value represents seconds
    // from the epoch with nanoseconds precision.
    time:Utc utc1 = time:utcNow();
    // Converts a given \`time:Utc\` value to a \`time:Civil\` value.
    time:Civil civil1 = time:utcToCivil(utc1);
    io:println(\`Civil record: \${civil1.toString()}\`);

    // Converts a given \`time:Civil\` value to a \`time:Utc\` value.
    // Note that, since \`time:Civil\` is used to represent localized time,
    // it is mandatory to have the \`utcOffset\` field to be specified in the
    // given \`time:Civil\` value.
    time:Civil civil2 = {
        year: 2021,
        month: 4,
        day: 13,
        hour: 4,
        minute: 50,
        second: 50.52,
        timeAbbrev: "Asia/Colombo",
        utcOffset: {hours: 5, minutes: 30, seconds: 0d}
    };
    time:Utc utc2 = check time:utcFromCivil(civil2);
    io:println(\`UTC value of the civil record: \${utc2.toString()}\`);
}
`,
];

export default function TimeUtcAndCivil() {
  const [codeClick1, updateCodeClick1] = useState(false);

  const [outputClick1, updateOutputClick1] = useState(false);
  const ref1 = createRef();

  const [codeSnippets, updateSnippets] = useState([]);
  const [btnHover, updateBtnHover] = useState([false, false]);

  useEffect(() => {
    async function loadCode() {
      for (let snippet of codeSnippetData) {
        const output = await shikiTokenizer(snippet, "ballerina");
        updateSnippets((prevSnippets) => [...prevSnippets, output]);
      }
    }
    loadCode();
  }, []);

  return (
    <Container className="bbeBody d-flex flex-column h-100">
      <h1>Time with zone offset</h1>

      <p>
        The Ballerina <code>time</code> library contains APIs to convert UTC to
        local time and vice versa.
      </p>

      <p>
        For more information on the underlying module, see the{" "}
        <a href="https://lib.ballerina.io/ballerina/time/latest/">
          <code>time</code> module module
        </a>
        .
      </p>

      <Row
        className="bbeCode mx-0 py-0 rounded 
      "
        style={{ marginLeft: "0px" }}
      >
        <Col className="d-flex align-items-start" sm={12}>
          <button
            className="bg-transparent border-0 m-0 p-2 ms-auto"
            onClick={() => {
              window.open(
<<<<<<< HEAD
                "https://play.ballerina.io/?gist=a39819a9382af7d0d33b3316fa59c3bc&file=time_utc_and_civil.bal",
=======
                "https://play.ballerina.io/?gist=f7633670522c7dc5f6621e61f9962bcc&file=time_utc_and_civil.bal",
>>>>>>> b3dd48e5
                "_blank"
              );
            }}
            target="_blank"
            aria-label="Open in Ballerina Playground"
          >
            <svg
              xmlns="http://www.w3.org/2000/svg"
              width="16"
              height="16"
              fill="#000"
              className="bi bi-play-circle"
              viewBox="0 0 16 16"
            >
              <title>Open in Ballerina Playground</title>
              <path d="M8 15A7 7 0 1 1 8 1a7 7 0 0 1 0 14zm0 1A8 8 0 1 0 8 0a8 8 0 0 0 0 16z" />
              <path d="M6.271 5.055a.5.5 0 0 1 .52.038l3.5 2.5a.5.5 0 0 1 0 .814l-3.5 2.5A.5.5 0 0 1 6 10.5v-5a.5.5 0 0 1 .271-.445z" />
            </svg>
          </button>

          <button
            className="bg-transparent border-0 m-0 p-2"
            onClick={() => {
              window.open(
                "https://github.com/ballerina-platform/ballerina-distribution/tree/v2201.3.0/examples/time-utc-and-civil",
                "_blank"
              );
            }}
            aria-label="Edit on Github"
          >
            <svg
              xmlns="http://www.w3.org/2000/svg"
              width="16"
              height="16"
              fill="#000"
              className="bi bi-github"
              viewBox="0 0 16 16"
            >
              <title>Edit on Github</title>
              <path d="M8 0C3.58 0 0 3.58 0 8c0 3.54 2.29 6.53 5.47 7.59.4.07.55-.17.55-.38 0-.19-.01-.82-.01-1.49-2.01.37-2.53-.49-2.69-.94-.09-.23-.48-.94-.82-1.13-.28-.15-.68-.52-.01-.53.63-.01 1.08.58 1.23.82.72 1.21 1.87.87 2.33.66.07-.52.28-.87.51-1.07-1.78-.2-3.64-.89-3.64-3.95 0-.87.31-1.59.82-2.15-.08-.2-.36-1.02.08-2.12 0 0 .67-.21 2.2.82.64-.18 1.32-.27 2-.27.68 0 1.36.09 2 .27 1.53-1.04 2.2-.82 2.2-.82.44 1.1.16 1.92.08 2.12.51.56.82 1.27.82 2.15 0 3.07-1.87 3.75-3.65 3.95.29.25.54.73.54 1.48 0 1.07-.01 1.93-.01 2.2 0 .21.15.46.55.38A8.012 8.012 0 0 0 16 8c0-4.42-3.58-8-8-8z" />
            </svg>
          </button>
          {codeClick1 ? (
            <button
              className="bg-transparent border-0 m-0 p-2"
              disabled
              aria-label="Copy to Clipboard Check"
            >
              <svg
                xmlns="http://www.w3.org/2000/svg"
                width="16"
                height="16"
                fill="#20b6b0"
                className="bi bi-check"
                viewBox="0 0 16 16"
              >
                <title>Copied</title>
                <path d="M10.97 4.97a.75.75 0 0 1 1.07 1.05l-3.99 4.99a.75.75 0 0 1-1.08.02L4.324 8.384a.75.75 0 1 1 1.06-1.06l2.094 2.093 3.473-4.425a.267.267 0 0 1 .02-.022z" />
              </svg>
            </button>
          ) : (
            <button
              className="bg-transparent border-0 m-0 p-2"
              onClick={() => {
                updateCodeClick1(true);
                copyToClipboard(codeSnippetData[0]);
                setTimeout(() => {
                  updateCodeClick1(false);
                }, 3000);
              }}
              aria-label="Copy to Clipboard"
            >
              <svg
                xmlns="http://www.w3.org/2000/svg"
                width="16"
                height="16"
                fill="#000"
                className="bi bi-clipboard"
                viewBox="0 0 16 16"
              >
                <title>Copy to Clipboard</title>
                <path d="M4 1.5H3a2 2 0 0 0-2 2V14a2 2 0 0 0 2 2h10a2 2 0 0 0 2-2V3.5a2 2 0 0 0-2-2h-1v1h1a1 1 0 0 1 1 1V14a1 1 0 0 1-1 1H3a1 1 0 0 1-1-1V3.5a1 1 0 0 1 1-1h1v-1z" />
                <path d="M9.5 1a.5.5 0 0 1 .5.5v1a.5.5 0 0 1-.5.5h-3a.5.5 0 0 1-.5-.5v-1a.5.5 0 0 1 .5-.5h3zm-3-1A1.5 1.5 0 0 0 5 1.5v1A1.5 1.5 0 0 0 6.5 4h3A1.5 1.5 0 0 0 11 2.5v-1A1.5 1.5 0 0 0 9.5 0h-3z" />
              </svg>
            </button>
          )}
        </Col>
        <Col sm={12}>
          {codeSnippets[0] != undefined && (
            <div
              dangerouslySetInnerHTML={{
                __html: DOMPurify.sanitize(codeSnippets[0]),
              }}
            />
          )}
        </Col>
      </Row>

      <p>
        To run this sample, use the <code>bal run</code> command.
      </p>

      <Row
        className="bbeOutput mx-0 py-0 rounded "
        style={{ marginLeft: "0px" }}
      >
        <Col sm={12} className="d-flex align-items-start">
          {outputClick1 ? (
            <button
              className="bg-transparent border-0 m-0 p-2 ms-auto"
              aria-label="Copy to Clipboard Check"
            >
              <svg
                xmlns="http://www.w3.org/2000/svg"
                width="16"
                height="16"
                fill="#20b6b0"
                className="output-btn bi bi-check"
                viewBox="0 0 16 16"
              >
                <title>Copied</title>
                <path d="M10.97 4.97a.75.75 0 0 1 1.07 1.05l-3.99 4.99a.75.75 0 0 1-1.08.02L4.324 8.384a.75.75 0 1 1 1.06-1.06l2.094 2.093 3.473-4.425a.267.267 0 0 1 .02-.022z" />
              </svg>
            </button>
          ) : (
            <button
              className="bg-transparent border-0 m-0 p-2 ms-auto"
              onClick={() => {
                updateOutputClick1(true);
                const extractedText = extractOutput(ref1.current.innerText);
                copyToClipboard(extractedText);
                setTimeout(() => {
                  updateOutputClick1(false);
                }, 3000);
              }}
            >
              <svg
                xmlns="http://www.w3.org/2000/svg"
                width="16"
                height="16"
                fill="#EEEEEE"
                className="output-btn bi bi-clipboard"
                viewBox="0 0 16 16"
                aria-label="Copy to Clipboard"
              >
                <title>Copy to Clipboard</title>
                <path d="M4 1.5H3a2 2 0 0 0-2 2V14a2 2 0 0 0 2 2h10a2 2 0 0 0 2-2V3.5a2 2 0 0 0-2-2h-1v1h1a1 1 0 0 1 1 1V14a1 1 0 0 1-1 1H3a1 1 0 0 1-1-1V3.5a1 1 0 0 1 1-1h1v-1z" />
                <path d="M9.5 1a.5.5 0 0 1 .5.5v1a.5.5 0 0 1-.5.5h-3a.5.5 0 0 1-.5-.5v-1a.5.5 0 0 1 .5-.5h3zm-3-1A1.5 1.5 0 0 0 5 1.5v1A1.5 1.5 0 0 0 6.5 4h3A1.5 1.5 0 0 0 11 2.5v-1A1.5 1.5 0 0 0 9.5 0h-3z" />
              </svg>
            </button>
          )}
        </Col>
        <Col sm={12}>
          <pre ref={ref1}>
            <code className="d-flex flex-column">
              <span>{`\$ bal run time_utc_and_civil.bal`}</span>
              <span>{`Civil record: {"timeAbbrev":"Z","dayOfWeek":1,"year":2021,"month":5,"day":24,"hour":7,"minute":7,"second":15.757818}`}</span>
              <span>{`UTC value of the civil record: [1618269650,0.52]`}</span>
            </code>
          </pre>
        </Col>
      </Row>

      <Row className="mt-auto mb-5">
        <Col sm={6}>
          <Link title="UTC time" href="/learn/by-example/time-utc">
            <div className="btnContainer d-flex align-items-center me-auto">
              <svg
                xmlns="http://www.w3.org/2000/svg"
                width="20"
                height="20"
                fill="#3ad1ca"
                className={`${
                  btnHover[0] ? "btnArrowHover" : "btnArrow"
                } bi bi-arrow-right`}
                viewBox="0 0 16 16"
                onMouseEnter={() => updateBtnHover([true, false])}
                onMouseOut={() => updateBtnHover([false, false])}
              >
                <path
                  fill-rule="evenodd"
                  d="M15 8a.5.5 0 0 0-.5-.5H2.707l3.147-3.146a.5.5 0 1 0-.708-.708l-4 4a.5.5 0 0 0 0 .708l4 4a.5.5 0 0 0 .708-.708L2.707 8.5H14.5A.5.5 0 0 0 15 8z"
                />
              </svg>
              <div className="d-flex flex-column ms-4">
                <span className="btnPrev">Previous</span>
                <span
                  className={btnHover[0] ? "btnTitleHover" : "btnTitle"}
                  onMouseEnter={() => updateBtnHover([true, false])}
                  onMouseOut={() => updateBtnHover([false, false])}
                >
                  UTC time
                </span>
              </div>
            </div>
          </Link>
        </Col>
        <Col sm={6}>
          <Link
            title="Time formatting/parsing"
            href="/learn/by-example/time-formatting-and-parsing"
          >
            <div className="btnContainer d-flex align-items-center ms-auto">
              <div className="d-flex flex-column me-4">
                <span className="btnNext">Next</span>
                <span
                  className={btnHover[1] ? "btnTitleHover" : "btnTitle"}
                  onMouseEnter={() => updateBtnHover([false, true])}
                  onMouseOut={() => updateBtnHover([false, false])}
                >
                  Time formatting/parsing
                </span>
              </div>
              <svg
                xmlns="http://www.w3.org/2000/svg"
                width="20"
                height="20"
                fill="#3ad1ca"
                className={`${
                  btnHover[1] ? "btnArrowHover" : "btnArrow"
                } bi bi-arrow-right`}
                viewBox="0 0 16 16"
                onMouseEnter={() => updateBtnHover([false, true])}
                onMouseOut={() => updateBtnHover([false, false])}
              >
                <path
                  fill-rule="evenodd"
                  d="M1 8a.5.5 0 0 1 .5-.5h11.793l-3.147-3.146a.5.5 0 0 1 .708-.708l4 4a.5.5 0 0 1 0 .708l-4 4a.5.5 0 0 1-.708-.708L13.293 8.5H1.5A.5.5 0 0 1 1 8z"
                />
              </svg>
            </div>
          </Link>
        </Col>
      </Row>
    </Container>
  );
}<|MERGE_RESOLUTION|>--- conflicted
+++ resolved
@@ -90,11 +90,7 @@
             className="bg-transparent border-0 m-0 p-2 ms-auto"
             onClick={() => {
               window.open(
-<<<<<<< HEAD
-                "https://play.ballerina.io/?gist=a39819a9382af7d0d33b3316fa59c3bc&file=time_utc_and_civil.bal",
-=======
                 "https://play.ballerina.io/?gist=f7633670522c7dc5f6621e61f9962bcc&file=time_utc_and_civil.bal",
->>>>>>> b3dd48e5
                 "_blank"
               );
             }}
