--- conflicted
+++ resolved
@@ -64,11 +64,7 @@
             className="bg-transparent border-0 m-0 p-2 ms-auto"
             onClick={() => {
               window.open(
-<<<<<<< HEAD
-                "https://play.ballerina.io/?gist=c2b08a8eecad17a51503cff2791d6dcb&file=interface_to_external_code.bal",
-=======
                 "https://play.ballerina.io/?gist=6c9f860f38892d9c3ea48c7d160c6d31&file=interface_to_external_code.bal",
->>>>>>> 518ffcb3
                 "_blank"
               );
             }}
