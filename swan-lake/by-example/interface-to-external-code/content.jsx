--- conflicted
+++ resolved
@@ -82,11 +82,7 @@
             className="bg-transparent border-0 m-0 p-2 ms-auto"
             onClick={() => {
               window.open(
-<<<<<<< HEAD
-                "https://play.ballerina.io/?gist=53aac3dbf9af68a1b88d6bcb31df3b27&file=interface_to_external_code.bal",
-=======
                 "https://play.ballerina.io/?gist=d0855b4a6f0e7b9fbde03dfc7722fbc4&file=interface_to_external_code.bal",
->>>>>>> b3dd48e5
                 "_blank"
               );
             }}
