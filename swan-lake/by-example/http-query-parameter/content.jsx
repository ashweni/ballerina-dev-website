import React, { useState, createRef } from "react";
import { Container, Row, Col } from "react-bootstrap";
import DOMPurify from "dompurify";
import { copyToClipboard, extractOutput } from "../../../utils/bbe";
import Link from "next/link";

export const codeSnippetData = [
  `import ballerina/http;

type Album readonly & record {|
    string title;
    string artist;
|};

table<Album> key(title) albums = table [
    {title: "Blue Train", artist: "John Coltrane"},
    {title: "Jeru", artist: "Gerry Mulligan"}
];

service / on new http:Listener(9090) {

    // The \`artist\` resource method argument is considered as the query parameter which is extracted from the request URI.
    resource function get albums(string artist) returns Album[] {
        return from Album album in albums
            where album.artist == artist
            select album;
    }
}
`,
];

export function HttpQueryParameter({ codeSnippets }) {
  const [codeClick1, updateCodeClick1] = useState(false);

  const [outputClick1, updateOutputClick1] = useState(false);
  const ref1 = createRef();
  const [outputClick2, updateOutputClick2] = useState(false);
  const ref2 = createRef();

  const [btnHover, updateBtnHover] = useState([false, false]);

  return (
    <Container className="bbeBody d-flex flex-column h-100">
      <h1>REST service - Query parameter</h1>

      <p>
        The query parameter in the resource argument represents the query
        segment of the request URL. The argument name should be the key of the
        query, and its value is mapped during the runtime by extracting it from
        the URL. The query parameter does not need any additional annotation.
        The supported types are <code>string</code>, <code>int</code>,{" "}
        <code>float</code>, <code>boolean</code>, <code>decimal</code>, and{" "}
        <code>array</code> types of the aforementioned types. The query
        parameter type can be nilable (e.g., (<code>string? bar</code>)) and
        defaultable (e.g., (<code>string bar = &quot;hello&quot;</code>)). When
        a request contains query segments, retrieving them as resource arguments
        is much simpler and well-recommended. Alternatively, the{" "}
        <code>http:Request</code> also provides related methods to retrieve
        query parameters.
      </p>

      <Row
        className="bbeCode mx-0 py-0 rounded 
      "
        style={{ marginLeft: "0px" }}
      >
        <Col className="d-flex align-items-start" sm={12}>
          <button
            className="bg-transparent border-0 m-0 p-2 ms-auto"
            onClick={() => {
              window.open(
<<<<<<< HEAD
                "https://play.ballerina.io/?gist=688dbb8d3b047674a2a92a641ff0ba49&file=http_query_parameter.bal",
=======
                "https://play.ballerina.io/?gist=46baa79c1a4ab9eb26f602e951ebacf1&file=http_query_parameter.bal",
>>>>>>> 518ffcb3
                "_blank"
              );
            }}
            target="_blank"
            aria-label="Open in Ballerina Playground"
          >
            <svg
              xmlns="http://www.w3.org/2000/svg"
              width="16"
              height="16"
              fill="#000"
              className="bi bi-play-circle"
              viewBox="0 0 16 16"
            >
              <title>Open in Ballerina Playground</title>
              <path d="M8 15A7 7 0 1 1 8 1a7 7 0 0 1 0 14zm0 1A8 8 0 1 0 8 0a8 8 0 0 0 0 16z" />
              <path d="M6.271 5.055a.5.5 0 0 1 .52.038l3.5 2.5a.5.5 0 0 1 0 .814l-3.5 2.5A.5.5 0 0 1 6 10.5v-5a.5.5 0 0 1 .271-.445z" />
            </svg>
          </button>

          <button
            className="bg-transparent border-0 m-0 p-2"
            onClick={() => {
              window.open(
                "https://github.com/ballerina-platform/ballerina-distribution/tree/v2201.4.1/examples/http-query-parameter",
                "_blank"
              );
            }}
            aria-label="Edit on Github"
          >
            <svg
              xmlns="http://www.w3.org/2000/svg"
              width="16"
              height="16"
              fill="#000"
              className="bi bi-github"
              viewBox="0 0 16 16"
            >
              <title>Edit on Github</title>
              <path d="M8 0C3.58 0 0 3.58 0 8c0 3.54 2.29 6.53 5.47 7.59.4.07.55-.17.55-.38 0-.19-.01-.82-.01-1.49-2.01.37-2.53-.49-2.69-.94-.09-.23-.48-.94-.82-1.13-.28-.15-.68-.52-.01-.53.63-.01 1.08.58 1.23.82.72 1.21 1.87.87 2.33.66.07-.52.28-.87.51-1.07-1.78-.2-3.64-.89-3.64-3.95 0-.87.31-1.59.82-2.15-.08-.2-.36-1.02.08-2.12 0 0 .67-.21 2.2.82.64-.18 1.32-.27 2-.27.68 0 1.36.09 2 .27 1.53-1.04 2.2-.82 2.2-.82.44 1.1.16 1.92.08 2.12.51.56.82 1.27.82 2.15 0 3.07-1.87 3.75-3.65 3.95.29.25.54.73.54 1.48 0 1.07-.01 1.93-.01 2.2 0 .21.15.46.55.38A8.012 8.012 0 0 0 16 8c0-4.42-3.58-8-8-8z" />
            </svg>
          </button>
          {codeClick1 ? (
            <button
              className="bg-transparent border-0 m-0 p-2"
              disabled
              aria-label="Copy to Clipboard Check"
            >
              <svg
                xmlns="http://www.w3.org/2000/svg"
                width="16"
                height="16"
                fill="#20b6b0"
                className="bi bi-check"
                viewBox="0 0 16 16"
              >
                <title>Copied</title>
                <path d="M10.97 4.97a.75.75 0 0 1 1.07 1.05l-3.99 4.99a.75.75 0 0 1-1.08.02L4.324 8.384a.75.75 0 1 1 1.06-1.06l2.094 2.093 3.473-4.425a.267.267 0 0 1 .02-.022z" />
              </svg>
            </button>
          ) : (
            <button
              className="bg-transparent border-0 m-0 p-2"
              onClick={() => {
                updateCodeClick1(true);
                copyToClipboard(codeSnippetData[0]);
                setTimeout(() => {
                  updateCodeClick1(false);
                }, 3000);
              }}
              aria-label="Copy to Clipboard"
            >
              <svg
                xmlns="http://www.w3.org/2000/svg"
                width="16"
                height="16"
                fill="#000"
                className="bi bi-clipboard"
                viewBox="0 0 16 16"
              >
                <title>Copy to Clipboard</title>
                <path d="M4 1.5H3a2 2 0 0 0-2 2V14a2 2 0 0 0 2 2h10a2 2 0 0 0 2-2V3.5a2 2 0 0 0-2-2h-1v1h1a1 1 0 0 1 1 1V14a1 1 0 0 1-1 1H3a1 1 0 0 1-1-1V3.5a1 1 0 0 1 1-1h1v-1z" />
                <path d="M9.5 1a.5.5 0 0 1 .5.5v1a.5.5 0 0 1-.5.5h-3a.5.5 0 0 1-.5-.5v-1a.5.5 0 0 1 .5-.5h3zm-3-1A1.5 1.5 0 0 0 5 1.5v1A1.5 1.5 0 0 0 6.5 4h3A1.5 1.5 0 0 0 11 2.5v-1A1.5 1.5 0 0 0 9.5 0h-3z" />
              </svg>
            </button>
          )}
        </Col>
        <Col sm={12}>
          {codeSnippets[0] != undefined && (
            <div
              dangerouslySetInnerHTML={{
                __html: DOMPurify.sanitize(codeSnippets[0]),
              }}
            />
          )}
        </Col>
      </Row>

      <p>Run the service as follows.</p>

      <Row
        className="bbeOutput mx-0 py-0 rounded "
        style={{ marginLeft: "0px" }}
      >
        <Col sm={12} className="d-flex align-items-start">
          {outputClick1 ? (
            <button
              className="bg-transparent border-0 m-0 p-2 ms-auto"
              aria-label="Copy to Clipboard Check"
            >
              <svg
                xmlns="http://www.w3.org/2000/svg"
                width="16"
                height="16"
                fill="#20b6b0"
                className="output-btn bi bi-check"
                viewBox="0 0 16 16"
              >
                <title>Copied</title>
                <path d="M10.97 4.97a.75.75 0 0 1 1.07 1.05l-3.99 4.99a.75.75 0 0 1-1.08.02L4.324 8.384a.75.75 0 1 1 1.06-1.06l2.094 2.093 3.473-4.425a.267.267 0 0 1 .02-.022z" />
              </svg>
            </button>
          ) : (
            <button
              className="bg-transparent border-0 m-0 p-2 ms-auto"
              onClick={() => {
                updateOutputClick1(true);
                const extractedText = extractOutput(ref1.current.innerText);
                copyToClipboard(extractedText);
                setTimeout(() => {
                  updateOutputClick1(false);
                }, 3000);
              }}
            >
              <svg
                xmlns="http://www.w3.org/2000/svg"
                width="16"
                height="16"
                fill="#EEEEEE"
                className="output-btn bi bi-clipboard"
                viewBox="0 0 16 16"
                aria-label="Copy to Clipboard"
              >
                <title>Copy to Clipboard</title>
                <path d="M4 1.5H3a2 2 0 0 0-2 2V14a2 2 0 0 0 2 2h10a2 2 0 0 0 2-2V3.5a2 2 0 0 0-2-2h-1v1h1a1 1 0 0 1 1 1V14a1 1 0 0 1-1 1H3a1 1 0 0 1-1-1V3.5a1 1 0 0 1 1-1h1v-1z" />
                <path d="M9.5 1a.5.5 0 0 1 .5.5v1a.5.5 0 0 1-.5.5h-3a.5.5 0 0 1-.5-.5v-1a.5.5 0 0 1 .5-.5h3zm-3-1A1.5 1.5 0 0 0 5 1.5v1A1.5 1.5 0 0 0 6.5 4h3A1.5 1.5 0 0 0 11 2.5v-1A1.5 1.5 0 0 0 9.5 0h-3z" />
              </svg>
            </button>
          )}
        </Col>
        <Col sm={12}>
          <pre ref={ref1}>
            <code className="d-flex flex-column">
              <span>{`\$ bal run http_query_parameter.bal`}</span>
            </code>
          </pre>
        </Col>
      </Row>

      <p>
        Invoke the service by executing the following cURL command in a new
        terminal.
      </p>

      <Row
        className="bbeOutput mx-0 py-0 rounded "
        style={{ marginLeft: "0px" }}
      >
        <Col sm={12} className="d-flex align-items-start">
          {outputClick2 ? (
            <button
              className="bg-transparent border-0 m-0 p-2 ms-auto"
              aria-label="Copy to Clipboard Check"
            >
              <svg
                xmlns="http://www.w3.org/2000/svg"
                width="16"
                height="16"
                fill="#20b6b0"
                className="output-btn bi bi-check"
                viewBox="0 0 16 16"
              >
                <title>Copied</title>
                <path d="M10.97 4.97a.75.75 0 0 1 1.07 1.05l-3.99 4.99a.75.75 0 0 1-1.08.02L4.324 8.384a.75.75 0 1 1 1.06-1.06l2.094 2.093 3.473-4.425a.267.267 0 0 1 .02-.022z" />
              </svg>
            </button>
          ) : (
            <button
              className="bg-transparent border-0 m-0 p-2 ms-auto"
              onClick={() => {
                updateOutputClick2(true);
                const extractedText = extractOutput(ref2.current.innerText);
                copyToClipboard(extractedText);
                setTimeout(() => {
                  updateOutputClick2(false);
                }, 3000);
              }}
            >
              <svg
                xmlns="http://www.w3.org/2000/svg"
                width="16"
                height="16"
                fill="#EEEEEE"
                className="output-btn bi bi-clipboard"
                viewBox="0 0 16 16"
                aria-label="Copy to Clipboard"
              >
                <title>Copy to Clipboard</title>
                <path d="M4 1.5H3a2 2 0 0 0-2 2V14a2 2 0 0 0 2 2h10a2 2 0 0 0 2-2V3.5a2 2 0 0 0-2-2h-1v1h1a1 1 0 0 1 1 1V14a1 1 0 0 1-1 1H3a1 1 0 0 1-1-1V3.5a1 1 0 0 1 1-1h1v-1z" />
                <path d="M9.5 1a.5.5 0 0 1 .5.5v1a.5.5 0 0 1-.5.5h-3a.5.5 0 0 1-.5-.5v-1a.5.5 0 0 1 .5-.5h3zm-3-1A1.5 1.5 0 0 0 5 1.5v1A1.5 1.5 0 0 0 6.5 4h3A1.5 1.5 0 0 0 11 2.5v-1A1.5 1.5 0 0 0 9.5 0h-3z" />
              </svg>
            </button>
          )}
        </Col>
        <Col sm={12}>
          <pre ref={ref2}>
            <code className="d-flex flex-column">
              <span>{`\$ curl "http://localhost:9090/albums?artist=John%20Coltrane"`}</span>
              <span>{`[{"title":"Blue Train", "artist":"John Coltrane"}]`}</span>
            </code>
          </pre>
        </Col>
      </Row>

      <blockquote>
        <p>
          <strong>Tip:</strong> You can invoke the above service via the client
          given in the{" "}
          <a href="/learn/by-example/http-client-query-parameter/">
            HTTP client - Query parameter
          </a>{" "}
          example.
        </p>
      </blockquote>

      <h2>Related links</h2>

      <ul style={{ marginLeft: "0px" }} class="relatedLinks">
        <li>
          <span>&#8226;&nbsp;</span>
          <span>
            <a href="https://lib.ballerina.io/ballerina/http/latest/">
              <code>http</code> module - API documentation
            </a>
          </span>
        </li>
      </ul>
      <ul style={{ marginLeft: "0px" }} class="relatedLinks">
        <li>
          <span>&#8226;&nbsp;</span>
          <span>
            <a href="/spec/http/#2343-query-parameter">
              HTTP service query parameter - Specification
            </a>
          </span>
        </li>
      </ul>
      <span style={{ marginBottom: "20px" }}></span>

      <Row className="mt-auto mb-5">
        <Col sm={6}>
          <Link title="Path parameter" href="/learn/by-example/http-path-param">
            <div className="btnContainer d-flex align-items-center me-auto">
              <svg
                xmlns="http://www.w3.org/2000/svg"
                width="20"
                height="20"
                fill="#3ad1ca"
                className={`${
                  btnHover[0] ? "btnArrowHover" : "btnArrow"
                } bi bi-arrow-right`}
                viewBox="0 0 16 16"
                onMouseEnter={() => updateBtnHover([true, false])}
                onMouseOut={() => updateBtnHover([false, false])}
              >
                <path
                  fill-rule="evenodd"
                  d="M15 8a.5.5 0 0 0-.5-.5H2.707l3.147-3.146a.5.5 0 1 0-.708-.708l-4 4a.5.5 0 0 0 0 .708l4 4a.5.5 0 0 0 .708-.708L2.707 8.5H14.5A.5.5 0 0 0 15 8z"
                />
              </svg>
              <div className="d-flex flex-column ms-4">
                <span className="btnPrev">Previous</span>
                <span
                  className={btnHover[0] ? "btnTitleHover" : "btnTitle"}
                  onMouseEnter={() => updateBtnHover([true, false])}
                  onMouseOut={() => updateBtnHover([false, false])}
                >
                  Path parameter
                </span>
              </div>
            </div>
          </Link>
        </Col>
        <Col sm={6}>
          <Link
            title="Header parameter"
            href="/learn/by-example/http-header-param"
          >
            <div className="btnContainer d-flex align-items-center ms-auto">
              <div className="d-flex flex-column me-4">
                <span className="btnNext">Next</span>
                <span
                  className={btnHover[1] ? "btnTitleHover" : "btnTitle"}
                  onMouseEnter={() => updateBtnHover([false, true])}
                  onMouseOut={() => updateBtnHover([false, false])}
                >
                  Header parameter
                </span>
              </div>
              <svg
                xmlns="http://www.w3.org/2000/svg"
                width="20"
                height="20"
                fill="#3ad1ca"
                className={`${
                  btnHover[1] ? "btnArrowHover" : "btnArrow"
                } bi bi-arrow-right`}
                viewBox="0 0 16 16"
                onMouseEnter={() => updateBtnHover([false, true])}
                onMouseOut={() => updateBtnHover([false, false])}
              >
                <path
                  fill-rule="evenodd"
                  d="M1 8a.5.5 0 0 1 .5-.5h11.793l-3.147-3.146a.5.5 0 0 1 .708-.708l4 4a.5.5 0 0 1 0 .708l-4 4a.5.5 0 0 1-.708-.708L13.293 8.5H1.5A.5.5 0 0 1 1 8z"
                />
              </svg>
            </div>
          </Link>
        </Col>
      </Row>
    </Container>
  );
}<|MERGE_RESOLUTION|>--- conflicted
+++ resolved
@@ -69,11 +69,7 @@
             className="bg-transparent border-0 m-0 p-2 ms-auto"
             onClick={() => {
               window.open(
-<<<<<<< HEAD
-                "https://play.ballerina.io/?gist=688dbb8d3b047674a2a92a641ff0ba49&file=http_query_parameter.bal",
-=======
                 "https://play.ballerina.io/?gist=46baa79c1a4ab9eb26f602e951ebacf1&file=http_query_parameter.bal",
->>>>>>> 518ffcb3
                 "_blank"
               );
             }}
