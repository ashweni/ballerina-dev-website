--- conflicted
+++ resolved
@@ -68,11 +68,7 @@
             className="bg-transparent border-0 m-0 p-2 ms-auto"
             onClick={() => {
               window.open(
-<<<<<<< HEAD
-                "https://play.ballerina.io/?gist=5fb07094bfe5b98790dcf19bb35efb24&file=http_client_oauth2_jwt_bearer_grant_type.bal",
-=======
                 "https://play.ballerina.io/?gist=439e8ecd3b5b0be97df5b8bb7069f2f9&file=http_client_oauth2_jwt_bearer_grant_type.bal",
->>>>>>> 518ffcb3
                 "_blank"
               );
             }}
