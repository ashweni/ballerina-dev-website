import React, { useState, createRef } from "react";
import { Container, Row, Col } from "react-bootstrap";
import DOMPurify from "dompurify";
import { copyToClipboard, extractOutput } from "../../../utils/bbe";
import Link from "next/link";

export const codeSnippetData = [
  `import ballerina/http;

listener http:Listener serverEP = new (9095);

service /cookieDemo on serverEP {

    resource function post login(@http:Payload json details) returns http:Response|http:Unauthorized|error {

        // Retrieve the username and password.
        json name = check details.name;
        json password = check details.password;

        // Check the password value.
        if password == "p@ssw0rd" {

            // Create a new cookie by setting \`name\` as the \`username\` and \`value\` as the logged-in user's name.
            // Set the cookies path as \`/\` to apply it to all the resources in the service.
            http:Cookie cookie = new ("username", name.toString(), path = "/");
            http:Response response = new;

            // Add the created cookie to the response.
            response.addCookie(cookie);

            // Set a message payload to inform that the login has
            // been succeeded.
            response.setTextPayload("Login succeeded");
            return response;
        }
        return http:UNAUTHORIZED;
    }

    resource function get welcome(http:Request req) returns string|http:NotFound {
        // Retrieve cookies from the request.
        http:Cookie[] cookies = req.getCookies();

        // Get the cookie value of the \`username\`.
        http:Cookie[] usernameCookie = cookies.filter(function(http:Cookie cookie) returns boolean {
            return cookie.name == "username";
        });

        if usernameCookie.length() > 0 {
            string? user = usernameCookie[0].value;
            if user is string {
                // Respond with the username added to the welcome message.
                return "Welcome back " + user;
            }
        }
        return http:NOT_FOUND;
    }
}
`,
];

export function HttpCookiesService({ codeSnippets }) {
  const [codeClick1, updateCodeClick1] = useState(false);

  const [outputClick1, updateOutputClick1] = useState(false);
  const ref1 = createRef();

  const [btnHover, updateBtnHover] = useState([false, false]);

  return (
    <Container className="bbeBody d-flex flex-column h-100">
      <h1>HTTP service - Cookies</h1>

      <p>
        HTTP cookies can track, personalize, and manage the session in the
        service. The cookies can be accessed from the <code>getCookies</code>{" "}
        method of the <code>http:Request</code>. Setting cookies back in the
        response is done by the <code>addCookie</code> method of the{" "}
        <code>http:Response</code>. This is useful for services to maintain the
        state.
      </p>

      <Row
        className="bbeCode mx-0 py-0 rounded 
      "
        style={{ marginLeft: "0px" }}
      >
        <Col className="d-flex align-items-start" sm={12}>
          <button
            className="bg-transparent border-0 m-0 p-2 ms-auto"
            onClick={() => {
              window.open(
<<<<<<< HEAD
                "https://play.ballerina.io/?gist=15f0d5ba6a51fcadc510dfb54b068e03&file=http_cookies_service.bal",
=======
                "https://play.ballerina.io/?gist=345bfa4deedea48bf71f642976a75214&file=http_cookies_service.bal",
>>>>>>> 518ffcb3
                "_blank"
              );
            }}
            target="_blank"
            aria-label="Open in Ballerina Playground"
          >
            <svg
              xmlns="http://www.w3.org/2000/svg"
              width="16"
              height="16"
              fill="#000"
              className="bi bi-play-circle"
              viewBox="0 0 16 16"
            >
              <title>Open in Ballerina Playground</title>
              <path d="M8 15A7 7 0 1 1 8 1a7 7 0 0 1 0 14zm0 1A8 8 0 1 0 8 0a8 8 0 0 0 0 16z" />
              <path d="M6.271 5.055a.5.5 0 0 1 .52.038l3.5 2.5a.5.5 0 0 1 0 .814l-3.5 2.5A.5.5 0 0 1 6 10.5v-5a.5.5 0 0 1 .271-.445z" />
            </svg>
          </button>

          <button
            className="bg-transparent border-0 m-0 p-2"
            onClick={() => {
              window.open(
                "https://github.com/ballerina-platform/ballerina-distribution/tree/v2201.4.1/examples/http-cookies-service",
                "_blank"
              );
            }}
            aria-label="Edit on Github"
          >
            <svg
              xmlns="http://www.w3.org/2000/svg"
              width="16"
              height="16"
              fill="#000"
              className="bi bi-github"
              viewBox="0 0 16 16"
            >
              <title>Edit on Github</title>
              <path d="M8 0C3.58 0 0 3.58 0 8c0 3.54 2.29 6.53 5.47 7.59.4.07.55-.17.55-.38 0-.19-.01-.82-.01-1.49-2.01.37-2.53-.49-2.69-.94-.09-.23-.48-.94-.82-1.13-.28-.15-.68-.52-.01-.53.63-.01 1.08.58 1.23.82.72 1.21 1.87.87 2.33.66.07-.52.28-.87.51-1.07-1.78-.2-3.64-.89-3.64-3.95 0-.87.31-1.59.82-2.15-.08-.2-.36-1.02.08-2.12 0 0 .67-.21 2.2.82.64-.18 1.32-.27 2-.27.68 0 1.36.09 2 .27 1.53-1.04 2.2-.82 2.2-.82.44 1.1.16 1.92.08 2.12.51.56.82 1.27.82 2.15 0 3.07-1.87 3.75-3.65 3.95.29.25.54.73.54 1.48 0 1.07-.01 1.93-.01 2.2 0 .21.15.46.55.38A8.012 8.012 0 0 0 16 8c0-4.42-3.58-8-8-8z" />
            </svg>
          </button>
          {codeClick1 ? (
            <button
              className="bg-transparent border-0 m-0 p-2"
              disabled
              aria-label="Copy to Clipboard Check"
            >
              <svg
                xmlns="http://www.w3.org/2000/svg"
                width="16"
                height="16"
                fill="#20b6b0"
                className="bi bi-check"
                viewBox="0 0 16 16"
              >
                <title>Copied</title>
                <path d="M10.97 4.97a.75.75 0 0 1 1.07 1.05l-3.99 4.99a.75.75 0 0 1-1.08.02L4.324 8.384a.75.75 0 1 1 1.06-1.06l2.094 2.093 3.473-4.425a.267.267 0 0 1 .02-.022z" />
              </svg>
            </button>
          ) : (
            <button
              className="bg-transparent border-0 m-0 p-2"
              onClick={() => {
                updateCodeClick1(true);
                copyToClipboard(codeSnippetData[0]);
                setTimeout(() => {
                  updateCodeClick1(false);
                }, 3000);
              }}
              aria-label="Copy to Clipboard"
            >
              <svg
                xmlns="http://www.w3.org/2000/svg"
                width="16"
                height="16"
                fill="#000"
                className="bi bi-clipboard"
                viewBox="0 0 16 16"
              >
                <title>Copy to Clipboard</title>
                <path d="M4 1.5H3a2 2 0 0 0-2 2V14a2 2 0 0 0 2 2h10a2 2 0 0 0 2-2V3.5a2 2 0 0 0-2-2h-1v1h1a1 1 0 0 1 1 1V14a1 1 0 0 1-1 1H3a1 1 0 0 1-1-1V3.5a1 1 0 0 1 1-1h1v-1z" />
                <path d="M9.5 1a.5.5 0 0 1 .5.5v1a.5.5 0 0 1-.5.5h-3a.5.5 0 0 1-.5-.5v-1a.5.5 0 0 1 .5-.5h3zm-3-1A1.5 1.5 0 0 0 5 1.5v1A1.5 1.5 0 0 0 6.5 4h3A1.5 1.5 0 0 0 11 2.5v-1A1.5 1.5 0 0 0 9.5 0h-3z" />
              </svg>
            </button>
          )}
        </Col>
        <Col sm={12}>
          {codeSnippets[0] != undefined && (
            <div
              dangerouslySetInnerHTML={{
                __html: DOMPurify.sanitize(codeSnippets[0]),
              }}
            />
          )}
        </Col>
      </Row>

      <p>Run the service as follows.</p>

      <Row
        className="bbeOutput mx-0 py-0 rounded "
        style={{ marginLeft: "0px" }}
      >
        <Col sm={12} className="d-flex align-items-start">
          {outputClick1 ? (
            <button
              className="bg-transparent border-0 m-0 p-2 ms-auto"
              aria-label="Copy to Clipboard Check"
            >
              <svg
                xmlns="http://www.w3.org/2000/svg"
                width="16"
                height="16"
                fill="#20b6b0"
                className="output-btn bi bi-check"
                viewBox="0 0 16 16"
              >
                <title>Copied</title>
                <path d="M10.97 4.97a.75.75 0 0 1 1.07 1.05l-3.99 4.99a.75.75 0 0 1-1.08.02L4.324 8.384a.75.75 0 1 1 1.06-1.06l2.094 2.093 3.473-4.425a.267.267 0 0 1 .02-.022z" />
              </svg>
            </button>
          ) : (
            <button
              className="bg-transparent border-0 m-0 p-2 ms-auto"
              onClick={() => {
                updateOutputClick1(true);
                const extractedText = extractOutput(ref1.current.innerText);
                copyToClipboard(extractedText);
                setTimeout(() => {
                  updateOutputClick1(false);
                }, 3000);
              }}
            >
              <svg
                xmlns="http://www.w3.org/2000/svg"
                width="16"
                height="16"
                fill="#EEEEEE"
                className="output-btn bi bi-clipboard"
                viewBox="0 0 16 16"
                aria-label="Copy to Clipboard"
              >
                <title>Copy to Clipboard</title>
                <path d="M4 1.5H3a2 2 0 0 0-2 2V14a2 2 0 0 0 2 2h10a2 2 0 0 0 2-2V3.5a2 2 0 0 0-2-2h-1v1h1a1 1 0 0 1 1 1V14a1 1 0 0 1-1 1H3a1 1 0 0 1-1-1V3.5a1 1 0 0 1 1-1h1v-1z" />
                <path d="M9.5 1a.5.5 0 0 1 .5.5v1a.5.5 0 0 1-.5.5h-3a.5.5 0 0 1-.5-.5v-1a.5.5 0 0 1 .5-.5h3zm-3-1A1.5 1.5 0 0 0 5 1.5v1A1.5 1.5 0 0 0 6.5 4h3A1.5 1.5 0 0 0 11 2.5v-1A1.5 1.5 0 0 0 9.5 0h-3z" />
              </svg>
            </button>
          )}
        </Col>
        <Col sm={12}>
          <pre ref={ref1}>
            <code className="d-flex flex-column">
              <span>{`\$ bal run cookie_server.bal`}</span>
            </code>
          </pre>
        </Col>
      </Row>

      <blockquote>
        <p>
          <strong>Tip:</strong> You can invoke the above service via the{" "}
          <a href="/learn/by-example/http-cookies-client/">Cookies client</a>{" "}
          example.
        </p>
      </blockquote>

      <h2>Related links</h2>

      <ul style={{ marginLeft: "0px" }} class="relatedLinks">
        <li>
          <span>&#8226;&nbsp;</span>
          <span>
            <a href="https://lib.ballerina.io/ballerina/http/latest#Cookie">
              <code>http:Cookie</code> - API documentation
            </a>
          </span>
        </li>
      </ul>
      <ul style={{ marginLeft: "0px" }} class="relatedLinks">
        <li>
          <span>&#8226;&nbsp;</span>
          <span>
            <a href="/spec/http/#2416-cookie">
              HTTP service cookie - Specification
            </a>
          </span>
        </li>
      </ul>
      <span style={{ marginBottom: "20px" }}></span>

      <Row className="mt-auto mb-5">
        <Col sm={6}>
          <Link title="Access logs" href="/learn/by-example/http-access-logs">
            <div className="btnContainer d-flex align-items-center me-auto">
              <svg
                xmlns="http://www.w3.org/2000/svg"
                width="20"
                height="20"
                fill="#3ad1ca"
                className={`${
                  btnHover[0] ? "btnArrowHover" : "btnArrow"
                } bi bi-arrow-right`}
                viewBox="0 0 16 16"
                onMouseEnter={() => updateBtnHover([true, false])}
                onMouseOut={() => updateBtnHover([false, false])}
              >
                <path
                  fill-rule="evenodd"
                  d="M15 8a.5.5 0 0 0-.5-.5H2.707l3.147-3.146a.5.5 0 1 0-.708-.708l-4 4a.5.5 0 0 0 0 .708l4 4a.5.5 0 0 0 .708-.708L2.707 8.5H14.5A.5.5 0 0 0 15 8z"
                />
              </svg>
              <div className="d-flex flex-column ms-4">
                <span className="btnPrev">Previous</span>
                <span
                  className={btnHover[0] ? "btnTitleHover" : "btnTitle"}
                  onMouseEnter={() => updateBtnHover([true, false])}
                  onMouseOut={() => updateBtnHover([false, false])}
                >
                  Access logs
                </span>
              </div>
            </div>
          </Link>
        </Col>
        <Col sm={6}>
          <Link title="Chunking" href="/learn/by-example/http-service-chunking">
            <div className="btnContainer d-flex align-items-center ms-auto">
              <div className="d-flex flex-column me-4">
                <span className="btnNext">Next</span>
                <span
                  className={btnHover[1] ? "btnTitleHover" : "btnTitle"}
                  onMouseEnter={() => updateBtnHover([false, true])}
                  onMouseOut={() => updateBtnHover([false, false])}
                >
                  Chunking
                </span>
              </div>
              <svg
                xmlns="http://www.w3.org/2000/svg"
                width="20"
                height="20"
                fill="#3ad1ca"
                className={`${
                  btnHover[1] ? "btnArrowHover" : "btnArrow"
                } bi bi-arrow-right`}
                viewBox="0 0 16 16"
                onMouseEnter={() => updateBtnHover([false, true])}
                onMouseOut={() => updateBtnHover([false, false])}
              >
                <path
                  fill-rule="evenodd"
                  d="M1 8a.5.5 0 0 1 .5-.5h11.793l-3.147-3.146a.5.5 0 0 1 .708-.708l4 4a.5.5 0 0 1 0 .708l-4 4a.5.5 0 0 1-.708-.708L13.293 8.5H1.5A.5.5 0 0 1 1 8z"
                />
              </svg>
            </div>
          </Link>
        </Col>
      </Row>
    </Container>
  );
}<|MERGE_RESOLUTION|>--- conflicted
+++ resolved
@@ -89,11 +89,7 @@
             className="bg-transparent border-0 m-0 p-2 ms-auto"
             onClick={() => {
               window.open(
-<<<<<<< HEAD
-                "https://play.ballerina.io/?gist=15f0d5ba6a51fcadc510dfb54b068e03&file=http_cookies_service.bal",
-=======
                 "https://play.ballerina.io/?gist=345bfa4deedea48bf71f642976a75214&file=http_cookies_service.bal",
->>>>>>> 518ffcb3
                 "_blank"
               );
             }}
