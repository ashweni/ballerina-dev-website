--- conflicted
+++ resolved
@@ -78,11 +78,7 @@
             className="bg-transparent border-0 m-0 p-2 ms-auto"
             onClick={() => {
               window.open(
-<<<<<<< HEAD
-                "https://play.ballerina.io/?gist=01f3a1a3f695f8594c92692fecba340b&file=rest_parameters.bal",
-=======
                 "https://play.ballerina.io/?gist=74293c2ab385a0c770f365052cb4ce13&file=rest_parameters.bal",
->>>>>>> b3dd48e5
                 "_blank"
               );
             }}
