--- conflicted
+++ resolved
@@ -68,11 +68,7 @@
             className="bg-transparent border-0 m-0 p-2 ms-auto"
             onClick={() => {
               window.open(
-<<<<<<< HEAD
-                "https://play.ballerina.io/?gist=46f9390f7a71e739058f0c1ed82f27bc&file=type_definitions.bal",
-=======
                 "https://play.ballerina.io/?gist=ed0280edb421889d4d8260c6287c6640&file=type_definitions.bal",
->>>>>>> b3dd48e5
                 "_blank"
               );
             }}
