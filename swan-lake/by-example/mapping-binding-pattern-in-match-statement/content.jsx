--- conflicted
+++ resolved
@@ -91,11 +91,7 @@
             className="bg-transparent border-0 m-0 p-2 ms-auto"
             onClick={() => {
               window.open(
-<<<<<<< HEAD
-                "https://play.ballerina.io/?gist=52ba4430055a0caa99b781c82c680fc6&file=mapping_binding_pattern_in_match_statement.bal",
-=======
                 "https://play.ballerina.io/?gist=3956148cb4fe29029e21211c43863b6e&file=mapping_binding_pattern_in_match_statement.bal",
->>>>>>> 518ffcb3
                 "_blank"
               );
             }}
