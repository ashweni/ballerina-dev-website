import React, { useState, createRef } from "react";
import { Container, Row, Col } from "react-bootstrap";
import DOMPurify from "dompurify";
import { copyToClipboard, extractOutput } from "../../../utils/bbe";
import Link from "next/link";

export const codeSnippetData = [
  `import ballerina/http;

type Album readonly & record {|
    string title;
    string artist;
|};

table<Album> key(title) albums = table [
    {title: "Blue Train", artist: "John Coltrane"},
    {title: "Jeru", artist: "Gerry Mulligan"}
];

// A \`Requestinterceptorservice\` class implementation. It intercepts the request
// and adds a header before it is dispatched to the target service.
service class RequestInterceptor {
    *http:RequestInterceptor;

    // A default resource function, which will be executed for all the requests. 
    // A \`RequestContext\` is used to share data between the interceptors.
    // An accessor and a path can also be specified. In that case, the interceptor will be
    // executed only for the requests, which match the accessor and path.
    resource function 'default [string... path](
            http:RequestContext ctx,
            @http:Header {name: "x-api-version"} string xApiVersion)
        returns http:NotImplemented|http:NextService|error? {
        // Checks the API version header.
        if xApiVersion != "v1" {
            // Returns a \`501 NotImplemented\` response if the version is not supported.
            return http:NOT_IMPLEMENTED;
        }
        // Returns the next interceptor or the target service in the pipeline. 
        // An error is returned when the call fails.
        return ctx.next();
    }
}

// Interceptors can also be engaged at the listener level. In this case, the \`RequestInterceptors\`
// can have only the default path.
listener http:Listener interceptorListener = new (9090);

// Engage interceptors at the service level. Request interceptor services will be executed from
// head to tail.
@http:ServiceConfig {
    // The interceptor pipeline. The base path of the interceptor services is the same as
    // the target service. Hence, they will be executed only for this particular service.
    interceptors: [new RequestInterceptor()]
}
service / on interceptorListener {

    resource function get albums(http:Request req) returns Album[] {
        return albums.toArray();
    }
}
`,
];

export function HttpRequestInterceptor({ codeSnippets }) {
  const [codeClick1, updateCodeClick1] = useState(false);

  const [outputClick1, updateOutputClick1] = useState(false);
  const ref1 = createRef();
  const [outputClick2, updateOutputClick2] = useState(false);
  const ref2 = createRef();

  const [btnHover, updateBtnHover] = useState([false, false]);

  return (
    <Container className="bbeBody d-flex flex-column h-100">
      <h1>HTTP service - Request interceptor</h1>

      <p>
        The <code>http:RequestInterceptor</code> is used to intercept the
        request and execute some custom logic. A <code>RequestInterceptor</code>{" "}
        is a service object with only one resource method, which is executed
        before dispatching the request to the actual resource in the target
        service. This resource method can have parameters just like a usual
        resource method in an <code>http:Service</code>. A{" "}
        <code>RequestInterceptor</code> can be created from a service class,
        which includes the <code>http:RequestInterceptor</code> service type.
        Then, this service object can be engaged at the listener level or
        service level by using the <code>interceptors</code> field in the
        configurations. This field accepts an array of interceptor service
        objects as an interceptor pipeline, and the interceptors are executed in
        the order in which they are placed in the pipeline. Use{" "}
        <code>RequestInterceptors</code> to execute some common logic such as
        logging, header manipulation, state publishing, etc., for inbound
        requests.
      </p>

      <Row
        className="bbeCode mx-0 py-0 rounded 
      "
        style={{ marginLeft: "0px" }}
      >
        <Col className="d-flex align-items-start" sm={12}>
          <button
            className="bg-transparent border-0 m-0 p-2 ms-auto"
            onClick={() => {
              window.open(
<<<<<<< HEAD
                "https://play.ballerina.io/?gist=afb7945bc9a52b562049c16e99303b22&file=http_request_interceptor.bal",
=======
                "https://play.ballerina.io/?gist=b9895f3bc1c5793546480c3a1038dbbb&file=http_request_interceptor.bal",
>>>>>>> 518ffcb3
                "_blank"
              );
            }}
            target="_blank"
            aria-label="Open in Ballerina Playground"
          >
            <svg
              xmlns="http://www.w3.org/2000/svg"
              width="16"
              height="16"
              fill="#000"
              className="bi bi-play-circle"
              viewBox="0 0 16 16"
            >
              <title>Open in Ballerina Playground</title>
              <path d="M8 15A7 7 0 1 1 8 1a7 7 0 0 1 0 14zm0 1A8 8 0 1 0 8 0a8 8 0 0 0 0 16z" />
              <path d="M6.271 5.055a.5.5 0 0 1 .52.038l3.5 2.5a.5.5 0 0 1 0 .814l-3.5 2.5A.5.5 0 0 1 6 10.5v-5a.5.5 0 0 1 .271-.445z" />
            </svg>
          </button>

          <button
            className="bg-transparent border-0 m-0 p-2"
            onClick={() => {
              window.open(
                "https://github.com/ballerina-platform/ballerina-distribution/tree/v2201.4.1/examples/http-request-interceptor",
                "_blank"
              );
            }}
            aria-label="Edit on Github"
          >
            <svg
              xmlns="http://www.w3.org/2000/svg"
              width="16"
              height="16"
              fill="#000"
              className="bi bi-github"
              viewBox="0 0 16 16"
            >
              <title>Edit on Github</title>
              <path d="M8 0C3.58 0 0 3.58 0 8c0 3.54 2.29 6.53 5.47 7.59.4.07.55-.17.55-.38 0-.19-.01-.82-.01-1.49-2.01.37-2.53-.49-2.69-.94-.09-.23-.48-.94-.82-1.13-.28-.15-.68-.52-.01-.53.63-.01 1.08.58 1.23.82.72 1.21 1.87.87 2.33.66.07-.52.28-.87.51-1.07-1.78-.2-3.64-.89-3.64-3.95 0-.87.31-1.59.82-2.15-.08-.2-.36-1.02.08-2.12 0 0 .67-.21 2.2.82.64-.18 1.32-.27 2-.27.68 0 1.36.09 2 .27 1.53-1.04 2.2-.82 2.2-.82.44 1.1.16 1.92.08 2.12.51.56.82 1.27.82 2.15 0 3.07-1.87 3.75-3.65 3.95.29.25.54.73.54 1.48 0 1.07-.01 1.93-.01 2.2 0 .21.15.46.55.38A8.012 8.012 0 0 0 16 8c0-4.42-3.58-8-8-8z" />
            </svg>
          </button>
          {codeClick1 ? (
            <button
              className="bg-transparent border-0 m-0 p-2"
              disabled
              aria-label="Copy to Clipboard Check"
            >
              <svg
                xmlns="http://www.w3.org/2000/svg"
                width="16"
                height="16"
                fill="#20b6b0"
                className="bi bi-check"
                viewBox="0 0 16 16"
              >
                <title>Copied</title>
                <path d="M10.97 4.97a.75.75 0 0 1 1.07 1.05l-3.99 4.99a.75.75 0 0 1-1.08.02L4.324 8.384a.75.75 0 1 1 1.06-1.06l2.094 2.093 3.473-4.425a.267.267 0 0 1 .02-.022z" />
              </svg>
            </button>
          ) : (
            <button
              className="bg-transparent border-0 m-0 p-2"
              onClick={() => {
                updateCodeClick1(true);
                copyToClipboard(codeSnippetData[0]);
                setTimeout(() => {
                  updateCodeClick1(false);
                }, 3000);
              }}
              aria-label="Copy to Clipboard"
            >
              <svg
                xmlns="http://www.w3.org/2000/svg"
                width="16"
                height="16"
                fill="#000"
                className="bi bi-clipboard"
                viewBox="0 0 16 16"
              >
                <title>Copy to Clipboard</title>
                <path d="M4 1.5H3a2 2 0 0 0-2 2V14a2 2 0 0 0 2 2h10a2 2 0 0 0 2-2V3.5a2 2 0 0 0-2-2h-1v1h1a1 1 0 0 1 1 1V14a1 1 0 0 1-1 1H3a1 1 0 0 1-1-1V3.5a1 1 0 0 1 1-1h1v-1z" />
                <path d="M9.5 1a.5.5 0 0 1 .5.5v1a.5.5 0 0 1-.5.5h-3a.5.5 0 0 1-.5-.5v-1a.5.5 0 0 1 .5-.5h3zm-3-1A1.5 1.5 0 0 0 5 1.5v1A1.5 1.5 0 0 0 6.5 4h3A1.5 1.5 0 0 0 11 2.5v-1A1.5 1.5 0 0 0 9.5 0h-3z" />
              </svg>
            </button>
          )}
        </Col>
        <Col sm={12}>
          {codeSnippets[0] != undefined && (
            <div
              dangerouslySetInnerHTML={{
                __html: DOMPurify.sanitize(codeSnippets[0]),
              }}
            />
          )}
        </Col>
      </Row>

      <p>Run the service as follows.</p>

      <Row
        className="bbeOutput mx-0 py-0 rounded "
        style={{ marginLeft: "0px" }}
      >
        <Col sm={12} className="d-flex align-items-start">
          {outputClick1 ? (
            <button
              className="bg-transparent border-0 m-0 p-2 ms-auto"
              aria-label="Copy to Clipboard Check"
            >
              <svg
                xmlns="http://www.w3.org/2000/svg"
                width="16"
                height="16"
                fill="#20b6b0"
                className="output-btn bi bi-check"
                viewBox="0 0 16 16"
              >
                <title>Copied</title>
                <path d="M10.97 4.97a.75.75 0 0 1 1.07 1.05l-3.99 4.99a.75.75 0 0 1-1.08.02L4.324 8.384a.75.75 0 1 1 1.06-1.06l2.094 2.093 3.473-4.425a.267.267 0 0 1 .02-.022z" />
              </svg>
            </button>
          ) : (
            <button
              className="bg-transparent border-0 m-0 p-2 ms-auto"
              onClick={() => {
                updateOutputClick1(true);
                const extractedText = extractOutput(ref1.current.innerText);
                copyToClipboard(extractedText);
                setTimeout(() => {
                  updateOutputClick1(false);
                }, 3000);
              }}
            >
              <svg
                xmlns="http://www.w3.org/2000/svg"
                width="16"
                height="16"
                fill="#EEEEEE"
                className="output-btn bi bi-clipboard"
                viewBox="0 0 16 16"
                aria-label="Copy to Clipboard"
              >
                <title>Copy to Clipboard</title>
                <path d="M4 1.5H3a2 2 0 0 0-2 2V14a2 2 0 0 0 2 2h10a2 2 0 0 0 2-2V3.5a2 2 0 0 0-2-2h-1v1h1a1 1 0 0 1 1 1V14a1 1 0 0 1-1 1H3a1 1 0 0 1-1-1V3.5a1 1 0 0 1 1-1h1v-1z" />
                <path d="M9.5 1a.5.5 0 0 1 .5.5v1a.5.5 0 0 1-.5.5h-3a.5.5 0 0 1-.5-.5v-1a.5.5 0 0 1 .5-.5h3zm-3-1A1.5 1.5 0 0 0 5 1.5v1A1.5 1.5 0 0 0 6.5 4h3A1.5 1.5 0 0 0 11 2.5v-1A1.5 1.5 0 0 0 9.5 0h-3z" />
              </svg>
            </button>
          )}
        </Col>
        <Col sm={12}>
          <pre ref={ref1}>
            <code className="d-flex flex-column">
              <span>{`\$ bal run http_request_interceptor.bal`}</span>
            </code>
          </pre>
        </Col>
      </Row>

      <p>
        Invoke the service by executing the following cURL command in a new
        terminal.
      </p>

      <Row
        className="bbeOutput mx-0 py-0 rounded "
        style={{ marginLeft: "0px" }}
      >
        <Col sm={12} className="d-flex align-items-start">
          {outputClick2 ? (
            <button
              className="bg-transparent border-0 m-0 p-2 ms-auto"
              aria-label="Copy to Clipboard Check"
            >
              <svg
                xmlns="http://www.w3.org/2000/svg"
                width="16"
                height="16"
                fill="#20b6b0"
                className="output-btn bi bi-check"
                viewBox="0 0 16 16"
              >
                <title>Copied</title>
                <path d="M10.97 4.97a.75.75 0 0 1 1.07 1.05l-3.99 4.99a.75.75 0 0 1-1.08.02L4.324 8.384a.75.75 0 1 1 1.06-1.06l2.094 2.093 3.473-4.425a.267.267 0 0 1 .02-.022z" />
              </svg>
            </button>
          ) : (
            <button
              className="bg-transparent border-0 m-0 p-2 ms-auto"
              onClick={() => {
                updateOutputClick2(true);
                const extractedText = extractOutput(ref2.current.innerText);
                copyToClipboard(extractedText);
                setTimeout(() => {
                  updateOutputClick2(false);
                }, 3000);
              }}
            >
              <svg
                xmlns="http://www.w3.org/2000/svg"
                width="16"
                height="16"
                fill="#EEEEEE"
                className="output-btn bi bi-clipboard"
                viewBox="0 0 16 16"
                aria-label="Copy to Clipboard"
              >
                <title>Copy to Clipboard</title>
                <path d="M4 1.5H3a2 2 0 0 0-2 2V14a2 2 0 0 0 2 2h10a2 2 0 0 0 2-2V3.5a2 2 0 0 0-2-2h-1v1h1a1 1 0 0 1 1 1V14a1 1 0 0 1-1 1H3a1 1 0 0 1-1-1V3.5a1 1 0 0 1 1-1h1v-1z" />
                <path d="M9.5 1a.5.5 0 0 1 .5.5v1a.5.5 0 0 1-.5.5h-3a.5.5 0 0 1-.5-.5v-1a.5.5 0 0 1 .5-.5h3zm-3-1A1.5 1.5 0 0 0 5 1.5v1A1.5 1.5 0 0 0 6.5 4h3A1.5 1.5 0 0 0 11 2.5v-1A1.5 1.5 0 0 0 9.5 0h-3z" />
              </svg>
            </button>
          )}
        </Col>
        <Col sm={12}>
          <pre ref={ref2}>
            <code className="d-flex flex-column">
              <span>{`\$ curl -v http://localhost:9090/albums -H "x-api-version: v2"`}</span>
              <span>{`*   Trying 127.0.0.1:9090...`}</span>
              <span>{`* Connected to localhost (127.0.0.1) port 9090 (#0)`}</span>
              <span>{`> GET /albums HTTP/1.1`}</span>
              <span>{`> Host: localhost:9090`}</span>
              <span>{`> User-Agent: curl/7.79.1`}</span>
              <span>{`> Accept: */*`}</span>
              <span>{`> x-api-version: v2`}</span>
              <span>{`> `}</span>
              <span>{`* Mark bundle as not supporting multiuse`}</span>
              <span>{`< HTTP/1.1 501 Not Implemented`}</span>
              <span>{`< content-length: 0`}</span>
              <span>{`< server: ballerina`}</span>
              <span>{`< date: Wed, 14 Dec 2022 15:38:41 +0530`}</span>
              <span>{`<`}</span>
            </code>
          </pre>
        </Col>
      </Row>

      <blockquote>
        <p>
          <strong>Tip:</strong> You can invoke the above service via the{" "}
          <a href="/learn/by-example/http-client-send-request-receive-response/">
            Send request/Receive response client
          </a>{" "}
          example by adding the required header to the request.
        </p>
      </blockquote>

      <h2>Related links</h2>

      <ul style={{ marginLeft: "0px" }} class="relatedLinks">
        <li>
          <span>&#8226;&nbsp;</span>
          <span>
            <a href="https://lib.ballerina.io/ballerina/http/latest/">
              <code>http</code> module - API documentation
            </a>
          </span>
        </li>
      </ul>
      <ul style={{ marginLeft: "0px" }} class="relatedLinks">
        <li>
          <span>&#8226;&nbsp;</span>
          <span>
            <a href="/spec/http/#811-request-interceptor">
              HTTP service request interceptor - Specification
            </a>
          </span>
        </li>
      </ul>
      <span style={{ marginBottom: "20px" }}></span>

      <Row className="mt-auto mb-5">
        <Col sm={6}>
          <Link
            title="HTTP/2 server push"
            href="/learn/by-example/http-2-0-client-server-push"
          >
            <div className="btnContainer d-flex align-items-center me-auto">
              <svg
                xmlns="http://www.w3.org/2000/svg"
                width="20"
                height="20"
                fill="#3ad1ca"
                className={`${
                  btnHover[0] ? "btnArrowHover" : "btnArrow"
                } bi bi-arrow-right`}
                viewBox="0 0 16 16"
                onMouseEnter={() => updateBtnHover([true, false])}
                onMouseOut={() => updateBtnHover([false, false])}
              >
                <path
                  fill-rule="evenodd"
                  d="M15 8a.5.5 0 0 0-.5-.5H2.707l3.147-3.146a.5.5 0 1 0-.708-.708l-4 4a.5.5 0 0 0 0 .708l4 4a.5.5 0 0 0 .708-.708L2.707 8.5H14.5A.5.5 0 0 0 15 8z"
                />
              </svg>
              <div className="d-flex flex-column ms-4">
                <span className="btnPrev">Previous</span>
                <span
                  className={btnHover[0] ? "btnTitleHover" : "btnTitle"}
                  onMouseEnter={() => updateBtnHover([true, false])}
                  onMouseOut={() => updateBtnHover([false, false])}
                >
                  HTTP/2 server push
                </span>
              </div>
            </div>
          </Link>
        </Col>
        <Col sm={6}>
          <Link
            title="Response interceptor"
            href="/learn/by-example/http-response-interceptor"
          >
            <div className="btnContainer d-flex align-items-center ms-auto">
              <div className="d-flex flex-column me-4">
                <span className="btnNext">Next</span>
                <span
                  className={btnHover[1] ? "btnTitleHover" : "btnTitle"}
                  onMouseEnter={() => updateBtnHover([false, true])}
                  onMouseOut={() => updateBtnHover([false, false])}
                >
                  Response interceptor
                </span>
              </div>
              <svg
                xmlns="http://www.w3.org/2000/svg"
                width="20"
                height="20"
                fill="#3ad1ca"
                className={`${
                  btnHover[1] ? "btnArrowHover" : "btnArrow"
                } bi bi-arrow-right`}
                viewBox="0 0 16 16"
                onMouseEnter={() => updateBtnHover([false, true])}
                onMouseOut={() => updateBtnHover([false, false])}
              >
                <path
                  fill-rule="evenodd"
                  d="M1 8a.5.5 0 0 1 .5-.5h11.793l-3.147-3.146a.5.5 0 0 1 .708-.708l4 4a.5.5 0 0 1 0 .708l-4 4a.5.5 0 0 1-.708-.708L13.293 8.5H1.5A.5.5 0 0 1 1 8z"
                />
              </svg>
            </div>
          </Link>
        </Col>
      </Row>
    </Container>
  );
}<|MERGE_RESOLUTION|>--- conflicted
+++ resolved
@@ -104,11 +104,7 @@
             className="bg-transparent border-0 m-0 p-2 ms-auto"
             onClick={() => {
               window.open(
-<<<<<<< HEAD
-                "https://play.ballerina.io/?gist=afb7945bc9a52b562049c16e99303b22&file=http_request_interceptor.bal",
-=======
                 "https://play.ballerina.io/?gist=b9895f3bc1c5793546480c3a1038dbbb&file=http_request_interceptor.bal",
->>>>>>> 518ffcb3
                 "_blank"
               );
             }}
