import React, { useState, createRef } from "react";
import { Container, Row, Col } from "react-bootstrap";
import DOMPurify from "dompurify";
import { copyToClipboard, extractOutput } from "../../../utils/bbe";
import Link from "next/link";

export const codeSnippetData = [
  `import ballerina/http;

service / on new http:Listener(9090) {
    // The \`consumes\` and \`produces\` annotations of the resource configuration contains MIME types as
    // an array of strings. The resource can only consume/accept \`text/plain\` media type. Therefore,
    // the \`Content-Type\` header of the request must be \`text/plain\` types. The resource can produce
    // \`application/xml\` payloads. Therefore, you need to set the \`Accept\` header accordingly.
    @http:ResourceConfig {
        consumes: ["text/plain"],
        produces: ["application/xml"]
    }
    resource function post transform(@http:Payload string msg) returns xml|http:InternalServerError {
        if re \`^[a-zA-Z]*\$\`.isFullMatch(msg) {
            return xml \`<name>\${msg}</name>\`;
        }
        return { body: xml \`<name>invalid string</name>\`};
    }
}
`,
];

export function HttpRestrictByMediaType({ codeSnippets }) {
  const [codeClick1, updateCodeClick1] = useState(false);

  const [outputClick1, updateOutputClick1] = useState(false);
  const ref1 = createRef();
  const [outputClick2, updateOutputClick2] = useState(false);
  const ref2 = createRef();

  const [btnHover, updateBtnHover] = useState([false, false]);

  return (
    <Container className="bbeBody d-flex flex-column h-100">
      <h1>HTTP service - Restrict by media type</h1>

      <p>
        The content negotiation for the REST API design is achieved via the{" "}
        <code>consumes</code> and <code>produces</code> configurations. The
        resource accepting request content type is defined under the{" "}
        <code>consumes</code> and the resource producing response content type
        is defined under the <code>produces</code> in the resource
        configuration. Each configuration is checked against the{" "}
        <code>Accept</code> header and the <code>Content-type</code> header of
        the request. If the negotiation fails, the error response is returned
        with <code>406 Not Acceptable</code> or <code>415 Unsupported</code>{" "}
        status codes respectively.
      </p>

      <Row
        className="bbeCode mx-0 py-0 rounded 
      "
        style={{ marginLeft: "0px" }}
      >
        <Col className="d-flex align-items-start" sm={12}>
          <button
            className="bg-transparent border-0 m-0 p-2 ms-auto"
            onClick={() => {
              window.open(
<<<<<<< HEAD
                "https://play.ballerina.io/?gist=87f332f951cc3734cbf09549f005ec55&file=http_restrict_by_media_type.bal",
=======
                "https://play.ballerina.io/?gist=8a42c7965222bc318b735872c72dd75c&file=http_restrict_by_media_type.bal",
>>>>>>> 518ffcb3
                "_blank"
              );
            }}
            target="_blank"
            aria-label="Open in Ballerina Playground"
          >
            <svg
              xmlns="http://www.w3.org/2000/svg"
              width="16"
              height="16"
              fill="#000"
              className="bi bi-play-circle"
              viewBox="0 0 16 16"
            >
              <title>Open in Ballerina Playground</title>
              <path d="M8 15A7 7 0 1 1 8 1a7 7 0 0 1 0 14zm0 1A8 8 0 1 0 8 0a8 8 0 0 0 0 16z" />
              <path d="M6.271 5.055a.5.5 0 0 1 .52.038l3.5 2.5a.5.5 0 0 1 0 .814l-3.5 2.5A.5.5 0 0 1 6 10.5v-5a.5.5 0 0 1 .271-.445z" />
            </svg>
          </button>

          <button
            className="bg-transparent border-0 m-0 p-2"
            onClick={() => {
              window.open(
                "https://github.com/ballerina-platform/ballerina-distribution/tree/v2201.4.1/examples/http-restrict-by-media-type",
                "_blank"
              );
            }}
            aria-label="Edit on Github"
          >
            <svg
              xmlns="http://www.w3.org/2000/svg"
              width="16"
              height="16"
              fill="#000"
              className="bi bi-github"
              viewBox="0 0 16 16"
            >
              <title>Edit on Github</title>
              <path d="M8 0C3.58 0 0 3.58 0 8c0 3.54 2.29 6.53 5.47 7.59.4.07.55-.17.55-.38 0-.19-.01-.82-.01-1.49-2.01.37-2.53-.49-2.69-.94-.09-.23-.48-.94-.82-1.13-.28-.15-.68-.52-.01-.53.63-.01 1.08.58 1.23.82.72 1.21 1.87.87 2.33.66.07-.52.28-.87.51-1.07-1.78-.2-3.64-.89-3.64-3.95 0-.87.31-1.59.82-2.15-.08-.2-.36-1.02.08-2.12 0 0 .67-.21 2.2.82.64-.18 1.32-.27 2-.27.68 0 1.36.09 2 .27 1.53-1.04 2.2-.82 2.2-.82.44 1.1.16 1.92.08 2.12.51.56.82 1.27.82 2.15 0 3.07-1.87 3.75-3.65 3.95.29.25.54.73.54 1.48 0 1.07-.01 1.93-.01 2.2 0 .21.15.46.55.38A8.012 8.012 0 0 0 16 8c0-4.42-3.58-8-8-8z" />
            </svg>
          </button>
          {codeClick1 ? (
            <button
              className="bg-transparent border-0 m-0 p-2"
              disabled
              aria-label="Copy to Clipboard Check"
            >
              <svg
                xmlns="http://www.w3.org/2000/svg"
                width="16"
                height="16"
                fill="#20b6b0"
                className="bi bi-check"
                viewBox="0 0 16 16"
              >
                <title>Copied</title>
                <path d="M10.97 4.97a.75.75 0 0 1 1.07 1.05l-3.99 4.99a.75.75 0 0 1-1.08.02L4.324 8.384a.75.75 0 1 1 1.06-1.06l2.094 2.093 3.473-4.425a.267.267 0 0 1 .02-.022z" />
              </svg>
            </button>
          ) : (
            <button
              className="bg-transparent border-0 m-0 p-2"
              onClick={() => {
                updateCodeClick1(true);
                copyToClipboard(codeSnippetData[0]);
                setTimeout(() => {
                  updateCodeClick1(false);
                }, 3000);
              }}
              aria-label="Copy to Clipboard"
            >
              <svg
                xmlns="http://www.w3.org/2000/svg"
                width="16"
                height="16"
                fill="#000"
                className="bi bi-clipboard"
                viewBox="0 0 16 16"
              >
                <title>Copy to Clipboard</title>
                <path d="M4 1.5H3a2 2 0 0 0-2 2V14a2 2 0 0 0 2 2h10a2 2 0 0 0 2-2V3.5a2 2 0 0 0-2-2h-1v1h1a1 1 0 0 1 1 1V14a1 1 0 0 1-1 1H3a1 1 0 0 1-1-1V3.5a1 1 0 0 1 1-1h1v-1z" />
                <path d="M9.5 1a.5.5 0 0 1 .5.5v1a.5.5 0 0 1-.5.5h-3a.5.5 0 0 1-.5-.5v-1a.5.5 0 0 1 .5-.5h3zm-3-1A1.5 1.5 0 0 0 5 1.5v1A1.5 1.5 0 0 0 6.5 4h3A1.5 1.5 0 0 0 11 2.5v-1A1.5 1.5 0 0 0 9.5 0h-3z" />
              </svg>
            </button>
          )}
        </Col>
        <Col sm={12}>
          {codeSnippets[0] != undefined && (
            <div
              dangerouslySetInnerHTML={{
                __html: DOMPurify.sanitize(codeSnippets[0]),
              }}
            />
          )}
        </Col>
      </Row>

      <p>Run the service as follows.</p>

      <Row
        className="bbeOutput mx-0 py-0 rounded "
        style={{ marginLeft: "0px" }}
      >
        <Col sm={12} className="d-flex align-items-start">
          {outputClick1 ? (
            <button
              className="bg-transparent border-0 m-0 p-2 ms-auto"
              aria-label="Copy to Clipboard Check"
            >
              <svg
                xmlns="http://www.w3.org/2000/svg"
                width="16"
                height="16"
                fill="#20b6b0"
                className="output-btn bi bi-check"
                viewBox="0 0 16 16"
              >
                <title>Copied</title>
                <path d="M10.97 4.97a.75.75 0 0 1 1.07 1.05l-3.99 4.99a.75.75 0 0 1-1.08.02L4.324 8.384a.75.75 0 1 1 1.06-1.06l2.094 2.093 3.473-4.425a.267.267 0 0 1 .02-.022z" />
              </svg>
            </button>
          ) : (
            <button
              className="bg-transparent border-0 m-0 p-2 ms-auto"
              onClick={() => {
                updateOutputClick1(true);
                const extractedText = extractOutput(ref1.current.innerText);
                copyToClipboard(extractedText);
                setTimeout(() => {
                  updateOutputClick1(false);
                }, 3000);
              }}
            >
              <svg
                xmlns="http://www.w3.org/2000/svg"
                width="16"
                height="16"
                fill="#EEEEEE"
                className="output-btn bi bi-clipboard"
                viewBox="0 0 16 16"
                aria-label="Copy to Clipboard"
              >
                <title>Copy to Clipboard</title>
                <path d="M4 1.5H3a2 2 0 0 0-2 2V14a2 2 0 0 0 2 2h10a2 2 0 0 0 2-2V3.5a2 2 0 0 0-2-2h-1v1h1a1 1 0 0 1 1 1V14a1 1 0 0 1-1 1H3a1 1 0 0 1-1-1V3.5a1 1 0 0 1 1-1h1v-1z" />
                <path d="M9.5 1a.5.5 0 0 1 .5.5v1a.5.5 0 0 1-.5.5h-3a.5.5 0 0 1-.5-.5v-1a.5.5 0 0 1 .5-.5h3zm-3-1A1.5 1.5 0 0 0 5 1.5v1A1.5 1.5 0 0 0 6.5 4h3A1.5 1.5 0 0 0 11 2.5v-1A1.5 1.5 0 0 0 9.5 0h-3z" />
              </svg>
            </button>
          )}
        </Col>
        <Col sm={12}>
          <pre ref={ref1}>
            <code className="d-flex flex-column">
              <span>{`\$ bal run restrict_by_media_type.bal`}</span>
            </code>
          </pre>
        </Col>
      </Row>

      <p>
        Invoke the service by executing the following cURL command in a new
        terminal.
      </p>

      <Row
        className="bbeOutput mx-0 py-0 rounded "
        style={{ marginLeft: "0px" }}
      >
        <Col sm={12} className="d-flex align-items-start">
          {outputClick2 ? (
            <button
              className="bg-transparent border-0 m-0 p-2 ms-auto"
              aria-label="Copy to Clipboard Check"
            >
              <svg
                xmlns="http://www.w3.org/2000/svg"
                width="16"
                height="16"
                fill="#20b6b0"
                className="output-btn bi bi-check"
                viewBox="0 0 16 16"
              >
                <title>Copied</title>
                <path d="M10.97 4.97a.75.75 0 0 1 1.07 1.05l-3.99 4.99a.75.75 0 0 1-1.08.02L4.324 8.384a.75.75 0 1 1 1.06-1.06l2.094 2.093 3.473-4.425a.267.267 0 0 1 .02-.022z" />
              </svg>
            </button>
          ) : (
            <button
              className="bg-transparent border-0 m-0 p-2 ms-auto"
              onClick={() => {
                updateOutputClick2(true);
                const extractedText = extractOutput(ref2.current.innerText);
                copyToClipboard(extractedText);
                setTimeout(() => {
                  updateOutputClick2(false);
                }, 3000);
              }}
            >
              <svg
                xmlns="http://www.w3.org/2000/svg"
                width="16"
                height="16"
                fill="#EEEEEE"
                className="output-btn bi bi-clipboard"
                viewBox="0 0 16 16"
                aria-label="Copy to Clipboard"
              >
                <title>Copy to Clipboard</title>
                <path d="M4 1.5H3a2 2 0 0 0-2 2V14a2 2 0 0 0 2 2h10a2 2 0 0 0 2-2V3.5a2 2 0 0 0-2-2h-1v1h1a1 1 0 0 1 1 1V14a1 1 0 0 1-1 1H3a1 1 0 0 1-1-1V3.5a1 1 0 0 1 1-1h1v-1z" />
                <path d="M9.5 1a.5.5 0 0 1 .5.5v1a.5.5 0 0 1-.5.5h-3a.5.5 0 0 1-.5-.5v-1a.5.5 0 0 1 .5-.5h3zm-3-1A1.5 1.5 0 0 0 5 1.5v1A1.5 1.5 0 0 0 6.5 4h3A1.5 1.5 0 0 0 11 2.5v-1A1.5 1.5 0 0 0 9.5 0h-3z" />
              </svg>
            </button>
          )}
        </Col>
        <Col sm={12}>
          <pre ref={ref2}>
            <code className="d-flex flex-column">
              <span>{`\$ curl -v http://localhost:9090/transform -H "Accept:application/xml" -H "Content-Type:text/plain" -d 'Ballerina'`}</span>
              <span>{`*   Trying ::1...`}</span>
              <span>{`* TCP_NODELAY set`}</span>
              <span>{`* Connected to localhost (::1) port 9090 (#0)`}</span>
              <span>{`> POST /transform HTTP/1.1`}</span>
              <span>{`> Host: localhost:9090`}</span>
              <span>{`> User-Agent: curl/7.64.1`}</span>
              <span>{`> Accept:application/xml`}</span>
              <span>{`> Content-Type:text/plain`}</span>
              <span>{`> Content-Length: 9`}</span>
              <span>{`>`}</span>
              <span>{`* upload completely sent off: 9 out of 9 bytes`}</span>
              <span>{`< HTTP/1.1 201 Created`}</span>
              <span>{`< content-type: application/xml`}</span>
              <span>{`< content-length: 22`}</span>
              <span>{`< server: ballerina`}</span>
              <span>{`< date: Sat, 22 Oct 2022 17:53:21 +0530`}</span>
              <span>{`<`}</span>
              <span>{`* Connection #0 to host localhost left intact`}</span>
              <span>{`<name>Ballerina</name>* Closing connection 0`}</span>
              <span>{`
`}</span>
              <span>{`# To invoke the service using an unsupported media type, execute the following cURL request. The content type of the`}</span>
              <span>{`# request is not listed under the \`consumes\` resource configuration.`}</span>
              <span>{`\$ curl -v http://localhost:9090/transform -H "Accept:application/xml" -H "Content-Type:application/json" -d '{"name":"Ballerina"}'`}</span>
              <span>{`*   Trying ::1...`}</span>
              <span>{`* TCP_NODELAY set`}</span>
              <span>{`* Connected to localhost (::1) port 9090 (#0)`}</span>
              <span>{`> POST /transform HTTP/1.1`}</span>
              <span>{`> Host: localhost:9090`}</span>
              <span>{`> User-Agent: curl/7.64.1`}</span>
              <span>{`> Accept:application/xml`}</span>
              <span>{`> Content-Type:application/json`}</span>
              <span>{`> Content-Length: 20`}</span>
              <span>{`>`}</span>
              <span>{`* upload completely sent off: 20 out of 20 bytes`}</span>
              <span>{`< HTTP/1.1 415 Unsupported Media Type`}</span>
              <span>{`< content-type: text/plain`}</span>
              <span>{`< content-length: 48`}</span>
              <span>{`< server: ballerina`}</span>
              <span>{`< date: Sat, 22 Oct 2022 17:56:40 +0530`}</span>
              <span>{`<`}</span>
              <span>{`* Connection #0 to host localhost left intact`}</span>
              <span>{`content-type : application/json is not supported* Closing connection 0`}</span>
              <span>{`
`}</span>
              <span>{`# To invoke the service with a media type that is not acceptable, execute the following cURL request. The media type mentioned`}</span>
              <span>{`# in the \`Accept\` header is not listed under the \`produces\` resource configuration.`}</span>
              <span>{`\$ curl -v http://localhost:9090/transform -H "Accept:text/html" -H "Content-Type:text/plain" -d 'Ballerina'`}</span>
              <span>{`*   Trying ::1...`}</span>
              <span>{`* TCP_NODELAY set`}</span>
              <span>{`* Connected to localhost (::1) port 9090 (#0)`}</span>
              <span>{`> POST /transform HTTP/1.1`}</span>
              <span>{`> Host: localhost:9090`}</span>
              <span>{`> User-Agent: curl/7.64.1`}</span>
              <span>{`> Accept:text/html`}</span>
              <span>{`> Content-Type:text/plain`}</span>
              <span>{`> Content-Length: 9`}</span>
              <span>{`>`}</span>
              <span>{`* upload completely sent off: 9 out of 9 bytes`}</span>
              <span>{`< HTTP/1.1 406 Not Acceptable`}</span>
              <span>{`< content-type: text/plain`}</span>
              <span>{`< content-length: 0`}</span>
              <span>{`< server: ballerina`}</span>
              <span>{`< date: Sat, 22 Oct 2022 17:58:28 +0530`}</span>
              <span>{`<`}</span>
              <span>{`* Connection #0 to host localhost left intact`}</span>
              <span>{`* Closing connection 0`}</span>
            </code>
          </pre>
        </Col>
      </Row>

      <h2>Related links</h2>

      <ul style={{ marginLeft: "0px" }} class="relatedLinks">
        <li>
          <span>&#8226;&nbsp;</span>
          <span>
            <a href="https://lib.ballerina.io/ballerina/http/latest#HttpResourceConfig">
              <code>http:ResourceConfig</code> - API documentation
            </a>
          </span>
        </li>
      </ul>
      <ul style={{ marginLeft: "0px" }} class="relatedLinks">
        <li>
          <span>&#8226;&nbsp;</span>
          <span>
            <a href="/spec/http/#42-resource-configuration">
              HTTP service resource configuration - Specification
            </a>
          </span>
        </li>
      </ul>
      <span style={{ marginBottom: "20px" }}></span>

      <Row className="mt-auto mb-5">
        <Col sm={6}>
          <Link
            title="Matrix parameter"
            href="/learn/by-example/http-matrix-param"
          >
            <div className="btnContainer d-flex align-items-center me-auto">
              <svg
                xmlns="http://www.w3.org/2000/svg"
                width="20"
                height="20"
                fill="#3ad1ca"
                className={`${
                  btnHover[0] ? "btnArrowHover" : "btnArrow"
                } bi bi-arrow-right`}
                viewBox="0 0 16 16"
                onMouseEnter={() => updateBtnHover([true, false])}
                onMouseOut={() => updateBtnHover([false, false])}
              >
                <path
                  fill-rule="evenodd"
                  d="M15 8a.5.5 0 0 0-.5-.5H2.707l3.147-3.146a.5.5 0 1 0-.708-.708l-4 4a.5.5 0 0 0 0 .708l4 4a.5.5 0 0 0 .708-.708L2.707 8.5H14.5A.5.5 0 0 0 15 8z"
                />
              </svg>
              <div className="d-flex flex-column ms-4">
                <span className="btnPrev">Previous</span>
                <span
                  className={btnHover[0] ? "btnTitleHover" : "btnTitle"}
                  onMouseEnter={() => updateBtnHover([true, false])}
                  onMouseOut={() => updateBtnHover([false, false])}
                >
                  Matrix parameter
                </span>
              </div>
            </div>
          </Link>
        </Col>
        <Col sm={6}>
          <Link
            title="File upload"
            href="/learn/by-example/http-service-file-upload"
          >
            <div className="btnContainer d-flex align-items-center ms-auto">
              <div className="d-flex flex-column me-4">
                <span className="btnNext">Next</span>
                <span
                  className={btnHover[1] ? "btnTitleHover" : "btnTitle"}
                  onMouseEnter={() => updateBtnHover([false, true])}
                  onMouseOut={() => updateBtnHover([false, false])}
                >
                  File upload
                </span>
              </div>
              <svg
                xmlns="http://www.w3.org/2000/svg"
                width="20"
                height="20"
                fill="#3ad1ca"
                className={`${
                  btnHover[1] ? "btnArrowHover" : "btnArrow"
                } bi bi-arrow-right`}
                viewBox="0 0 16 16"
                onMouseEnter={() => updateBtnHover([false, true])}
                onMouseOut={() => updateBtnHover([false, false])}
              >
                <path
                  fill-rule="evenodd"
                  d="M1 8a.5.5 0 0 1 .5-.5h11.793l-3.147-3.146a.5.5 0 0 1 .708-.708l4 4a.5.5 0 0 1 0 .708l-4 4a.5.5 0 0 1-.708-.708L13.293 8.5H1.5A.5.5 0 0 1 1 8z"
                />
              </svg>
            </div>
          </Link>
        </Col>
      </Row>
    </Container>
  );
}<|MERGE_RESOLUTION|>--- conflicted
+++ resolved
@@ -63,11 +63,7 @@
             className="bg-transparent border-0 m-0 p-2 ms-auto"
             onClick={() => {
               window.open(
-<<<<<<< HEAD
-                "https://play.ballerina.io/?gist=87f332f951cc3734cbf09549f005ec55&file=http_restrict_by_media_type.bal",
-=======
                 "https://play.ballerina.io/?gist=8a42c7965222bc318b735872c72dd75c&file=http_restrict_by_media_type.bal",
->>>>>>> 518ffcb3
                 "_blank"
               );
             }}
