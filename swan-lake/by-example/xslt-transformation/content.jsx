--- conflicted
+++ resolved
@@ -124,11 +124,7 @@
             className="bg-transparent border-0 m-0 p-2 ms-auto"
             onClick={() => {
               window.open(
-<<<<<<< HEAD
-                "https://play.ballerina.io/?gist=b5707e1e5490c576976c43c128f809ca&file=xslt_transformation.bal",
-=======
                 "https://play.ballerina.io/?gist=0d8fdcb9ce184679ad95cc840bd2ecd3&file=xslt_transformation.bal",
->>>>>>> b3dd48e5
                 "_blank"
               );
             }}
