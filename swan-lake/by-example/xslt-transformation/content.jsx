--- conflicted
+++ resolved
@@ -106,11 +106,7 @@
             className="bg-transparent border-0 m-0 p-2 ms-auto"
             onClick={() => {
               window.open(
-<<<<<<< HEAD
-                "https://play.ballerina.io/?gist=177c6c028abf31e124049118c8807f68&file=xslt_transformation.bal",
-=======
                 "https://play.ballerina.io/?gist=c57100ead50b87779dc90dbe19d50d46&file=xslt_transformation.bal",
->>>>>>> 518ffcb3
                 "_blank"
               );
             }}
