--- conflicted
+++ resolved
@@ -69,11 +69,7 @@
             className="bg-transparent border-0 m-0 p-2 ms-auto"
             onClick={() => {
               window.open(
-<<<<<<< HEAD
-                "https://play.ballerina.io/?gist=64f778ebd66a2e00e1d245d52f98f4b5&file=create_tables_with_query.bal",
-=======
                 "https://play.ballerina.io/?gist=3297485bce3cc533704b2de5c0763425&file=create_tables_with_query.bal",
->>>>>>> 518ffcb3
                 "_blank"
               );
             }}
