import React, { useState, useEffect, createRef } from "react";
import { setCDN } from "shiki";
import { Container, Row, Col } from "react-bootstrap";
import DOMPurify from "dompurify";
import {
  copyToClipboard,
  extractOutput,
  shikiTokenizer,
} from "../../../utils/bbe";
import Link from "next/link";

setCDN("https://unpkg.com/shiki/");

const codeSnippetData = [
  `import ballerina/io;

string url = "https://ballerina.io";

// \`xml\` values can be constructed using an XML template expression.
// Attribute values can have \`string\` values as interpolated expressions.
xml content = xml \`<a href="\${url}">Ballerina</a> is an <em>exciting</em> new language!\`;

// Interpolated expressions can also be in content (\`xml\` or \`string\` values).
xml p = xml \`<p>\${content}</p>\`;

public function main() {
    io:println(content);
    io:println(p);
}
`,
];

export default function XmlTemplates() {
  const [codeClick1, updateCodeClick1] = useState(false);

  const [outputClick1, updateOutputClick1] = useState(false);
  const ref1 = createRef();

  const [codeSnippets, updateSnippets] = useState([]);
  const [btnHover, updateBtnHover] = useState([false, false]);

  useEffect(() => {
    async function loadCode() {
      for (let snippet of codeSnippetData) {
        const output = await shikiTokenizer(snippet, "ballerina");
        updateSnippets((prevSnippets) => [...prevSnippets, output]);
      }
    }
    loadCode();
  }, []);

  return (
    <Container className="bbeBody d-flex flex-column h-100">
      <h1>XML templates</h1>

      <p>
        <code>xml</code> values can be constructed using an XML template
        expression. Phase 2 processing for <code>xml</code> template tag parses
        strings using the XML 1.0 Recommendation's grammar for content (what XML
        allows between a start-tag and an end-tag).
      </p>

      <p>
        Interpolated expressions can be in content (<code>xml</code> or{" "}
        <code>string</code> values) or in attribute values (<code>string</code>{" "}
        values).
      </p>

      <Row
        className="bbeCode mx-0 py-0 rounded 
      "
        style={{ marginLeft: "0px" }}
      >
        <Col className="d-flex align-items-start" sm={12}>
          <button
            className="bg-transparent border-0 m-0 p-2 ms-auto"
            onClick={() => {
              window.open(
<<<<<<< HEAD
                "https://play.ballerina.io/?gist=004c7146852a7e03ace8e085e58f9e21&file=xml_templates.bal",
=======
                "https://play.ballerina.io/?gist=9ec27d959f4f3ec22e748b1229005362&file=xml_templates.bal",
>>>>>>> b3dd48e5
                "_blank"
              );
            }}
            target="_blank"
            aria-label="Open in Ballerina Playground"
          >
            <svg
              xmlns="http://www.w3.org/2000/svg"
              width="16"
              height="16"
              fill="#000"
              className="bi bi-play-circle"
              viewBox="0 0 16 16"
            >
              <title>Open in Ballerina Playground</title>
              <path d="M8 15A7 7 0 1 1 8 1a7 7 0 0 1 0 14zm0 1A8 8 0 1 0 8 0a8 8 0 0 0 0 16z" />
              <path d="M6.271 5.055a.5.5 0 0 1 .52.038l3.5 2.5a.5.5 0 0 1 0 .814l-3.5 2.5A.5.5 0 0 1 6 10.5v-5a.5.5 0 0 1 .271-.445z" />
            </svg>
          </button>

          <button
            className="bg-transparent border-0 m-0 p-2"
            onClick={() => {
              window.open(
                "https://github.com/ballerina-platform/ballerina-distribution/tree/v2201.3.0/examples/xml-templates",
                "_blank"
              );
            }}
            aria-label="Edit on Github"
          >
            <svg
              xmlns="http://www.w3.org/2000/svg"
              width="16"
              height="16"
              fill="#000"
              className="bi bi-github"
              viewBox="0 0 16 16"
            >
              <title>Edit on Github</title>
              <path d="M8 0C3.58 0 0 3.58 0 8c0 3.54 2.29 6.53 5.47 7.59.4.07.55-.17.55-.38 0-.19-.01-.82-.01-1.49-2.01.37-2.53-.49-2.69-.94-.09-.23-.48-.94-.82-1.13-.28-.15-.68-.52-.01-.53.63-.01 1.08.58 1.23.82.72 1.21 1.87.87 2.33.66.07-.52.28-.87.51-1.07-1.78-.2-3.64-.89-3.64-3.95 0-.87.31-1.59.82-2.15-.08-.2-.36-1.02.08-2.12 0 0 .67-.21 2.2.82.64-.18 1.32-.27 2-.27.68 0 1.36.09 2 .27 1.53-1.04 2.2-.82 2.2-.82.44 1.1.16 1.92.08 2.12.51.56.82 1.27.82 2.15 0 3.07-1.87 3.75-3.65 3.95.29.25.54.73.54 1.48 0 1.07-.01 1.93-.01 2.2 0 .21.15.46.55.38A8.012 8.012 0 0 0 16 8c0-4.42-3.58-8-8-8z" />
            </svg>
          </button>
          {codeClick1 ? (
            <button
              className="bg-transparent border-0 m-0 p-2"
              disabled
              aria-label="Copy to Clipboard Check"
            >
              <svg
                xmlns="http://www.w3.org/2000/svg"
                width="16"
                height="16"
                fill="#20b6b0"
                className="bi bi-check"
                viewBox="0 0 16 16"
              >
                <title>Copied</title>
                <path d="M10.97 4.97a.75.75 0 0 1 1.07 1.05l-3.99 4.99a.75.75 0 0 1-1.08.02L4.324 8.384a.75.75 0 1 1 1.06-1.06l2.094 2.093 3.473-4.425a.267.267 0 0 1 .02-.022z" />
              </svg>
            </button>
          ) : (
            <button
              className="bg-transparent border-0 m-0 p-2"
              onClick={() => {
                updateCodeClick1(true);
                copyToClipboard(codeSnippetData[0]);
                setTimeout(() => {
                  updateCodeClick1(false);
                }, 3000);
              }}
              aria-label="Copy to Clipboard"
            >
              <svg
                xmlns="http://www.w3.org/2000/svg"
                width="16"
                height="16"
                fill="#000"
                className="bi bi-clipboard"
                viewBox="0 0 16 16"
              >
                <title>Copy to Clipboard</title>
                <path d="M4 1.5H3a2 2 0 0 0-2 2V14a2 2 0 0 0 2 2h10a2 2 0 0 0 2-2V3.5a2 2 0 0 0-2-2h-1v1h1a1 1 0 0 1 1 1V14a1 1 0 0 1-1 1H3a1 1 0 0 1-1-1V3.5a1 1 0 0 1 1-1h1v-1z" />
                <path d="M9.5 1a.5.5 0 0 1 .5.5v1a.5.5 0 0 1-.5.5h-3a.5.5 0 0 1-.5-.5v-1a.5.5 0 0 1 .5-.5h3zm-3-1A1.5 1.5 0 0 0 5 1.5v1A1.5 1.5 0 0 0 6.5 4h3A1.5 1.5 0 0 0 11 2.5v-1A1.5 1.5 0 0 0 9.5 0h-3z" />
              </svg>
            </button>
          )}
        </Col>
        <Col sm={12}>
          {codeSnippets[0] != undefined && (
            <div
              dangerouslySetInnerHTML={{
                __html: DOMPurify.sanitize(codeSnippets[0]),
              }}
            />
          )}
        </Col>
      </Row>

      <Row
        className="bbeOutput mx-0 py-0 rounded "
        style={{ marginLeft: "0px" }}
      >
        <Col sm={12} className="d-flex align-items-start">
          {outputClick1 ? (
            <button
              className="bg-transparent border-0 m-0 p-2 ms-auto"
              aria-label="Copy to Clipboard Check"
            >
              <svg
                xmlns="http://www.w3.org/2000/svg"
                width="16"
                height="16"
                fill="#20b6b0"
                className="output-btn bi bi-check"
                viewBox="0 0 16 16"
              >
                <title>Copied</title>
                <path d="M10.97 4.97a.75.75 0 0 1 1.07 1.05l-3.99 4.99a.75.75 0 0 1-1.08.02L4.324 8.384a.75.75 0 1 1 1.06-1.06l2.094 2.093 3.473-4.425a.267.267 0 0 1 .02-.022z" />
              </svg>
            </button>
          ) : (
            <button
              className="bg-transparent border-0 m-0 p-2 ms-auto"
              onClick={() => {
                updateOutputClick1(true);
                const extractedText = extractOutput(ref1.current.innerText);
                copyToClipboard(extractedText);
                setTimeout(() => {
                  updateOutputClick1(false);
                }, 3000);
              }}
            >
              <svg
                xmlns="http://www.w3.org/2000/svg"
                width="16"
                height="16"
                fill="#EEEEEE"
                className="output-btn bi bi-clipboard"
                viewBox="0 0 16 16"
                aria-label="Copy to Clipboard"
              >
                <title>Copy to Clipboard</title>
                <path d="M4 1.5H3a2 2 0 0 0-2 2V14a2 2 0 0 0 2 2h10a2 2 0 0 0 2-2V3.5a2 2 0 0 0-2-2h-1v1h1a1 1 0 0 1 1 1V14a1 1 0 0 1-1 1H3a1 1 0 0 1-1-1V3.5a1 1 0 0 1 1-1h1v-1z" />
                <path d="M9.5 1a.5.5 0 0 1 .5.5v1a.5.5 0 0 1-.5.5h-3a.5.5 0 0 1-.5-.5v-1a.5.5 0 0 1 .5-.5h3zm-3-1A1.5 1.5 0 0 0 5 1.5v1A1.5 1.5 0 0 0 6.5 4h3A1.5 1.5 0 0 0 11 2.5v-1A1.5 1.5 0 0 0 9.5 0h-3z" />
              </svg>
            </button>
          )}
        </Col>
        <Col sm={12}>
          <pre ref={ref1}>
            <code className="d-flex flex-column">
              <span>{`\$ bal run xml_templates.bal`}</span>
              <span>{`<a href="https://ballerina.io">Ballerina</a> is an <em>exciting</em> new language!`}</span>
              <span>{`<p><a href="https://ballerina.io">Ballerina</a> is an <em>exciting</em> new language!</p>`}</span>
            </code>
          </pre>
        </Col>
      </Row>

      <Row className="mt-auto mb-5">
        <Col sm={6}>
          <Link
            title="Backtick templates"
            href="/learn/by-example/backtick-templates"
          >
            <div className="btnContainer d-flex align-items-center me-auto">
              <svg
                xmlns="http://www.w3.org/2000/svg"
                width="20"
                height="20"
                fill="#3ad1ca"
                className={`${
                  btnHover[0] ? "btnArrowHover" : "btnArrow"
                } bi bi-arrow-right`}
                viewBox="0 0 16 16"
                onMouseEnter={() => updateBtnHover([true, false])}
                onMouseOut={() => updateBtnHover([false, false])}
              >
                <path
                  fill-rule="evenodd"
                  d="M15 8a.5.5 0 0 0-.5-.5H2.707l3.147-3.146a.5.5 0 1 0-.708-.708l-4 4a.5.5 0 0 0 0 .708l4 4a.5.5 0 0 0 .708-.708L2.707 8.5H14.5A.5.5 0 0 0 15 8z"
                />
              </svg>
              <div className="d-flex flex-column ms-4">
                <span className="btnPrev">Previous</span>
                <span
                  className={btnHover[0] ? "btnTitleHover" : "btnTitle"}
                  onMouseEnter={() => updateBtnHover([true, false])}
                  onMouseOut={() => updateBtnHover([false, false])}
                >
                  Backtick templates
                </span>
              </div>
            </div>
          </Link>
        </Col>
        <Col sm={6}>
          <Link title="XML data model" href="/learn/by-example/xml-data-model">
            <div className="btnContainer d-flex align-items-center ms-auto">
              <div className="d-flex flex-column me-4">
                <span className="btnNext">Next</span>
                <span
                  className={btnHover[1] ? "btnTitleHover" : "btnTitle"}
                  onMouseEnter={() => updateBtnHover([false, true])}
                  onMouseOut={() => updateBtnHover([false, false])}
                >
                  XML data model
                </span>
              </div>
              <svg
                xmlns="http://www.w3.org/2000/svg"
                width="20"
                height="20"
                fill="#3ad1ca"
                className={`${
                  btnHover[1] ? "btnArrowHover" : "btnArrow"
                } bi bi-arrow-right`}
                viewBox="0 0 16 16"
                onMouseEnter={() => updateBtnHover([false, true])}
                onMouseOut={() => updateBtnHover([false, false])}
              >
                <path
                  fill-rule="evenodd"
                  d="M1 8a.5.5 0 0 1 .5-.5h11.793l-3.147-3.146a.5.5 0 0 1 .708-.708l4 4a.5.5 0 0 1 0 .708l-4 4a.5.5 0 0 1-.708-.708L13.293 8.5H1.5A.5.5 0 0 1 1 8z"
                />
              </svg>
            </div>
          </Link>
        </Col>
      </Row>
    </Container>
  );
}<|MERGE_RESOLUTION|>--- conflicted
+++ resolved
@@ -76,11 +76,7 @@
             className="bg-transparent border-0 m-0 p-2 ms-auto"
             onClick={() => {
               window.open(
-<<<<<<< HEAD
-                "https://play.ballerina.io/?gist=004c7146852a7e03ace8e085e58f9e21&file=xml_templates.bal",
-=======
                 "https://play.ballerina.io/?gist=9ec27d959f4f3ec22e748b1229005362&file=xml_templates.bal",
->>>>>>> b3dd48e5
                 "_blank"
               );
             }}
