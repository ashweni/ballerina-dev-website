import React, { useState, createRef } from "react";
import { Container, Row, Col } from "react-bootstrap";
import DOMPurify from "dompurify";
import { copyToClipboard, extractOutput } from "../../../utils/bbe";
import Link from "next/link";

export const codeSnippetData = [
  `import ballerina/io;
 
// Module-level function definition.
function isEven(int n) returns boolean {
   return n % 2 == 0;
}
 
public function main() {
   // The \`isEven\` function is referred as a value.
   function (int n) returns boolean f = isEven;

   // The function values can be executed like regular function calls.
   io:println(f(5));
   io:println(f(6));
}
`,
];

export function FunctionValues({ codeSnippets }) {
  const [codeClick1, updateCodeClick1] = useState(false);

  const [outputClick1, updateOutputClick1] = useState(false);
  const ref1 = createRef();

  const [btnHover, updateBtnHover] = useState([false, false]);

  return (
    <Container className="bbeBody d-flex flex-column h-100">
      <h1>Function values</h1>

      <p>
        In Ballerina, a function is also a value implying that it can be stored
        in variables and passed to or returned from the functions. A function
        value can be executed by calling it. A function value cannot be assigned
        to a defined function name.
      </p>

      <Row
        className="bbeCode mx-0 py-0 rounded 
      "
        style={{ marginLeft: "0px" }}
      >
        <Col className="d-flex align-items-start" sm={12}>
          <button
            className="bg-transparent border-0 m-0 p-2 ms-auto"
            onClick={() => {
              window.open(
<<<<<<< HEAD
                "https://play.ballerina.io/?gist=d1ee009c6a49f2575a9613ac56fb794f&file=function_values.bal",
=======
                "https://play.ballerina.io/?gist=c06624a3b482684c86e279ef7f76ddcc&file=function_values.bal",
>>>>>>> 518ffcb3
                "_blank"
              );
            }}
            target="_blank"
            aria-label="Open in Ballerina Playground"
          >
            <svg
              xmlns="http://www.w3.org/2000/svg"
              width="16"
              height="16"
              fill="#000"
              className="bi bi-play-circle"
              viewBox="0 0 16 16"
            >
              <title>Open in Ballerina Playground</title>
              <path d="M8 15A7 7 0 1 1 8 1a7 7 0 0 1 0 14zm0 1A8 8 0 1 0 8 0a8 8 0 0 0 0 16z" />
              <path d="M6.271 5.055a.5.5 0 0 1 .52.038l3.5 2.5a.5.5 0 0 1 0 .814l-3.5 2.5A.5.5 0 0 1 6 10.5v-5a.5.5 0 0 1 .271-.445z" />
            </svg>
          </button>

          <button
            className="bg-transparent border-0 m-0 p-2"
            onClick={() => {
              window.open(
                "https://github.com/ballerina-platform/ballerina-distribution/tree/v2201.4.1/examples/function-values",
                "_blank"
              );
            }}
            aria-label="Edit on Github"
          >
            <svg
              xmlns="http://www.w3.org/2000/svg"
              width="16"
              height="16"
              fill="#000"
              className="bi bi-github"
              viewBox="0 0 16 16"
            >
              <title>Edit on Github</title>
              <path d="M8 0C3.58 0 0 3.58 0 8c0 3.54 2.29 6.53 5.47 7.59.4.07.55-.17.55-.38 0-.19-.01-.82-.01-1.49-2.01.37-2.53-.49-2.69-.94-.09-.23-.48-.94-.82-1.13-.28-.15-.68-.52-.01-.53.63-.01 1.08.58 1.23.82.72 1.21 1.87.87 2.33.66.07-.52.28-.87.51-1.07-1.78-.2-3.64-.89-3.64-3.95 0-.87.31-1.59.82-2.15-.08-.2-.36-1.02.08-2.12 0 0 .67-.21 2.2.82.64-.18 1.32-.27 2-.27.68 0 1.36.09 2 .27 1.53-1.04 2.2-.82 2.2-.82.44 1.1.16 1.92.08 2.12.51.56.82 1.27.82 2.15 0 3.07-1.87 3.75-3.65 3.95.29.25.54.73.54 1.48 0 1.07-.01 1.93-.01 2.2 0 .21.15.46.55.38A8.012 8.012 0 0 0 16 8c0-4.42-3.58-8-8-8z" />
            </svg>
          </button>
          {codeClick1 ? (
            <button
              className="bg-transparent border-0 m-0 p-2"
              disabled
              aria-label="Copy to Clipboard Check"
            >
              <svg
                xmlns="http://www.w3.org/2000/svg"
                width="16"
                height="16"
                fill="#20b6b0"
                className="bi bi-check"
                viewBox="0 0 16 16"
              >
                <title>Copied</title>
                <path d="M10.97 4.97a.75.75 0 0 1 1.07 1.05l-3.99 4.99a.75.75 0 0 1-1.08.02L4.324 8.384a.75.75 0 1 1 1.06-1.06l2.094 2.093 3.473-4.425a.267.267 0 0 1 .02-.022z" />
              </svg>
            </button>
          ) : (
            <button
              className="bg-transparent border-0 m-0 p-2"
              onClick={() => {
                updateCodeClick1(true);
                copyToClipboard(codeSnippetData[0]);
                setTimeout(() => {
                  updateCodeClick1(false);
                }, 3000);
              }}
              aria-label="Copy to Clipboard"
            >
              <svg
                xmlns="http://www.w3.org/2000/svg"
                width="16"
                height="16"
                fill="#000"
                className="bi bi-clipboard"
                viewBox="0 0 16 16"
              >
                <title>Copy to Clipboard</title>
                <path d="M4 1.5H3a2 2 0 0 0-2 2V14a2 2 0 0 0 2 2h10a2 2 0 0 0 2-2V3.5a2 2 0 0 0-2-2h-1v1h1a1 1 0 0 1 1 1V14a1 1 0 0 1-1 1H3a1 1 0 0 1-1-1V3.5a1 1 0 0 1 1-1h1v-1z" />
                <path d="M9.5 1a.5.5 0 0 1 .5.5v1a.5.5 0 0 1-.5.5h-3a.5.5 0 0 1-.5-.5v-1a.5.5 0 0 1 .5-.5h3zm-3-1A1.5 1.5 0 0 0 5 1.5v1A1.5 1.5 0 0 0 6.5 4h3A1.5 1.5 0 0 0 11 2.5v-1A1.5 1.5 0 0 0 9.5 0h-3z" />
              </svg>
            </button>
          )}
        </Col>
        <Col sm={12}>
          {codeSnippets[0] != undefined && (
            <div
              dangerouslySetInnerHTML={{
                __html: DOMPurify.sanitize(codeSnippets[0]),
              }}
            />
          )}
        </Col>
      </Row>

      <Row
        className="bbeOutput mx-0 py-0 rounded "
        style={{ marginLeft: "0px" }}
      >
        <Col sm={12} className="d-flex align-items-start">
          {outputClick1 ? (
            <button
              className="bg-transparent border-0 m-0 p-2 ms-auto"
              aria-label="Copy to Clipboard Check"
            >
              <svg
                xmlns="http://www.w3.org/2000/svg"
                width="16"
                height="16"
                fill="#20b6b0"
                className="output-btn bi bi-check"
                viewBox="0 0 16 16"
              >
                <title>Copied</title>
                <path d="M10.97 4.97a.75.75 0 0 1 1.07 1.05l-3.99 4.99a.75.75 0 0 1-1.08.02L4.324 8.384a.75.75 0 1 1 1.06-1.06l2.094 2.093 3.473-4.425a.267.267 0 0 1 .02-.022z" />
              </svg>
            </button>
          ) : (
            <button
              className="bg-transparent border-0 m-0 p-2 ms-auto"
              onClick={() => {
                updateOutputClick1(true);
                const extractedText = extractOutput(ref1.current.innerText);
                copyToClipboard(extractedText);
                setTimeout(() => {
                  updateOutputClick1(false);
                }, 3000);
              }}
            >
              <svg
                xmlns="http://www.w3.org/2000/svg"
                width="16"
                height="16"
                fill="#EEEEEE"
                className="output-btn bi bi-clipboard"
                viewBox="0 0 16 16"
                aria-label="Copy to Clipboard"
              >
                <title>Copy to Clipboard</title>
                <path d="M4 1.5H3a2 2 0 0 0-2 2V14a2 2 0 0 0 2 2h10a2 2 0 0 0 2-2V3.5a2 2 0 0 0-2-2h-1v1h1a1 1 0 0 1 1 1V14a1 1 0 0 1-1 1H3a1 1 0 0 1-1-1V3.5a1 1 0 0 1 1-1h1v-1z" />
                <path d="M9.5 1a.5.5 0 0 1 .5.5v1a.5.5 0 0 1-.5.5h-3a.5.5 0 0 1-.5-.5v-1a.5.5 0 0 1 .5-.5h3zm-3-1A1.5 1.5 0 0 0 5 1.5v1A1.5 1.5 0 0 0 6.5 4h3A1.5 1.5 0 0 0 11 2.5v-1A1.5 1.5 0 0 0 9.5 0h-3z" />
              </svg>
            </button>
          )}
        </Col>
        <Col sm={12}>
          <pre ref={ref1}>
            <code className="d-flex flex-column">
              <span>{`\$ bal run function_values.bal`}</span>
              <span>{`false`}</span>
              <span>{`true`}</span>
            </code>
          </pre>
        </Col>
      </Row>

      <h2>Related links</h2>

      <ul style={{ marginLeft: "0px" }} class="relatedLinks">
        <li>
          <span>&#8226;&nbsp;</span>
          <span>
            <a href="/learn/by-example/functions/">Functions</a>
          </span>
        </li>
      </ul>
      <ul style={{ marginLeft: "0px" }} class="relatedLinks">
        <li>
          <span>&#8226;&nbsp;</span>
          <span>
            <a href="/learn/by-example/function-pointers/">Function pointers</a>
          </span>
        </li>
      </ul>
      <ul style={{ marginLeft: "0px" }} class="relatedLinks">
        <li>
          <span>&#8226;&nbsp;</span>
          <span>
            <a href="/learn/by-example/function-types/">Function types</a>
          </span>
        </li>
      </ul>
      <span style={{ marginBottom: "20px" }}></span>

      <Row className="mt-auto mb-5">
        <Col sm={6}>
          <Link
            title="Function pointers"
            href="/learn/by-example/function-pointers"
          >
            <div className="btnContainer d-flex align-items-center me-auto">
              <svg
                xmlns="http://www.w3.org/2000/svg"
                width="20"
                height="20"
                fill="#3ad1ca"
                className={`${
                  btnHover[0] ? "btnArrowHover" : "btnArrow"
                } bi bi-arrow-right`}
                viewBox="0 0 16 16"
                onMouseEnter={() => updateBtnHover([true, false])}
                onMouseOut={() => updateBtnHover([false, false])}
              >
                <path
                  fill-rule="evenodd"
                  d="M15 8a.5.5 0 0 0-.5-.5H2.707l3.147-3.146a.5.5 0 1 0-.708-.708l-4 4a.5.5 0 0 0 0 .708l4 4a.5.5 0 0 0 .708-.708L2.707 8.5H14.5A.5.5 0 0 0 15 8z"
                />
              </svg>
              <div className="d-flex flex-column ms-4">
                <span className="btnPrev">Previous</span>
                <span
                  className={btnHover[0] ? "btnTitleHover" : "btnTitle"}
                  onMouseEnter={() => updateBtnHover([true, false])}
                  onMouseOut={() => updateBtnHover([false, false])}
                >
                  Function pointers
                </span>
              </div>
            </div>
          </Link>
        </Col>
        <Col sm={6}>
          <Link title="Function types" href="/learn/by-example/function-types">
            <div className="btnContainer d-flex align-items-center ms-auto">
              <div className="d-flex flex-column me-4">
                <span className="btnNext">Next</span>
                <span
                  className={btnHover[1] ? "btnTitleHover" : "btnTitle"}
                  onMouseEnter={() => updateBtnHover([false, true])}
                  onMouseOut={() => updateBtnHover([false, false])}
                >
                  Function types
                </span>
              </div>
              <svg
                xmlns="http://www.w3.org/2000/svg"
                width="20"
                height="20"
                fill="#3ad1ca"
                className={`${
                  btnHover[1] ? "btnArrowHover" : "btnArrow"
                } bi bi-arrow-right`}
                viewBox="0 0 16 16"
                onMouseEnter={() => updateBtnHover([false, true])}
                onMouseOut={() => updateBtnHover([false, false])}
              >
                <path
                  fill-rule="evenodd"
                  d="M1 8a.5.5 0 0 1 .5-.5h11.793l-3.147-3.146a.5.5 0 0 1 .708-.708l4 4a.5.5 0 0 1 0 .708l-4 4a.5.5 0 0 1-.708-.708L13.293 8.5H1.5A.5.5 0 0 1 1 8z"
                />
              </svg>
            </div>
          </Link>
        </Col>
      </Row>
    </Container>
  );
}<|MERGE_RESOLUTION|>--- conflicted
+++ resolved
@@ -52,11 +52,7 @@
             className="bg-transparent border-0 m-0 p-2 ms-auto"
             onClick={() => {
               window.open(
-<<<<<<< HEAD
-                "https://play.ballerina.io/?gist=d1ee009c6a49f2575a9613ac56fb794f&file=function_values.bal",
-=======
                 "https://play.ballerina.io/?gist=c06624a3b482684c86e279ef7f76ddcc&file=function_values.bal",
->>>>>>> 518ffcb3
                 "_blank"
               );
             }}
