import React, { useState, createRef } from "react";
import { Container, Row, Col } from "react-bootstrap";
import DOMPurify from "dompurify";
import { copyToClipboard, extractOutput } from "../../../utils/bbe";
import Link from "next/link";

export const codeSnippetData = [
  `import ballerina/http;

// The service-level CORS config applies globally to each \`resource\`.
@http:ServiceConfig {
    cors: {
        allowOrigins: ["http://www.m3.com", "http://www.hello.com"],
        allowCredentials: false,
        allowHeaders: ["CORELATION_ID"],
        exposeHeaders: ["X-CUSTOM-HEADER"],
        maxAge: 84900
    }
}
service /crossOriginService on new http:Listener(9092) {

    // The resource-level CORS config overrides the service-level CORS headers.
    @http:ResourceConfig {
        cors: {
            allowOrigins: ["http://www.bbc.com"],
            allowCredentials: true,
            allowHeaders: ["X-Content-Type-Options", "X-PINGOTHER"]
        }
    }
    resource function get company() returns string {
        return "middleware";
    }

    // Since there are no resource-level CORS configs defined here, the global
    // service-level CORS configs will be applied to this resource.
    resource function post lang(@http:Payload string lang) returns string {
        return lang;
    }
}
`,
];

export function HttpCors({ codeSnippets }) {
  const [codeClick1, updateCodeClick1] = useState(false);

  const [outputClick1, updateOutputClick1] = useState(false);
  const ref1 = createRef();
  const [outputClick2, updateOutputClick2] = useState(false);
  const ref2 = createRef();

  const [btnHover, updateBtnHover] = useState([false, false]);

  return (
    <Container className="bbeBody d-flex flex-column h-100">
      <h1>HTTP service - CORS (Cross-Origin Resource Sharing)</h1>

      <p>
        Cross-Origin Resource Sharing (CORS) is an HTTP-header-based mechanism
        that allows a server to indicate any origins other than its own from
        which a browser should permit. The CORS headers can be applied at both
        the service level and the resource level. Each configuration has the{" "}
        <code>cors</code> field to specify the CORS config. Service-level CORS
        headers apply to all the resources unless there are headers configured
        at the resource level. Ballerina CORS supports both simple and
        pre-flight requests.
      </p>

      <Row
        className="bbeCode mx-0 py-0 rounded 
      "
        style={{ marginLeft: "0px" }}
      >
        <Col className="d-flex align-items-start" sm={12}>
          <button
            className="bg-transparent border-0 m-0 p-2 ms-auto"
            onClick={() => {
              window.open(
<<<<<<< HEAD
                "https://play.ballerina.io/?gist=deb8523c6e451289dc7ec96feb210a5a&file=http_cors.bal",
=======
                "https://play.ballerina.io/?gist=3a73022ea28513010dd9992d67cb5b28&file=http_cors.bal",
>>>>>>> 518ffcb3
                "_blank"
              );
            }}
            target="_blank"
            aria-label="Open in Ballerina Playground"
          >
            <svg
              xmlns="http://www.w3.org/2000/svg"
              width="16"
              height="16"
              fill="#000"
              className="bi bi-play-circle"
              viewBox="0 0 16 16"
            >
              <title>Open in Ballerina Playground</title>
              <path d="M8 15A7 7 0 1 1 8 1a7 7 0 0 1 0 14zm0 1A8 8 0 1 0 8 0a8 8 0 0 0 0 16z" />
              <path d="M6.271 5.055a.5.5 0 0 1 .52.038l3.5 2.5a.5.5 0 0 1 0 .814l-3.5 2.5A.5.5 0 0 1 6 10.5v-5a.5.5 0 0 1 .271-.445z" />
            </svg>
          </button>

          <button
            className="bg-transparent border-0 m-0 p-2"
            onClick={() => {
              window.open(
                "https://github.com/ballerina-platform/ballerina-distribution/tree/v2201.4.1/examples/http-cors",
                "_blank"
              );
            }}
            aria-label="Edit on Github"
          >
            <svg
              xmlns="http://www.w3.org/2000/svg"
              width="16"
              height="16"
              fill="#000"
              className="bi bi-github"
              viewBox="0 0 16 16"
            >
              <title>Edit on Github</title>
              <path d="M8 0C3.58 0 0 3.58 0 8c0 3.54 2.29 6.53 5.47 7.59.4.07.55-.17.55-.38 0-.19-.01-.82-.01-1.49-2.01.37-2.53-.49-2.69-.94-.09-.23-.48-.94-.82-1.13-.28-.15-.68-.52-.01-.53.63-.01 1.08.58 1.23.82.72 1.21 1.87.87 2.33.66.07-.52.28-.87.51-1.07-1.78-.2-3.64-.89-3.64-3.95 0-.87.31-1.59.82-2.15-.08-.2-.36-1.02.08-2.12 0 0 .67-.21 2.2.82.64-.18 1.32-.27 2-.27.68 0 1.36.09 2 .27 1.53-1.04 2.2-.82 2.2-.82.44 1.1.16 1.92.08 2.12.51.56.82 1.27.82 2.15 0 3.07-1.87 3.75-3.65 3.95.29.25.54.73.54 1.48 0 1.07-.01 1.93-.01 2.2 0 .21.15.46.55.38A8.012 8.012 0 0 0 16 8c0-4.42-3.58-8-8-8z" />
            </svg>
          </button>
          {codeClick1 ? (
            <button
              className="bg-transparent border-0 m-0 p-2"
              disabled
              aria-label="Copy to Clipboard Check"
            >
              <svg
                xmlns="http://www.w3.org/2000/svg"
                width="16"
                height="16"
                fill="#20b6b0"
                className="bi bi-check"
                viewBox="0 0 16 16"
              >
                <title>Copied</title>
                <path d="M10.97 4.97a.75.75 0 0 1 1.07 1.05l-3.99 4.99a.75.75 0 0 1-1.08.02L4.324 8.384a.75.75 0 1 1 1.06-1.06l2.094 2.093 3.473-4.425a.267.267 0 0 1 .02-.022z" />
              </svg>
            </button>
          ) : (
            <button
              className="bg-transparent border-0 m-0 p-2"
              onClick={() => {
                updateCodeClick1(true);
                copyToClipboard(codeSnippetData[0]);
                setTimeout(() => {
                  updateCodeClick1(false);
                }, 3000);
              }}
              aria-label="Copy to Clipboard"
            >
              <svg
                xmlns="http://www.w3.org/2000/svg"
                width="16"
                height="16"
                fill="#000"
                className="bi bi-clipboard"
                viewBox="0 0 16 16"
              >
                <title>Copy to Clipboard</title>
                <path d="M4 1.5H3a2 2 0 0 0-2 2V14a2 2 0 0 0 2 2h10a2 2 0 0 0 2-2V3.5a2 2 0 0 0-2-2h-1v1h1a1 1 0 0 1 1 1V14a1 1 0 0 1-1 1H3a1 1 0 0 1-1-1V3.5a1 1 0 0 1 1-1h1v-1z" />
                <path d="M9.5 1a.5.5 0 0 1 .5.5v1a.5.5 0 0 1-.5.5h-3a.5.5 0 0 1-.5-.5v-1a.5.5 0 0 1 .5-.5h3zm-3-1A1.5 1.5 0 0 0 5 1.5v1A1.5 1.5 0 0 0 6.5 4h3A1.5 1.5 0 0 0 11 2.5v-1A1.5 1.5 0 0 0 9.5 0h-3z" />
              </svg>
            </button>
          )}
        </Col>
        <Col sm={12}>
          {codeSnippets[0] != undefined && (
            <div
              dangerouslySetInnerHTML={{
                __html: DOMPurify.sanitize(codeSnippets[0]),
              }}
            />
          )}
        </Col>
      </Row>

      <p>Run the service as follows.</p>

      <Row
        className="bbeOutput mx-0 py-0 rounded "
        style={{ marginLeft: "0px" }}
      >
        <Col sm={12} className="d-flex align-items-start">
          {outputClick1 ? (
            <button
              className="bg-transparent border-0 m-0 p-2 ms-auto"
              aria-label="Copy to Clipboard Check"
            >
              <svg
                xmlns="http://www.w3.org/2000/svg"
                width="16"
                height="16"
                fill="#20b6b0"
                className="output-btn bi bi-check"
                viewBox="0 0 16 16"
              >
                <title>Copied</title>
                <path d="M10.97 4.97a.75.75 0 0 1 1.07 1.05l-3.99 4.99a.75.75 0 0 1-1.08.02L4.324 8.384a.75.75 0 1 1 1.06-1.06l2.094 2.093 3.473-4.425a.267.267 0 0 1 .02-.022z" />
              </svg>
            </button>
          ) : (
            <button
              className="bg-transparent border-0 m-0 p-2 ms-auto"
              onClick={() => {
                updateOutputClick1(true);
                const extractedText = extractOutput(ref1.current.innerText);
                copyToClipboard(extractedText);
                setTimeout(() => {
                  updateOutputClick1(false);
                }, 3000);
              }}
            >
              <svg
                xmlns="http://www.w3.org/2000/svg"
                width="16"
                height="16"
                fill="#EEEEEE"
                className="output-btn bi bi-clipboard"
                viewBox="0 0 16 16"
                aria-label="Copy to Clipboard"
              >
                <title>Copy to Clipboard</title>
                <path d="M4 1.5H3a2 2 0 0 0-2 2V14a2 2 0 0 0 2 2h10a2 2 0 0 0 2-2V3.5a2 2 0 0 0-2-2h-1v1h1a1 1 0 0 1 1 1V14a1 1 0 0 1-1 1H3a1 1 0 0 1-1-1V3.5a1 1 0 0 1 1-1h1v-1z" />
                <path d="M9.5 1a.5.5 0 0 1 .5.5v1a.5.5 0 0 1-.5.5h-3a.5.5 0 0 1-.5-.5v-1a.5.5 0 0 1 .5-.5h3zm-3-1A1.5 1.5 0 0 0 5 1.5v1A1.5 1.5 0 0 0 6.5 4h3A1.5 1.5 0 0 0 11 2.5v-1A1.5 1.5 0 0 0 9.5 0h-3z" />
              </svg>
            </button>
          )}
        </Col>
        <Col sm={12}>
          <pre ref={ref1}>
            <code className="d-flex flex-column">
              <span>{`\$ bal run http_cors.bal`}</span>
            </code>
          </pre>
        </Col>
      </Row>

      <p>
        Invoke the service by executing the following cURL commands in a new
        terminal.
      </p>

      <Row
        className="bbeOutput mx-0 py-0 rounded "
        style={{ marginLeft: "0px" }}
      >
        <Col sm={12} className="d-flex align-items-start">
          {outputClick2 ? (
            <button
              className="bg-transparent border-0 m-0 p-2 ms-auto"
              aria-label="Copy to Clipboard Check"
            >
              <svg
                xmlns="http://www.w3.org/2000/svg"
                width="16"
                height="16"
                fill="#20b6b0"
                className="output-btn bi bi-check"
                viewBox="0 0 16 16"
              >
                <title>Copied</title>
                <path d="M10.97 4.97a.75.75 0 0 1 1.07 1.05l-3.99 4.99a.75.75 0 0 1-1.08.02L4.324 8.384a.75.75 0 1 1 1.06-1.06l2.094 2.093 3.473-4.425a.267.267 0 0 1 .02-.022z" />
              </svg>
            </button>
          ) : (
            <button
              className="bg-transparent border-0 m-0 p-2 ms-auto"
              onClick={() => {
                updateOutputClick2(true);
                const extractedText = extractOutput(ref2.current.innerText);
                copyToClipboard(extractedText);
                setTimeout(() => {
                  updateOutputClick2(false);
                }, 3000);
              }}
            >
              <svg
                xmlns="http://www.w3.org/2000/svg"
                width="16"
                height="16"
                fill="#EEEEEE"
                className="output-btn bi bi-clipboard"
                viewBox="0 0 16 16"
                aria-label="Copy to Clipboard"
              >
                <title>Copy to Clipboard</title>
                <path d="M4 1.5H3a2 2 0 0 0-2 2V14a2 2 0 0 0 2 2h10a2 2 0 0 0 2-2V3.5a2 2 0 0 0-2-2h-1v1h1a1 1 0 0 1 1 1V14a1 1 0 0 1-1 1H3a1 1 0 0 1-1-1V3.5a1 1 0 0 1 1-1h1v-1z" />
                <path d="M9.5 1a.5.5 0 0 1 .5.5v1a.5.5 0 0 1-.5.5h-3a.5.5 0 0 1-.5-.5v-1a.5.5 0 0 1 .5-.5h3zm-3-1A1.5 1.5 0 0 0 5 1.5v1A1.5 1.5 0 0 0 6.5 4h3A1.5 1.5 0 0 0 11 2.5v-1A1.5 1.5 0 0 0 9.5 0h-3z" />
              </svg>
            </button>
          )}
        </Col>
        <Col sm={12}>
          <pre ref={ref2}>
            <code className="d-flex flex-column">
              <span>{`# To send a CORS simple request.`}</span>
              <span>{`\$ curl -v "http://localhost:9092/crossOriginService/company" -H "Origin:http://www.bbc.com"`}</span>
              <span>{`> GET /crossOriginService/company HTTP/1.1`}</span>
              <span>{`> Host: localhost:9092`}</span>
              <span>{`> User-Agent: curl/7.64.1`}</span>
              <span>{`> Accept: */*`}</span>
              <span>{`> Origin:http://www.bbc.com`}</span>
              <span>{`>`}</span>
              <span>{`< HTTP/1.1 200 OK`}</span>
              <span>{`< content-type: text/plain`}</span>
              <span>{`< access-control-allow-origin: http://www.bbc.com`}</span>
              <span>{`< access-control-allow-credentials: true`}</span>
              <span>{`< content-length: 10`}</span>
              <span>{`< server: ballerina`}</span>
              <span>{`< date: Sat, 22 Oct 2022 20:51:49 +0530`}</span>
              <span>{`<`}</span>
              <span>{`* Connection #0 to host localhost left intact`}</span>
              <span>{`middleware* Closing connection 0`}</span>
              <span>{`
`}</span>
              <span>{`# To send a CORS preflight request.`}</span>
              <span>{`\$ curl -v "http://localhost:9092/crossOriginService/lang" -X OPTIONS -H "Origin:http://www.m3.com" -H "Access-Control-Request-Method:POST"`}</span>
              <span>{`> OPTIONS /crossOriginService/lang HTTP/1.1`}</span>
              <span>{`> Host: localhost:9092`}</span>
              <span>{`> User-Agent: curl/7.64.1`}</span>
              <span>{`> Accept: */*`}</span>
              <span>{`> Origin:http://www.m3.com`}</span>
              <span>{`> Access-Control-Request-Method:POST`}</span>
              <span>{`>`}</span>
              <span>{`< HTTP/1.1 204 No Content`}</span>
              <span>{`< access-control-allow-origin: http://www.m3.com`}</span>
              <span>{`< access-control-max-age: 84900`}</span>
              <span>{`< access-control-allow-methods: POST`}</span>
              <span>{`< server: ballerina`}</span>
              <span>{`< date: Sat, 22 Oct 2022 20:53:12 +0530`}</span>
              <span>{`<`}</span>
              <span>{`* Connection #0 to host localhost left intact`}</span>
              <span>{`* Closing connection 0`}</span>
            </code>
          </pre>
        </Col>
      </Row>

      <h2>Related links</h2>

      <ul style={{ marginLeft: "0px" }} class="relatedLinks">
        <li>
          <span>&#8226;&nbsp;</span>
          <span>
            <a href="https://lib.ballerina.io/ballerina/http/latest#CorsConfig">
              <code>http:CorsConfig</code> record - API documentation
            </a>
          </span>
        </li>
      </ul>
      <ul style={{ marginLeft: "0px" }} class="relatedLinks">
        <li>
          <span>&#8226;&nbsp;</span>
          <span>
            <a href="/spec/http/#41-service-configuration">
              HTTP service configuration - Specification
            </a>
            ;
          </span>
        </li>
      </ul>
      <span style={{ marginBottom: "20px" }}></span>

      <Row className="mt-auto mb-5">
        <Col sm={6}>
          <Link
            title="Redirects"
            href="/learn/by-example/http-service-redirects"
          >
            <div className="btnContainer d-flex align-items-center me-auto">
              <svg
                xmlns="http://www.w3.org/2000/svg"
                width="20"
                height="20"
                fill="#3ad1ca"
                className={`${
                  btnHover[0] ? "btnArrowHover" : "btnArrow"
                } bi bi-arrow-right`}
                viewBox="0 0 16 16"
                onMouseEnter={() => updateBtnHover([true, false])}
                onMouseOut={() => updateBtnHover([false, false])}
              >
                <path
                  fill-rule="evenodd"
                  d="M15 8a.5.5 0 0 0-.5-.5H2.707l3.147-3.146a.5.5 0 1 0-.708-.708l-4 4a.5.5 0 0 0 0 .708l4 4a.5.5 0 0 0 .708-.708L2.707 8.5H14.5A.5.5 0 0 0 15 8z"
                />
              </svg>
              <div className="d-flex flex-column ms-4">
                <span className="btnPrev">Previous</span>
                <span
                  className={btnHover[0] ? "btnTitleHover" : "btnTitle"}
                  onMouseEnter={() => updateBtnHover([true, false])}
                  onMouseOut={() => updateBtnHover([false, false])}
                >
                  Redirects
                </span>
              </div>
            </div>
          </Link>
        </Col>
        <Col sm={6}>
          <Link title="100 continue" href="/learn/by-example/http-100-continue">
            <div className="btnContainer d-flex align-items-center ms-auto">
              <div className="d-flex flex-column me-4">
                <span className="btnNext">Next</span>
                <span
                  className={btnHover[1] ? "btnTitleHover" : "btnTitle"}
                  onMouseEnter={() => updateBtnHover([false, true])}
                  onMouseOut={() => updateBtnHover([false, false])}
                >
                  100 continue
                </span>
              </div>
              <svg
                xmlns="http://www.w3.org/2000/svg"
                width="20"
                height="20"
                fill="#3ad1ca"
                className={`${
                  btnHover[1] ? "btnArrowHover" : "btnArrow"
                } bi bi-arrow-right`}
                viewBox="0 0 16 16"
                onMouseEnter={() => updateBtnHover([false, true])}
                onMouseOut={() => updateBtnHover([false, false])}
              >
                <path
                  fill-rule="evenodd"
                  d="M1 8a.5.5 0 0 1 .5-.5h11.793l-3.147-3.146a.5.5 0 0 1 .708-.708l4 4a.5.5 0 0 1 0 .708l-4 4a.5.5 0 0 1-.708-.708L13.293 8.5H1.5A.5.5 0 0 1 1 8z"
                />
              </svg>
            </div>
          </Link>
        </Col>
      </Row>
    </Container>
  );
}<|MERGE_RESOLUTION|>--- conflicted
+++ resolved
@@ -75,11 +75,7 @@
             className="bg-transparent border-0 m-0 p-2 ms-auto"
             onClick={() => {
               window.open(
-<<<<<<< HEAD
-                "https://play.ballerina.io/?gist=deb8523c6e451289dc7ec96feb210a5a&file=http_cors.bal",
-=======
                 "https://play.ballerina.io/?gist=3a73022ea28513010dd9992d67cb5b28&file=http_cors.bal",
->>>>>>> 518ffcb3
                 "_blank"
               );
             }}
