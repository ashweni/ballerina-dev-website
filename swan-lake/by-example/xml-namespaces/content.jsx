import React, { useState, useEffect, createRef } from "react";
import { setCDN } from "shiki";
import { Container, Row, Col } from "react-bootstrap";
import DOMPurify from "dompurify";
import {
  copyToClipboard,
  extractOutput,
  shikiTokenizer,
} from "../../../utils/bbe";
import Link from "next/link";

setCDN("https://unpkg.com/shiki/");

const codeSnippetData = [
  `import ballerina/io;

public function main() {
    // The \`p:e\` qualified name, where \`http://example.com/\` is the namespace name bound to \`p\`,
    // is expanded into \`{http://example.com/}e\`.
    xml:Element e = xml \`<p:e xmlns:p="http://example.com/"/>\`;
    string name = e.getName();
    io:println(name);
}
`,
];

export default function XmlNamespaces() {
  const [codeClick1, updateCodeClick1] = useState(false);

  const [outputClick1, updateOutputClick1] = useState(false);
  const ref1 = createRef();

  const [codeSnippets, updateSnippets] = useState([]);
  const [btnHover, updateBtnHover] = useState([false, false]);

  useEffect(() => {
    async function loadCode() {
      for (let snippet of codeSnippetData) {
        const output = await shikiTokenizer(snippet, "ballerina");
        updateSnippets((prevSnippets) => [...prevSnippets, output]);
      }
    }
    loadCode();
  }, []);

  return (
    <Container className="bbeBody d-flex flex-column h-100">
      <h1>XML namespaces</h1>

      <p>
        The goal is to support namespaces without adding complexity if you don’t
        use them. The <code>ns:x</code> qualified name in XML is expanded into{" "}
        <code>&#123;url&#125;x</code> where <code>url</code> is the namespace
        name bound to <code>ns</code>.
      </p>

      <p>
        The XML namespace declarations are kept as attributes using the standard
        binding of <a href="http://www.w3.org/2000/xmlns/">xmlns</a>.
      </p>

      <Row
        className="bbeCode mx-0 py-0 rounded 
      "
        style={{ marginLeft: "0px" }}
      >
        <Col className="d-flex align-items-start" sm={12}>
          <button
            className="bg-transparent border-0 m-0 p-2 ms-auto"
            onClick={() => {
              window.open(
<<<<<<< HEAD
                "https://play.ballerina.io/?gist=f1370567061f148f42412e928bc742dc&file=xml_namespaces.bal",
=======
                "https://play.ballerina.io/?gist=49c3b9884861b075e081bde32252dbc2&file=xml_namespaces.bal",
>>>>>>> b3dd48e5
                "_blank"
              );
            }}
            target="_blank"
            aria-label="Open in Ballerina Playground"
          >
            <svg
              xmlns="http://www.w3.org/2000/svg"
              width="16"
              height="16"
              fill="#000"
              className="bi bi-play-circle"
              viewBox="0 0 16 16"
            >
              <title>Open in Ballerina Playground</title>
              <path d="M8 15A7 7 0 1 1 8 1a7 7 0 0 1 0 14zm0 1A8 8 0 1 0 8 0a8 8 0 0 0 0 16z" />
              <path d="M6.271 5.055a.5.5 0 0 1 .52.038l3.5 2.5a.5.5 0 0 1 0 .814l-3.5 2.5A.5.5 0 0 1 6 10.5v-5a.5.5 0 0 1 .271-.445z" />
            </svg>
          </button>

          <button
            className="bg-transparent border-0 m-0 p-2"
            onClick={() => {
              window.open(
                "https://github.com/ballerina-platform/ballerina-distribution/tree/v2201.3.0/examples/xml-namespaces",
                "_blank"
              );
            }}
            aria-label="Edit on Github"
          >
            <svg
              xmlns="http://www.w3.org/2000/svg"
              width="16"
              height="16"
              fill="#000"
              className="bi bi-github"
              viewBox="0 0 16 16"
            >
              <title>Edit on Github</title>
              <path d="M8 0C3.58 0 0 3.58 0 8c0 3.54 2.29 6.53 5.47 7.59.4.07.55-.17.55-.38 0-.19-.01-.82-.01-1.49-2.01.37-2.53-.49-2.69-.94-.09-.23-.48-.94-.82-1.13-.28-.15-.68-.52-.01-.53.63-.01 1.08.58 1.23.82.72 1.21 1.87.87 2.33.66.07-.52.28-.87.51-1.07-1.78-.2-3.64-.89-3.64-3.95 0-.87.31-1.59.82-2.15-.08-.2-.36-1.02.08-2.12 0 0 .67-.21 2.2.82.64-.18 1.32-.27 2-.27.68 0 1.36.09 2 .27 1.53-1.04 2.2-.82 2.2-.82.44 1.1.16 1.92.08 2.12.51.56.82 1.27.82 2.15 0 3.07-1.87 3.75-3.65 3.95.29.25.54.73.54 1.48 0 1.07-.01 1.93-.01 2.2 0 .21.15.46.55.38A8.012 8.012 0 0 0 16 8c0-4.42-3.58-8-8-8z" />
            </svg>
          </button>
          {codeClick1 ? (
            <button
              className="bg-transparent border-0 m-0 p-2"
              disabled
              aria-label="Copy to Clipboard Check"
            >
              <svg
                xmlns="http://www.w3.org/2000/svg"
                width="16"
                height="16"
                fill="#20b6b0"
                className="bi bi-check"
                viewBox="0 0 16 16"
              >
                <title>Copied</title>
                <path d="M10.97 4.97a.75.75 0 0 1 1.07 1.05l-3.99 4.99a.75.75 0 0 1-1.08.02L4.324 8.384a.75.75 0 1 1 1.06-1.06l2.094 2.093 3.473-4.425a.267.267 0 0 1 .02-.022z" />
              </svg>
            </button>
          ) : (
            <button
              className="bg-transparent border-0 m-0 p-2"
              onClick={() => {
                updateCodeClick1(true);
                copyToClipboard(codeSnippetData[0]);
                setTimeout(() => {
                  updateCodeClick1(false);
                }, 3000);
              }}
              aria-label="Copy to Clipboard"
            >
              <svg
                xmlns="http://www.w3.org/2000/svg"
                width="16"
                height="16"
                fill="#000"
                className="bi bi-clipboard"
                viewBox="0 0 16 16"
              >
                <title>Copy to Clipboard</title>
                <path d="M4 1.5H3a2 2 0 0 0-2 2V14a2 2 0 0 0 2 2h10a2 2 0 0 0 2-2V3.5a2 2 0 0 0-2-2h-1v1h1a1 1 0 0 1 1 1V14a1 1 0 0 1-1 1H3a1 1 0 0 1-1-1V3.5a1 1 0 0 1 1-1h1v-1z" />
                <path d="M9.5 1a.5.5 0 0 1 .5.5v1a.5.5 0 0 1-.5.5h-3a.5.5 0 0 1-.5-.5v-1a.5.5 0 0 1 .5-.5h3zm-3-1A1.5 1.5 0 0 0 5 1.5v1A1.5 1.5 0 0 0 6.5 4h3A1.5 1.5 0 0 0 11 2.5v-1A1.5 1.5 0 0 0 9.5 0h-3z" />
              </svg>
            </button>
          )}
        </Col>
        <Col sm={12}>
          {codeSnippets[0] != undefined && (
            <div
              dangerouslySetInnerHTML={{
                __html: DOMPurify.sanitize(codeSnippets[0]),
              }}
            />
          )}
        </Col>
      </Row>

      <Row
        className="bbeOutput mx-0 py-0 rounded "
        style={{ marginLeft: "0px" }}
      >
        <Col sm={12} className="d-flex align-items-start">
          {outputClick1 ? (
            <button
              className="bg-transparent border-0 m-0 p-2 ms-auto"
              aria-label="Copy to Clipboard Check"
            >
              <svg
                xmlns="http://www.w3.org/2000/svg"
                width="16"
                height="16"
                fill="#20b6b0"
                className="output-btn bi bi-check"
                viewBox="0 0 16 16"
              >
                <title>Copied</title>
                <path d="M10.97 4.97a.75.75 0 0 1 1.07 1.05l-3.99 4.99a.75.75 0 0 1-1.08.02L4.324 8.384a.75.75 0 1 1 1.06-1.06l2.094 2.093 3.473-4.425a.267.267 0 0 1 .02-.022z" />
              </svg>
            </button>
          ) : (
            <button
              className="bg-transparent border-0 m-0 p-2 ms-auto"
              onClick={() => {
                updateOutputClick1(true);
                const extractedText = extractOutput(ref1.current.innerText);
                copyToClipboard(extractedText);
                setTimeout(() => {
                  updateOutputClick1(false);
                }, 3000);
              }}
            >
              <svg
                xmlns="http://www.w3.org/2000/svg"
                width="16"
                height="16"
                fill="#EEEEEE"
                className="output-btn bi bi-clipboard"
                viewBox="0 0 16 16"
                aria-label="Copy to Clipboard"
              >
                <title>Copy to Clipboard</title>
                <path d="M4 1.5H3a2 2 0 0 0-2 2V14a2 2 0 0 0 2 2h10a2 2 0 0 0 2-2V3.5a2 2 0 0 0-2-2h-1v1h1a1 1 0 0 1 1 1V14a1 1 0 0 1-1 1H3a1 1 0 0 1-1-1V3.5a1 1 0 0 1 1-1h1v-1z" />
                <path d="M9.5 1a.5.5 0 0 1 .5.5v1a.5.5 0 0 1-.5.5h-3a.5.5 0 0 1-.5-.5v-1a.5.5 0 0 1 .5-.5h3zm-3-1A1.5 1.5 0 0 0 5 1.5v1A1.5 1.5 0 0 0 6.5 4h3A1.5 1.5 0 0 0 11 2.5v-1A1.5 1.5 0 0 0 9.5 0h-3z" />
              </svg>
            </button>
          )}
        </Col>
        <Col sm={12}>
          <pre ref={ref1}>
            <code className="d-flex flex-column">
              <span>{`\$ bal run xml_namespaces.bal`}</span>
              <span>{`{http://example.com/}e`}</span>
            </code>
          </pre>
        </Col>
      </Row>

      <Row className="mt-auto mb-5">
        <Col sm={6}>
          <Link
            title="XML templates and query"
            href="/learn/by-example/xml-templates-and-query"
          >
            <div className="btnContainer d-flex align-items-center me-auto">
              <svg
                xmlns="http://www.w3.org/2000/svg"
                width="20"
                height="20"
                fill="#3ad1ca"
                className={`${
                  btnHover[0] ? "btnArrowHover" : "btnArrow"
                } bi bi-arrow-right`}
                viewBox="0 0 16 16"
                onMouseEnter={() => updateBtnHover([true, false])}
                onMouseOut={() => updateBtnHover([false, false])}
              >
                <path
                  fill-rule="evenodd"
                  d="M15 8a.5.5 0 0 0-.5-.5H2.707l3.147-3.146a.5.5 0 1 0-.708-.708l-4 4a.5.5 0 0 0 0 .708l4 4a.5.5 0 0 0 .708-.708L2.707 8.5H14.5A.5.5 0 0 0 15 8z"
                />
              </svg>
              <div className="d-flex flex-column ms-4">
                <span className="btnPrev">Previous</span>
                <span
                  className={btnHover[0] ? "btnTitleHover" : "btnTitle"}
                  onMouseEnter={() => updateBtnHover([true, false])}
                  onMouseOut={() => updateBtnHover([false, false])}
                >
                  XML templates and query
                </span>
              </div>
            </div>
          </Link>
        </Col>
        <Col sm={6}>
          <Link
            title="XMLNS declarations"
            href="/learn/by-example/xmlns-declarations"
          >
            <div className="btnContainer d-flex align-items-center ms-auto">
              <div className="d-flex flex-column me-4">
                <span className="btnNext">Next</span>
                <span
                  className={btnHover[1] ? "btnTitleHover" : "btnTitle"}
                  onMouseEnter={() => updateBtnHover([false, true])}
                  onMouseOut={() => updateBtnHover([false, false])}
                >
                  XMLNS declarations
                </span>
              </div>
              <svg
                xmlns="http://www.w3.org/2000/svg"
                width="20"
                height="20"
                fill="#3ad1ca"
                className={`${
                  btnHover[1] ? "btnArrowHover" : "btnArrow"
                } bi bi-arrow-right`}
                viewBox="0 0 16 16"
                onMouseEnter={() => updateBtnHover([false, true])}
                onMouseOut={() => updateBtnHover([false, false])}
              >
                <path
                  fill-rule="evenodd"
                  d="M1 8a.5.5 0 0 1 .5-.5h11.793l-3.147-3.146a.5.5 0 0 1 .708-.708l4 4a.5.5 0 0 1 0 .708l-4 4a.5.5 0 0 1-.708-.708L13.293 8.5H1.5A.5.5 0 0 1 1 8z"
                />
              </svg>
            </div>
          </Link>
        </Col>
      </Row>
    </Container>
  );
}<|MERGE_RESOLUTION|>--- conflicted
+++ resolved
@@ -69,11 +69,7 @@
             className="bg-transparent border-0 m-0 p-2 ms-auto"
             onClick={() => {
               window.open(
-<<<<<<< HEAD
-                "https://play.ballerina.io/?gist=f1370567061f148f42412e928bc742dc&file=xml_namespaces.bal",
-=======
                 "https://play.ballerina.io/?gist=49c3b9884861b075e081bde32252dbc2&file=xml_namespaces.bal",
->>>>>>> b3dd48e5
                 "_blank"
               );
             }}
