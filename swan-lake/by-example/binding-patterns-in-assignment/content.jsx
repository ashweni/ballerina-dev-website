--- conflicted
+++ resolved
@@ -117,11 +117,7 @@
             className="bg-transparent border-0 m-0 p-2 ms-auto"
             onClick={() => {
               window.open(
-<<<<<<< HEAD
-                "https://play.ballerina.io/?gist=3617f8165388ca7241522ae64b70123a&file=binding_patterns_in_assignment.bal",
-=======
                 "https://play.ballerina.io/?gist=6839f077138016b1efc07d88c4b22b0e&file=binding_patterns_in_assignment.bal",
->>>>>>> b3dd48e5
                 "_blank"
               );
             }}
