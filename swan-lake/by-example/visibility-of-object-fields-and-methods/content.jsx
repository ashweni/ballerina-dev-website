import React, { useState, createRef } from "react";
import { Container, Row, Col } from "react-bootstrap";
import DOMPurify from "dompurify";
import { copyToClipboard, extractOutput } from "../../../utils/bbe";
import Link from "next/link";

export const codeSnippetData = [
  `import ballerina/io;

class Engineer {
    // The \`public\` field is accessible outside the module as well.
    public string name;

    // The \`private\` field is only accessible within the class.
    private decimal salary;

    // The \`init\` method initializes the object.
    function init(string name) {
        self.name = name;
        self.salary = 0;
    }

    // The default method is only accessible within the module.
    function getName() returns string {
        return self.name;
    }

    // The \`private\` method is only accessible within the class definition.
    private function addBonus(decimal salary) returns decimal {
        return salary + 100;
    }

    // The \`public\` method is accessible outside the module as well.
    public function getSalary() returns decimal {
        return self.addBonus(self.salary);
    }

    public function setSalary(decimal salary) {
        self.salary = salary;
    }
}

public function main() {
    // Arguments to \`new\` are passed as arguments to \`init\`.
    Engineer engineer = new Engineer("Alice");
    engineer.setSalary(1000);

    io:println(engineer.name);
    io:println(engineer.getName());
    io:println(engineer.getSalary());
}
`,
];

export function VisibilityOfObjectFieldsAndMethods({ codeSnippets }) {
  const [codeClick1, updateCodeClick1] = useState(false);

  const [outputClick1, updateOutputClick1] = useState(false);
  const ref1 = createRef();

  const [btnHover, updateBtnHover] = useState([false, false]);

  return (
    <Container className="bbeBody d-flex flex-column h-100">
      <h1>Visibility of object fields and methods</h1>

      <p>
        The visibility of each field and method of an object in Ballerina can be
        set to <code>private</code>, <code>public</code>, or default (without a
        visibility qualifier).
      </p>

      <ul style={{ marginLeft: "0px" }}>
        <li>
          <span>&#8226;&nbsp;</span>
          <span>
            If the visibility is set to <code>private</code>, the field or
            method is only accessible within the <code>class</code> definition.
          </span>
        </li>
      </ul>
      <ul style={{ marginLeft: "0px" }}>
        <li>
          <span>&#8226;&nbsp;</span>
          <span>
            If the visibility is set to <code>public</code>, the field or method
            is accessible outside the module as well.
          </span>
        </li>
      </ul>
      <ul style={{ marginLeft: "0px" }}>
        <li>
          <span>&#8226;&nbsp;</span>
          <span>
            If the visibility is set to default (no visibility qualifier), the
            field or method is only accessible within the module.
          </span>
        </li>
      </ul>

      <p>
        Attempting to access a private field or method from outside the class
        definition will result in a compile-time error.
      </p>

      <Row
        className="bbeCode mx-0 py-0 rounded 
      "
        style={{ marginLeft: "0px" }}
      >
        <Col className="d-flex align-items-start" sm={12}>
          <button
            className="bg-transparent border-0 m-0 p-2 ms-auto"
            onClick={() => {
              window.open(
<<<<<<< HEAD
                "https://play.ballerina.io/?gist=b8f1d68c045d0b9dd5b74eb0a0a53c57&file=visibility_of_object_fields_and_methods.bal",
=======
                "https://play.ballerina.io/?gist=a11417e952fe61f49f9f1dd9a03848b0&file=visibility_of_object_fields_and_methods.bal",
>>>>>>> 518ffcb3
                "_blank"
              );
            }}
            target="_blank"
            aria-label="Open in Ballerina Playground"
          >
            <svg
              xmlns="http://www.w3.org/2000/svg"
              width="16"
              height="16"
              fill="#000"
              className="bi bi-play-circle"
              viewBox="0 0 16 16"
            >
              <title>Open in Ballerina Playground</title>
              <path d="M8 15A7 7 0 1 1 8 1a7 7 0 0 1 0 14zm0 1A8 8 0 1 0 8 0a8 8 0 0 0 0 16z" />
              <path d="M6.271 5.055a.5.5 0 0 1 .52.038l3.5 2.5a.5.5 0 0 1 0 .814l-3.5 2.5A.5.5 0 0 1 6 10.5v-5a.5.5 0 0 1 .271-.445z" />
            </svg>
          </button>

          <button
            className="bg-transparent border-0 m-0 p-2"
            onClick={() => {
              window.open(
                "https://github.com/ballerina-platform/ballerina-distribution/tree/v2201.4.1/examples/visibility-of-object-fields-and-methods",
                "_blank"
              );
            }}
            aria-label="Edit on Github"
          >
            <svg
              xmlns="http://www.w3.org/2000/svg"
              width="16"
              height="16"
              fill="#000"
              className="bi bi-github"
              viewBox="0 0 16 16"
            >
              <title>Edit on Github</title>
              <path d="M8 0C3.58 0 0 3.58 0 8c0 3.54 2.29 6.53 5.47 7.59.4.07.55-.17.55-.38 0-.19-.01-.82-.01-1.49-2.01.37-2.53-.49-2.69-.94-.09-.23-.48-.94-.82-1.13-.28-.15-.68-.52-.01-.53.63-.01 1.08.58 1.23.82.72 1.21 1.87.87 2.33.66.07-.52.28-.87.51-1.07-1.78-.2-3.64-.89-3.64-3.95 0-.87.31-1.59.82-2.15-.08-.2-.36-1.02.08-2.12 0 0 .67-.21 2.2.82.64-.18 1.32-.27 2-.27.68 0 1.36.09 2 .27 1.53-1.04 2.2-.82 2.2-.82.44 1.1.16 1.92.08 2.12.51.56.82 1.27.82 2.15 0 3.07-1.87 3.75-3.65 3.95.29.25.54.73.54 1.48 0 1.07-.01 1.93-.01 2.2 0 .21.15.46.55.38A8.012 8.012 0 0 0 16 8c0-4.42-3.58-8-8-8z" />
            </svg>
          </button>
          {codeClick1 ? (
            <button
              className="bg-transparent border-0 m-0 p-2"
              disabled
              aria-label="Copy to Clipboard Check"
            >
              <svg
                xmlns="http://www.w3.org/2000/svg"
                width="16"
                height="16"
                fill="#20b6b0"
                className="bi bi-check"
                viewBox="0 0 16 16"
              >
                <title>Copied</title>
                <path d="M10.97 4.97a.75.75 0 0 1 1.07 1.05l-3.99 4.99a.75.75 0 0 1-1.08.02L4.324 8.384a.75.75 0 1 1 1.06-1.06l2.094 2.093 3.473-4.425a.267.267 0 0 1 .02-.022z" />
              </svg>
            </button>
          ) : (
            <button
              className="bg-transparent border-0 m-0 p-2"
              onClick={() => {
                updateCodeClick1(true);
                copyToClipboard(codeSnippetData[0]);
                setTimeout(() => {
                  updateCodeClick1(false);
                }, 3000);
              }}
              aria-label="Copy to Clipboard"
            >
              <svg
                xmlns="http://www.w3.org/2000/svg"
                width="16"
                height="16"
                fill="#000"
                className="bi bi-clipboard"
                viewBox="0 0 16 16"
              >
                <title>Copy to Clipboard</title>
                <path d="M4 1.5H3a2 2 0 0 0-2 2V14a2 2 0 0 0 2 2h10a2 2 0 0 0 2-2V3.5a2 2 0 0 0-2-2h-1v1h1a1 1 0 0 1 1 1V14a1 1 0 0 1-1 1H3a1 1 0 0 1-1-1V3.5a1 1 0 0 1 1-1h1v-1z" />
                <path d="M9.5 1a.5.5 0 0 1 .5.5v1a.5.5 0 0 1-.5.5h-3a.5.5 0 0 1-.5-.5v-1a.5.5 0 0 1 .5-.5h3zm-3-1A1.5 1.5 0 0 0 5 1.5v1A1.5 1.5 0 0 0 6.5 4h3A1.5 1.5 0 0 0 11 2.5v-1A1.5 1.5 0 0 0 9.5 0h-3z" />
              </svg>
            </button>
          )}
        </Col>
        <Col sm={12}>
          {codeSnippets[0] != undefined && (
            <div
              dangerouslySetInnerHTML={{
                __html: DOMPurify.sanitize(codeSnippets[0]),
              }}
            />
          )}
        </Col>
      </Row>

      <Row
        className="bbeOutput mx-0 py-0 rounded "
        style={{ marginLeft: "0px" }}
      >
        <Col sm={12} className="d-flex align-items-start">
          {outputClick1 ? (
            <button
              className="bg-transparent border-0 m-0 p-2 ms-auto"
              aria-label="Copy to Clipboard Check"
            >
              <svg
                xmlns="http://www.w3.org/2000/svg"
                width="16"
                height="16"
                fill="#20b6b0"
                className="output-btn bi bi-check"
                viewBox="0 0 16 16"
              >
                <title>Copied</title>
                <path d="M10.97 4.97a.75.75 0 0 1 1.07 1.05l-3.99 4.99a.75.75 0 0 1-1.08.02L4.324 8.384a.75.75 0 1 1 1.06-1.06l2.094 2.093 3.473-4.425a.267.267 0 0 1 .02-.022z" />
              </svg>
            </button>
          ) : (
            <button
              className="bg-transparent border-0 m-0 p-2 ms-auto"
              onClick={() => {
                updateOutputClick1(true);
                const extractedText = extractOutput(ref1.current.innerText);
                copyToClipboard(extractedText);
                setTimeout(() => {
                  updateOutputClick1(false);
                }, 3000);
              }}
            >
              <svg
                xmlns="http://www.w3.org/2000/svg"
                width="16"
                height="16"
                fill="#EEEEEE"
                className="output-btn bi bi-clipboard"
                viewBox="0 0 16 16"
                aria-label="Copy to Clipboard"
              >
                <title>Copy to Clipboard</title>
                <path d="M4 1.5H3a2 2 0 0 0-2 2V14a2 2 0 0 0 2 2h10a2 2 0 0 0 2-2V3.5a2 2 0 0 0-2-2h-1v1h1a1 1 0 0 1 1 1V14a1 1 0 0 1-1 1H3a1 1 0 0 1-1-1V3.5a1 1 0 0 1 1-1h1v-1z" />
                <path d="M9.5 1a.5.5 0 0 1 .5.5v1a.5.5 0 0 1-.5.5h-3a.5.5 0 0 1-.5-.5v-1a.5.5 0 0 1 .5-.5h3zm-3-1A1.5 1.5 0 0 0 5 1.5v1A1.5 1.5 0 0 0 6.5 4h3A1.5 1.5 0 0 0 11 2.5v-1A1.5 1.5 0 0 0 9.5 0h-3z" />
              </svg>
            </button>
          )}
        </Col>
        <Col sm={12}>
          <pre ref={ref1}>
            <code className="d-flex flex-column">
              <span>{`\$ bal run visibility_of_object_fields_and_methods.bal`}</span>
              <span>{`Alice`}</span>
              <span>{`Alice`}</span>
              <span>{`1100`}</span>
            </code>
          </pre>
        </Col>
      </Row>

      <h2>Related links</h2>

      <ul style={{ marginLeft: "0px" }} class="relatedLinks">
        <li>
          <span>&#8226;&nbsp;</span>
          <span>
            <a href="/learn/by-example/object/">Object</a>
          </span>
        </li>
      </ul>
      <ul style={{ marginLeft: "0px" }} class="relatedLinks">
        <li>
          <span>&#8226;&nbsp;</span>
          <span>
            <a href="/learn/by-example/defining-classes/">Defining classes</a>
          </span>
        </li>
      </ul>
      <ul style={{ marginLeft: "0px" }} class="relatedLinks">
        <li>
          <span>&#8226;&nbsp;</span>
          <span>
            <a href="/learn/by-example/object-value-from-class-definition/">
              Object value from class definition
            </a>
          </span>
        </li>
      </ul>
      <span style={{ marginBottom: "20px" }}></span>

      <Row className="mt-auto mb-5">
        <Col sm={6}>
          <Link
            title="Object value from class definition"
            href="/learn/by-example/object-value-from-class-definition"
          >
            <div className="btnContainer d-flex align-items-center me-auto">
              <svg
                xmlns="http://www.w3.org/2000/svg"
                width="20"
                height="20"
                fill="#3ad1ca"
                className={`${
                  btnHover[0] ? "btnArrowHover" : "btnArrow"
                } bi bi-arrow-right`}
                viewBox="0 0 16 16"
                onMouseEnter={() => updateBtnHover([true, false])}
                onMouseOut={() => updateBtnHover([false, false])}
              >
                <path
                  fill-rule="evenodd"
                  d="M15 8a.5.5 0 0 0-.5-.5H2.707l3.147-3.146a.5.5 0 1 0-.708-.708l-4 4a.5.5 0 0 0 0 .708l4 4a.5.5 0 0 0 .708-.708L2.707 8.5H14.5A.5.5 0 0 0 15 8z"
                />
              </svg>
              <div className="d-flex flex-column ms-4">
                <span className="btnPrev">Previous</span>
                <span
                  className={btnHover[0] ? "btnTitleHover" : "btnTitle"}
                  onMouseEnter={() => updateBtnHover([true, false])}
                  onMouseOut={() => updateBtnHover([false, false])}
                >
                  Object value from class definition
                </span>
              </div>
            </div>
          </Link>
        </Col>
        <Col sm={6}>
          <Link
            title="Init return type"
            href="/learn/by-example/init-return-type"
          >
            <div className="btnContainer d-flex align-items-center ms-auto">
              <div className="d-flex flex-column me-4">
                <span className="btnNext">Next</span>
                <span
                  className={btnHover[1] ? "btnTitleHover" : "btnTitle"}
                  onMouseEnter={() => updateBtnHover([false, true])}
                  onMouseOut={() => updateBtnHover([false, false])}
                >
                  Init return type
                </span>
              </div>
              <svg
                xmlns="http://www.w3.org/2000/svg"
                width="20"
                height="20"
                fill="#3ad1ca"
                className={`${
                  btnHover[1] ? "btnArrowHover" : "btnArrow"
                } bi bi-arrow-right`}
                viewBox="0 0 16 16"
                onMouseEnter={() => updateBtnHover([false, true])}
                onMouseOut={() => updateBtnHover([false, false])}
              >
                <path
                  fill-rule="evenodd"
                  d="M1 8a.5.5 0 0 1 .5-.5h11.793l-3.147-3.146a.5.5 0 0 1 .708-.708l4 4a.5.5 0 0 1 0 .708l-4 4a.5.5 0 0 1-.708-.708L13.293 8.5H1.5A.5.5 0 0 1 1 8z"
                />
              </svg>
            </div>
          </Link>
        </Col>
      </Row>
    </Container>
  );
}<|MERGE_RESOLUTION|>--- conflicted
+++ resolved
@@ -113,11 +113,7 @@
             className="bg-transparent border-0 m-0 p-2 ms-auto"
             onClick={() => {
               window.open(
-<<<<<<< HEAD
-                "https://play.ballerina.io/?gist=b8f1d68c045d0b9dd5b74eb0a0a53c57&file=visibility_of_object_fields_and_methods.bal",
-=======
                 "https://play.ballerina.io/?gist=a11417e952fe61f49f9f1dd9a03848b0&file=visibility_of_object_fields_and_methods.bal",
->>>>>>> 518ffcb3
                 "_blank"
               );
             }}
