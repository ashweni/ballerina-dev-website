import React, { useState, createRef } from "react";
import { Container, Row, Col } from "react-bootstrap";
import DOMPurify from "dompurify";
import { copyToClipboard, extractOutput } from "../../../utils/bbe";
import Link from "next/link";

export const codeSnippetData = [
  `import ballerina/io;
 
public function main() {
    table<record {| int id; string name;|}> users = table [{id: 1, name: "John"}, {id: 2, name: "Sam"}];
    // \`users\` is converted to a JSON array.
    json usersAsJson = users.toJson();
    io:println(usersAsJson is json[]);
    io:println(usersAsJson);
    
    xml book = xml \`<book>The Lost World</book>\`;
    // \`book\` is converted to a string.
    json s = book.toJson();
    io:println(s is string);
    io:println(s);
}
`,
];

export function ConvertingFromTableAndXmlToJson({ codeSnippets }) {
  const [codeClick1, updateCodeClick1] = useState(false);

  const [outputClick1, updateOutputClick1] = useState(false);
  const ref1 = createRef();

  const [btnHover, updateBtnHover] = useState([false, false]);

  return (
    <Container className="bbeBody d-flex flex-column h-100">
      <h1>
        Converting from <code>table</code> and <code>xml</code> to JSON
      </h1>

      <p>
        <code>toJson()</code> recursively converts <code>anydata</code> to{" "}
        <code>json</code>. Table values are converted to <code>json</code>{" "}
        arrays and <code>xml</code> values are converted to strings.
      </p>

      <Row
        className="bbeCode mx-0 py-0 rounded 
      "
        style={{ marginLeft: "0px" }}
      >
        <Col className="d-flex align-items-start" sm={12}>
          <button
            className="bg-transparent border-0 m-0 p-2 ms-auto"
            onClick={() => {
              window.open(
<<<<<<< HEAD
                "https://play.ballerina.io/?gist=c833977e3dd49d9521b00a99587079a5&file=converting_from_table_and_xml_to_json.bal",
=======
                "https://play.ballerina.io/?gist=d646eaa5b1740cc9f3637a930adbdb9e&file=converting_from_table_and_xml_to_json.bal",
>>>>>>> 518ffcb3
                "_blank"
              );
            }}
            target="_blank"
            aria-label="Open in Ballerina Playground"
          >
            <svg
              xmlns="http://www.w3.org/2000/svg"
              width="16"
              height="16"
              fill="#000"
              className="bi bi-play-circle"
              viewBox="0 0 16 16"
            >
              <title>Open in Ballerina Playground</title>
              <path d="M8 15A7 7 0 1 1 8 1a7 7 0 0 1 0 14zm0 1A8 8 0 1 0 8 0a8 8 0 0 0 0 16z" />
              <path d="M6.271 5.055a.5.5 0 0 1 .52.038l3.5 2.5a.5.5 0 0 1 0 .814l-3.5 2.5A.5.5 0 0 1 6 10.5v-5a.5.5 0 0 1 .271-.445z" />
            </svg>
          </button>

          <button
            className="bg-transparent border-0 m-0 p-2"
            onClick={() => {
              window.open(
                "https://github.com/ballerina-platform/ballerina-distribution/tree/v2201.4.1/examples/converting-from-table-and-xml-to-json",
                "_blank"
              );
            }}
            aria-label="Edit on Github"
          >
            <svg
              xmlns="http://www.w3.org/2000/svg"
              width="16"
              height="16"
              fill="#000"
              className="bi bi-github"
              viewBox="0 0 16 16"
            >
              <title>Edit on Github</title>
              <path d="M8 0C3.58 0 0 3.58 0 8c0 3.54 2.29 6.53 5.47 7.59.4.07.55-.17.55-.38 0-.19-.01-.82-.01-1.49-2.01.37-2.53-.49-2.69-.94-.09-.23-.48-.94-.82-1.13-.28-.15-.68-.52-.01-.53.63-.01 1.08.58 1.23.82.72 1.21 1.87.87 2.33.66.07-.52.28-.87.51-1.07-1.78-.2-3.64-.89-3.64-3.95 0-.87.31-1.59.82-2.15-.08-.2-.36-1.02.08-2.12 0 0 .67-.21 2.2.82.64-.18 1.32-.27 2-.27.68 0 1.36.09 2 .27 1.53-1.04 2.2-.82 2.2-.82.44 1.1.16 1.92.08 2.12.51.56.82 1.27.82 2.15 0 3.07-1.87 3.75-3.65 3.95.29.25.54.73.54 1.48 0 1.07-.01 1.93-.01 2.2 0 .21.15.46.55.38A8.012 8.012 0 0 0 16 8c0-4.42-3.58-8-8-8z" />
            </svg>
          </button>
          {codeClick1 ? (
            <button
              className="bg-transparent border-0 m-0 p-2"
              disabled
              aria-label="Copy to Clipboard Check"
            >
              <svg
                xmlns="http://www.w3.org/2000/svg"
                width="16"
                height="16"
                fill="#20b6b0"
                className="bi bi-check"
                viewBox="0 0 16 16"
              >
                <title>Copied</title>
                <path d="M10.97 4.97a.75.75 0 0 1 1.07 1.05l-3.99 4.99a.75.75 0 0 1-1.08.02L4.324 8.384a.75.75 0 1 1 1.06-1.06l2.094 2.093 3.473-4.425a.267.267 0 0 1 .02-.022z" />
              </svg>
            </button>
          ) : (
            <button
              className="bg-transparent border-0 m-0 p-2"
              onClick={() => {
                updateCodeClick1(true);
                copyToClipboard(codeSnippetData[0]);
                setTimeout(() => {
                  updateCodeClick1(false);
                }, 3000);
              }}
              aria-label="Copy to Clipboard"
            >
              <svg
                xmlns="http://www.w3.org/2000/svg"
                width="16"
                height="16"
                fill="#000"
                className="bi bi-clipboard"
                viewBox="0 0 16 16"
              >
                <title>Copy to Clipboard</title>
                <path d="M4 1.5H3a2 2 0 0 0-2 2V14a2 2 0 0 0 2 2h10a2 2 0 0 0 2-2V3.5a2 2 0 0 0-2-2h-1v1h1a1 1 0 0 1 1 1V14a1 1 0 0 1-1 1H3a1 1 0 0 1-1-1V3.5a1 1 0 0 1 1-1h1v-1z" />
                <path d="M9.5 1a.5.5 0 0 1 .5.5v1a.5.5 0 0 1-.5.5h-3a.5.5 0 0 1-.5-.5v-1a.5.5 0 0 1 .5-.5h3zm-3-1A1.5 1.5 0 0 0 5 1.5v1A1.5 1.5 0 0 0 6.5 4h3A1.5 1.5 0 0 0 11 2.5v-1A1.5 1.5 0 0 0 9.5 0h-3z" />
              </svg>
            </button>
          )}
        </Col>
        <Col sm={12}>
          {codeSnippets[0] != undefined && (
            <div
              dangerouslySetInnerHTML={{
                __html: DOMPurify.sanitize(codeSnippets[0]),
              }}
            />
          )}
        </Col>
      </Row>

      <Row
        className="bbeOutput mx-0 py-0 rounded "
        style={{ marginLeft: "0px" }}
      >
        <Col sm={12} className="d-flex align-items-start">
          {outputClick1 ? (
            <button
              className="bg-transparent border-0 m-0 p-2 ms-auto"
              aria-label="Copy to Clipboard Check"
            >
              <svg
                xmlns="http://www.w3.org/2000/svg"
                width="16"
                height="16"
                fill="#20b6b0"
                className="output-btn bi bi-check"
                viewBox="0 0 16 16"
              >
                <title>Copied</title>
                <path d="M10.97 4.97a.75.75 0 0 1 1.07 1.05l-3.99 4.99a.75.75 0 0 1-1.08.02L4.324 8.384a.75.75 0 1 1 1.06-1.06l2.094 2.093 3.473-4.425a.267.267 0 0 1 .02-.022z" />
              </svg>
            </button>
          ) : (
            <button
              className="bg-transparent border-0 m-0 p-2 ms-auto"
              onClick={() => {
                updateOutputClick1(true);
                const extractedText = extractOutput(ref1.current.innerText);
                copyToClipboard(extractedText);
                setTimeout(() => {
                  updateOutputClick1(false);
                }, 3000);
              }}
            >
              <svg
                xmlns="http://www.w3.org/2000/svg"
                width="16"
                height="16"
                fill="#EEEEEE"
                className="output-btn bi bi-clipboard"
                viewBox="0 0 16 16"
                aria-label="Copy to Clipboard"
              >
                <title>Copy to Clipboard</title>
                <path d="M4 1.5H3a2 2 0 0 0-2 2V14a2 2 0 0 0 2 2h10a2 2 0 0 0 2-2V3.5a2 2 0 0 0-2-2h-1v1h1a1 1 0 0 1 1 1V14a1 1 0 0 1-1 1H3a1 1 0 0 1-1-1V3.5a1 1 0 0 1 1-1h1v-1z" />
                <path d="M9.5 1a.5.5 0 0 1 .5.5v1a.5.5 0 0 1-.5.5h-3a.5.5 0 0 1-.5-.5v-1a.5.5 0 0 1 .5-.5h3zm-3-1A1.5 1.5 0 0 0 5 1.5v1A1.5 1.5 0 0 0 6.5 4h3A1.5 1.5 0 0 0 11 2.5v-1A1.5 1.5 0 0 0 9.5 0h-3z" />
              </svg>
            </button>
          )}
        </Col>
        <Col sm={12}>
          <pre ref={ref1}>
            <code className="d-flex flex-column">
              <span>{`\$ bal run converting_from_table_and_xml_to_json.bal `}</span>
              <span>{`true`}</span>
              <span>{`[{"id":1,"name":"John"},{"id":2,"name":"Sam"}]`}</span>
              <span>{`true`}</span>
              <span>{`<book>The Lost World</book>`}</span>
            </code>
          </pre>
        </Col>
      </Row>

      <h2>Related links</h2>

      <ul style={{ marginLeft: "0px" }} class="relatedLinks">
        <li>
          <span>&#8226;&nbsp;</span>
          <span>
            <a href="/learn/by-example/json-type">JSON type</a>
          </span>
        </li>
      </ul>
      <ul style={{ marginLeft: "0px" }} class="relatedLinks">
        <li>
          <span>&#8226;&nbsp;</span>
          <span>
            <a href="https://lib.ballerina.io/ballerina/lang.value/0.0.0#toJson">
              toJson
            </a>
          </span>
        </li>
      </ul>
      <span style={{ marginBottom: "20px" }}></span>

      <Row className="mt-auto mb-5">
        <Col sm={6}>
          <Link
            title="Convert from user-defined type to JSON"
            href="/learn/by-example/converting-from-user-defined-type-to-json"
          >
            <div className="btnContainer d-flex align-items-center me-auto">
              <svg
                xmlns="http://www.w3.org/2000/svg"
                width="20"
                height="20"
                fill="#3ad1ca"
                className={`${
                  btnHover[0] ? "btnArrowHover" : "btnArrow"
                } bi bi-arrow-right`}
                viewBox="0 0 16 16"
                onMouseEnter={() => updateBtnHover([true, false])}
                onMouseOut={() => updateBtnHover([false, false])}
              >
                <path
                  fill-rule="evenodd"
                  d="M15 8a.5.5 0 0 0-.5-.5H2.707l3.147-3.146a.5.5 0 1 0-.708-.708l-4 4a.5.5 0 0 0 0 .708l4 4a.5.5 0 0 0 .708-.708L2.707 8.5H14.5A.5.5 0 0 0 15 8z"
                />
              </svg>
              <div className="d-flex flex-column ms-4">
                <span className="btnPrev">Previous</span>
                <span
                  className={btnHover[0] ? "btnTitleHover" : "btnTitle"}
                  onMouseEnter={() => updateBtnHover([true, false])}
                  onMouseOut={() => updateBtnHover([false, false])}
                >
                  Convert from user-defined type to JSON
                </span>
              </div>
            </div>
          </Link>
        </Col>
        <Col sm={6}>
          <Link
            title="Convert from JSON to user-defined type"
            href="/learn/by-example/convert-from-json-to-user-defined-type"
          >
            <div className="btnContainer d-flex align-items-center ms-auto">
              <div className="d-flex flex-column me-4">
                <span className="btnNext">Next</span>
                <span
                  className={btnHover[1] ? "btnTitleHover" : "btnTitle"}
                  onMouseEnter={() => updateBtnHover([false, true])}
                  onMouseOut={() => updateBtnHover([false, false])}
                >
                  Convert from JSON to user-defined type
                </span>
              </div>
              <svg
                xmlns="http://www.w3.org/2000/svg"
                width="20"
                height="20"
                fill="#3ad1ca"
                className={`${
                  btnHover[1] ? "btnArrowHover" : "btnArrow"
                } bi bi-arrow-right`}
                viewBox="0 0 16 16"
                onMouseEnter={() => updateBtnHover([false, true])}
                onMouseOut={() => updateBtnHover([false, false])}
              >
                <path
                  fill-rule="evenodd"
                  d="M1 8a.5.5 0 0 1 .5-.5h11.793l-3.147-3.146a.5.5 0 0 1 .708-.708l4 4a.5.5 0 0 1 0 .708l-4 4a.5.5 0 0 1-.708-.708L13.293 8.5H1.5A.5.5 0 0 1 1 8z"
                />
              </svg>
            </div>
          </Link>
        </Col>
      </Row>
    </Container>
  );
}<|MERGE_RESOLUTION|>--- conflicted
+++ resolved
@@ -53,11 +53,7 @@
             className="bg-transparent border-0 m-0 p-2 ms-auto"
             onClick={() => {
               window.open(
-<<<<<<< HEAD
-                "https://play.ballerina.io/?gist=c833977e3dd49d9521b00a99587079a5&file=converting_from_table_and_xml_to_json.bal",
-=======
                 "https://play.ballerina.io/?gist=d646eaa5b1740cc9f3637a930adbdb9e&file=converting_from_table_and_xml_to_json.bal",
->>>>>>> 518ffcb3
                 "_blank"
               );
             }}
