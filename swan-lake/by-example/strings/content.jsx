import React, { useState, createRef } from "react";
import { Container, Row, Col } from "react-bootstrap";
import DOMPurify from "dompurify";
import { copyToClipboard, extractOutput } from "../../../utils/bbe";
import Link from "next/link";

export const codeSnippetData = [
  `import ballerina/io;

public function main() {
    // String literals use double quotes. You can use usual C escapes such as \`\\t \\n\`.
    // Numeric escapes specify Unicode code point using one or more hex digits \`\\u{H}\`.
    string grin = "\\u{1F600}";

    // String concatenation uses \`+\` operator.
    string greeting = "Hello" + grin;
    io:println(greeting);

    // \`greeting[1]\` accesses character at index 1 (zero-based).
    io:println(greeting[1]);
}
`,
];

export function Strings({ codeSnippets }) {
  const [codeClick1, updateCodeClick1] = useState(false);

  const [outputClick1, updateOutputClick1] = useState(false);
  const ref1 = createRef();

  const [btnHover, updateBtnHover] = useState([false, false]);

  return (
    <Container className="bbeBody d-flex flex-column h-100">
      <h1>Strings</h1>

      <p>
        The <code>string</code> type represents immutable sequence of zero or
        more Unicode characters. There is no separate character type: a
        character is represented by a <code>string</code> of length 1.
      </p>

      <p>
        Two <code>string</code> values are <code>==</code> if both sequences
        have the same characters. You can use <code>&lt;</code>,{" "}
        <code>&lt;=</code>, <code>&gt;</code>, and <code>&gt;=</code> operators
        on <code>string</code> values and they work by comparing code points.
        Unpaired surrogates are not allowed.
      </p>

      <Row
        className="bbeCode mx-0 py-0 rounded 
      "
        style={{ marginLeft: "0px" }}
      >
        <Col className="d-flex align-items-start" sm={12}>
          <button
            className="bg-transparent border-0 m-0 p-2 ms-auto"
            onClick={() => {
              window.open(
<<<<<<< HEAD
                "https://play.ballerina.io/?gist=1752c75d5859c75c7006be44dc447d49&file=strings.bal",
=======
                "https://play.ballerina.io/?gist=d8f4baa9eecf81161bb473b3dc2264b4&file=strings.bal",
>>>>>>> 518ffcb3
                "_blank"
              );
            }}
            target="_blank"
            aria-label="Open in Ballerina Playground"
          >
            <svg
              xmlns="http://www.w3.org/2000/svg"
              width="16"
              height="16"
              fill="#000"
              className="bi bi-play-circle"
              viewBox="0 0 16 16"
            >
              <title>Open in Ballerina Playground</title>
              <path d="M8 15A7 7 0 1 1 8 1a7 7 0 0 1 0 14zm0 1A8 8 0 1 0 8 0a8 8 0 0 0 0 16z" />
              <path d="M6.271 5.055a.5.5 0 0 1 .52.038l3.5 2.5a.5.5 0 0 1 0 .814l-3.5 2.5A.5.5 0 0 1 6 10.5v-5a.5.5 0 0 1 .271-.445z" />
            </svg>
          </button>

          <button
            className="bg-transparent border-0 m-0 p-2"
            onClick={() => {
              window.open(
                "https://github.com/ballerina-platform/ballerina-distribution/tree/v2201.4.1/examples/strings",
                "_blank"
              );
            }}
            aria-label="Edit on Github"
          >
            <svg
              xmlns="http://www.w3.org/2000/svg"
              width="16"
              height="16"
              fill="#000"
              className="bi bi-github"
              viewBox="0 0 16 16"
            >
              <title>Edit on Github</title>
              <path d="M8 0C3.58 0 0 3.58 0 8c0 3.54 2.29 6.53 5.47 7.59.4.07.55-.17.55-.38 0-.19-.01-.82-.01-1.49-2.01.37-2.53-.49-2.69-.94-.09-.23-.48-.94-.82-1.13-.28-.15-.68-.52-.01-.53.63-.01 1.08.58 1.23.82.72 1.21 1.87.87 2.33.66.07-.52.28-.87.51-1.07-1.78-.2-3.64-.89-3.64-3.95 0-.87.31-1.59.82-2.15-.08-.2-.36-1.02.08-2.12 0 0 .67-.21 2.2.82.64-.18 1.32-.27 2-.27.68 0 1.36.09 2 .27 1.53-1.04 2.2-.82 2.2-.82.44 1.1.16 1.92.08 2.12.51.56.82 1.27.82 2.15 0 3.07-1.87 3.75-3.65 3.95.29.25.54.73.54 1.48 0 1.07-.01 1.93-.01 2.2 0 .21.15.46.55.38A8.012 8.012 0 0 0 16 8c0-4.42-3.58-8-8-8z" />
            </svg>
          </button>
          {codeClick1 ? (
            <button
              className="bg-transparent border-0 m-0 p-2"
              disabled
              aria-label="Copy to Clipboard Check"
            >
              <svg
                xmlns="http://www.w3.org/2000/svg"
                width="16"
                height="16"
                fill="#20b6b0"
                className="bi bi-check"
                viewBox="0 0 16 16"
              >
                <title>Copied</title>
                <path d="M10.97 4.97a.75.75 0 0 1 1.07 1.05l-3.99 4.99a.75.75 0 0 1-1.08.02L4.324 8.384a.75.75 0 1 1 1.06-1.06l2.094 2.093 3.473-4.425a.267.267 0 0 1 .02-.022z" />
              </svg>
            </button>
          ) : (
            <button
              className="bg-transparent border-0 m-0 p-2"
              onClick={() => {
                updateCodeClick1(true);
                copyToClipboard(codeSnippetData[0]);
                setTimeout(() => {
                  updateCodeClick1(false);
                }, 3000);
              }}
              aria-label="Copy to Clipboard"
            >
              <svg
                xmlns="http://www.w3.org/2000/svg"
                width="16"
                height="16"
                fill="#000"
                className="bi bi-clipboard"
                viewBox="0 0 16 16"
              >
                <title>Copy to Clipboard</title>
                <path d="M4 1.5H3a2 2 0 0 0-2 2V14a2 2 0 0 0 2 2h10a2 2 0 0 0 2-2V3.5a2 2 0 0 0-2-2h-1v1h1a1 1 0 0 1 1 1V14a1 1 0 0 1-1 1H3a1 1 0 0 1-1-1V3.5a1 1 0 0 1 1-1h1v-1z" />
                <path d="M9.5 1a.5.5 0 0 1 .5.5v1a.5.5 0 0 1-.5.5h-3a.5.5 0 0 1-.5-.5v-1a.5.5 0 0 1 .5-.5h3zm-3-1A1.5 1.5 0 0 0 5 1.5v1A1.5 1.5 0 0 0 6.5 4h3A1.5 1.5 0 0 0 11 2.5v-1A1.5 1.5 0 0 0 9.5 0h-3z" />
              </svg>
            </button>
          )}
        </Col>
        <Col sm={12}>
          {codeSnippets[0] != undefined && (
            <div
              dangerouslySetInnerHTML={{
                __html: DOMPurify.sanitize(codeSnippets[0]),
              }}
            />
          )}
        </Col>
      </Row>

      <Row
        className="bbeOutput mx-0 py-0 rounded "
        style={{ marginLeft: "0px" }}
      >
        <Col sm={12} className="d-flex align-items-start">
          {outputClick1 ? (
            <button
              className="bg-transparent border-0 m-0 p-2 ms-auto"
              aria-label="Copy to Clipboard Check"
            >
              <svg
                xmlns="http://www.w3.org/2000/svg"
                width="16"
                height="16"
                fill="#20b6b0"
                className="output-btn bi bi-check"
                viewBox="0 0 16 16"
              >
                <title>Copied</title>
                <path d="M10.97 4.97a.75.75 0 0 1 1.07 1.05l-3.99 4.99a.75.75 0 0 1-1.08.02L4.324 8.384a.75.75 0 1 1 1.06-1.06l2.094 2.093 3.473-4.425a.267.267 0 0 1 .02-.022z" />
              </svg>
            </button>
          ) : (
            <button
              className="bg-transparent border-0 m-0 p-2 ms-auto"
              onClick={() => {
                updateOutputClick1(true);
                const extractedText = extractOutput(ref1.current.innerText);
                copyToClipboard(extractedText);
                setTimeout(() => {
                  updateOutputClick1(false);
                }, 3000);
              }}
            >
              <svg
                xmlns="http://www.w3.org/2000/svg"
                width="16"
                height="16"
                fill="#EEEEEE"
                className="output-btn bi bi-clipboard"
                viewBox="0 0 16 16"
                aria-label="Copy to Clipboard"
              >
                <title>Copy to Clipboard</title>
                <path d="M4 1.5H3a2 2 0 0 0-2 2V14a2 2 0 0 0 2 2h10a2 2 0 0 0 2-2V3.5a2 2 0 0 0-2-2h-1v1h1a1 1 0 0 1 1 1V14a1 1 0 0 1-1 1H3a1 1 0 0 1-1-1V3.5a1 1 0 0 1 1-1h1v-1z" />
                <path d="M9.5 1a.5.5 0 0 1 .5.5v1a.5.5 0 0 1-.5.5h-3a.5.5 0 0 1-.5-.5v-1a.5.5 0 0 1 .5-.5h3zm-3-1A1.5 1.5 0 0 0 5 1.5v1A1.5 1.5 0 0 0 6.5 4h3A1.5 1.5 0 0 0 11 2.5v-1A1.5 1.5 0 0 0 9.5 0h-3z" />
              </svg>
            </button>
          )}
        </Col>
        <Col sm={12}>
          <pre ref={ref1}>
            <code className="d-flex flex-column">
              <span>{`\$ bal run strings.bal`}</span>
              <span>{`Hello😀`}</span>
              <span>{`e`}</span>
            </code>
          </pre>
        </Col>
      </Row>

      <Row className="mt-auto mb-5">
        <Col sm={6}>
          <Link title="Boolean" href="/learn/by-example/boolean">
            <div className="btnContainer d-flex align-items-center me-auto">
              <svg
                xmlns="http://www.w3.org/2000/svg"
                width="20"
                height="20"
                fill="#3ad1ca"
                className={`${
                  btnHover[0] ? "btnArrowHover" : "btnArrow"
                } bi bi-arrow-right`}
                viewBox="0 0 16 16"
                onMouseEnter={() => updateBtnHover([true, false])}
                onMouseOut={() => updateBtnHover([false, false])}
              >
                <path
                  fill-rule="evenodd"
                  d="M15 8a.5.5 0 0 0-.5-.5H2.707l3.147-3.146a.5.5 0 1 0-.708-.708l-4 4a.5.5 0 0 0 0 .708l4 4a.5.5 0 0 0 .708-.708L2.707 8.5H14.5A.5.5 0 0 0 15 8z"
                />
              </svg>
              <div className="d-flex flex-column ms-4">
                <span className="btnPrev">Previous</span>
                <span
                  className={btnHover[0] ? "btnTitleHover" : "btnTitle"}
                  onMouseEnter={() => updateBtnHover([true, false])}
                  onMouseOut={() => updateBtnHover([false, false])}
                >
                  Boolean
                </span>
              </div>
            </div>
          </Link>
        </Col>
        <Col sm={6}>
          <Link title="If statement" href="/learn/by-example/if-statement">
            <div className="btnContainer d-flex align-items-center ms-auto">
              <div className="d-flex flex-column me-4">
                <span className="btnNext">Next</span>
                <span
                  className={btnHover[1] ? "btnTitleHover" : "btnTitle"}
                  onMouseEnter={() => updateBtnHover([false, true])}
                  onMouseOut={() => updateBtnHover([false, false])}
                >
                  If statement
                </span>
              </div>
              <svg
                xmlns="http://www.w3.org/2000/svg"
                width="20"
                height="20"
                fill="#3ad1ca"
                className={`${
                  btnHover[1] ? "btnArrowHover" : "btnArrow"
                } bi bi-arrow-right`}
                viewBox="0 0 16 16"
                onMouseEnter={() => updateBtnHover([false, true])}
                onMouseOut={() => updateBtnHover([false, false])}
              >
                <path
                  fill-rule="evenodd"
                  d="M1 8a.5.5 0 0 1 .5-.5h11.793l-3.147-3.146a.5.5 0 0 1 .708-.708l4 4a.5.5 0 0 1 0 .708l-4 4a.5.5 0 0 1-.708-.708L13.293 8.5H1.5A.5.5 0 0 1 1 8z"
                />
              </svg>
            </div>
          </Link>
        </Col>
      </Row>
    </Container>
  );
}<|MERGE_RESOLUTION|>--- conflicted
+++ resolved
@@ -58,11 +58,7 @@
             className="bg-transparent border-0 m-0 p-2 ms-auto"
             onClick={() => {
               window.open(
-<<<<<<< HEAD
-                "https://play.ballerina.io/?gist=1752c75d5859c75c7006be44dc447d49&file=strings.bal",
-=======
                 "https://play.ballerina.io/?gist=d8f4baa9eecf81161bb473b3dc2264b4&file=strings.bal",
->>>>>>> 518ffcb3
                 "_blank"
               );
             }}
