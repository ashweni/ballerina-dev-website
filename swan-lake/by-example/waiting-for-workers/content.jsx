--- conflicted
+++ resolved
@@ -56,11 +56,7 @@
             className="bg-transparent border-0 m-0 p-2 ms-auto"
             onClick={() => {
               window.open(
-<<<<<<< HEAD
-                "https://play.ballerina.io/?gist=624423e9a59d40bbd24b112cc76053a1&file=waiting_for_workers.bal",
-=======
                 "https://play.ballerina.io/?gist=5465063ae98aff2f3968982f3e6d11a5&file=waiting_for_workers.bal",
->>>>>>> 518ffcb3
                 "_blank"
               );
             }}
