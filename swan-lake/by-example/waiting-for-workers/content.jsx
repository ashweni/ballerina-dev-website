import React, { useState, useEffect, createRef } from "react";
import { setCDN } from "shiki";
import { Container, Row, Col } from "react-bootstrap";
import DOMPurify from "dompurify";
import {
  copyToClipboard,
  extractOutput,
  shikiTokenizer,
} from "../../../utils/bbe";
import Link from "next/link";

setCDN("https://unpkg.com/shiki/");

const codeSnippetData = [
  `import ballerina/io;

public function main() {
    io:println("Initializing");

    worker A {
        io:println("In worker A");
    }

    io:println("In function worker");

    // A worker (function or named) can use \`wait\` to wait for a named worker.
    wait A;

    io:println("After wait A");
}
`,
];

export default function WaitingForWorkers() {
  const [codeClick1, updateCodeClick1] = useState(false);

  const [outputClick1, updateOutputClick1] = useState(false);
  const ref1 = createRef();

  const [codeSnippets, updateSnippets] = useState([]);
  const [btnHover, updateBtnHover] = useState([false, false]);

  useEffect(() => {
    async function loadCode() {
      for (let snippet of codeSnippetData) {
        const output = await shikiTokenizer(snippet, "ballerina");
        updateSnippets((prevSnippets) => [...prevSnippets, output]);
      }
    }
    loadCode();
  }, []);

  return (
    <Container className="bbeBody d-flex flex-column h-100">
      <h1>Waiting for workers</h1>

      <p>
        Named workers can continue to execute after the function's default
        worker terminates and the function returns.
      </p>

      <p>
        A worker (function or named) can use <code>wait</code> to wait for a
        named worker.
      </p>

      <Row
        className="bbeCode mx-0 py-0 rounded 
      "
        style={{ marginLeft: "0px" }}
      >
        <Col className="d-flex align-items-start" sm={12}>
          <button
            className="bg-transparent border-0 m-0 p-2 ms-auto"
            onClick={() => {
              window.open(
<<<<<<< HEAD
                "https://play.ballerina.io/?gist=2e6098068962023319f22ba05a6ad476&file=waiting_for_workers.bal",
=======
                "https://play.ballerina.io/?gist=bc3cdf43373bf51e9e24db2787069860&file=waiting_for_workers.bal",
>>>>>>> b3dd48e5
                "_blank"
              );
            }}
            target="_blank"
            aria-label="Open in Ballerina Playground"
          >
            <svg
              xmlns="http://www.w3.org/2000/svg"
              width="16"
              height="16"
              fill="#000"
              className="bi bi-play-circle"
              viewBox="0 0 16 16"
            >
              <title>Open in Ballerina Playground</title>
              <path d="M8 15A7 7 0 1 1 8 1a7 7 0 0 1 0 14zm0 1A8 8 0 1 0 8 0a8 8 0 0 0 0 16z" />
              <path d="M6.271 5.055a.5.5 0 0 1 .52.038l3.5 2.5a.5.5 0 0 1 0 .814l-3.5 2.5A.5.5 0 0 1 6 10.5v-5a.5.5 0 0 1 .271-.445z" />
            </svg>
          </button>

          <button
            className="bg-transparent border-0 m-0 p-2"
            onClick={() => {
              window.open(
                "https://github.com/ballerina-platform/ballerina-distribution/tree/v2201.3.0/examples/waiting-for-workers",
                "_blank"
              );
            }}
            aria-label="Edit on Github"
          >
            <svg
              xmlns="http://www.w3.org/2000/svg"
              width="16"
              height="16"
              fill="#000"
              className="bi bi-github"
              viewBox="0 0 16 16"
            >
              <title>Edit on Github</title>
              <path d="M8 0C3.58 0 0 3.58 0 8c0 3.54 2.29 6.53 5.47 7.59.4.07.55-.17.55-.38 0-.19-.01-.82-.01-1.49-2.01.37-2.53-.49-2.69-.94-.09-.23-.48-.94-.82-1.13-.28-.15-.68-.52-.01-.53.63-.01 1.08.58 1.23.82.72 1.21 1.87.87 2.33.66.07-.52.28-.87.51-1.07-1.78-.2-3.64-.89-3.64-3.95 0-.87.31-1.59.82-2.15-.08-.2-.36-1.02.08-2.12 0 0 .67-.21 2.2.82.64-.18 1.32-.27 2-.27.68 0 1.36.09 2 .27 1.53-1.04 2.2-.82 2.2-.82.44 1.1.16 1.92.08 2.12.51.56.82 1.27.82 2.15 0 3.07-1.87 3.75-3.65 3.95.29.25.54.73.54 1.48 0 1.07-.01 1.93-.01 2.2 0 .21.15.46.55.38A8.012 8.012 0 0 0 16 8c0-4.42-3.58-8-8-8z" />
            </svg>
          </button>
          {codeClick1 ? (
            <button
              className="bg-transparent border-0 m-0 p-2"
              disabled
              aria-label="Copy to Clipboard Check"
            >
              <svg
                xmlns="http://www.w3.org/2000/svg"
                width="16"
                height="16"
                fill="#20b6b0"
                className="bi bi-check"
                viewBox="0 0 16 16"
              >
                <title>Copied</title>
                <path d="M10.97 4.97a.75.75 0 0 1 1.07 1.05l-3.99 4.99a.75.75 0 0 1-1.08.02L4.324 8.384a.75.75 0 1 1 1.06-1.06l2.094 2.093 3.473-4.425a.267.267 0 0 1 .02-.022z" />
              </svg>
            </button>
          ) : (
            <button
              className="bg-transparent border-0 m-0 p-2"
              onClick={() => {
                updateCodeClick1(true);
                copyToClipboard(codeSnippetData[0]);
                setTimeout(() => {
                  updateCodeClick1(false);
                }, 3000);
              }}
              aria-label="Copy to Clipboard"
            >
              <svg
                xmlns="http://www.w3.org/2000/svg"
                width="16"
                height="16"
                fill="#000"
                className="bi bi-clipboard"
                viewBox="0 0 16 16"
              >
                <title>Copy to Clipboard</title>
                <path d="M4 1.5H3a2 2 0 0 0-2 2V14a2 2 0 0 0 2 2h10a2 2 0 0 0 2-2V3.5a2 2 0 0 0-2-2h-1v1h1a1 1 0 0 1 1 1V14a1 1 0 0 1-1 1H3a1 1 0 0 1-1-1V3.5a1 1 0 0 1 1-1h1v-1z" />
                <path d="M9.5 1a.5.5 0 0 1 .5.5v1a.5.5 0 0 1-.5.5h-3a.5.5 0 0 1-.5-.5v-1a.5.5 0 0 1 .5-.5h3zm-3-1A1.5 1.5 0 0 0 5 1.5v1A1.5 1.5 0 0 0 6.5 4h3A1.5 1.5 0 0 0 11 2.5v-1A1.5 1.5 0 0 0 9.5 0h-3z" />
              </svg>
            </button>
          )}
        </Col>
        <Col sm={12}>
          {codeSnippets[0] != undefined && (
            <div
              dangerouslySetInnerHTML={{
                __html: DOMPurify.sanitize(codeSnippets[0]),
              }}
            />
          )}
        </Col>
      </Row>

      <Row
        className="bbeOutput mx-0 py-0 rounded "
        style={{ marginLeft: "0px" }}
      >
        <Col sm={12} className="d-flex align-items-start">
          {outputClick1 ? (
            <button
              className="bg-transparent border-0 m-0 p-2 ms-auto"
              aria-label="Copy to Clipboard Check"
            >
              <svg
                xmlns="http://www.w3.org/2000/svg"
                width="16"
                height="16"
                fill="#20b6b0"
                className="output-btn bi bi-check"
                viewBox="0 0 16 16"
              >
                <title>Copied</title>
                <path d="M10.97 4.97a.75.75 0 0 1 1.07 1.05l-3.99 4.99a.75.75 0 0 1-1.08.02L4.324 8.384a.75.75 0 1 1 1.06-1.06l2.094 2.093 3.473-4.425a.267.267 0 0 1 .02-.022z" />
              </svg>
            </button>
          ) : (
            <button
              className="bg-transparent border-0 m-0 p-2 ms-auto"
              onClick={() => {
                updateOutputClick1(true);
                const extractedText = extractOutput(ref1.current.innerText);
                copyToClipboard(extractedText);
                setTimeout(() => {
                  updateOutputClick1(false);
                }, 3000);
              }}
            >
              <svg
                xmlns="http://www.w3.org/2000/svg"
                width="16"
                height="16"
                fill="#EEEEEE"
                className="output-btn bi bi-clipboard"
                viewBox="0 0 16 16"
                aria-label="Copy to Clipboard"
              >
                <title>Copy to Clipboard</title>
                <path d="M4 1.5H3a2 2 0 0 0-2 2V14a2 2 0 0 0 2 2h10a2 2 0 0 0 2-2V3.5a2 2 0 0 0-2-2h-1v1h1a1 1 0 0 1 1 1V14a1 1 0 0 1-1 1H3a1 1 0 0 1-1-1V3.5a1 1 0 0 1 1-1h1v-1z" />
                <path d="M9.5 1a.5.5 0 0 1 .5.5v1a.5.5 0 0 1-.5.5h-3a.5.5 0 0 1-.5-.5v-1a.5.5 0 0 1 .5-.5h3zm-3-1A1.5 1.5 0 0 0 5 1.5v1A1.5 1.5 0 0 0 6.5 4h3A1.5 1.5 0 0 0 11 2.5v-1A1.5 1.5 0 0 0 9.5 0h-3z" />
              </svg>
            </button>
          )}
        </Col>
        <Col sm={12}>
          <pre ref={ref1}>
            <code className="d-flex flex-column">
              <span>{`\$ bal run waiting_for_workers.bal`}</span>
              <span>{`Initializing`}</span>
              <span>{`In function worker`}</span>
              <span>{`In worker A`}</span>
              <span>{`After wait A`}</span>
            </code>
          </pre>
        </Col>
      </Row>

      <Row className="mt-auto mb-5">
        <Col sm={6}>
          <Link
            title="Sequence diagrams"
            href="/learn/by-example/sequence-diagrams"
          >
            <div className="btnContainer d-flex align-items-center me-auto">
              <svg
                xmlns="http://www.w3.org/2000/svg"
                width="20"
                height="20"
                fill="#3ad1ca"
                className={`${
                  btnHover[0] ? "btnArrowHover" : "btnArrow"
                } bi bi-arrow-right`}
                viewBox="0 0 16 16"
                onMouseEnter={() => updateBtnHover([true, false])}
                onMouseOut={() => updateBtnHover([false, false])}
              >
                <path
                  fill-rule="evenodd"
                  d="M15 8a.5.5 0 0 0-.5-.5H2.707l3.147-3.146a.5.5 0 1 0-.708-.708l-4 4a.5.5 0 0 0 0 .708l4 4a.5.5 0 0 0 .708-.708L2.707 8.5H14.5A.5.5 0 0 0 15 8z"
                />
              </svg>
              <div className="d-flex flex-column ms-4">
                <span className="btnPrev">Previous</span>
                <span
                  className={btnHover[0] ? "btnTitleHover" : "btnTitle"}
                  onMouseEnter={() => updateBtnHover([true, false])}
                  onMouseOut={() => updateBtnHover([false, false])}
                >
                  Sequence diagrams
                </span>
              </div>
            </div>
          </Link>
        </Col>
        <Col sm={6}>
          <Link title="Strands" href="/learn/by-example/strands">
            <div className="btnContainer d-flex align-items-center ms-auto">
              <div className="d-flex flex-column me-4">
                <span className="btnNext">Next</span>
                <span
                  className={btnHover[1] ? "btnTitleHover" : "btnTitle"}
                  onMouseEnter={() => updateBtnHover([false, true])}
                  onMouseOut={() => updateBtnHover([false, false])}
                >
                  Strands
                </span>
              </div>
              <svg
                xmlns="http://www.w3.org/2000/svg"
                width="20"
                height="20"
                fill="#3ad1ca"
                className={`${
                  btnHover[1] ? "btnArrowHover" : "btnArrow"
                } bi bi-arrow-right`}
                viewBox="0 0 16 16"
                onMouseEnter={() => updateBtnHover([false, true])}
                onMouseOut={() => updateBtnHover([false, false])}
              >
                <path
                  fill-rule="evenodd"
                  d="M1 8a.5.5 0 0 1 .5-.5h11.793l-3.147-3.146a.5.5 0 0 1 .708-.708l4 4a.5.5 0 0 1 0 .708l-4 4a.5.5 0 0 1-.708-.708L13.293 8.5H1.5A.5.5 0 0 1 1 8z"
                />
              </svg>
            </div>
          </Link>
        </Col>
      </Row>
    </Container>
  );
}<|MERGE_RESOLUTION|>--- conflicted
+++ resolved
@@ -74,11 +74,7 @@
             className="bg-transparent border-0 m-0 p-2 ms-auto"
             onClick={() => {
               window.open(
-<<<<<<< HEAD
-                "https://play.ballerina.io/?gist=2e6098068962023319f22ba05a6ad476&file=waiting_for_workers.bal",
-=======
                 "https://play.ballerina.io/?gist=bc3cdf43373bf51e9e24db2787069860&file=waiting_for_workers.bal",
->>>>>>> b3dd48e5
                 "_blank"
               );
             }}
