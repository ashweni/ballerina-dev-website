--- conflicted
+++ resolved
@@ -68,11 +68,7 @@
             className="bg-transparent border-0 m-0 p-2 ms-auto"
             onClick={() => {
               window.open(
-<<<<<<< HEAD
-                "https://play.ballerina.io/?gist=2fe106c661251de9d3c7419f077364e0&file=http_client_send_request_receive_response.bal",
-=======
                 "https://play.ballerina.io/?gist=deccc644bed1f4ea7599fc9a6a815c9e&file=http_client_send_request_receive_response.bal",
->>>>>>> 518ffcb3
                 "_blank"
               );
             }}
