import React, { useState, useEffect, createRef } from "react";
import { setCDN } from "shiki";
import { Container, Row, Col } from "react-bootstrap";
import DOMPurify from "dompurify";
import {
  copyToClipboard,
  extractOutput,
  shikiTokenizer,
} from "../../../utils/bbe";
import Link from "next/link";

setCDN("https://unpkg.com/shiki/");

const codeSnippetData = [
  `import ballerina/http;
import ballerina/io;

type Album readonly & record {|
    string title;
    string artist;
|};

public function main() returns error? {
    // Creates a new client with the Basic REST service URL.
    http:Client albumClient = check new ("localhost:9090");

    // Sends a \`GET\` request to the "/albums" resource.
    // The verb is not mandatory as it is default to "GET".
    Album[] albums = check albumClient->/albums;
    io:println("GET request:" + albums.toJsonString());

    // Sends a \`POST\` request to the "/albums" resource.
    Album album  = check albumClient->/albums.post({
        title: "Sarah Vaughan and Clifford Brown",
        artist: "Sarah Vaughan"
    });
    io:println("\\nPOST request:" + album.toJsonString());
}
`,
];

export default function HttpClientSendRequestReceiveResponse() {
  const [codeClick1, updateCodeClick1] = useState(false);

  const [outputClick1, updateOutputClick1] = useState(false);
  const ref1 = createRef();

  const [codeSnippets, updateSnippets] = useState([]);
  const [btnHover, updateBtnHover] = useState([false, false]);

  useEffect(() => {
    async function loadCode() {
      for (let snippet of codeSnippetData) {
        const output = await shikiTokenizer(snippet, "ballerina");
        updateSnippets((prevSnippets) => [...prevSnippets, output]);
      }
    }
    loadCode();
  }, []);

  return (
    <Container className="bbeBody d-flex flex-column h-100">
      <h1>HTTP client - Send request/Receive response</h1>

      <p>
        The HTTP client can be used to connect to and interact with an HTTP
        server. The client is instantiated with URL and uses resource method to
        make the network calls. The standard HTTP methods <code>get</code>,{" "}
        <code>post</code>, <code>put</code>, <code>patch</code>,{" "}
        <code>delete</code>, <code>head</code>, <code>options</code> are
        available as resource methods and can be invoked as same as invoking a
        remote method. To invoke an HTTP method, the relevant verb and the
        required arguments can be provided after the <code>-&gt;</code>. For{" "}
        <code>get</code> method, the verb is not explicitly needed since it will
        be defaulted.
      </p>

      <Row
        className="bbeCode mx-0 py-0 rounded 
      "
        style={{ marginLeft: "0px" }}
      >
        <Col className="d-flex align-items-start" sm={12}>
          <button
            className="bg-transparent border-0 m-0 p-2 ms-auto"
            onClick={() => {
              window.open(
<<<<<<< HEAD
                "https://play.ballerina.io/?gist=17ec458621d2b4c76ec46726c31c7977&file=http_client_send_request_receive_response.bal",
=======
                "https://play.ballerina.io/?gist=7a0db67238622bf871c7c18fa78339b1&file=http_client_send_request_receive_response.bal",
>>>>>>> b3dd48e5
                "_blank"
              );
            }}
            target="_blank"
            aria-label="Open in Ballerina Playground"
          >
            <svg
              xmlns="http://www.w3.org/2000/svg"
              width="16"
              height="16"
              fill="#000"
              className="bi bi-play-circle"
              viewBox="0 0 16 16"
            >
              <title>Open in Ballerina Playground</title>
              <path d="M8 15A7 7 0 1 1 8 1a7 7 0 0 1 0 14zm0 1A8 8 0 1 0 8 0a8 8 0 0 0 0 16z" />
              <path d="M6.271 5.055a.5.5 0 0 1 .52.038l3.5 2.5a.5.5 0 0 1 0 .814l-3.5 2.5A.5.5 0 0 1 6 10.5v-5a.5.5 0 0 1 .271-.445z" />
            </svg>
          </button>

          {codeClick1 ? (
            <button
              className="bg-transparent border-0 m-0 p-2 ms-auto"
              disabled
              aria-label="Copy to Clipboard Check"
            >
              <svg
                xmlns="http://www.w3.org/2000/svg"
                width="16"
                height="16"
                fill="#20b6b0"
                className="bi bi-check"
                viewBox="0 0 16 16"
              >
                <title>Copied</title>
                <path d="M10.97 4.97a.75.75 0 0 1 1.07 1.05l-3.99 4.99a.75.75 0 0 1-1.08.02L4.324 8.384a.75.75 0 1 1 1.06-1.06l2.094 2.093 3.473-4.425a.267.267 0 0 1 .02-.022z" />
              </svg>
            </button>
          ) : (
            <button
              className="bg-transparent border-0 m-0 p-2"
              onClick={() => {
                updateCodeClick1(true);
                copyToClipboard(codeSnippetData[0]);
                setTimeout(() => {
                  updateCodeClick1(false);
                }, 3000);
              }}
              aria-label="Copy to Clipboard"
            >
              <svg
                xmlns="http://www.w3.org/2000/svg"
                width="16"
                height="16"
                fill="#000"
                className="bi bi-clipboard"
                viewBox="0 0 16 16"
              >
                <title>Copy to Clipboard</title>
                <path d="M4 1.5H3a2 2 0 0 0-2 2V14a2 2 0 0 0 2 2h10a2 2 0 0 0 2-2V3.5a2 2 0 0 0-2-2h-1v1h1a1 1 0 0 1 1 1V14a1 1 0 0 1-1 1H3a1 1 0 0 1-1-1V3.5a1 1 0 0 1 1-1h1v-1z" />
                <path d="M9.5 1a.5.5 0 0 1 .5.5v1a.5.5 0 0 1-.5.5h-3a.5.5 0 0 1-.5-.5v-1a.5.5 0 0 1 .5-.5h3zm-3-1A1.5 1.5 0 0 0 5 1.5v1A1.5 1.5 0 0 0 6.5 4h3A1.5 1.5 0 0 0 11 2.5v-1A1.5 1.5 0 0 0 9.5 0h-3z" />
              </svg>
            </button>
          )}
        </Col>
        <Col sm={12}>
          {codeSnippets[0] != undefined && (
            <div
              dangerouslySetInnerHTML={{
                __html: DOMPurify.sanitize(codeSnippets[0]),
              }}
            />
          )}
        </Col>
      </Row>

      <h2>Prerequisites</h2>

      <ul style={{ marginLeft: "0px" }}>
        <li>
          <span>&#8226;&nbsp;</span>
          <span>
            Run the HTTP service given in the{" "}
            <a href="/learn/by-example/http-basic-rest-service/">
              Basic REST service
            </a>{" "}
            example.
          </span>
        </li>
      </ul>

      <p>Run the client program by executing the following command.</p>

      <Row
        className="bbeOutput mx-0 py-0 rounded "
        style={{ marginLeft: "0px" }}
      >
        <Col sm={12} className="d-flex align-items-start">
          {outputClick1 ? (
            <button
              className="bg-transparent border-0 m-0 p-2 ms-auto"
              aria-label="Copy to Clipboard Check"
            >
              <svg
                xmlns="http://www.w3.org/2000/svg"
                width="16"
                height="16"
                fill="#20b6b0"
                className="output-btn bi bi-check"
                viewBox="0 0 16 16"
              >
                <title>Copied</title>
                <path d="M10.97 4.97a.75.75 0 0 1 1.07 1.05l-3.99 4.99a.75.75 0 0 1-1.08.02L4.324 8.384a.75.75 0 1 1 1.06-1.06l2.094 2.093 3.473-4.425a.267.267 0 0 1 .02-.022z" />
              </svg>
            </button>
          ) : (
            <button
              className="bg-transparent border-0 m-0 p-2 ms-auto"
              onClick={() => {
                updateOutputClick1(true);
                const extractedText = extractOutput(ref1.current.innerText);
                copyToClipboard(extractedText);
                setTimeout(() => {
                  updateOutputClick1(false);
                }, 3000);
              }}
            >
              <svg
                xmlns="http://www.w3.org/2000/svg"
                width="16"
                height="16"
                fill="#EEEEEE"
                className="output-btn bi bi-clipboard"
                viewBox="0 0 16 16"
                aria-label="Copy to Clipboard"
              >
                <title>Copy to Clipboard</title>
                <path d="M4 1.5H3a2 2 0 0 0-2 2V14a2 2 0 0 0 2 2h10a2 2 0 0 0 2-2V3.5a2 2 0 0 0-2-2h-1v1h1a1 1 0 0 1 1 1V14a1 1 0 0 1-1 1H3a1 1 0 0 1-1-1V3.5a1 1 0 0 1 1-1h1v-1z" />
                <path d="M9.5 1a.5.5 0 0 1 .5.5v1a.5.5 0 0 1-.5.5h-3a.5.5 0 0 1-.5-.5v-1a.5.5 0 0 1 .5-.5h3zm-3-1A1.5 1.5 0 0 0 5 1.5v1A1.5 1.5 0 0 0 6.5 4h3A1.5 1.5 0 0 0 11 2.5v-1A1.5 1.5 0 0 0 9.5 0h-3z" />
              </svg>
            </button>
          )}
        </Col>
        <Col sm={12}>
          <pre ref={ref1}>
            <code className="d-flex flex-column">
              <span>{`\$ bal run http_client_send_request_receive_response.bal`}</span>
              <span>{`GET request:[{"title":"Blue Train", "artist":"John Coltrane"}, {"title":"Jeru", "artist":"Gerry Mulligan"}]`}</span>
              <span>{`
`}</span>
              <span>{`POST request:{"title":"Sarah Vaughan and Clifford Brown", "artist":"Sarah Vaughan"}`}</span>
            </code>
          </pre>
        </Col>
      </Row>

      <h2>Related links</h2>

      <ul style={{ marginLeft: "0px" }} class="relatedLinks">
        <li>
          <span>&#8226;&nbsp;</span>
          <span>
            <a href="https://lib.ballerina.io/ballerina/http/latest/">
              <code>http</code> package - API documentation
            </a>
          </span>
        </li>
      </ul>
      <ul style={{ marginLeft: "0px" }} class="relatedLinks">
        <li>
          <span>&#8226;&nbsp;</span>
          <span>
            <a href="/spec/http/#24-client">HTTP client - Specification</a>
          </span>
        </li>
      </ul>
      <span style={{ marginBottom: "20px" }}></span>

      <Row className="mt-auto mb-5">
        <Col sm={6}>
          <Link
            title="Send cache response"
            href="/learn/by-example/http-service-cache-response"
          >
            <div className="btnContainer d-flex align-items-center me-auto">
              <svg
                xmlns="http://www.w3.org/2000/svg"
                width="20"
                height="20"
                fill="#3ad1ca"
                className={`${
                  btnHover[0] ? "btnArrowHover" : "btnArrow"
                } bi bi-arrow-right`}
                viewBox="0 0 16 16"
                onMouseEnter={() => updateBtnHover([true, false])}
                onMouseOut={() => updateBtnHover([false, false])}
              >
                <path
                  fill-rule="evenodd"
                  d="M15 8a.5.5 0 0 0-.5-.5H2.707l3.147-3.146a.5.5 0 1 0-.708-.708l-4 4a.5.5 0 0 0 0 .708l4 4a.5.5 0 0 0 .708-.708L2.707 8.5H14.5A.5.5 0 0 0 15 8z"
                />
              </svg>
              <div className="d-flex flex-column ms-4">
                <span className="btnPrev">Previous</span>
                <span
                  className={btnHover[0] ? "btnTitleHover" : "btnTitle"}
                  onMouseEnter={() => updateBtnHover([true, false])}
                  onMouseOut={() => updateBtnHover([false, false])}
                >
                  Send cache response
                </span>
              </div>
            </div>
          </Link>
        </Col>
        <Col sm={6}>
          <Link
            title="Payload data binding"
            href="/learn/by-example/http-client-data-binding"
          >
            <div className="btnContainer d-flex align-items-center ms-auto">
              <div className="d-flex flex-column me-4">
                <span className="btnNext">Next</span>
                <span
                  className={btnHover[1] ? "btnTitleHover" : "btnTitle"}
                  onMouseEnter={() => updateBtnHover([false, true])}
                  onMouseOut={() => updateBtnHover([false, false])}
                >
                  Payload data binding
                </span>
              </div>
              <svg
                xmlns="http://www.w3.org/2000/svg"
                width="20"
                height="20"
                fill="#3ad1ca"
                className={`${
                  btnHover[1] ? "btnArrowHover" : "btnArrow"
                } bi bi-arrow-right`}
                viewBox="0 0 16 16"
                onMouseEnter={() => updateBtnHover([false, true])}
                onMouseOut={() => updateBtnHover([false, false])}
              >
                <path
                  fill-rule="evenodd"
                  d="M1 8a.5.5 0 0 1 .5-.5h11.793l-3.147-3.146a.5.5 0 0 1 .708-.708l4 4a.5.5 0 0 1 0 .708l-4 4a.5.5 0 0 1-.708-.708L13.293 8.5H1.5A.5.5 0 0 1 1 8z"
                />
              </svg>
            </div>
          </Link>
        </Col>
      </Row>
    </Container>
  );
}<|MERGE_RESOLUTION|>--- conflicted
+++ resolved
@@ -85,11 +85,7 @@
             className="bg-transparent border-0 m-0 p-2 ms-auto"
             onClick={() => {
               window.open(
-<<<<<<< HEAD
-                "https://play.ballerina.io/?gist=17ec458621d2b4c76ec46726c31c7977&file=http_client_send_request_receive_response.bal",
-=======
                 "https://play.ballerina.io/?gist=7a0db67238622bf871c7c18fa78339b1&file=http_client_send_request_receive_response.bal",
->>>>>>> b3dd48e5
                 "_blank"
               );
             }}
