--- conflicted
+++ resolved
@@ -61,11 +61,7 @@
             className="bg-transparent border-0 m-0 p-2 ms-auto"
             onClick={() => {
               window.open(
-<<<<<<< HEAD
-                "https://play.ballerina.io/?gist=61b1977dabc60ecb725cd393b87924c2&file=enumerations.bal",
-=======
                 "https://play.ballerina.io/?gist=153b79b8fcea3b37b314c9ade8af3f22&file=enumerations.bal",
->>>>>>> 518ffcb3
                 "_blank"
               );
             }}
