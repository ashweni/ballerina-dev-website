--- conflicted
+++ resolved
@@ -67,11 +67,7 @@
             className="bg-transparent border-0 m-0 p-2 ms-auto"
             onClick={() => {
               window.open(
-<<<<<<< HEAD
-                "https://play.ballerina.io/?gist=0f2166517549b2924a85bd31c7bf3058&file=single_use_of_typed_binding.bal",
-=======
                 "https://play.ballerina.io/?gist=9352bc531ec999abc7aef973d0312771&file=single_use_of_typed_binding.bal",
->>>>>>> 518ffcb3
                 "_blank"
               );
             }}
