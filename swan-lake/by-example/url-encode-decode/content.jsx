--- conflicted
+++ resolved
@@ -74,11 +74,7 @@
             className="bg-transparent border-0 m-0 p-2 ms-auto"
             onClick={() => {
               window.open(
-<<<<<<< HEAD
-                "https://play.ballerina.io/?gist=5deba158717a47097ec6c5e35e7f11ac&file=url_encode_decode.bal",
-=======
                 "https://play.ballerina.io/?gist=92b57d9ab1db1e81660d7319ed917174&file=url_encode_decode.bal",
->>>>>>> b3dd48e5
                 "_blank"
               );
             }}
