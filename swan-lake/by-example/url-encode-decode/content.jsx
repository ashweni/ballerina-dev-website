--- conflicted
+++ resolved
@@ -56,11 +56,7 @@
             className="bg-transparent border-0 m-0 p-2 ms-auto"
             onClick={() => {
               window.open(
-<<<<<<< HEAD
-                "https://play.ballerina.io/?gist=1d62b42cf6d31f78bcbe85f709c8ff07&file=url_encode_decode.bal",
-=======
                 "https://play.ballerina.io/?gist=f9fa5b539d992617a0c19e0c32802e08&file=url_encode_decode.bal",
->>>>>>> 518ffcb3
                 "_blank"
               );
             }}
