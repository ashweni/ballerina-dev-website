--- conflicted
+++ resolved
@@ -65,11 +65,7 @@
             className="bg-transparent border-0 m-0 p-2 ms-auto"
             onClick={() => {
               window.open(
-<<<<<<< HEAD
-                "https://play.ballerina.io/?gist=c1739c6200083a08f76b397572024b64&file=list_subtyping.bal",
-=======
                 "https://play.ballerina.io/?gist=512510cdd127af769704acd86dc2ba32&file=list_subtyping.bal",
->>>>>>> 518ffcb3
                 "_blank"
               );
             }}
