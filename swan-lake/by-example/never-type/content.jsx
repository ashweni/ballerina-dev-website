import React, { useState, useEffect, createRef } from "react";
import { setCDN } from "shiki";
import { Container, Row, Col } from "react-bootstrap";
import DOMPurify from "dompurify";
import {
  copyToClipboard,
  extractOutput,
  shikiTokenizer,
} from "../../../utils/bbe";
import Link from "next/link";

setCDN("https://unpkg.com/shiki/");

const codeSnippetData = [
  `import ballerina/io;

type Pair record {
    int x;
    int y;
};

Pair p = {
    x: 1,
    y: 2,
    "color": "blue"
};

// This is a record with two \`x\` and \`y\` optional fields of the \`never\` type.
// However, as you cannot have values of the \`never\` type,
// the net result is that you cannot have the \`x\` and \`y\`fields in the record.
type PairRest record { 
    never x?; 
    never y?; 
};

// The function always panics. It never returns normally.
// Therefore, the return type can be defined as \`never\`.
function whoops() returns never {
    panic error("whoops");
}

public function main() {
    // \`xml<never>\` describes the XML type that has no constituents.
    // Therefore \`x\` is an empty XML sequence.
    xml<never> x = xml \`\`;
    io:println(x);

    // The \`rest\` variable contains the fields in \`p\` other than \`x\` and \`y\`.
    var {x: _, y: _, ...rest} = p;
    // Type of \`rest\` is a subtype of \`PairRest\`.
    PairRest pairRest = rest;
    io:println(pairRest);
    // Call the function that always panics.
    whoops();
}
`,
];

export default function NeverType() {
  const [codeClick1, updateCodeClick1] = useState(false);

  const [outputClick1, updateOutputClick1] = useState(false);
  const ref1 = createRef();

  const [codeSnippets, updateSnippets] = useState([]);
  const [btnHover, updateBtnHover] = useState([false, false]);

  useEffect(() => {
    async function loadCode() {
      for (let snippet of codeSnippetData) {
        const output = await shikiTokenizer(snippet, "ballerina");
        updateSnippets((prevSnippets) => [...prevSnippets, output]);
      }
    }
    loadCode();
  }, []);

  return (
    <Container className="bbeBody d-flex flex-column h-100">
      <h1>Never type</h1>

      <p>
        The <code>never</code> type is the type to which no value belongs.
      </p>

      <Row
        className="bbeCode mx-0 py-0 rounded 
      "
        style={{ marginLeft: "0px" }}
      >
        <Col className="d-flex align-items-start" sm={12}>
          <button
            className="bg-transparent border-0 m-0 p-2 ms-auto"
            onClick={() => {
              window.open(
<<<<<<< HEAD
                "https://play.ballerina.io/?gist=185b67e5fca78f19fb617b23ef5cb047&file=never_type.bal",
=======
                "https://play.ballerina.io/?gist=95d4fc4aceb03b28de9ebe3beac18093&file=never_type.bal",
>>>>>>> b3dd48e5
                "_blank"
              );
            }}
            target="_blank"
            aria-label="Open in Ballerina Playground"
          >
            <svg
              xmlns="http://www.w3.org/2000/svg"
              width="16"
              height="16"
              fill="#000"
              className="bi bi-play-circle"
              viewBox="0 0 16 16"
            >
              <title>Open in Ballerina Playground</title>
              <path d="M8 15A7 7 0 1 1 8 1a7 7 0 0 1 0 14zm0 1A8 8 0 1 0 8 0a8 8 0 0 0 0 16z" />
              <path d="M6.271 5.055a.5.5 0 0 1 .52.038l3.5 2.5a.5.5 0 0 1 0 .814l-3.5 2.5A.5.5 0 0 1 6 10.5v-5a.5.5 0 0 1 .271-.445z" />
            </svg>
          </button>

          <button
            className="bg-transparent border-0 m-0 p-2"
            onClick={() => {
              window.open(
                "https://github.com/ballerina-platform/ballerina-distribution/tree/v2201.3.0/examples/never-type",
                "_blank"
              );
            }}
            aria-label="Edit on Github"
          >
            <svg
              xmlns="http://www.w3.org/2000/svg"
              width="16"
              height="16"
              fill="#000"
              className="bi bi-github"
              viewBox="0 0 16 16"
            >
              <title>Edit on Github</title>
              <path d="M8 0C3.58 0 0 3.58 0 8c0 3.54 2.29 6.53 5.47 7.59.4.07.55-.17.55-.38 0-.19-.01-.82-.01-1.49-2.01.37-2.53-.49-2.69-.94-.09-.23-.48-.94-.82-1.13-.28-.15-.68-.52-.01-.53.63-.01 1.08.58 1.23.82.72 1.21 1.87.87 2.33.66.07-.52.28-.87.51-1.07-1.78-.2-3.64-.89-3.64-3.95 0-.87.31-1.59.82-2.15-.08-.2-.36-1.02.08-2.12 0 0 .67-.21 2.2.82.64-.18 1.32-.27 2-.27.68 0 1.36.09 2 .27 1.53-1.04 2.2-.82 2.2-.82.44 1.1.16 1.92.08 2.12.51.56.82 1.27.82 2.15 0 3.07-1.87 3.75-3.65 3.95.29.25.54.73.54 1.48 0 1.07-.01 1.93-.01 2.2 0 .21.15.46.55.38A8.012 8.012 0 0 0 16 8c0-4.42-3.58-8-8-8z" />
            </svg>
          </button>
          {codeClick1 ? (
            <button
              className="bg-transparent border-0 m-0 p-2"
              disabled
              aria-label="Copy to Clipboard Check"
            >
              <svg
                xmlns="http://www.w3.org/2000/svg"
                width="16"
                height="16"
                fill="#20b6b0"
                className="bi bi-check"
                viewBox="0 0 16 16"
              >
                <title>Copied</title>
                <path d="M10.97 4.97a.75.75 0 0 1 1.07 1.05l-3.99 4.99a.75.75 0 0 1-1.08.02L4.324 8.384a.75.75 0 1 1 1.06-1.06l2.094 2.093 3.473-4.425a.267.267 0 0 1 .02-.022z" />
              </svg>
            </button>
          ) : (
            <button
              className="bg-transparent border-0 m-0 p-2"
              onClick={() => {
                updateCodeClick1(true);
                copyToClipboard(codeSnippetData[0]);
                setTimeout(() => {
                  updateCodeClick1(false);
                }, 3000);
              }}
              aria-label="Copy to Clipboard"
            >
              <svg
                xmlns="http://www.w3.org/2000/svg"
                width="16"
                height="16"
                fill="#000"
                className="bi bi-clipboard"
                viewBox="0 0 16 16"
              >
                <title>Copy to Clipboard</title>
                <path d="M4 1.5H3a2 2 0 0 0-2 2V14a2 2 0 0 0 2 2h10a2 2 0 0 0 2-2V3.5a2 2 0 0 0-2-2h-1v1h1a1 1 0 0 1 1 1V14a1 1 0 0 1-1 1H3a1 1 0 0 1-1-1V3.5a1 1 0 0 1 1-1h1v-1z" />
                <path d="M9.5 1a.5.5 0 0 1 .5.5v1a.5.5 0 0 1-.5.5h-3a.5.5 0 0 1-.5-.5v-1a.5.5 0 0 1 .5-.5h3zm-3-1A1.5 1.5 0 0 0 5 1.5v1A1.5 1.5 0 0 0 6.5 4h3A1.5 1.5 0 0 0 11 2.5v-1A1.5 1.5 0 0 0 9.5 0h-3z" />
              </svg>
            </button>
          )}
        </Col>
        <Col sm={12}>
          {codeSnippets[0] != undefined && (
            <div
              dangerouslySetInnerHTML={{
                __html: DOMPurify.sanitize(codeSnippets[0]),
              }}
            />
          )}
        </Col>
      </Row>

      <Row
        className="bbeOutput mx-0 py-0 rounded "
        style={{ marginLeft: "0px" }}
      >
        <Col sm={12} className="d-flex align-items-start">
          {outputClick1 ? (
            <button
              className="bg-transparent border-0 m-0 p-2 ms-auto"
              aria-label="Copy to Clipboard Check"
            >
              <svg
                xmlns="http://www.w3.org/2000/svg"
                width="16"
                height="16"
                fill="#20b6b0"
                className="output-btn bi bi-check"
                viewBox="0 0 16 16"
              >
                <title>Copied</title>
                <path d="M10.97 4.97a.75.75 0 0 1 1.07 1.05l-3.99 4.99a.75.75 0 0 1-1.08.02L4.324 8.384a.75.75 0 1 1 1.06-1.06l2.094 2.093 3.473-4.425a.267.267 0 0 1 .02-.022z" />
              </svg>
            </button>
          ) : (
            <button
              className="bg-transparent border-0 m-0 p-2 ms-auto"
              onClick={() => {
                updateOutputClick1(true);
                const extractedText = extractOutput(ref1.current.innerText);
                copyToClipboard(extractedText);
                setTimeout(() => {
                  updateOutputClick1(false);
                }, 3000);
              }}
            >
              <svg
                xmlns="http://www.w3.org/2000/svg"
                width="16"
                height="16"
                fill="#EEEEEE"
                className="output-btn bi bi-clipboard"
                viewBox="0 0 16 16"
                aria-label="Copy to Clipboard"
              >
                <title>Copy to Clipboard</title>
                <path d="M4 1.5H3a2 2 0 0 0-2 2V14a2 2 0 0 0 2 2h10a2 2 0 0 0 2-2V3.5a2 2 0 0 0-2-2h-1v1h1a1 1 0 0 1 1 1V14a1 1 0 0 1-1 1H3a1 1 0 0 1-1-1V3.5a1 1 0 0 1 1-1h1v-1z" />
                <path d="M9.5 1a.5.5 0 0 1 .5.5v1a.5.5 0 0 1-.5.5h-3a.5.5 0 0 1-.5-.5v-1a.5.5 0 0 1 .5-.5h3zm-3-1A1.5 1.5 0 0 0 5 1.5v1A1.5 1.5 0 0 0 6.5 4h3A1.5 1.5 0 0 0 11 2.5v-1A1.5 1.5 0 0 0 9.5 0h-3z" />
              </svg>
            </button>
          )}
        </Col>
        <Col sm={12}>
          <pre ref={ref1}>
            <code className="d-flex flex-column">
              <span>{`bal run never_type.bal`}</span>
              <span>{`
`}</span>
              <span>{`{"color":"blue"}`}</span>
              <span>{`error: whoops`}</span>
              <span>{`	at never_type:whoops(never_type.bal:25)`}</span>
              <span>{`	   never_type:main(never_type.bal:40)`}</span>
            </code>
          </pre>
        </Col>
      </Row>

      <Row className="mt-auto mb-5">
        <Col sm={6}>
          <Link
            title="Dependent types"
            href="/learn/by-example/dependent-types"
          >
            <div className="btnContainer d-flex align-items-center me-auto">
              <svg
                xmlns="http://www.w3.org/2000/svg"
                width="20"
                height="20"
                fill="#3ad1ca"
                className={`${
                  btnHover[0] ? "btnArrowHover" : "btnArrow"
                } bi bi-arrow-right`}
                viewBox="0 0 16 16"
                onMouseEnter={() => updateBtnHover([true, false])}
                onMouseOut={() => updateBtnHover([false, false])}
              >
                <path
                  fill-rule="evenodd"
                  d="M15 8a.5.5 0 0 0-.5-.5H2.707l3.147-3.146a.5.5 0 1 0-.708-.708l-4 4a.5.5 0 0 0 0 .708l4 4a.5.5 0 0 0 .708-.708L2.707 8.5H14.5A.5.5 0 0 0 15 8z"
                />
              </svg>
              <div className="d-flex flex-column ms-4">
                <span className="btnPrev">Previous</span>
                <span
                  className={btnHover[0] ? "btnTitleHover" : "btnTitle"}
                  onMouseEnter={() => updateBtnHover([true, false])}
                  onMouseOut={() => updateBtnHover([false, false])}
                >
                  Dependent types
                </span>
              </div>
            </div>
          </Link>
        </Col>
        <Col sm={6}>
          <Link
            title="Expression-oriented style"
            href="/learn/by-example/expression-oriented-style"
          >
            <div className="btnContainer d-flex align-items-center ms-auto">
              <div className="d-flex flex-column me-4">
                <span className="btnNext">Next</span>
                <span
                  className={btnHover[1] ? "btnTitleHover" : "btnTitle"}
                  onMouseEnter={() => updateBtnHover([false, true])}
                  onMouseOut={() => updateBtnHover([false, false])}
                >
                  Expression-oriented style
                </span>
              </div>
              <svg
                xmlns="http://www.w3.org/2000/svg"
                width="20"
                height="20"
                fill="#3ad1ca"
                className={`${
                  btnHover[1] ? "btnArrowHover" : "btnArrow"
                } bi bi-arrow-right`}
                viewBox="0 0 16 16"
                onMouseEnter={() => updateBtnHover([false, true])}
                onMouseOut={() => updateBtnHover([false, false])}
              >
                <path
                  fill-rule="evenodd"
                  d="M1 8a.5.5 0 0 1 .5-.5h11.793l-3.147-3.146a.5.5 0 0 1 .708-.708l4 4a.5.5 0 0 1 0 .708l-4 4a.5.5 0 0 1-.708-.708L13.293 8.5H1.5A.5.5 0 0 1 1 8z"
                />
              </svg>
            </div>
          </Link>
        </Col>
      </Row>
    </Container>
  );
}<|MERGE_RESOLUTION|>--- conflicted
+++ resolved
@@ -93,11 +93,7 @@
             className="bg-transparent border-0 m-0 p-2 ms-auto"
             onClick={() => {
               window.open(
-<<<<<<< HEAD
-                "https://play.ballerina.io/?gist=185b67e5fca78f19fb617b23ef5cb047&file=never_type.bal",
-=======
                 "https://play.ballerina.io/?gist=95d4fc4aceb03b28de9ebe3beac18093&file=never_type.bal",
->>>>>>> b3dd48e5
                 "_blank"
               );
             }}
