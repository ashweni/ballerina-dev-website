--- conflicted
+++ resolved
@@ -5,11 +5,7 @@
 keywords: ballerina, programming language, ballerina packages, persist, data model, cli tool, client api
 permalink: /learn/ballerina-persist/persist-overview/
 active: persist_overview
-<<<<<<< HEAD
-intro: The `bal persist` feature allows you to store data in different data stores and retrieve them when needed. A data store can be a database or an in-memory cache. The `bal persist` feature currently supports in-memory tables, MySQL, MSSQL databases, Google Sheets, and Redis as data stores. As you can use the same syntax to access data in all these data stores, you do not need to learn different syntaxes to access data in different data stores.
-=======
-intro: The `bal persist` feature allows you to store data in different data stores and retrieve them when needed. A data store can be a database or an in-memory cache. The `bal persist` feature currently supports in-memory tables, MySQL, MSSQL, PostgreSQL databases, and Google Sheets as data stores. As you can use the same syntax to access data in all these data stores, you do not need to learn different syntaxes to access data in different data stores.
->>>>>>> 38052597
+intro: The `bal persist` feature allows you to store data in different data stores and retrieve them when needed. A data store can be a database or an in-memory cache. The `bal persist` feature currently supports in-memory tables, MySQL, MSSQL, PostgreSQL databases, Google Sheets, and Redis as data stores. As you can use the same syntax to access data in all these data stores, you do not need to learn different syntaxes to access data in different data stores.
 redirect_from:
   - /learn/ballerina-persist/persist-overview/
 ---
