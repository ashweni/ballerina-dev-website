--- conflicted
+++ resolved
@@ -89,21 +89,12 @@
 
 Say type T is a subtype of `SimpleType`, and T does not contain (),
 
-<<<<<<< HEAD
 | Field definition |                 Semantics                 | Supported data sources |        Examples        |   
 |:----------------:|:-----------------------------------------:|:----------------------:|:----------------------:|
 |       `T`        | Mapped to a non-nullable column in the DB |          All           |       `int id;`        |  
 |    `T? field`    |   Mapped to a nullable column in the DB   |    All except Redis    | `string? description;` |  
 |    `T field?`    |  The field can be ignored when inserting  |         Redis          | `string description?;` |  
 |   `T? field?`    |              Invalid syntax               |           -            |           -            |  
-=======
-| Field definition |                 Semantics                 |       Examples       |   
-|:----------------:|:-----------------------------------------:|:--------------------:|
-|       `T`        | Mapped to a non-nullable column in the DB |      `int id;`       |  
-|     T? field     |   Mapped to a nullable column in the DB   | string? description; |  
-|     T field?     |                Not allowed                |          -           |  
-|    T? field?     |                Not allowed                |          -           |  
->>>>>>> 38052597
 
 ## Relationship definition
 
