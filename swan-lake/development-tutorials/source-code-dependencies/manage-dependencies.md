--- conflicted
+++ resolved
@@ -320,12 +320,8 @@
 
 The Ballerina compiler will copy the specified JAR file from the provided path when creating the archive.
 
-<<<<<<< HEAD
 >**Info:** You can also provide custom package repositories such as GitHub Packages and private Maven repositories. You can also specify different scopes to control how platform dependencies are used during program execution. For more information on this, see [Package references](/learn/package-references/).
-=======
->**Info:** You can also provide custom package repositories such as GitHub Packages and private Maven repositories. For more information, see [Package references](/learn/package-references/).
 
 ## Manage tool dependencies
 
-Similar to package dependencies, tools specified in `Ballerina.toml` and executed in the package build are also resolved from the distribution repository and the Ballerina Central repository. The tool dependency resolution mechanism is akin to package dependencies. Once resolved, the tool versions are automatically recorded in the `Dependencies.toml` file and used as the minimum required versions for subsequent builds.
->>>>>>> 0766476f
+Similar to package dependencies, tools specified in `Ballerina.toml` and executed in the package build are also resolved from the distribution repository and the Ballerina Central repository. The tool dependency resolution mechanism is akin to package dependencies. Once resolved, the tool versions are automatically recorded in the `Dependencies.toml` file and used as the minimum required versions for subsequent builds.