--- conflicted
+++ resolved
@@ -96,11 +96,7 @@
 
     ![Define an enum](/learn/images/integration-tutorials/content-based-message-routing/define_enum.gif)
 
-<<<<<<< HEAD
-4. Define three [`http:Client`](https://ballerina.io/learn/by-example/#http-client) objects to send requests to the backend services.
-=======
     The generated `HospitalId` enum will be as follows.
->>>>>>> cf842234
 
     ```ballerina
     enum HospitalId {
