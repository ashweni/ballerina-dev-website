---
layout: ballerina-cli-documentation-left-nav-pages-swanlake
title: Update Tool
description: Learn how to maintain your Ballerina programming language installation and keep it up to date with the latest releases.
keywords: ballerina, programming language, release, update
permalink: /learn/cli-documentation/update-tool/
active: update-tool
intro: This guide explains how to maintain your Ballerina installation up to date with the latest patch and minor releases.
redirect_from:
  - /learn/how-to-keep-ballerina-up-to-date
  - /learn/how-to-keep-ballerina-up-to-date/
  - /learn/keeping-ballerina-up-to-date/
  - /learn/keeping-ballerina-up-to-date
  - /swan-lake/learn/keeping-ballerina-up-to-date/
  - /swan-lake/learn/keeping-ballerina-up-to-date
  - /learn/tooling-guide/cli-tools/update-tool
  - /learn/tooling-guide/cli-tools/update-tool/
  - /learn/cli-documentation/update-tool
---

## Understand Ballerina distributions 

The Ballerina compiler is a software program, which validates the Ballerina source code and translates it to an executable program. Ballerina has a stable and production-ready official compiler called jBallerina, which targets the JVM.

Also, there is a plan to develop a native compiler called nBallerina in the future, which will target platforms such as Linux, Windows, and macOS.

Ballerina distribution is a term, which refers to these jBallerina and nBallerina compilers.

## Get to know the release channels

Ballerina distributions are released via two different release channels at the moment. Swan Lake release channel is the primary release channel and the other one is the 1.x release channel. It is recommended to use Swan Lake release channel, if you are new to Ballerina.

Ballerina does not have a release channel yet for nightly builds that give you access to the latest perhaps unstable features.

### Patch releases

Patch releases of Ballerina distributions contain bug fixes and fixes for critical stability and security related issues. Occasionally, you would see on-demand patch releases for 2201.x.x.

*Example patch releases: 2201.3.4, 2201.4.1*

## Use the update tool

If you haven’t installed Ballerina yet, see [Install Ballerina](/learn/install-ballerina/set-up-ballerina) for the instructions.

Once the installation is complete, you would see the following directory structure inside the installation directory.

```sh
.
├── bin
│   └── bal
├── dependencies
│   ├── jdk-11.0.15+10-jre
│   └── jdk-11.0.18+10-jre
├── distributions
│   ├── ballerina-2201.4.0
│   ├── ballerina-2201.5.0
│   ├── ballerina-version
│   └── installer-version
├── lib
│   └── ballerina-command-1.3.14.jar
└── scripts
    ├── _bal
    └── bal_completion.bash
```

The `distributions` is the directory, in which all your installed distributions are maintained. Only one distribution from the above list can be active at a given time. 

> **Note:** The Ballerina Tool delegates most of the user requests to the active distribution. The commands such as `build`, `test`, `run`, `pull`, and `push` are delegated to the active distribution, while the commands such as `dist` and `version` are handled by the tool itself.
  
  E.g., when you invoke `bal build`, the Ballerina Tool dispatches this request to the active distribution.

You can [change this active distribution](#change-the-active-distribution) at any time or manage it using the Ballerina Tool. However, first, you need to update the Ballerina Tool to its latest version.

### Update the Ballerina tool

The `bal update` command updates the Ballerina Tool itself to the latest version. Ballerina Tool versions are independent of the Ballerina distribution versions. These tool updates are expected to be rare compared to distribution releases.

```bash
$ bal update
```

You view the output below.

```bash
Fetching the latest tool version from the remote server...
Downloading ballerina-command-1.3.15 100% [=====================================================================================================================================================================] 1/1 MB (0:00:01 / 0:00:00) 
Updating environment variables
Update tool version updated to the latest version: 1.3.15
Cleaning old files...
Update successfully completed

If you want to update the Ballerina distribution, use 'bal dist update'
```

## Manage your Ballerina distributions

After updating the Ballerina Tool, you can use the `bal dist` command to manage Ballerina distributions. The `bal help dist` output below shows all the details about the `bal dist` command.

```bash
$ bal help dist
```

You view the output below.

```bash
NAME
       bal dist - Manage Ballerina distributions

SYNOPSIS
       bal dist
       bal dist <command> [<-h> | <--help>]
       bal dist <command> <args>

DESCRIPTION
       Display details of all the commands that are available to install, update,
       and switch between Ballerina distributions from the patch and minor
       release channels.

OPTIONS
       -h, --help
           Print the usage details of all commands.

BALLERINA COMMANDS
       The below is a list of available subcommands:

       update     Update to the latest patch version of the active distribution
       pull       Fetch a distribution and set it as the active version
       use        Set a distribution as the active distribution
       list       List locally and remotely available distributions
       remove     Remove distributions in your local environment

Use 'bal help dist <command>' for more information on a specific command.

EXAMPLES
       Manage Ballerina distributions.
          $ bal dist

       Print the usage details of all commands.
          $ bal dist --help

       Print the usage details of the `bal dist update` command.
          $ bal help dist update
```

Most of these subcommands are self-explanatory. Therefore, the sections below introduce them briefly.

### List all local and remote distributions

The `bal dist list` command lists the installed distributions in your local environment. It also lists the distributions available for you to download.

```bash
$ bal dist list
``` 

You view the output below.

```bash
Distributions available locally: 

* 2201.5.0
  2201.4.0

Distributions available remotely:

Swan Lake channel

<<<<<<< HEAD
* 2201.6.0 - latest
  2201.5.0
  2201.4.2
=======
* 2201.5.0 - latest
>>>>>>> c670cb1c
  2201.4.1
  2201.4.0
  2201.3.4
  2201.3.3
  2201.3.2
  2201.3.1
<<<<<<< HEAD
=======
  2201.3.0
  2201.2.4
  2201.2.3
>>>>>>> c670cb1c

1.* channel

  1.2.39 - latest
  1.2.38
  1.2.37
  1.2.36
  1.2.35
  1.2.34
  1.2.33
  1.2.32
  1.2.31
  1.2.30
  1.2.29

Use 'bal dist list -a' to list all the distributions under each channel. 
Use 'bal help dist' for more information on specific commands.
```

> **Note:** The star (*) indicates the active distribution.

### Pull a distribution

<<<<<<< HEAD
Fetching the dependencies for '2201.6.0' from the remote server...
Dependency 'jdk-11.0.18+10-jre' is already available locally
Successfully set the distribution '2201.6.0' as the active distribution
```git
=======
You can pull and update to a preferred (latest or any) Ballerina distribution as follows. 
>>>>>>> c670cb1c

#### Pull a specific distribution

The `bal dist pull <distribution>` command downloads a particular distribution and stores it in your local environment. It also sets the fetched distribution as the active distribution.

```bash
$ bal dist pull 2201.4.1
```

You view the output below.

```bash
<<<<<<< HEAD
Fetching the '2201.4.1' distribution from the remote server...
Downloading 2201.4.1 100% [================================================================================================================================================================================] 287/287 MB (0:01:26 / 0:00:00) 
  
=======
Checking for newer versions of the update tool...
Fetching the '2201.4.1' distribution from the remote server...
Downloading 2201.4.1 100% [================================================================================================================================] 187/187 MB (0:00:18 / 0:00:00) 

>>>>>>> c670cb1c
Fetching the dependencies for '2201.4.1' from the remote server...
Dependency 'jdk-11.0.15+10-jre' is already available locally
'2201.4.1' successfully set as the active distribution
```

<<<<<<< HEAD
=======
#### Pull the latest distribution

The `bal dist pull latest` command updates your active distribution to the latest Swan Lake version.

```bash
$ bal dist pull latest
```

You view the output below.

```bash
Checking for newer versions of the update tool...
Fetching the latest distribution from the remote server...
Fetching the '2201.5.0' distribution from the remote server...
Downloading 2201.5.0 100% [================================================================================================================================] 189/189 MB (0:00:20 / 0:00:00) 

Fetching the dependencies for '2201.5.0' from the remote server...
Dependency 'jdk-11.0.18+10-jre' is already available locally
'2201.5.0' successfully set as the active distribution
```

### Update to the latest patch version

The `bal dist update` command updates your active distribution to the latest patch version (of the active Swan Lake update version).

```bash
$ bal dist update
```

You view the output below.

```bash
Fetching the latest patch distribution for 'ballerina-2201.4.0' from the remote server...
Fetching the '2201.4.1' distribution from the remote server...
Downloading 2201.4.1 100% [================================================================================================================================================================================] 188/188 MB (0:01:21 / 0:00:00) 

Fetching the dependencies for '2201.4.1' from the remote server...
Dependency 'jdk-11.0.15+10-jre' is already available locally
Successfully set the latest patch distribution '2201.4.1' as the active distribution
```

>**Note:** If the active distribution in your environment is `2201.4.0`, it bumps to the next Swan Lake version, which is `2201.4.1`, and updates to it.

>>>>>>> c670cb1c
### Change the active distribution

The `bal dist use <distribution>` command sets a particular distribution version as the active one.

```bash
$ bal dist use 2201.4.0
```

You view the output below.

```bash
'2201.4.0' successfully set as the active distribution
```

### Remove a distribution

The `bal dist remove <distribution>` command allows you to delete a particular distribution from your local environment. If you have been updating Ballerina regularly, you may have accumulated many unused distribution versions. This command helps you to clean them up.

```bash
$ bal dist remove 2201.4.1
```

You view the output below.

```bash
Distribution '2201.4.1' successfully removed
```<|MERGE_RESOLUTION|>--- conflicted
+++ resolved
@@ -52,12 +52,15 @@
 │   ├── jdk-11.0.15+10-jre
 │   └── jdk-11.0.18+10-jre
 ├── distributions
+│   ├── ballerina-2201.5.0
+│   ├── ballerina-2201.4.2
 │   ├── ballerina-2201.4.0
-│   ├── ballerina-2201.5.0
+│   ├── ballerina-2201.3.5
+│   ├── jballerina-1.2.38
 │   ├── ballerina-version
 │   └── installer-version
 ├── lib
-│   └── ballerina-command-1.3.14.jar
+│   └── ballerina-command-1.3.13.jar
 └── scripts
     ├── _bal
     └── bal_completion.bash
@@ -123,7 +126,7 @@
 BALLERINA COMMANDS
        The below is a list of available subcommands:
 
-       update     Update to the latest patch version of the active distribution
+       update     Update to the latest Ballerina version
        pull       Fetch a distribution and set it as the active version
        use        Set a distribution as the active distribution
        list       List locally and remotely available distributions
@@ -150,7 +153,7 @@
 
 ```bash
 $ bal dist list
-``` 
+```
 
 You view the output below.
 
@@ -158,36 +161,29 @@
 Distributions available locally: 
 
 * 2201.5.0
+  2201.4.2
   2201.4.0
+  2201.3.5
+  1.2.38 
 
 Distributions available remotely:
 
 Swan Lake channel
 
-<<<<<<< HEAD
 * 2201.6.0 - latest
   2201.5.0
   2201.4.2
-=======
-* 2201.5.0 - latest
->>>>>>> c670cb1c
   2201.4.1
   2201.4.0
+  2201.3.5
   2201.3.4
   2201.3.3
   2201.3.2
   2201.3.1
-<<<<<<< HEAD
-=======
-  2201.3.0
-  2201.2.4
-  2201.2.3
->>>>>>> c670cb1c
 
 1.* channel
 
-  1.2.39 - latest
-  1.2.38
+  1.2.38 - latest
   1.2.37
   1.2.36
   1.2.35
@@ -198,24 +194,33 @@
   1.2.30
   1.2.29
 
-Use 'bal dist list -a' to list all the distributions under each channel. 
+Use 'bal dist list -a' to list all the distributions under each channel.
 Use 'bal help dist' for more information on specific commands.
 ```
 
 > **Note:** The star (*) indicates the active distribution.
 
-### Pull a distribution
-
-<<<<<<< HEAD
+### Update to the latest version
+
+The `bal dist update` command updates your distribution to the latest Ballerina version.
+
+```bash
+$ sudo bal dist update
+```
+
+You view the output below.
+
+```bash
+Fetching the latest distribution from the remote server...
+Fetching the '2201.6.0' distribution from the remote server...
+Downloading 2201.6.0 100% [================================================================================================================================================================================] 319/319 MB (0:01:21 / 0:00:00) 
+
 Fetching the dependencies for '2201.6.0' from the remote server...
 Dependency 'jdk-11.0.18+10-jre' is already available locally
 Successfully set the distribution '2201.6.0' as the active distribution
-```git
-=======
-You can pull and update to a preferred (latest or any) Ballerina distribution as follows. 
->>>>>>> c670cb1c
-
-#### Pull a specific distribution
+```
+
+### Pull a specific distribution
 
 The `bal dist pull <distribution>` command downloads a particular distribution and stores it in your local environment. It also sets the fetched distribution as the active distribution.
 
@@ -226,79 +231,26 @@
 You view the output below.
 
 ```bash
-<<<<<<< HEAD
 Fetching the '2201.4.1' distribution from the remote server...
 Downloading 2201.4.1 100% [================================================================================================================================================================================] 287/287 MB (0:01:26 / 0:00:00) 
   
-=======
-Checking for newer versions of the update tool...
-Fetching the '2201.4.1' distribution from the remote server...
-Downloading 2201.4.1 100% [================================================================================================================================] 187/187 MB (0:00:18 / 0:00:00) 
-
->>>>>>> c670cb1c
 Fetching the dependencies for '2201.4.1' from the remote server...
 Dependency 'jdk-11.0.15+10-jre' is already available locally
 '2201.4.1' successfully set as the active distribution
 ```
 
-<<<<<<< HEAD
-=======
-#### Pull the latest distribution
-
-The `bal dist pull latest` command updates your active distribution to the latest Swan Lake version.
-
-```bash
-$ bal dist pull latest
-```
-
-You view the output below.
-
-```bash
-Checking for newer versions of the update tool...
-Fetching the latest distribution from the remote server...
-Fetching the '2201.5.0' distribution from the remote server...
-Downloading 2201.5.0 100% [================================================================================================================================] 189/189 MB (0:00:20 / 0:00:00) 
-
-Fetching the dependencies for '2201.5.0' from the remote server...
-Dependency 'jdk-11.0.18+10-jre' is already available locally
-'2201.5.0' successfully set as the active distribution
-```
-
-### Update to the latest patch version
-
-The `bal dist update` command updates your active distribution to the latest patch version (of the active Swan Lake update version).
-
-```bash
-$ bal dist update
-```
-
-You view the output below.
-
-```bash
-Fetching the latest patch distribution for 'ballerina-2201.4.0' from the remote server...
-Fetching the '2201.4.1' distribution from the remote server...
-Downloading 2201.4.1 100% [================================================================================================================================================================================] 188/188 MB (0:01:21 / 0:00:00) 
-
-Fetching the dependencies for '2201.4.1' from the remote server...
-Dependency 'jdk-11.0.15+10-jre' is already available locally
-Successfully set the latest patch distribution '2201.4.1' as the active distribution
-```
-
->**Note:** If the active distribution in your environment is `2201.4.0`, it bumps to the next Swan Lake version, which is `2201.4.1`, and updates to it.
-
->>>>>>> c670cb1c
 ### Change the active distribution
 
 The `bal dist use <distribution>` command sets a particular distribution version as the active one.
 
 ```bash
-$ bal dist use 2201.4.0
-```
-
-You view the output below.
-
-```bash
-'2201.4.0' successfully set as the active distribution
+$ bal dist use 2201.4.2
+```
+
+You view the output below.
+
+```bash
+2201.4.2 successfully set as the active distribution
 ```
 
 ### Remove a distribution
@@ -306,11 +258,11 @@
 The `bal dist remove <distribution>` command allows you to delete a particular distribution from your local environment. If you have been updating Ballerina regularly, you may have accumulated many unused distribution versions. This command helps you to clean them up.
 
 ```bash
-$ bal dist remove 2201.4.1
-```
-
-You view the output below.
-
-```bash
-Distribution '2201.4.1' successfully removed
+$ bal dist remove 2201.4.0
+```
+
+You view the output below.
+
+```bash
+Distribution '2201.4.0' successfully removed
 ```