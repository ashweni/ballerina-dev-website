---
layout: ballerina-cli-documentation-left-nav-pages-swanlake
title: Update Tool
description: Learn how to maintain your Ballerina programming language installation and keep it up to date with the latest releases.
keywords: ballerina, programming language, release, update
permalink: /learn/cli-documentation/update-tool/
active: update-tool
intro: This guide explains how to maintain your Ballerina installation up to date with the latest patch and minor releases.
---

## Understand Ballerina distributions 

The Ballerina compiler is a software program, which validates the Ballerina source code and translates it to an executable program. Ballerina has a stable and production-ready official compiler called jBallerina, which targets the JVM.

Also, there is a plan to develop a native compiler called nBallerina in the future, which will target platforms such as Linux, Windows, and macOS.

Ballerina distribution is a term, which refers to these jBallerina and nBallerina compilers.

## Get to know the release channels

Ballerina distributions are released via two different release channels at the moment. Swan Lake release channel is the primary release channel and the other one is the 1.x release channel. It is recommended to use Swan Lake release channel, if you are new to Ballerina.

Ballerina does not have a release channel yet for nightly builds that give you access to the latest perhaps unstable features.

### Patch releases

Patch releases of Ballerina distributions contain bug fixes and fixes for critical stability and security related issues. Occasionally, you would see on-demand patch releases for 2201.x.x.

*Example patch releases: 2201.3.4, 2201.4.1*

## Use the update tool

If you haven’t installed Ballerina yet, [install it](/downloads/).

Once the installation is complete, you would see the following directory structure inside the installation directory.

```bash
.
├── bin
│   └── bal
├── dependencies
│   ├── jdk-11.0.15+10-jre
│   └── jdk-11.0.18+10-jre
├── distributions
<<<<<<< HEAD
│   ├── ballerina-2201.4.0
│   ├── ballerina-2201.5.0
│   ├── ballerina-version
│   └── installer-version
├── lib
│   └── ballerina-command-1.3.14.jar
=======
│   ├── ballerina-2201.5.0
│   ├── ballerina-2201.4.2
│   ├── ballerina-2201.4.0
│   ├── ballerina-2201.3.5
│   ├── jballerina-1.2.38
│   ├── ballerina-version
│   └── installer-version
├── lib
│   └── ballerina-command-1.3.13.jar
>>>>>>> 54995eb6
└── scripts
    ├── _bal
    └── bal_completion.bash
```

The `distributions` is the directory, in which all your installed distributions are maintained. Only one distribution from the above list can be active at a given time. 

> **Note:** The Ballerina Tool delegates most of the user requests to the active distribution. The commands such as `build`, `test`, `run`, `pull`, and `push` are delegated to the active distribution, while the commands such as `dist` and `version` are handled by the tool itself.
  
  E.g., when you invoke `bal build`, the Ballerina Tool dispatches this request to the active distribution.

You can [change this active distribution](#change-the-active-distribution) at any time or manage it using the Ballerina Tool. However, first, you need to update the Ballerina Tool to its latest version.

### Update the Ballerina tool

The `bal update` command updates the Ballerina Tool itself to the latest version. Ballerina Tool versions are independent of the Ballerina distribution versions. These tool updates are expected to be rare compared to distribution releases.

```bash
$ bal update
```

You view the output below.

```bash
Fetching the latest tool version from the remote server...
Downloading ballerina-command-1.3.14 100% [=====================================================================================================================================================================] 1/1 MB (0:00:01 / 0:00:00) 
Updating environment variables
Update tool version updated to the latest version: 1.3.14
Cleaning old files...
Update successfully completed

If you want to update the Ballerina distribution, use 'bal dist update'
```

## Manage your Ballerina distributions

After updating the Ballerina Tool, you can use the `bal dist` command to manage Ballerina distributions. The `bal help dist` output below shows all the details about the `bal dist` command.

```bash
$ bal help dist
```

You view the output below.

```bash
NAME
       bal dist - Manage Ballerina distributions

SYNOPSIS
       bal dist
       bal dist <command> [<-h> | <--help>]
       bal dist <command> <args>

DESCRIPTION
       Display details of all the commands that are available to install, update, 
       and switch between Ballerina distributions from the patch and minor 
       release channels.

OPTIONS
       -h, --help
           Print the usage details of all commands.

BALLERINA COMMANDS
       The below is a list of available subcommands:

       update     Update to the latest Ballerina version
       pull       Fetch a distribution and set it as the active version
       use        Set a distribution as the active distribution
       list       List locally and remotely available distributions
       remove     Remove distributions in your local environment

Use 'bal help dist <command>' for more information on a specific command.

EXAMPLES
       Manage Ballerina distributions.
          $ bal dist 

       Print the usage details of all commands.
          $ bal dist --help
       
       Print the usage details of the `bal dist update` command.
          $ bal help dist update
```

Most of these subcommands are self-explanatory. Therefore, the sections below introduce them briefly.

### List all local and remote distributions

The `bal dist list` command lists the installed distributions in your local environment. It also lists the distributions available for you to download.

```bash
$ bal dist list
<<<<<<< HEAD
``` 
=======
```
>>>>>>> 54995eb6

You view the output below.

```bash
Distributions available locally: 

* 2201.5.0
<<<<<<< HEAD
  2201.4.0
=======
  2201.4.2
  2201.4.0
  2201.3.5
  1.2.38 
>>>>>>> 54995eb6

Distributions available remotely:

Swan Lake channel

* 2201.5.0 - latest
<<<<<<< HEAD
  2201.4.1
  2201.4.0
=======
  2201.4.2
  2201.4.1
  2201.4.0
  2201.3.5
>>>>>>> 54995eb6
  2201.3.4
  2201.3.3
  2201.3.2
  2201.3.1
  2201.3.0
<<<<<<< HEAD
  2201.2.4
  2201.2.3
=======
>>>>>>> 54995eb6

1.* channel

  1.2.38 - latest
  1.2.37
  1.2.36
  1.2.35
  1.2.34
  1.2.33
  1.2.32
  1.2.31
  1.2.30
  1.2.29

<<<<<<< HEAD
Use 'bal dist list -a' to list all the distributions under each channel. 
=======
Use 'bal dist list -a' to list all the distributions under each channel.
>>>>>>> 54995eb6
Use 'bal help dist' for more information on specific commands.
```

> **Note:** The star (*) indicates the active distribution.

<<<<<<< HEAD
### Pull a distribution

You can pull and update to a preferred (latest or any) Ballerina distribution as follows. 

#### Pull a specific distribution

The `bal dist pull <distribution>` command downloads a particular distribution and stores it in your local environment. It also sets the fetched distribution as the active distribution.

```bash
$ bal dist pull 2201.4.1
```

You view the output below.

```bash
Checking for newer versions of the update tool...
Fetching the '2201.4.1' distribution from the remote server...
Downloading 2201.4.1 100% [================================================================================================================================] 187/187 MB (0:00:18 / 0:00:00) 

Fetching the dependencies for '2201.4.1' from the remote server...
Dependency 'jdk-11.0.15+10-jre' is already available locally
'2201.4.1' successfully set as the active distribution
```

#### Pull the latest distribution

The `bal dist pull latest` command updates your active distribution to the latest Swan Lake version.

```bash
$ bal dist pull latest
```

You view the output below.

```bash
Checking for newer versions of the update tool...
Fetching the latest distribution from the remote server...
Fetching the '2201.5.0' distribution from the remote server...
Downloading 2201.5.0 100% [================================================================================================================================] 189/189 MB (0:00:20 / 0:00:00) 

Fetching the dependencies for '2201.5.0' from the remote server...
Dependency 'jdk-11.0.18+10-jre' is already available locally
'2201.5.0' successfully set as the active distribution
```

### Update to the latest patch version

The `bal dist update` command updates your active distribution to the latest patch version (of the active Swan Lake update version).
=======
### Update to the latest version

The `bal dist update` command updates your distribution to the latest Ballerina version.

```bash
$ sudo bal dist update
```

You view the output below.

```bash
Fetching the latest distribution from the remote server...
Fetching the '2201.6.0' distribution from the remote server...
Downloading 2201.6.0 100% [================================================================================================================================================================================] 319/319 MB (0:01:21 / 0:00:00) 

Fetching the dependencies for '2201.6.0' from the remote server...
Dependency 'jdk-11.0.18+10-jre' is already available locally
Successfully set the distribution '2201.6.0' as the active distribution
```

### Pull a specific distribution
>>>>>>> 54995eb6

```bash
$ bal dist update
```

<<<<<<< HEAD
You view the output below.

```bash
Fetching the latest patch distribution for 'ballerina-2201.4.0' from the remote server...
Fetching the '2201.4.1' distribution from the remote server...
Downloading 2201.4.1 100% [================================================================================================================================================================================] 188/188 MB (0:01:21 / 0:00:00) 

Fetching the dependencies for '2201.4.1' from the remote server...
Dependency 'jdk-11.0.15+10-jre' is already available locally
Successfully set the latest patch distribution '2201.4.1' as the active distribution
=======
```bash
$ bal dist pull 2201.4.1
```

You view the output below.

```bash
Fetching the '2201.4.1' distribution from the remote server...
Downloading 2201.4.1 100% [================================================================================================================================================================================] 287/287 MB (0:01:26 / 0:00:00) 
  
Fetching the dependencies for '2201.4.1' from the remote server...
Dependency 'jdk-11.0.15+10-jre' is already available locally
'2201.4.1' successfully set as the active distribution
>>>>>>> 54995eb6
```

>**Note:** If the active distribution in your environment is `2201.4.0`, it bumps to the next Swan Lake version, which is `2201.4.1`, and updates to it.

### Change the active distribution

The `bal dist use <distribution>` command sets a particular distribution version as the active one.

```bash
<<<<<<< HEAD
$ bal dist use 2201.4.0
=======
$ bal dist use 2201.4.2
>>>>>>> 54995eb6
```

You view the output below.

```bash
<<<<<<< HEAD
'2201.4.0' successfully set as the active distribution
=======
2201.4.2 successfully set as the active distribution
>>>>>>> 54995eb6
```

### Remove a distribution

The `bal dist remove <distribution>` command allows you to delete a particular distribution from your local environment. If you have been updating Ballerina regularly, you may have accumulated many unused distribution versions. This command helps you to clean them up.

```bash
<<<<<<< HEAD
$ bal dist remove 2201.4.1
=======
$ bal dist remove 2201.4.0
>>>>>>> 54995eb6
```

You view the output below.

```bash
<<<<<<< HEAD
Distribution '2201.4.1' successfully removed
=======
Distribution '2201.4.0' successfully removed
>>>>>>> 54995eb6
```<|MERGE_RESOLUTION|>--- conflicted
+++ resolved
@@ -6,6 +6,16 @@
 permalink: /learn/cli-documentation/update-tool/
 active: update-tool
 intro: This guide explains how to maintain your Ballerina installation up to date with the latest patch and minor releases.
+redirect_from:
+  - /learn/how-to-keep-ballerina-up-to-date
+  - /learn/how-to-keep-ballerina-up-to-date/
+  - /learn/keeping-ballerina-up-to-date/
+  - /learn/keeping-ballerina-up-to-date
+  - /swan-lake/learn/keeping-ballerina-up-to-date/
+  - /swan-lake/learn/keeping-ballerina-up-to-date
+  - /learn/tooling-guide/cli-tools/update-tool
+  - /learn/tooling-guide/cli-tools/update-tool/
+  - /learn/cli-documentation/update-tool
 ---
 
 ## Understand Ballerina distributions 
@@ -30,11 +40,11 @@
 
 ## Use the update tool
 
-If you haven’t installed Ballerina yet, [install it](/downloads/).
+If you haven’t installed Ballerina yet, see [Install Ballerina](/learn/install-ballerina/set-up-ballerina) for the instructions.
 
 Once the installation is complete, you would see the following directory structure inside the installation directory.
 
-```bash
+```sh
 .
 ├── bin
 │   └── bal
@@ -42,14 +52,6 @@
 │   ├── jdk-11.0.15+10-jre
 │   └── jdk-11.0.18+10-jre
 ├── distributions
-<<<<<<< HEAD
-│   ├── ballerina-2201.4.0
-│   ├── ballerina-2201.5.0
-│   ├── ballerina-version
-│   └── installer-version
-├── lib
-│   └── ballerina-command-1.3.14.jar
-=======
 │   ├── ballerina-2201.5.0
 │   ├── ballerina-2201.4.2
 │   ├── ballerina-2201.4.0
@@ -59,7 +61,6 @@
 │   └── installer-version
 ├── lib
 │   └── ballerina-command-1.3.13.jar
->>>>>>> 54995eb6
 └── scripts
     ├── _bal
     └── bal_completion.bash
@@ -114,8 +115,8 @@
        bal dist <command> <args>
 
 DESCRIPTION
-       Display details of all the commands that are available to install, update, 
-       and switch between Ballerina distributions from the patch and minor 
+       Display details of all the commands that are available to install, update,
+       and switch between Ballerina distributions from the patch and minor
        release channels.
 
 OPTIONS
@@ -135,11 +136,11 @@
 
 EXAMPLES
        Manage Ballerina distributions.
-          $ bal dist 
+          $ bal dist
 
        Print the usage details of all commands.
           $ bal dist --help
-       
+
        Print the usage details of the `bal dist update` command.
           $ bal help dist update
 ```
@@ -152,11 +153,7 @@
 
 ```bash
 $ bal dist list
-<<<<<<< HEAD
-``` 
-=======
-```
->>>>>>> 54995eb6
+```
 
 You view the output below.
 
@@ -164,39 +161,25 @@
 Distributions available locally: 
 
 * 2201.5.0
-<<<<<<< HEAD
-  2201.4.0
-=======
   2201.4.2
   2201.4.0
   2201.3.5
   1.2.38 
->>>>>>> 54995eb6
 
 Distributions available remotely:
 
 Swan Lake channel
 
 * 2201.5.0 - latest
-<<<<<<< HEAD
-  2201.4.1
-  2201.4.0
-=======
   2201.4.2
   2201.4.1
   2201.4.0
   2201.3.5
->>>>>>> 54995eb6
   2201.3.4
   2201.3.3
   2201.3.2
   2201.3.1
   2201.3.0
-<<<<<<< HEAD
-  2201.2.4
-  2201.2.3
-=======
->>>>>>> 54995eb6
 
 1.* channel
 
@@ -211,66 +194,12 @@
   1.2.30
   1.2.29
 
-<<<<<<< HEAD
-Use 'bal dist list -a' to list all the distributions under each channel. 
-=======
 Use 'bal dist list -a' to list all the distributions under each channel.
->>>>>>> 54995eb6
 Use 'bal help dist' for more information on specific commands.
 ```
 
 > **Note:** The star (*) indicates the active distribution.
 
-<<<<<<< HEAD
-### Pull a distribution
-
-You can pull and update to a preferred (latest or any) Ballerina distribution as follows. 
-
-#### Pull a specific distribution
-
-The `bal dist pull <distribution>` command downloads a particular distribution and stores it in your local environment. It also sets the fetched distribution as the active distribution.
-
-```bash
-$ bal dist pull 2201.4.1
-```
-
-You view the output below.
-
-```bash
-Checking for newer versions of the update tool...
-Fetching the '2201.4.1' distribution from the remote server...
-Downloading 2201.4.1 100% [================================================================================================================================] 187/187 MB (0:00:18 / 0:00:00) 
-
-Fetching the dependencies for '2201.4.1' from the remote server...
-Dependency 'jdk-11.0.15+10-jre' is already available locally
-'2201.4.1' successfully set as the active distribution
-```
-
-#### Pull the latest distribution
-
-The `bal dist pull latest` command updates your active distribution to the latest Swan Lake version.
-
-```bash
-$ bal dist pull latest
-```
-
-You view the output below.
-
-```bash
-Checking for newer versions of the update tool...
-Fetching the latest distribution from the remote server...
-Fetching the '2201.5.0' distribution from the remote server...
-Downloading 2201.5.0 100% [================================================================================================================================] 189/189 MB (0:00:20 / 0:00:00) 
-
-Fetching the dependencies for '2201.5.0' from the remote server...
-Dependency 'jdk-11.0.18+10-jre' is already available locally
-'2201.5.0' successfully set as the active distribution
-```
-
-### Update to the latest patch version
-
-The `bal dist update` command updates your active distribution to the latest patch version (of the active Swan Lake update version).
-=======
 ### Update to the latest version
 
 The `bal dist update` command updates your distribution to the latest Ballerina version.
@@ -292,24 +221,9 @@
 ```
 
 ### Pull a specific distribution
->>>>>>> 54995eb6
-
-```bash
-$ bal dist update
-```
-
-<<<<<<< HEAD
-You view the output below.
-
-```bash
-Fetching the latest patch distribution for 'ballerina-2201.4.0' from the remote server...
-Fetching the '2201.4.1' distribution from the remote server...
-Downloading 2201.4.1 100% [================================================================================================================================================================================] 188/188 MB (0:01:21 / 0:00:00) 
-
-Fetching the dependencies for '2201.4.1' from the remote server...
-Dependency 'jdk-11.0.15+10-jre' is already available locally
-Successfully set the latest patch distribution '2201.4.1' as the active distribution
-=======
+
+The `bal dist pull <distribution>` command downloads a particular distribution and stores it in your local environment. It also sets the fetched distribution as the active distribution.
+
 ```bash
 $ bal dist pull 2201.4.1
 ```
@@ -323,31 +237,20 @@
 Fetching the dependencies for '2201.4.1' from the remote server...
 Dependency 'jdk-11.0.15+10-jre' is already available locally
 '2201.4.1' successfully set as the active distribution
->>>>>>> 54995eb6
-```
-
->**Note:** If the active distribution in your environment is `2201.4.0`, it bumps to the next Swan Lake version, which is `2201.4.1`, and updates to it.
+```
 
 ### Change the active distribution
 
 The `bal dist use <distribution>` command sets a particular distribution version as the active one.
 
 ```bash
-<<<<<<< HEAD
-$ bal dist use 2201.4.0
-=======
 $ bal dist use 2201.4.2
->>>>>>> 54995eb6
-```
-
-You view the output below.
-
-```bash
-<<<<<<< HEAD
-'2201.4.0' successfully set as the active distribution
-=======
+```
+
+You view the output below.
+
+```bash
 2201.4.2 successfully set as the active distribution
->>>>>>> 54995eb6
 ```
 
 ### Remove a distribution
@@ -355,19 +258,11 @@
 The `bal dist remove <distribution>` command allows you to delete a particular distribution from your local environment. If you have been updating Ballerina regularly, you may have accumulated many unused distribution versions. This command helps you to clean them up.
 
 ```bash
-<<<<<<< HEAD
-$ bal dist remove 2201.4.1
-=======
 $ bal dist remove 2201.4.0
->>>>>>> 54995eb6
-```
-
-You view the output below.
-
-```bash
-<<<<<<< HEAD
-Distribution '2201.4.1' successfully removed
-=======
+```
+
+You view the output below.
+
+```bash
 Distribution '2201.4.0' successfully removed
->>>>>>> 54995eb6
 ```