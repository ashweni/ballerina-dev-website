---
layout: ballerina-building-a-data-service-with-bal-persist-left-nav-pages-swanlake
title: Manage data persistence with bal persist
description: This guide describes how to model your application data and use a tool to generate client APIs to access the data store in Ballerina.
keywords: Ballerina, data service, data store, database, in-memory, Google Sheets, REST, API
permalink: /learn/manage_data_persistence-with-bal-persist/
active: manage_data_persistence-with-bal-persist
intro: This guide helps you understand the basics of the `bal persist` feature, which allows you to manage data persistence easily. This same data service can also be written using the Ballerina SQL connectors, which require you to write SQL queries to perform CRUD operations against the DB servers. With the `bal persist` feature, you only need to write the `data model`. Based on the model, the client object and record types are generated to interact with the data store.
redirect_from:
- /learn/manage-data-persistence-with-bal-persist/
- /learn/manage-data-persistence-with-bal-persist
- /learn/manage-data-persistence-with-bal-persist
- /learn/getting-started/manage-data-persistence-with-bal-persist/
- /learn/getting-started/manage_data_persistence-with-bal-persist
---

## Set up the prerequisites

To complete this tutorial, you need:

1. [Ballerina 2201.6.0 (Swan Lake)](/learn/get-started/) or greater
2. A text editor
>**Tip:** Preferably, <a href="https://code.visualstudio.com/" target="_blank">Visual Studio Code</a> with the
<a href="https://wso2.com/ballerina/vscode/docs/" target="_blank">Ballerina extension</a> installed.
3. A command terminal

## Understand the implementation

This guide describes how to interact with the data store and perform operations against it using `bal persist`. This will cover the basic use case of creating, reading, updating, and deleting records on a data store in an organization. It also elaborates on how you can create an HTTP RESTful API using Ballerina that can be used to perform basic CRUD operations on the data store.

![Data Service Architecture](/learn/images/bal-persist-scenario-diagram.png "Data Service Architecture")

>**Info:** This guide uses an in-memory data store for simplicity. However, the described methodology can also be applied to work with MySQL, MSSQL, and Google Sheets, as the `bal persist` currently offers support for these three data stores: in-memory tables, MySQL and MSSQL databases, and Google Sheets.

## Create a Ballerina package

Ballerina uses packages to group code. You need to create a Ballerina package and write the business logic in it. In the terminal, execute the command below to create the Ballerina package for the implementation.

> **Info:** For more information on Ballerina packages, see [Organize Ballerina code](/learn/organize-ballerina-code/).

```
$ bal new rainier
``` 

This creates a directory named `rainier` with the files below.

```
.
├── rainier
│   ├── Ballerina.toml
│   └── main.bal
```

## Initialize `bal persist` in the project

The `bal persist` initialization takes care of the basics needed to start the development. In the terminal, execute the command below to initialize `bal persist` in the Ballerina package.

```
$ bal persist init --module store
```

Along with the `bal persist init` command, you can specify the `datastore` that you are going to use in the application and also the `module` that you need to add the generated code to. Both these parameters are optional. If you don’t provide them, the datastore will be set to `inmemory`, and the module will be set to `root` module by default.

This changes the Ballerina package as follows.

```
├── rainier
│   ├── persist
│   │		└── model.bal
│   ├── Ballerina.toml
│   └── main.bal

```
it also adds the following configuration to the `Ballerina.toml` file.

```toml
[persist]
datastore = "inmemory"
module = "rainier.store"
```


These configurations are referred to when generating client objects for the data model. The recommendation is not to change these values. If you want to change them, remove them from the `Ballerina.toml` file and reinitialize `bal persist`.

The next step is to define your data model in the schema file in the`persist/model.bal` file.

## Model your data

The data model can be defined in the schema file inside the `persist` directory. You can use the empty file added by the `persist init` command for this.

For more information on defining a data model, see the [Data Model Definition](/learn/persist-model/) documentation. In order to simplify this demonstration, only the `Employee` entity is added to the schema file. You can add as many as you want for your application and add relationships between entities.
Once defined, the schema file will be as follows.

```ballerina
import ballerina/persist as _;
import ballerina/time;

public type Employee record {|
   readonly string id;
   string firstName;
   string lastName;
   string email;
   string phone;
   time:Date hireDate;
   string? managerId;
   string jobTitle;
|};
```

This model is used to set up the underlying datastore (e.g., set up the tables in the underlying database) and also as the base for the generated client APIs.

## Generate the client object, types, and scripts

Now, you can generate the client objects, types, and SQL scripts for your model by running the command in your terminal.

```
$ bal persist generate
```

This changes the Ballerina package as follows.

```
├── rainier
│   ├── generated
│   │		└── store
│   │		│	├── persist_client.bal
│   │		│	└── persist_types.bal
│   ├── persist
│   │		└── model.bal
│   ├── Ballerina.toml
│   └── main.bal
    
```

The `persist generate` will parse the `persist/model.bal` definition file and generate the following.

|         File          |                                         Description                                         |
|:---------------------:|:-------------------------------------------------------------------------------------------:|
| `persist_client.bal`  |                This is the client that is used to persist and retrieve data.                |
|  `persist_types.bal`  |       This contains the record types that will be used to persist and retrieve data.        |



> Note: All of the above auto-generated BAL files should not be modified.

> Note: If you use other data stores like MySQL, MSSQL, or Google Sheets, additional files will get created to handle runtime configurations and scripts to set up the database/worksheet. Since `in-memory` is used, you don’t need to do any configuration or setting-up before running the application.

## Query your database with client API

First, you need to instantiate the generated client object inside the `rainier.store` module like below.

```ballerina
import rainier.store;

store:Client sClient = check new();
```

You can use this `sClient` as the client to query your database. It provides five resource methods to query. Let’s explore each of the methods of the client separately. You can use the `main.bal` file created inside your project to explore the functionalities.

### Create a new `Employee` record

Let’s start with a query to create a new `Employee` record in the database and log the results to the console. Update the following in your `main.bal` file.

```ballerina
import ballerina/io;
import rainier.store;


final store:Client sClient = check new();


public function main() returns error? {
   store:EmployeeInsert employee1 = {
       id: "emp_01",
       firstName: "John",
       lastName: "Doe",
       email: "johnd@xyz.com",
       phone: "1234567890",
       hireDate: {
           year: 2020,
           month: 10,
           day: 10
       },
       managerId: "mng_01",
       jobTitle: "Software Engineer"
   };


   string[] employeeIds = check sClient->/employees.post([employee1]);
   io:println("Inserted employee id: " + employeeIds[0]);
}
```

You can run your Ballerina project with the following command.

```
$ bal run
Compiling source
        foo/rainier:0.1.0


Running executable

Inserted employee id: emp_01
```

This creates the first database record with the client API. The next sections describe how to read data from the database.

### Retrieve all `Employee` records

Let’s try to fetch all the records inserted into the database. The client API offers the `get` resource method, which returns a stream of the return type. The return type can be either a complete `Employee` record or a custom record with a subset of fields.

Replace the previous code and add the new `get` call instead.

```ballerina
import ballerina/io;
import rainier.store;
import ballerina/persist;


final store:Client sClient = check new ();


public function main() returns error? {
   // Get the complete `Employee` record.
   stream<store:Employee, persist:Error?> employees = sClient->/employees;
   check from var employee in employees
       do {
           io:println(employee);
       };


   // Get only the `id`, `firstName`, and `lastName` fields.
   stream<EmployeeName, persist:Error?> empNames = sClient->/employees;
   check from var name in empNames
       do {
           io:println(name);
       };
}


type EmployeeName record {|
   string id;
   string firstName;
   string lastName;
|};
```

Run the Ballerina project again.

```
$ bal run

Compiling source
        foo/rainier:0.1.0


Running executable

{"id":"emp_01","firstName":"John","lastName":"Doe","email":"johnd@xyz.com","phone":"1234567890","hireDate":{"year":2020,"month":10,"day":10},"manager_id":"mng_01","job_title":"Software Engineer"}

{"employee_id":"emp_01","first_name":"John","last_name":"Doe"}
```

>**Note:** Even if there is a single `Employee` record, the resource method returns a Ballerina stream object and you need to iterate through the stream to access the records.
The client also provides the `get by key` method, which returns only one record. Let’s explore that method.

### Retrieve the `Employee` record by key

If you know the key of the record you need to fetch from the database, you can pass the key as a path param to the `get` method.

Replace the previous code and add the new `get by key` call instead,

```ballerina
import ballerina/io;
import rainier.store;


final store:Client sClient = check new ();


public function main() returns error? {
   string empId = "emp_01";
   // Get the complete `Employee` record.
   store:Employee employee = check sClient->/employees/[empId];
   io:println(employee);


   // Get only the `employee_id`, `first_name`, and `last_name` fields.
   EmployeeName employeeName = check sClient->/employees/[empId];
   io:println(employeeName);
}


type EmployeeName record {|
   string id;
   string firstName;
   string lastName;
|};
```

Run the Ballerina project again.

```
$ bal run

Compiling source
        foo/rainier:0.1.0


Running executable

{"id":"emp_01","firstName":"John","lastName":"Doe","email":"johnd@xyz.com","phone":"1234567890","hireDate":{"year":2020,"month":10,"day":10},"managerId":"mng_01","jobTitle":"Software Engineer"}

{"id":"emp_01","firstName":"John","lastName":"Doe"}
```

You will get the same results as you have only one record. Let’s explore the `update` function.

### Update the `Employee` record

With the client API, you can easily update the record with the given ID. You only need to pass the fields that need to be updated with the new values. In this case, The job title of the given employee is updated from `Software Engineer` to `Senior Software Engineer`.

Replace the previous code and add the new `update` call instead.

```ballerina
import ballerina/io;
import rainier.store;


final store:Client sClient = check new ();


public function main() returns error? {
   string empId = "emp_01";


   // Update the job title of the employee with the given ID.
   store:Employee employee = check sClient->/employees/[empId].put({
       jobTitle: "Senior Software Engineer"
   });
   io:println(employee);
}
```

Run the Ballerina project again.

```
$ bal run

Compiling source
        foo/rainier:0.1.0


Running executable

{"id":"emp_01","firstName":"John","lastName":"Doe","email":"johnd@xyz.com","phone":"1234567890","hireDate":{"year":2020,"month":10,"day":10},"managerId":"mng_01","jobTitle":"Senior Software Engineer"}
```

Now, you have successfully executed the `CREATE`, `READ`, and `UPDATE` queries against your database. Let’s explore the final `DELETE` query in the next section.

### Delete the `Employee` record

Similar to the client `update` call, you can use the `delete` action to delete the record with the given ID.

Replace the previous code and add the new `delete` call instead.

```ballerina
import ballerina/io;
import ballerina/persist;
import rainier.store;


final store:Client sClient = check new ();


public function main() returns error? {
   string empId = "emp_01";


   // Delete the employee with the given ID.
   _ = check sClient->/employees/[empId].delete();


   // Check if the employee is deleted.
   store:Employee|persist:Error result = sClient->/employees/[empId].get();
   if result is persist:NotFoundError {
       io:println("Employee not found");
   } else {
       io:println("Employee found");
   }
}
```

Run the Ballerina project again.

```
$ bal run

Compiling source
        foo/rainier:0.1.0


Running executable

Employee not found
```

You just run all the queries against your database successfully. Your next task is to expose the database queries via an HTTP RESTful API to build a data service.

## Expose the database via an HTTP RESTful API

After you have defined the methods necessary to manipulate the database, expose these selectively via an HTTP RESTful API.

For this, you need to create an HTTP service, and within the service, you can define resource methods to provide access to the database. The complete code of the service will be as follows.

Replace the previous code and add the service code instead.

```ballerina
import ballerina/http;
import ballerina/persist;
import rainier.store;


final store:Client sClient = check new();


service /employees on new http:Listener(8080) {


   isolated resource function post .(store:EmployeeInsert emp) returns string|error? {
       string[] employeeIds = check sClient->/employees.post([emp]);
       return employeeIds[0];
   }
  
   isolated resource function get [string id]() returns store:Employee|error {
       return check sClient->/employees/[id];
   }
  
   resource function get .() returns store:Employee[]|error? {
       stream<store:Employee, persist:Error?> resultStream = sClient->/employees;
       return check from store:Employee employee in resultStream
           select employee;
   }


   isolated resource function put [string id](store:EmployeeUpdate emp) returns store:Employee|error? {
       return check sClient->/employees/[id].put(emp);
   }
  
   isolated resource function delete [string id]() returns store:Employee|error? {
       return check sClient->/employees/[id].delete();      
   }
}
```

Run the Ballerina project again,

```
$ bal run

Compiling source
        foo/rainier:0.1.0


Running executable
```

> **Info:** This creates an `/employees` endpoint on port 8080, which can be accessed via a browser at http://locahost:8080/employees.

### Try the service

Invoke the defined resource method by sending the POST request below to http://localhost:8080/employees with the required data as a JSON payload.

```
<<<<<<< HEAD
curl -X POST http://localhost:8080/employees/ -H "Content-Type: application/json" -d "{ \"id\": \"6\", \"firstName\": \"test\", \"lastName\": \"test\", \"email\": \"test@test.com\", \"phone\": \"882 771 110\", \"hireDate\": { \"year\": 2021, \"month\": 12, \"day\": 16 }, \"managerId\": \"1\", \"jobTitle\": \"Sales Manager\" }"
```
 
The entered employee ID `6` will be returned as the response.
=======
$ curl -X POST http://localhost:8080/employees/
    -H 'Content-Type: application/json'
    -d '{
        "id": "6",
        "firstName": "test",
        "lastName": "test",
        "email": "test@test.com",
        "phone": "882 771 110",
        "hireDate": {
            "year": 2021,
            "month": 12,
            "day": 16
        },
        "managerId": "mng_01",
        "jobTitle": "Sales Manager"
    }'
```
>>>>>>> d3192b92
<|MERGE_RESOLUTION|>--- conflicted
+++ resolved
@@ -473,27 +473,7 @@
 Invoke the defined resource method by sending the POST request below to http://localhost:8080/employees with the required data as a JSON payload.
 
 ```
-<<<<<<< HEAD
 curl -X POST http://localhost:8080/employees/ -H "Content-Type: application/json" -d "{ \"id\": \"6\", \"firstName\": \"test\", \"lastName\": \"test\", \"email\": \"test@test.com\", \"phone\": \"882 771 110\", \"hireDate\": { \"year\": 2021, \"month\": 12, \"day\": 16 }, \"managerId\": \"1\", \"jobTitle\": \"Sales Manager\" }"
 ```
  
-The entered employee ID `6` will be returned as the response.
-=======
-$ curl -X POST http://localhost:8080/employees/
-    -H 'Content-Type: application/json'
-    -d '{
-        "id": "6",
-        "firstName": "test",
-        "lastName": "test",
-        "email": "test@test.com",
-        "phone": "882 771 110",
-        "hireDate": {
-            "year": 2021,
-            "month": 12,
-            "day": 16
-        },
-        "managerId": "mng_01",
-        "jobTitle": "Sales Manager"
-    }'
-```
->>>>>>> d3192b92
+The entered employee ID `6` will be returned as the response.