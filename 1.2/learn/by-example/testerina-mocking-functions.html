--- conflicted
+++ resolved
@@ -93,11 +93,8 @@
  Mocking an imported function will apply the mocked function to every instance of the original function call.
  It is not limited to the test file in which it is being mocked. Mocking a function from the module under the test
  can be scoped to have different behaviors for different test cases.<br/><br/>
-<<<<<<< HEAD
- For more information, see <a href="https://ballerina.io/learn/how-to-test-ballerina-code/">How to Test Ballerina Code</a>
-=======
+
  For more information, see <a href="https://ballerina.io/1.2/learn/how-to-test-ballerina-code/">How to Test Ballerina Code</a>
->>>>>>> c8efd1a2
  and the <a href="https://ballerina.io/1.2/learn/api-docs/ballerina/test/index.html">Test Module</a>.</p>
 </p>
 
