---
layout: ballerina-inner-page
title: Events
description: 
permalink: community/events/
intro: 
redirect_from:

---


<style>
    .text-feild{
        padding: 20px 20px;
        margin: 5px 0px;
        width: 100%;
        display: inline-block;      
    }
    .disabled {
        pointer-events: none;
        cursor: default;
        background-color: #57595d !important;
    }
    .gTitle1{color:#57595d !important} 
    .eventBanner{
        background-color: #f5f5f5;
        padding: 30px;
        font-size: 18px;
        margin-top: 15px;
        font-weight: 400;
        text-align: center;
    }
    .submit-button{
        padding: 10px 20px;
        display: inline-block;
        width: 100%;
        text-align: center;
        background-color: #20b6b0;
        color: #fff;
        margin: 5px 0px;
        border: none;
    }

    .event-card{
        padding-right: 0px;
        padding-left: 0px;
    }
    .cBoxCard{
  
  border:#E6EAEB solid 0.1px ;
  text-align: left;
  padding: 10px;
  background-color: #ffffff;
  border-radius: 0;
  box-shadow: 0;
  margin-bottom: 15px;
  margin-top:15px;
  box-shadow:none;
    }
    .cBoxCard-1{
  
  
  text-align: left;
  padding: 10px;
  background-color: #ffffff;
  border-radius: 0;
  box-shadow: 0;
  margin-bottom: 15px;
  margin-top:15px;
  box-shadow:none;
    }
.form-check-label{
    display: inline-block;
max-width: 100%;
margin-bottom: 5px;
font-weight: 400;
font-size: 10px;
}
  
.checkbox-wrapper {
  white-space: nowrap
}
.checkbox {
  vertical-align: top;
  display:inline-block
}
.checkbox-label {
  white-space: normal;
  display:inline-block;
  font-size: 14px;
  font-weight: 400;
  color: #57595d;
  padding-left: 8px;
}

.card p{
    margin-top:15px !important;
    margin-bottom:0px !important;
}

.card{
    border: none;
    margin: 10px 40px 15px 0px;
    padding: 0px 0px;
    max-width: 360px;
}


.card h4{
    color: #20b6b0;
    height: 45px;
}

.form-control {
  display: block;
  width: 100%;
  height: 34px;
  font-size: 16px;
  line-height: 1.42857143;
  color: #585A5E;
  background-color: #fff;
  background-image: none;
  border-radius: 0px;
  transition: border-color ease-in-out .15s,-webkit-box-shadow ease-in-out .15s;
  transition: border-color ease-in-out .15s,box-shadow ease-in-out .15s;
  transition: border-color ease-in-out .15s,box-shadow ease-in-out .15s,-webkit-box-shadow ease-in-out .15s;
}

.modal-content {
  position: relative;
  background-color: #fff;
  background-clip: padding-box;
  border: 1px solid #585A5E;
  border-radius: 0px;
  -webkit-box-shadow: 0 3px 9px rgba(0,0,0,.5);
  box-shadow: 0 3px 9px rgba(0,0,0,.5);
  outline: 0;
}

.btn-form-submit{
    padding: 10px 20px;
        display: inline-block;
        text-align: center;
        background-color: #20b6b0;
        color: #fff;
        border: none;
        border-radius: 0px;
        margin-bottom:5px;
}

.btn-form-close{
    padding: 10px 20px;
        display: inline-block;
        text-align: center;
        background-color: #E6EAEB;
        color: #464646;
        margin: 5px 0px;
        border: none;
        border-radius: 0px;
}
.col-form-label{
    font-size: 16px;
    font-weight: 400;

    
}
.nav-tabs > li.active > a, .nav-tabs > li.active > a:focus, .nav-tabs > li.active > a:hover {
  color: #464646 !important;
  cursor: default;
  border: transparent;
  border-bottom: #20b6b0 3px solid !important;
  background-color: transparent !important;
}

.nav-tabs > li > a:hover {
  border-color:transparent !important;
}

.nav-tabs > li > a{
   border-bottom: transparent 3px solid !important;
   font-size: 18px;
   font-weight: 400;
}

.cBallerina-io-Gray-row {
  padding-bottom:0px;
}

.li > a {
  font-size: 20px;
  color: #20b6b0;
  text-decoration: none;
}


.gTitle:hover{
    color: #464646 !important;
}
.form-control{
    border: 1px #20b6b0 solid;
}

.btn-form-submit:hover{
    background-color: #464646;
    color: #fff !important;
}

.submit-button:hover{
    background-color: #464646;
    color: #fff !important;
}

.leftLink:hover{
    background:url(/img/toc-bg-hover.svg);
}

.btn-form-close:hover{
    background-color: #464646;
    color: #fff !important;
}

.exampleModalLabel{
    color: #464646;
}
td.cEventDateContainer1 span.cEventDate1{
    width: 100%;
    font-size: 18px;
    font-weight: 400;
    display: inline-block;
    color: #57595d;
    margin-bottom: 5px;
    border: none;
    text-align: right;
}
td.cEventDateContainer, td.cEventDetail, td.cEventURL {
  border: none !important;
    border-bottom-color: currentcolor;
    border-bottom-style: none;
    border-bottom-width: medium;
    border-bottom: 1px solid #c7c7c7 !important;
    padding: 30px 15px !important;
}
.cEventDateNum{
    font-size: 20px !important;
    font-weight: 450 !important;
}

.cEventName{
    margin-top: -2px;
    font-size: 20px;
}
td.cEventDateContainer{
  width: 20%;
}
.wy-nav-content h1 {
  font-size: 38px;
  color: #464646 ;
  font-weight: 400;
  margin-bottom: 30px;
  margin-top:20px
}
a.cTopLink{display:none !important;}
@media only screen and (max-width: 990px) {
   
.dateDisplay {
        display:inline-block;
        padding-right: 10px;
        margin-bottom: 0px !important;
        padding-top: 20px;
    }
}
</style>
<link rel="stylesheet" href="/css/events-page.css">

<section>
    <div class="row" style="padding-bottom: 30px;" >
      
        <div class="col-sm-12 col-md-6 col-lg-6" style="float: left; padding-left: 0px;">
          <p >
            Want to connect with other Ballerina users or language experts? Then look no further. We're excited to offer a variety of events that can help you learn more and connect with experts. 
          </p>
        </div>
        <div class="col-sm-12 col-md-6 col-lg-6" style="float: right;">
        &nbsp;
      
        </div>
    </div> 
</section>

<!-- <section id="event-section"  style="padding-bottom: 30px;">
    <h2 style="padding-right: 15px;">Featured Events</h2>

    <div class="row">
      
        <div class="col-sm-12 col-md-6 col-lg-6 " style="float: left; ">
            <div class="col-sm-12 col-md-3 col-lg-3" style="" >
                <p style="color: #585A5E; font-size:17px;float: right;">Jan 25, 2022</p>
                <p style="float: right;">Tuesday</p>
                <p style="float: right;">Online Event</p>

            </div>
            <div class="col-sm-12 col-md-9 col-lg-9" style="border-left: 2px #585A5E solid;">
                <p>
                    Ballerina Tech Talk
                </p>
                <h4 style="color: #20b6b0;margin-bottom: 24px;">Topic Name Comes Here</h4>
                <p>
                    Presented by <a style="color: #20b6b0 ;font-weight:400;" href="https://www.linkedin.com/in/dinushanm/"> Dinushan Meeriyagalla</a>
                </p>

            </div>   
        </div>
        <div class="col-sm-12 col-md-6 col-lg-6 " style="float: left; ">
            <div class="col-sm-12 col-md-3 col-lg-3" style="" >
                <p style="color: #585A5E; font-size:17px;float: right;">Jan 25, 2022</p>
                <p style="float: right;">Tuesday</p>
                <p style="float: right;">Online Event</p>

            </div>
            <div class="col-sm-12 col-md-9 col-lg-9" style="border-left: 2px #585A5E solid;">
                <p>
                    Ballerina Tech Talk
                </p>
                <h4 style="color: #20b6b0;margin-bottom: 24px;">Topic Name Comes Here</h4>
                <p>
                    Presented by <a style="color: #20b6b0 ;font-weight:400;" href="https://www.linkedin.com/in/dinushanm/"> Dinushan Meeriyagalla</a>
                </p>

            </div>   
        </div>
        
    </div> 

</section> -->


<section id="event-section"  style="padding-bottom: 30px;">
    <!-- <h2 style="padding-right: 15px;">More Events</h2> -->
    
    <ul class="nav nav-tabs" style="float: right;" >
        <li class="active"><a data-toggle="tab" href="#upcoming-event">Upcoming</a></li>
        <li ><a data-toggle="tab" href="#past-event">Past</a></li>
      </ul>
    
      <div class="tab-content" style="border-top: 1px solid #c7c7c7;display:inline-block;width: 100%;margin-top: -1.5px;">
        
        <div id="upcoming-event" class="tab-pane fade in active">
            <table class="cEventTable cConferencesList" style="width:100% !important;">
                <!-- <tr class="event-expiry"  data-expiry="February 5, 2021 12:00:00">	
                    <td class="cEventDateContainer cEventDateContainer1">	
                       <p class="cEventDate1 cEventDateNum dateDisplay" style="margin-bottom: 15px;">January 25, 2022</p>	
                       <p class="cEventDate1 dateDisplay" style="margin-bottom: 15px">Tuesday</p>	
                       <p class="cEventLocation" style="text-align: right;">Online</p>	
                    </td>	
                    <td class="cEventDetail" id="eventDetails" >	
                       <a target="_blank" href="">	
                          <p class="cEventName" style="margin-top: -1px;font-size: 18px;">Tech Talk</p>	
                       </a>	
                       <h5 style="margin-bottom: 18px;">Ballerina OpenAPI Support</h5>		
                       <a style="color: #20b6b0 ;font-weight:400;font-size: 16px;" href="https://www.linkedin.com/in/joseph-fonseka-04b538a/">Joseph Foneska</a>, Director - Ballerina Team, WSO2
                    </td>	
                    <td class="cEventURL"><a class="cEventRegistration" href="" target="_blank" style="text-align: center;">Notify Me</a></td>	
                </tr> -->

                <div class="col-lg-12 col-md-12 col-sm-12 eventBanner">
                    No upcoming events for this month. For details on our upcoming Monthly Tech Talks, please see  <a href="/community/tech-talk/" target="_blank" style="color: #20b6b0; text-decoration: none; text-align: right;font-weight: 400;font-size: 18px; ">Monthly Tech Talk</a>
                </div>
                
                
            </table>
            
            </table>
        </div>
        <div id="past-event" class="tab-pane fade">
            <table class="cEventTable cConferencesList" style="width:100% !important;">
                <tr class="event-expiry"  data-expiry="February 5, 2021 12:00:00">	
                    <td class="cEventDateContainer cEventDateContainer1">	
                       <p class="cEventDate1 cEventDateNum dateDisplay" style="margin-bottom: 15px;">Dec 15, 2021</p>	
                       <p class="cEventDate1 dateDisplay" style="margin-bottom: 15px">Wednesday</p>	
                       <p class="cEventLocation" style="text-align: right;">Online</p>	
                    </td>	
                    <td class="cEventDetail" id="eventDetails" >	
                       <a target="_blank" href="https://ossalsjp21.sched.com/event/pehF">	
                          <p class="cEventName" style="margin-top: -1px;font-size: 18px;">Open Source Summit Japan</p>	
                       </a>	
                       <h5 style="margin-bottom: 18px;">Ballerina Swan Lake: The Open Source Cloud-Native Programming Language Revamped</h5>		
                       <a style="color: #20b6b0 ;font-weight:400;font-size: 16px;" href="https://www.linkedin.com/in/imeshasudasingha/">Imesha Sudasingha </a>, Senior Software Engineer, WSO2
                    </td>	
<<<<<<< HEAD
                    <td class="cEventURL"><a class="cEventRegistration" href="https://youtu.be/QlS_8-yaN68" target="_blank" style="text-align: center;">Watch Recording</a></td>	
=======
                    <td class="cEventURL"><a class="cEventRegistration disabled" href="" target="_blank" style="text-align: center;">Await Recording</a></td>	
>>>>>>> 5ecf4493
                </tr>
                <tr class="event-expiry"  data-expiry="February 5, 2021 12:00:00">	
                    <td class="cEventDateContainer cEventDateContainer1">	
                       <p class="cEventDate1 cEventDateNum dateDisplay" style="margin-bottom: 15px;">Oct 26, 2021</p>	
                       <p class="cEventDate1 dateDisplay" style="margin-bottom: 15px">Tuesday</p>	
                       <p class="cEventLocation" style="text-align: right;">Online</p>	
                    </td>	
                    <td class="cEventDetail" id="eventDetails" >	
                       <a target="_blank" href="https://www.meetup.com/SF-Types-Theorems-and-Programming-Languages/events/281320748/">	
                          <p class="cEventName" style="margin-top: -1px;font-size: 18px;">Meetup:SF Types, Theorems, and Programming Languages</p>	
                       </a>	
                       <h5 style="margin-bottom: 18px;">Ballerina - A Cloud-Native Programming Language</h5>		
                       <a style="color: #20b6b0 ;font-weight:400;font-size: 16px;" href="https://twitter.com/james_clark">James Clark </a>
                    </td>	
                    <td class="cEventURL"><a class="cEventRegistration disabled" href="" target="_blank" style="text-align: center;">Await Recording</a></td>	
                </tr>
                <tr class="event-expiry"  data-expiry="February 5, 2021 12:00:00">	
                    <td class="cEventDateContainer cEventDateContainer1">	
                       <p class="cEventDate1 cEventDateNum dateDisplay" style="margin-bottom: 15px;">June 15, 2021</p>	
                       <p class="cEventDate1 dateDisplay" style="margin-bottom: 15px">Tuesday</p>	
                       <p class="cEventLocation" style="text-align: right;">Online</p>	
                    </td>	
                    <td class="cEventDetail" id="eventDetails" >	
                       <a target="_blank" href="https://stackconf.eu/">	
                          <p class="cEventName" style="margin-top: -1px;font-size: 18px;">StackConf</p>	
                       </a>	
                       <h5 style="margin-bottom: 18px;">Automatic Microservices Observability with Open-Source Programming Language: Ballerina</h5>		
                       <a style="color: #20b6b0 ;font-weight:400;font-size: 16px;" href="https://twitter.com/lafernando">Anjana Fernando </a>, Director - Developer Relations, WSO2 
                    </td>	
                    <td class="cEventURL"><a class="cEventRegistration" href="https://youtu.be/htAwwgt86c0" target="_blank" style="text-align: center;">Watch Recording</a></td>	
                </tr>
                <tr class="event-expiry"  data-expiry="February 5, 2021 12:00:00">	
                    <td class="cEventDateContainer cEventDateContainer1">	
                       <p class="cEventDate1 cEventDateNum dateDisplay" style="margin-bottom: 15px;">April 27, 2021</p>	
                       <p class="cEventDate1 dateDisplay" style="margin-bottom: 15px">Tuesday</p>	
                       <p class="cEventLocation" style="text-align: right;">Online</p>	
                    </td>	
                    <td class="cEventDetail" id="eventDetails" >	
                       <a target="_blank" href="">	
                          <p class="cEventName" style="margin-top: -1px;font-size: 18px;">GIDS Live</p>	
                       </a>	
                       <h5 style="margin-bottom: 18px;">Cloud Native Middleware as a Programming Language</h5>		
                       <a style="color: #20b6b0 ;font-weight:400;font-size: 16px;" href="https://twitter.com/lafernando">Anjana Fernando </a>, Director - Developer Relations, WSO2 
                    </td>	
<<<<<<< HEAD
                    <td class="cEventURL"><a class="cEventRegistration" href="https://youtu.be/NFFbSRnzg3k" target="_blank" style="text-align: center;">Watch Recording</a></td>	
=======
                    <td class="cEventURL"><a class="cEventRegistration disabled" href="" target="_blank" style="text-align: center;">Await Recording</a></td>	
>>>>>>> 5ecf4493
                </tr>
                <tr class="event-expiry"  data-expiry="February 5, 2021 12:00:00">	
                    <td class="cEventDateContainer cEventDateContainer1">	
                       <p class="cEventDate1 cEventDateNum dateDisplay" style="margin-bottom: 15px;">Feb 5, 2021</p>	
                       <p class="cEventDate1 dateDisplay" style="margin-bottom: 15px">Wednesday</p>	
                       <p class="cEventLocation" style="text-align: right;">Online</p>	
                    </td>	
                    <td class="cEventDetail" id="eventDetails" >	
                       <a target="_blank" href="https://www.youtube.com/watch?v=0pKOkMRODF0">	
                          <p class="cEventName" style="margin-top: -1px;font-size: 18px;">Open Source Summit Japan</p>	
                       </a>	
                       <h5 style="margin-bottom: 18px;">Ballerina: An Open-Source Cloud-Native Programming Language</h5>		
                       <a style="color: #20b6b0 ;font-weight:400;font-size: 16px;" href="https://twitter.com/lafernando">Anjana Fernando </a>, Director - Developer Relations, WSO2 
                    </td>	
                    <td class="cEventURL"><a class="cEventRegistration" href="https://www.youtube.com/watch?v=0pKOkMRODF0" target="_blank" style="text-align: center;">Watch Recording</a></td>	
                </tr>
                <tr class="event-expiry"  data-expiry="February 5, 2021 12:00:00">	
                    <td class="cEventDateContainer cEventDateContainer1">	
                       <p class="cEventDate1 cEventDateNum dateDisplay" style="margin-bottom: 15px;">Oct 28, 2020</p>	
                       <p class="cEventDate1 dateDisplay" style="margin-bottom: 15px">Wednesday</p>	
                       <p class="cEventLocation" style="text-align: right;">Online</p>	
                    </td>	
                    <td class="cEventDetail" id="eventDetails" >	
                       <a target="_blank" href="https://apiworld.co/">	
                          <p class="cEventName" style="margin-top: -1px;font-size: 18px;">API World Virtual</p>	
                       </a>	
                       <h5 style="margin-bottom: 18px;">Code to Kubernetes: Deployment Shouldn't be an Afterthought</h5>		
                       <a style="color: #20b6b0 ;font-weight:400;font-size: 16px;" href="https://www.linkedin.com/in/lakmal-warusawithana-b8191450/">Lakmal Warusawithana </a>, Senior Director Solutions Architecture, WSO2 
                    </td>	
                    <td class="cEventURL"><a class="cEventRegistration" href="https://youtu.be/lkJs588zXxU" target="_blank" style="text-align: center;">Watch Recording</a></td>	
                </tr>
                <tr class="event-expiry"  data-expiry="February 5, 2021 12:00:00">	
                    <td class="cEventDateContainer cEventDateContainer1">	
                       <p class="cEventDate1 cEventDateNum dateDisplay" style="margin-bottom: 15px;">Oct 19, 2020</p>	
                       <p class="cEventDate1 dateDisplay" style="margin-bottom: 15px">Monday</p>	
                       <p class="cEventLocation" style="text-align: right;">Munich, Germany</p>	
                    </td>	
                    <td class="cEventDetail" id="eventDetails" >	
                       <a target="_blank" href="https://osad-munich.org/en/featured-speakers/code-to-kubernetes-deployment-shouldnt-be-an-afterthought/#">	
                          <p class="cEventName" style="margin-top: -1px;font-size: 18px;">Open Source Automation Days</p>	
                       </a>	
                       <h5 style="margin-bottom: 18px;">Code to Kubernetes: Deployment Shouldn't be an Afterthought</h5>		
                       <a style="color: #20b6b0 ;font-weight:400;font-size: 16px;" href="https://www.linkedin.com/in/lakmal-warusawithana-b8191450/">Lakmal Warusawithana </a>, Senior Director Solutions Architecture, WSO2 
                    </td>	
                    <td class="cEventURL"><a class="cEventRegistration" href="https://osad-munich.org/en/featured-speakers/code-to-kubernetes-deployment-shouldnt-be-an-afterthought/#"_blank" style="text-align: center;">More Info</a></td>
                </tr>
                <tr class="event-expiry"  data-expiry="February 5, 2021 12:00:00">	
                    <td class="cEventDateContainer cEventDateContainer1">	
                       <p class="cEventDate1 cEventDateNum dateDisplay" style="margin-bottom: 15px;">Oct 7, 2020</p>	
                       <p class="cEventDate1 dateDisplay" style="margin-bottom: 15px">Wednesday</p>	
                       <p class="cEventLocation" style="text-align: right;">Online</p>	
                    </td>	
                    <td class="cEventDetail" id="eventDetails" >	
                       <a target="_blank" href="https://youtu.be/OJUYOFds-s4">	
                          <p class="cEventName" style="margin-top: -1px;font-size: 18px;">Cloud Colombo</p>	
                       </a>	
                       <h5 style="margin-bottom: 18px;">Ballerina - A Cloud Native Programming Language</h5>		
                       <a style="color: #20b6b0 ;font-weight:400;font-size: 16px;" href="https://twitter.com/lafernando">Anjana Fernando </a>, Director - Developer Relations, WSO2
                    </td>	
                    <td class="cEventURL"><a class="cEventRegistration" href="https://youtu.be/OJUYOFds-s4" target="_blank" style="text-align: center;">Watch Recording</a></td>	
            </tr>
                <tr class="event-expiry"  data-expiry="February 5, 2021 12:00:00">	
                    <td class="cEventDateContainer cEventDateContainer1">	
                       <p class="cEventDate1 cEventDateNum dateDisplay" style="margin-bottom: 15px;">Sep 29, 2020</p>	
                       <p class="cEventDate1 dateDisplay" style="margin-bottom: 15px">Tuesday</p>	
                       <p class="cEventLocation" style="text-align: right;">Online</p>	
                    </td>	
                    <td class="cEventDetail" id="eventDetails" >	
                       <a target="_blank" href="https://emamo.com/event/developerweek-global-cloud-2020/r/speaker/anjana-fernando-1">	
                          <p class="cEventName" style="margin-top: -1px;font-size: 18px;">DeveloperWeek Global: Cloud</p>	
                       </a>	
                       <h5 style="margin-bottom: 18px;">Code to Kubernetes: Languages of Infrastructure</h5>		
                       <a style="color: #20b6b0 ;font-weight:400;font-size: 16px;" href="https://twitter.com/lafernando">Anjana Fernando </a>, Director - Developer Relations, WSO2
                    </td>	
                    <td class="cEventURL"><a class="cEventRegistration" href="https://www.slideshare.net/BallerinaLang/code-to-kubernetes-languages-of-infrastructure" style="text-align: center;">View Slides</a></td>	    
            </tr>
                <tr class="event-expiry"  data-expiry="February 5, 2021 12:00:00">	
                    <td class="cEventDateContainer cEventDateContainer1">	
                       <p class="cEventDate1 cEventDateNum dateDisplay" style="margin-bottom: 15px;">Sep 26, 2020</p>	
                       <p class="cEventDate1 dateDisplay" style="margin-bottom: 15px">Saturday</p>	
                       <p class="cEventLocation" style="text-align: right;">Online</p>	
                    </td>	
                    <td class="cEventDetail" id="eventDetails" >	
                       <a target="_blank" href="https://youtu.be/OSaQK7K0fRM">	
                          <p class="cEventName" style="margin-top: -1px;font-size: 18px;">Nova Code Camp</p>	
                       </a>	
                       <h5 style="margin-bottom: 18px;">Let's Dance Together! Ballerina</h5>		
                       <a style="color: #20b6b0 ;font-weight:400;font-size: 16px;" href="https://www.linkedin.com/in/vanjikumaran/">Vanjikumaran Sivajothy </a>, Senior Lead Solutions Engineer, WSO2
                    </td>	
                    <td class="cEventURL"><a class="cEventRegistration" href="https://youtu.be/OSaQK7K0fRM" style="text-align: center;">Watch Recording</a></td>
                    </tr>
            </table>
        </div>
      </div>
</section>
<style>
    td.cEventDateContainer, td.cEventDetail, td.cEventURL {
  border: none !important;
    border-bottom-color: currentcolor;
    border-bottom-style: none;
    border-bottom-width: medium;
    border-bottom: 1px solid #c7c7c7 !important;
    padding: 30px 35px !important;
   }
   .icon-github{
        display: none;
    }
    .cEventDate1{margin: 0 0 15px 0 !important;text-align: right}
   /* Large devices (laptops/desktops, 992px and up) */
    @media only screen and (min-width: 992px) {
    td.cEventDetail{
        padding-left: 0px !important;
    }
    }

    @media only screen and (max-width: 600px) {
        td.cEventDateContainer, td.cEventDetail, td.cEventURL {
    padding: 30px 10px !important;
   }
     /* Large devices (laptops/desktops, 992px and up) */
     @media only screen and (max-width: 992px) {
      td.cEventDateContainer, td.cEventDetail, td.cEventURL{
         padding: 30px 35px !important;
         display: inherit;
         border-bottom: none !important;

      }
      
      td.cEventURL{border-bottom: 1px solid #c7c7c7 !important;}
      a.cEventRegistration{
         margin: 0px;
         margin-top: 15px;
      }
      .cEventTable{margin-top:10px !important}
      td.cEventDateContainer1 span.cEventDate1{text-align: left !important}
      .cEventLocation{text-align: left !important;}
      table.cEventTable.docutils td.cEventDateContainer, table.cEventTable.docutils td.cEventDetail, table.cEventTable.docutils td.cEventURL {padding: 0px 15px 10px 15px !important;}
      .dateDisplay {
        display:inline-block;
        padding-right: 10px;
        margin-bottom: 0px !important;
    }
    a.cEventRegistration, input.cSubmitButton {margin-bottom: 30px !important;}
    table.cEventTable.docutils td.cEventDateContainer, table.cEventTable.docutils tr.cLastTableRow td.cEventDateContainer {
    border:none !important;
    }
    table.cEventTable.docutils td.cEventDateContainer, table.cEventTable.docutils td.cEventDetail, table.cEventTable.docutils td.cEventURL {
     border-bottom: none!important;}
     a.cEventRegistration {margin-left: 1px !important;}
    }
    /* Extra large devices (large laptops and desktops, 1200px and up) */
    @media only screen and (min-width: 1200px) {
      #eventDetails{padding-left: 0px !important;}

    }
    }
</style><|MERGE_RESOLUTION|>--- conflicted
+++ resolved
@@ -386,11 +386,7 @@
                        <h5 style="margin-bottom: 18px;">Ballerina Swan Lake: The Open Source Cloud-Native Programming Language Revamped</h5>		
                        <a style="color: #20b6b0 ;font-weight:400;font-size: 16px;" href="https://www.linkedin.com/in/imeshasudasingha/">Imesha Sudasingha </a>, Senior Software Engineer, WSO2
                     </td>	
-<<<<<<< HEAD
                     <td class="cEventURL"><a class="cEventRegistration" href="https://youtu.be/QlS_8-yaN68" target="_blank" style="text-align: center;">Watch Recording</a></td>	
-=======
-                    <td class="cEventURL"><a class="cEventRegistration disabled" href="" target="_blank" style="text-align: center;">Await Recording</a></td>	
->>>>>>> 5ecf4493
                 </tr>
                 <tr class="event-expiry"  data-expiry="February 5, 2021 12:00:00">	
                     <td class="cEventDateContainer cEventDateContainer1">	
@@ -435,11 +431,8 @@
                        <h5 style="margin-bottom: 18px;">Cloud Native Middleware as a Programming Language</h5>		
                        <a style="color: #20b6b0 ;font-weight:400;font-size: 16px;" href="https://twitter.com/lafernando">Anjana Fernando </a>, Director - Developer Relations, WSO2 
                     </td>	
-<<<<<<< HEAD
                     <td class="cEventURL"><a class="cEventRegistration" href="https://youtu.be/NFFbSRnzg3k" target="_blank" style="text-align: center;">Watch Recording</a></td>	
-=======
-                    <td class="cEventURL"><a class="cEventRegistration disabled" href="" target="_blank" style="text-align: center;">Await Recording</a></td>	
->>>>>>> 5ecf4493
+
                 </tr>
                 <tr class="event-expiry"  data-expiry="February 5, 2021 12:00:00">	
                     <td class="cEventDateContainer cEventDateContainer1">	
