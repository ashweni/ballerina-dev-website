--- conflicted
+++ resolved
@@ -203,14 +203,12 @@
           
              <li><a data-toggle="tab" href="#fourthTab" >gRPC API</a></li>
             <li><a data-toggle="tab" href="#sixthTab" >GraphQL API</a></li>
-<<<<<<< HEAD
+
             <li><a data-toggle="tab" href="#seventhTab" >Kafka Consumer/Producer</a></li>
             <li><a data-toggle="tab" href="#databaseTab" >Working with Databases</a></li>
          
-=======
-            <li><a data-toggle="tab" href="#databaseTab" >Databases</a></li>
-            <li><a data-toggle="tab" href="#seventhTab" >Kafka</a></li>
->>>>>>> 0c81656d
+
+
          </ul>
       </div>
          <div class="tab-content">
@@ -509,15 +507,11 @@
                     </div>
                 </div>
              </div>
-<<<<<<< HEAD
-             <div id="databaseTab" class="tab-pane fade in "  >
-                 <div class="row" style="background-color: #f5f5f5;">
-                     <div class="col-lg-12 col-md-12 col-sm-12 focusPane " style="padding:20px;">
-=======
+
              <div id="databaseTab" class="tab-pane fade"  >
                  <div class="row cdisplayFlex" style="background-color: #f5f5f5;">
                      <div class="col-lg-12 col-md-12 col-sm-12 focusPane" style="padding:20px;border: 1px #c7c7c7 solid;">
->>>>>>> 0c81656d
+
                          <div class="FullCode" style="background-color: #f5f5f5;">
                              <div class="highlight">
                                <pre class="language-ballerina basic ballerina">
