--- conflicted
+++ resolved
@@ -23,21 +23,20 @@
                     "id": "swan-lake-api-docs"
                 },
                 {
-<<<<<<< HEAD
+                    "dirName": "2201.9.0",
+                    "level": 2,
+                    "position": 1,
+                    "isDir": false,
+                    "url": "#2201.9.0",
+                    "id": "2201.9.0v"
+                },
+                {
                     "dirName": "2201.8.7",
                     "level": 2,
                     "position": 1,
                     "isDir": false,
                     "url": "#2201.8.7",
                     "id": "2201.8.7v"
-=======
-                    "dirName": "2201.9.0",
-                    "level": 2,
-                    "position": 1,
-                    "isDir": false,
-                    "url": "#2201.9.0",
-                    "id": "2201.9.0v"
->>>>>>> 304adf64
                 },
                 {
                     "dirName": "2201.8.6",
