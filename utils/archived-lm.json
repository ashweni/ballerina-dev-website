--- conflicted
+++ resolved
@@ -23,8 +23,6 @@
                     "id": "swan-lake-api-docs"
                 },
                 {
-<<<<<<< HEAD
-=======
                     "dirName": "2201.8.5",
                     "level": 2,
                     "position": 1,
@@ -33,7 +31,6 @@
                     "id": "2201.8.5v"
                 },
                 {
->>>>>>> c540afb5
                     "dirName": "2201.8.4",
                     "level": 2,
                     "position": 1,
