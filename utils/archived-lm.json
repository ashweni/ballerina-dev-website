--- conflicted
+++ resolved
@@ -23,7 +23,6 @@
                     "id": "swan-lake-api-docs"
                 },
                 {
-<<<<<<< HEAD
                     "dirName": "2201.4.1",
                     "level": 2,
                     "position": 1,
@@ -32,8 +31,6 @@
                     "id": "2201.4.1v"
                 },
                 {
-=======
->>>>>>> 518ffcb3
                     "dirName": "2201.4.0",
                     "level": 2,
                     "position": 1,
