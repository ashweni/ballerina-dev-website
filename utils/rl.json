{
    "dirName": "downloads",
    "level": 0,
    "position": 0,
    "isDir": true,
    "url": "/downloads",
    "id": "downloads",
    "subDirectories": [
        {
            "dirName": "Swan Lake release notes",
            "level": 1,
            "position": 1,
            "isDir": true,
            "url": "/downloads/swan-lake-release-notes",
            "id": "swan-lake-release-notes",
            "subDirectories": [
                {
<<<<<<< HEAD
                    "dirName": "2201.3.3 (Swan Lake Update 3)",
                    "level": 2,
                    "position": 1,
                    "isDir": false,
                    "url": "/downloads/swan-lake-release-notes/swan-lake-2201.3.3",
                    "id": "swan-lake-2201.3.3"
=======
                    "dirName": "2201.4.0 (Swan Lake Update 4)",
                    "level": 2,
                    "position": 1,
                    "isDir": false,
                    "url": "/downloads/swan-lake-release-notes/swan-lake-2201.4.0",
                    "id": "swan-lake-2201.4.0"
>>>>>>> 6f6d10c8
                },
                {
                    "dirName": "2201.3.2 (Swan Lake Update 3)",
                    "level": 2,
                    "position": 1,
                    "isDir": false,
                    "url": "/downloads/swan-lake-release-notes/swan-lake-2201.3.2",
                    "id": "swan-lake-2201.3.2"
                },
                {
                    "dirName": "2201.3.1 (Swan Lake Update 3)",
                    "level": 2,
                    "position": 1,
                    "isDir": false,
                    "url": "/downloads/swan-lake-release-notes/swan-lake-2201.3.1",
                    "id": "swan-lake-2201.3.1"
                },
                {
                    "dirName": "2201.3.0 (Swan Lake Update 3)",
                    "level": 2,
                    "position": 1,
                    "isDir": false,
                    "url": "/downloads/swan-lake-release-notes/swan-lake-2201.3.0",
                    "id": "swan-lake-2201.3.0"
                },
                {
                    "dirName": "2201.2.4 (Swan Lake Update 2)",
                    "level": 2,
                    "position": 1,
                    "isDir": false,
                    "url": "/downloads/swan-lake-release-notes/swan-lake-2201.2.4",
                    "id": "swan-lake-2201.2.4"
                },
                {
                    "dirName": "2201.2.3 (Swan Lake Update 2)",
                    "level": 2,
                    "position": 1,
                    "isDir": false,
                    "url": "/downloads/swan-lake-release-notes/swan-lake-2201.2.3",
                    "id": "swan-lake-2201.2.3"
                },
                {
                    "dirName": "2201.2.2 (Swan Lake Update 2)",
                    "level": 2,
                    "position": 1,
                    "isDir": false,
                    "url": "/downloads/swan-lake-release-notes/swan-lake-2201.2.2",
                    "id": "swan-lake-2201.2.2"
                },
                {
                    "dirName": "2201.2.1 (Swan Lake Update 2)",
                    "level": 2,
                    "position": 1,
                    "isDir": false,
                    "url": "/downloads/swan-lake-release-notes/swan-lake-2201.2.1",
                    "id": "swan-lake-2201.2.1"
                },
                {
                    "dirName": "2201.2.0 (Swan Lake Update 2)",
                    "level": 2,
                    "position": 1,
                    "isDir": false,
                    "url": "/downloads/swan-lake-release-notes/swan-lake-2201.2.0",
                    "id": "swan-lake-2201.2.0"
                },
                {
                    "dirName": "2201.1.2 (Swan Lake Update 1)",
                    "level": 2,
                    "position": 1,
                    "isDir": false,
                    "url": "/downloads/swan-lake-release-notes/swan-lake-2201.1.2",
                    "id": "swan-lake-2201.1.2"
                },
                {
                    "dirName": "2201.1.1 (Swan Lake Update 1)",
                    "level": 2,
                    "position": 1,
                    "isDir": false,
                    "url": "/downloads/swan-lake-release-notes/swan-lake-2201.1.1",
                    "id": "swan-lake-2201.1.1"
                },
                {
                    "dirName": "2201.1.0 (Swan Lake Update 1)",
                    "level": 2,
                    "position": 1,
                    "isDir": false,
                    "url": "/downloads/swan-lake-release-notes/swan-lake-2201.1.0",
                    "id": "swan-lake-2201.1.0"
                },
                {
                    "dirName": "2201.0.5 (Swan Lake) ",
                    "level": 2,
                    "position": 1,
                    "isDir": false,
                    "url": "/downloads/swan-lake-release-notes/swan-lake-2201.0.5",
                    "id": "swan-lake-2201.0.5"
                },
                {
                    "dirName": "2201.0.4 (Swan Lake) ",
                    "level": 2,
                    "position": 1,
                    "isDir": false,
                    "url": "/downloads/swan-lake-release-notes/swan-lake-2201.0.4",
                    "id": "swan-lake-2201.0.4"
                },
                {
                    "dirName": "2201.0.3 (Swan Lake) ",
                    "level": 2,
                    "position": 1,
                    "isDir": false,
                    "url": "/downloads/swan-lake-release-notes/swan-lake-2201.0.3",
                    "id": "swan-lake-2201.0.3"
                },
                {
                    "dirName": "2201.0.2 (Swan Lake) ",
                    "level": 2,
                    "position": 1,
                    "isDir": false,
                    "url": "/downloads/swan-lake-release-notes/swan-lake-2201.0.2",
                    "id": "swan-lake-2201.0.2"
                },
                {
                    "dirName": "2201.0.1 (Swan Lake) ",
                    "level": 2,
                    "position": 1,
                    "isDir": false,
                    "url": "/downloads/swan-lake-release-notes/swan-lake-2201.0.1",
                    "id": "swan-lake-2201.0.1"
                },
                {
                    "dirName": "2201.0.0 (Swan Lake) ",
                    "level": 2,
                    "position": 1,
                    "isDir": false,
                    "url": "/downloads/swan-lake-release-notes/swan-lake-2201.0.0",
                    "id": "swan-lake-2201.0.0"
                },
                {
                    "dirName": "Swan Lake Beta6",
                    "level": 2,
                    "position": 1,
                    "isDir": false,
                    "url": "/downloads/swan-lake-release-notes/swan-lake-beta6",
                    "id": "swan-lake-beta6"
                },
                {
                    "dirName": "Swan Lake Beta5",
                    "level": 2,
                    "position": 1,
                    "isDir": false,
                    "url": "/downloads/swan-lake-release-notes/swan-lake-beta5",
                    "id": "swan-lake-beta5"
                },
                {
                    "dirName": "Swan Lake Beta4",
                    "level": 2,
                    "position": 1,
                    "isDir": false,
                    "url": "/downloads/swan-lake-release-notes/swan-lake-beta4",
                    "id": "swan-lake-beta4"
                },
                {
                    "dirName": "Swan Lake Beta3",
                    "level": 2,
                    "position": 1,
                    "isDir": false,
                    "url": "/downloads/swan-lake-release-notes/swan-lake-beta3",
                    "id": "swan-lake-beta3"
                },
                {
                    "dirName": "Swan Lake Beta2",
                    "level": 2,
                    "position": 1,
                    "isDir": false,
                    "url": "/downloads/swan-lake-release-notes/swan-lake-beta2",
                    "id": "swan-lake-beta2"
                },
                {
                    "dirName": "Swan Lake Beta1",
                    "level": 2,
                    "position": 1,
                    "isDir": false,
                    "url": "/downloads/swan-lake-release-notes/swan-lake-beta1",
                    "id": "swan-lake-beta1"
                },
                {
                    "dirName": "Swan Lake Alpha5 ",
                    "level": 2,
                    "position": 1,
                    "isDir": false,
                    "url": "/downloads/swan-lake-release-notes/swan-lake-alpha5",
                    "id": "swan-lake-alpha5"
                },
                {
                    "dirName": "Swan Lake Alpha4 ",
                    "level": 2,
                    "position": 1,
                    "isDir": false,
                    "url": "/downloads/swan-lake-release-notes/swan-lake-alpha4",
                    "id": "swan-lake-alpha4"
                },

                {
                    "dirName": "Swan Lake Alpha3",
                    "level": 2,
                    "position": 1,
                    "isDir": false,
                    "url": "/downloads/swan-lake-release-notes/swan-lake-alpha3",
                    "id": "swan-lake-alpha3"
                },
                {
                    "dirName": "Swan Lake Alpha2",
                    "level": 2,
                    "position": 1,
                    "isDir": false,
                    "url": "/downloads/swan-lake-release-notes/swan-lake-alpha2",
                    "id": "swan-lake-alpha2"
                },
                {
                    "dirName": "Swan Lake Alpha1",
                    "level": 2,
                    "position": 1,
                    "isDir": false,
                    "url": "/downloads/swan-lake-release-notes/swan-lake-alpha1",
                    "id": "swan-lake-alpha1"
                },
                {
                    "dirName": "Swan Lake Preview 8",
                    "level": 2,
                    "position": 1,
                    "isDir": false,
                    "url": "/downloads/swan-lake-release-notes/swan-lake-preview8",
                    "id": "swan-lake-preview8"
                },
                {
                    "dirName": "Swan Lake Preview 7",
                    "level": 2,
                    "position": 1,
                    "isDir": false,
                    "url": "/downloads/swan-lake-release-notes/swan-lake-preview7",
                    "id": "swan-lake-preview7"
                },
                {
                    "dirName": "Swan Lake Preview 6",
                    "level": 2,
                    "position": 1,
                    "isDir": false,
                    "url": "/downloads/swan-lake-release-notes/swan-lake-preview6",
                    "id": "swan-lake-preview6"
                },
                {
                    "dirName": "Swan Lake Preview 5",
                    "level": 2,
                    "position": 1,
                    "isDir": false,
                    "url": "/downloads/swan-lake-release-notes/swan-lake-preview5",
                    "id": "swan-lake-preview5"
                },
                {
                    "dirName": "Swan Lake Preview 4",
                    "level": 2,
                    "position": 1,
                    "isDir": false,
                    "url": "/downloads/swan-lake-release-notes/swan-lake-preview4",
                    "id": "swan-lake-preview4"
                },
                {
                    "dirName": "Swan Lake Preview 3",
                    "level": 2,
                    "position": 1,
                    "isDir": false,
                    "url": "/downloads/swan-lake-release-notes/swan-lake-preview3",
                    "id": "swan-lake-preview3"
                },
                {
                    "dirName": "Swan Lake Preview 2",
                    "level": 2,
                    "position": 1,
                    "isDir": false,
                    "url": "/downloads/swan-lake-release-notes/swan-lake-preview2",
                    "id": "swan-lake-preview2"
                },
                {
                    "dirName": "Swan Lake Preview 1",
                    "level": 2,
                    "position": 1,
                    "isDir": false,
                    "url": "/downloads/swan-lake-release-notes/swan-lake-preview1",
                    "id": "swan-lake-preview1"
                },

                {
                    "dirName": "2201.1.0",
                    "level": 2,
                    "position": 0,
                    "isDir": true,
                    "url": "/downloads/swan-lake-release-notes/2201.1.0",
                    "id": "2201.1.0",
                    "subDirectories": []
                }
            ]
        },
        {
            "dirName": "1.2.x release notes",
            "level": 1,
            "position": 2,
            "isDir": true,
            "url": "/downloads/1.2.x-release-notes",
            "id": "1.2.x-release-notes",
            "subDirectories": [
                {
                    "dirName": "1.2.36",
                    "level": 2,
                    "position": 1,
                    "isDir": false,
                    "url": "/downloads/1.2.x-release-notes/1.2.36",
                    "id": "1.2.36"
                },
                {
                    "dirName": "1.2.35",
                    "level": 2,
                    "position": 1,
                    "isDir": false,
                    "url": "/downloads/1.2.x-release-notes/1.2.35",
                    "id": "1.2.35"
                },
                {
                    "dirName": "1.2.34",
                    "level": 2,
                    "position": 1,
                    "isDir": false,
                    "url": "/downloads/1.2.x-release-notes/1.2.34",
                    "id": "1.2.34"
                },
                {
                    "dirName": "1.2.33",
                    "level": 2,
                    "position": 1,
                    "isDir": false,
                    "url": "/downloads/1.2.x-release-notes/1.2.33",
                    "id": "1.2.33"
                },
                {
                    "dirName": "1.2.32",
                    "level": 2,
                    "position": 1,
                    "isDir": false,
                    "url": "/downloads/1.2.x-release-notes/1.2.32",
                    "id": "1.2.32"
                },
                {
                    "dirName": "1.2.31",
                    "level": 2,
                    "position": 1,
                    "isDir": false,
                    "url": "/downloads/1.2.x-release-notes/1.2.31",
                    "id": "1.2.31"
                },
                {
                    "dirName": "1.2.30",
                    "level": 2,
                    "position": 1,
                    "isDir": false,
                    "url": "/downloads/1.2.x-release-notes/1.2.30",
                    "id": "1.2.30"
                },
                {
                    "dirName": "1.2.29",
                    "level": 2,
                    "position": 1,
                    "isDir": false,
                    "url": "/downloads/1.2.x-release-notes/1.2.29",
                    "id": "1.2.29"
                },
                {
                    "dirName": "1.2.28",
                    "level": 2,
                    "position": 1,
                    "isDir": false,
                    "url": "/downloads/1.2.x-release-notes/1.2.28",
                    "id": "1.2.28"
                },
                {
                    "dirName": "1.2.27",
                    "level": 2,
                    "position": 1,
                    "isDir": false,
                    "url": "/downloads/1.2.x-release-notes/1.2.27",
                    "id": "1.2.27"
                },
                {
                    "dirName": "1.2.26",
                    "level": 2,
                    "position": 1,
                    "isDir": false,
                    "url": "/downloads/1.2.x-release-notes/1.2.26",
                    "id": "1.2.26"
                },
                {
                    "dirName": "1.2.25",
                    "level": 2,
                    "position": 1,
                    "isDir": false,
                    "url": "/downloads/1.2.x-release-notes/1.2.25",
                    "id": "1.2.25"
                },
                {
                    "dirName": "1.2.24",
                    "level": 2,
                    "position": 1,
                    "isDir": false,
                    "url": "/downloads/1.2.x-release-notes/1.2.24",
                    "id": "1.2.24"
                },
                {
                    "dirName": "1.2.23",
                    "level": 2,
                    "position": 1,
                    "isDir": false,
                    "url": "/downloads/1.2.x-release-notes/1.2.23",
                    "id": "1.2.23"
                },
                {
                    "dirName": "1.2.22",
                    "level": 2,
                    "position": 1,
                    "isDir": false,
                    "url": "/downloads/1.2.x-release-notes/1.2.22",
                    "id": "1.2.22"
                },
                {
                    "dirName": "1.2.21",
                    "level": 2,
                    "position": 1,
                    "isDir": false,
                    "url": "/downloads/1.2.x-release-notes/1.2.21",
                    "id": "1.2.21"
                },
                {
                    "dirName": "1.2.20",
                    "level": 2,
                    "position": 1,
                    "isDir": false,
                    "url": "/downloads/1.2.x-release-notes/1.2.20",
                    "id": "1.2.20"
                },
                {
                    "dirName": "1.2.19",
                    "level": 2,
                    "position": 1,
                    "isDir": false,
                    "url": "/downloads/1.2.x-release-notes/1.2.19",
                    "id": "1.2.19"
                },
                {
                    "dirName": "1.2.18",
                    "level": 2,
                    "position": 1,
                    "isDir": false,
                    "url": "/downloads/1.2.x-release-notes/1.2.18",
                    "id": "1.2.18"
                },
                {
                    "dirName": "1.2.17",
                    "level": 2,
                    "position": 1,
                    "isDir": false,
                    "url": "/downloads/1.2.x-release-notes/1.2.17",
                    "id": "1.2.17"
                },
                {
                    "dirName": "1.2.16",
                    "level": 2,
                    "position": 1,
                    "isDir": false,
                    "url": "/downloads/1.2.x-release-notes/1.2.16",
                    "id": "1.2.16"
                },
                {
                    "dirName": "1.2.15 ",
                    "level": 2,
                    "position": 1,
                    "isDir": false,
                    "url": "/downloads/1.2.x-release-notes/1.2.15",
                    "id": "1.2.15"
                },
                {
                    "dirName": "1.2.14 ",
                    "level": 2,
                    "position": 1,
                    "isDir": false,
                    "url": "/downloads/1.2.x-release-notes/1.2.14",
                    "id": "1.2.14"
                },
                {
                    "dirName": "1.2.13 ",
                    "level": 2,
                    "position": 1,
                    "isDir": false,
                    "url": "/downloads/1.2.x-release-notes/1.2.13",
                    "id": "1.2.13"
                },
                {
                    "dirName": "1.2.12 ",
                    "level": 2,
                    "position": 1,
                    "isDir": false,
                    "url": "/downloads/1.2.x-release-notes/1.2.12",
                    "id": "1.2.12"
                },
                {
                    "dirName": "1.2.11 ",
                    "level": 2,
                    "position": 1,
                    "isDir": false,
                    "url": "/downloads/1.2.x-release-notes/1.2.11",
                    "id": "1.2.11"
                },
                {
                    "dirName": "1.2.10 ",
                    "level": 2,
                    "position": 1,
                    "isDir": false,
                    "url": "/downloads/1.2.x-release-notes/1.2.10",
                    "id": "1.2.10"
                },
                {
                    "dirName": "1.2.9 ",
                    "level": 2,
                    "position": 1,
                    "isDir": false,
                    "url": "/downloads/1.2.x-release-notes/1.2.9",
                    "id": "1.2.9"
                },
                {
                    "dirName": "1.2.8",
                    "level": 2,
                    "position": 1,
                    "isDir": false,
                    "url": "/downloads/1.2.x-release-notes/1.2.8",
                    "id": "1.2.8"
                },
                {
                    "dirName": "1.2.7",
                    "level": 2,
                    "position": 1,
                    "isDir": false,
                    "url": "/downloads/1.2.x-release-notes/1.2.7",
                    "id": "1.2.7"
                },
                {
                    "dirName": "1.2.6",
                    "level": 2,
                    "position": 1,
                    "isDir": false,
                    "url": "/downloads/1.2.x-release-notes/1.2.6",
                    "id": "1.2.6"
                },
                {
                    "dirName": "1.2.5 ",
                    "level": 2,
                    "position": 1,
                    "isDir": false,
                    "url": "/downloads/1.2.x-release-notes/1.2.5",
                    "id": "1.2.5"
                },
                {
                    "dirName": "1.2.4",
                    "level": 2,
                    "position": 1,
                    "isDir": false,
                    "url": "/downloads/1.2.x-release-notes/1.2.4",
                    "id": "1.2.4"
                },
                {
                    "dirName": "1.2.3",
                    "level": 2,
                    "position": 1,
                    "isDir": false,
                    "url": "/downloads/1.2.x-release-notes/1.2.3",
                    "id": "1.2.3"
                },
                {
                    "dirName": "1.2.2",
                    "level": 2,
                    "position": 1,
                    "isDir": false,
                    "url": "/downloads/1.2.x-release-notes/1.2.2",
                    "id": "1.2.2"
                },
                {
                    "dirName": "1.2.1",
                    "level": 2,
                    "position": 1,
                    "isDir": false,
                    "url": "/downloads/1.2.x-release-notes/1.2.1",
                    "id": "1.2.1"
                },                
                {
                    "dirName": "1.2.0",
                    "level": 2,
                    "position": 1,
                    "isDir": false,
                    "url": "/downloads/1.2.x-release-notes/1.2.0",
                    "id": "1.2.0"
                }
            ]
        },
        {
            "dirName": "1.2.x archived versions",
            "level": 1,
            "position": 0,
            "isDir": false,
            "url": "/downloads/archived",
            "id": "archived"
        },
        {
            "dirName": "Release Note",
            "level": 1,
            "position": 0,
            "isDir": false,
            "url": "/downloads/RELEASE_NOTE",
            "id": "RELEASE_NOTE"
        },
        {
            "dirName": "Swan Lake Release Notes",
            "level": 1,
            "position": 0,
            "isDir": false,
            "url": "/downloads/swan-lake-release-notes",
            "id": "swan-lake-release-notes"
        },
        {
            "dirName": "Swan Lake archived versions",
            "level": 1,
            "position": 0,
            "isDir": false,
            "url": "/downloads/swan-lake-archived",
            "id": "swan-lake-archived"
        },
        {
            "dirName": "1.1.x release notes",
            "level": 1,
            "position": 3,
            "isDir": true,
            "url": "/downloads/1.1.x-release-notes",
            "id": "1.1.x-release-notes",
            "subDirectories": [
                {
                    "dirName": "1.1.4",
                    "level": 2,
                    "position": 1,
                    "isDir": false,
                    "url": "/downloads/1.1.x-release-notes/1.1.4",
                    "id": "1.1.4",
                    "subDirectories": []
                },  
                {
                    "dirName": "1.1.3",
                    "level": 2,
                    "position": 1,
                    "isDir": false,
                    "url": "/downloads/1.1.x-release-notes/1.1.3",
                    "id": "1.1.3",
                    "subDirectories": []
                },  
                {
                    "dirName": "1.1.2",
                    "level": 2,
                    "position": 1,
                    "isDir": false,
                    "url": "/downloads/1.1.x-release-notes/1.1.2",
                    "id": "1.1.2",
                    "subDirectories": []
                },  
                {
                    "dirName": "1.1.1",
                    "level": 2,
                    "position": 1,
                    "isDir": false,
                    "url": "/downloads/1.1.x-release-notes/1.1.1",
                    "id": "1.1.1",
                    "subDirectories": []
                },    
                {
                    "dirName": "1.1.0",
                    "level": 2,
                    "position": 1,
                    "isDir": false,
                    "url": "/downloads/1.1.x-release-notes/1.1.0",
                    "id": "1.1.0",
                    "subDirectories": []
                }
            ]
        },
        {
            "dirName": "1.0.x. release notes",
            "level": 1,
            "position": 4,
            "isDir": true,
            "url": "/downloads/1.0.x-release-notes",
            "id": "1.0.x-release-notes",
            "subDirectories": [                
                {
                    "dirName": "1.0.5",
                    "level": 2,
                    "position": 1,
                    "isDir": false,
                    "url": "/downloads/1.0.x-release-notes/1.0.5",
                    "id": "1.0.5",
                    "subDirectories": []
                },
                {
                    "dirName": "1.0.4",
                    "level": 2,
                    "position": 1,
                    "isDir": false,
                    "url": "/downloads/1.0.x-release-notes/1.0.4",
                    "id": "1.0.4",
                    "subDirectories": []
                },   
                {
                    "dirName": "1.0.3",
                    "level": 2,
                    "position": 1,
                    "isDir": false,
                    "url": "/downloads/1.0.x-release-notes/1.0.3",
                    "id": "1.0.3",
                    "subDirectories": []
                },
                {
                    "dirName": "1.0.2",
                    "level": 2,
                    "position": 1,
                    "isDir": false,
                    "url": "/downloads/1.0.x-release-notes/1.0.2",
                    "id": "1.0.2",
                    "subDirectories": []
                },
                {
                    "dirName": "1.0.1",
                    "level": 2,
                    "position": 1,
                    "isDir": false,
                    "url": "/downloads/1.0.x-release-notes/1.0.1",
                    "id": "1.0.1",
                    "subDirectories": []
                },
                {
                    "dirName": "1.0.0",
                    "level": 2,
                    "position": 1,
                    "isDir": false,
                    "url": "/downloads/1.0.x-release-notes/1.0.0",
                    "id": "1.0.0",
                    "subDirectories": []
                }
            ]
        },
        {
            "dirName": "0.9.x release notes",
            "level": 1,
            "position": 5,
            "isDir": true,
            "url": "/downloads/0.9.x-release-notes",
            "id": "0.9.x-release-notes",
            "subDirectories": [
                {
                    "dirName": "0.991.0",
                    "level": 2,
                    "position": 1,
                    "isDir": false,
                    "url": "/downloads/0.9.x-release-notes/0.991.0",
                    "id": "0.991.0",
                    "subDirectories": []
                }, 
                {
                    "dirName": "0.990.3",
                    "level": 2,
                    "position": 1,
                    "isDir": false,
                    "url": "/downloads/0.9.x-release-notes/0.990.3",
                    "id": "0.990.3",
                    "subDirectories": []
                },
                {
                    "dirName": "0.990.2",
                    "level": 2,
                    "position": 1,
                    "isDir": false,
                    "url": "/downloads/0.9.x-release-notes/0.990.2",
                    "id": "0.990.2",
                    "subDirectories": []
                },
                {
                    "dirName": "0.990.1",
                    "level": 2,
                    "position": 1,
                    "isDir": false,
                    "url": "/downloads/0.9.x-release-notes/0.990.1",
                    "id": "0.990.1",
                    "subDirectories": []
                },
                {
                    "dirName": "0.990.0",
                    "level": 2,
                    "position": 1,
                    "isDir": false,
                    "url": "/downloads/0.9.x-release-notes/0.990.0",
                    "id": "0.990.0",
                    "subDirectories": []
                },
                {
                    "dirName": "0.983.0",
                    "level": 2,
                    "position": 1,
                    "isDir": false,
                    "url": "/downloads/0.9.x-release-notes/0.983.0",
                    "id": "0.983.0",
                    "subDirectories": []
                },
                {
                    "dirName": "0.982.0",
                    "level": 2,
                    "position": 1,
                    "isDir": false,
                    "url": "/downloads/0.9.x-release-notes/0.982.0",
                    "id": "0.982.0",
                    "subDirectories": []
                },
                {
                    "dirName": "0.981.1",
                    "level": 2,
                    "position": 1,
                    "isDir": false,
                    "url": "/downloads/0.9.x-release-notes/0.981.1",
                    "id": "0.981.1",
                    "subDirectories": []
                },
                {
                    "dirName": "0.981.0",
                    "level": 2,
                    "position": 1,
                    "isDir": false,
                    "url": "/downloads/0.9.x-release-notes/0.981.0",
                    "id": "0.981.0",
                    "subDirectories": []
                },
                {
                    "dirName": "0.980.1",
                    "level": 2,
                    "position": 1,
                    "isDir": false,
                    "url": "/downloads/0.9.x-release-notes/0.980.1",
                    "id": "0.980.1",
                    "subDirectories": []
                },
                {
                    "dirName": "0.980.0",
                    "level": 2,
                    "position": 1,
                    "isDir": false,
                    "url": "/downloads/0.9.x-release-notes/0.980.0",
                    "id": "0.980.0",
                    "subDirectories": []
                }, 
                {
                    "dirName": "0.975.0",
                    "level": 2,
                    "position": 1,
                    "isDir": false,
                    "url": "/downloads/0.9.x-release-notes/0.975.0",
                    "id": "0.975.0",
                    "subDirectories": []
                },
                {
                    "dirName": "0.970.1",
                    "level": 2,
                    "position": 1,
                    "isDir": false,
                    "url": "/downloads/0.9.x-release-notes/0.970.1",
                    "id": "0.970.1",
                    "subDirectories": []
                },
                {
                    "dirName": "0.970.0",
                    "level": 2,
                    "position": 1,
                    "isDir": false,
                    "url": "/downloads/0.9.x-release-notes/0.970.0",
                    "id": "0.970.0",
                    "subDirectories": []
                }
            ]
        },
        {
            "dirName": "stable release notes",
            "level": 1,
            "position": 0,
            "isDir": true,
            "url": "/downloads/stable-release-notes",
            "id": "stable-release-notes",
            "subDirectories": [
                {
                    "dirName": "0.970.0",
                    "level": 2,
                    "position": 1,
                    "isDir": true,
                    "url": "/downloads/stable-release-notes/0.970.0",
                    "id": "0.970.0",
                    "subDirectories": []
                },
                {
                    "dirName": "1.2.14",
                    "level": 2,
                    "position": 1,
                    "isDir": true,
                    "url": "/downloads/stable-release-notes/1.2.14",
                    "id": "1.2.14",
                    "subDirectories": []
                },
                {
                    "dirName": "1.1.2",
                    "level": 2,
                    "position": 1,
                    "isDir": true,
                    "url": "/downloads/stable-release-notes/1.1.2",
                    "id": "1.1.2",
                    "subDirectories": []
                },
                {
                    "dirName": "1.0.3",
                    "level": 2,
                    "position": 1,
                    "isDir": true,
                    "url": "/downloads/stable-release-notes/1.0.3",
                    "id": "1.0.3",
                    "subDirectories": []
                },
                {
                    "dirName": "1.2.7",
                    "level": 2,
                    "position": 1,
                    "isDir": true,
                    "url": "/downloads/stable-release-notes/1.2.7",
                    "id": "1.2.7",
                    "subDirectories": []
                },
                {
                    "dirName": "1.2.13",
                    "level": 2,
                    "position": 1,
                    "isDir": true,
                    "url": "/downloads/stable-release-notes/1.2.13",
                    "id": "1.2.13",
                    "subDirectories": []
                },
                {
                    "dirName": "1.2.0",
                    "level": 2,
                    "position": 1,
                    "isDir": true,
                    "url": "/downloads/stable-release-notes/1.2.0",
                    "id": "1.2.0",
                    "subDirectories": []
                },
                {
                    "dirName": "0.980.1",
                    "level": 2,
                    "position": 1,
                    "isDir": true,
                    "url": "/downloads/stable-release-notes/0.980.1",
                    "id": "0.980.1",
                    "subDirectories": []
                },
                {
                    "dirName": "1.2.8",
                    "level": 2,
                    "position": 1,
                    "isDir": true,
                    "url": "/downloads/stable-release-notes/1.2.8",
                    "id": "1.2.8",
                    "subDirectories": []
                },
                {
                    "dirName": "1.2.4",
                    "level": 2,
                    "position": 1,
                    "isDir": true,
                    "url": "/downloads/stable-release-notes/1.2.4",
                    "id": "1.2.4",
                    "subDirectories": []
                },
                {
                    "dirName": "1.2.10",
                    "level": 2,
                    "position": 1,
                    "isDir": true,
                    "url": "/downloads/stable-release-notes/1.2.10",
                    "id": "1.2.10",
                    "subDirectories": []
                },
                {
                    "dirName": "1.0.1",
                    "level": 2,
                    "position": 1,
                    "isDir": true,
                    "url": "/downloads/stable-release-notes/1.0.1",
                    "id": "1.0.1",
                    "subDirectories": []
                },
                {
                    "dirName": "1.2.5",
                    "level": 2,
                    "position": 1,
                    "isDir": true,
                    "url": "/downloads/stable-release-notes/1.2.5",
                    "id": "1.2.5",
                    "subDirectories": []
                },
                {
                    "dirName": "0.990.0",
                    "level": 2,
                    "position": 1,
                    "isDir": true,
                    "url": "/downloads/stable-release-notes/0.990.0",
                    "id": "0.990.0",
                    "subDirectories": []
                },
                {
                    "dirName": "0.970.1",
                    "level": 2,
                    "position": 1,
                    "isDir": true,
                    "url": "/downloads/stable-release-notes/0.970.1",
                    "id": "0.970.1",
                    "subDirectories": []
                },
                {
                    "dirName": "1.0.4",
                    "level": 2,
                    "position": 1,
                    "isDir": true,
                    "url": "/downloads/stable-release-notes/1.0.4",
                    "id": "1.0.4",
                    "subDirectories": []
                },
                {
                    "dirName": "1.1.1",
                    "level": 2,
                    "position": 1,
                    "isDir": true,
                    "url": "/downloads/stable-release-notes/1.1.1",
                    "id": "1.1.1",
                    "subDirectories": []
                },
                {
                    "dirName": "1.1.3",
                    "level": 2,
                    "position": 1,
                    "isDir": true,
                    "url": "/downloads/stable-release-notes/1.1.3",
                    "id": "1.1.3",
                    "subDirectories": []
                },
                {
                    "dirName": "0.981.1",
                    "level": 2,
                    "position": 1,
                    "isDir": true,
                    "url": "/downloads/stable-release-notes/0.981.1",
                    "id": "0.981.1",
                    "subDirectories": []
                },
                {
                    "dirName": "1.0.5",
                    "level": 2,
                    "position": 1,
                    "isDir": true,
                    "url": "/downloads/stable-release-notes/1.0.5",
                    "id": "1.0.5",
                    "subDirectories": []
                },
                {
                    "dirName": "0.983.0",
                    "level": 2,
                    "position": 1,
                    "isDir": true,
                    "url": "/downloads/stable-release-notes/0.983.0",
                    "id": "0.983.0",
                    "subDirectories": []
                },
                {
                    "dirName": "0.981.0",
                    "level": 2,
                    "position": 1,
                    "isDir": true,
                    "url": "/downloads/stable-release-notes/0.981.0",
                    "id": "0.981.0",
                    "subDirectories": []
                },
                {
                    "dirName": "0.975.0",
                    "level": 2,
                    "position": 1,
                    "isDir": true,
                    "url": "/downloads/stable-release-notes/0.975.0",
                    "id": "0.975.0",
                    "subDirectories": []
                },
                {
                    "dirName": "1.2.11",
                    "level": 2,
                    "position": 1,
                    "isDir": true,
                    "url": "/downloads/stable-release-notes/1.2.11",
                    "id": "1.2.11",
                    "subDirectories": []
                },
                {
                    "dirName": "1.2.12",
                    "level": 2,
                    "position": 1,
                    "isDir": true,
                    "url": "/downloads/stable-release-notes/1.2.12",
                    "id": "1.2.12",
                    "subDirectories": []
                },
                {
                    "dirName": "0.980.0",
                    "level": 2,
                    "position": 1,
                    "isDir": true,
                    "url": "/downloads/stable-release-notes/0.980.0",
                    "id": "0.980.0",
                    "subDirectories": []
                },
                {
                    "dirName": "1.2.1",
                    "level": 2,
                    "position": 1,
                    "isDir": true,
                    "url": "/downloads/stable-release-notes/1.2.1",
                    "id": "1.2.1",
                    "subDirectories": []
                },
                {
                    "dirName": "1.1.4",
                    "level": 2,
                    "position": 1,
                    "isDir": true,
                    "url": "/downloads/stable-release-notes/1.1.4",
                    "id": "1.1.4",
                    "subDirectories": []
                },
                {
                    "dirName": "1.2.9",
                    "level": 2,
                    "position": 1,
                    "isDir": true,
                    "url": "/downloads/stable-release-notes/1.2.9",
                    "id": "1.2.9",
                    "subDirectories": []
                },
                {
                    "dirName": "1.2.2",
                    "level": 2,
                    "position": 1,
                    "isDir": true,
                    "url": "/downloads/stable-release-notes/1.2.2",
                    "id": "1.2.2",
                    "subDirectories": []
                },
                {
                    "dirName": "1.2.6",
                    "level": 2,
                    "position": 1,
                    "isDir": true,
                    "url": "/downloads/stable-release-notes/1.2.6",
                    "id": "1.2.6",
                    "subDirectories": []
                },
                {
                    "dirName": "1.0.0",
                    "level": 2,
                    "position": 1,
                    "isDir": true,
                    "url": "/downloads/stable-release-notes/1.0.0",
                    "id": "1.0.0",
                    "subDirectories": []
                },
                {
                    "dirName": "0.990.3",
                    "level": 2,
                    "position": 1,
                    "isDir": true,
                    "url": "/downloads/stable-release-notes/0.990.3",
                    "id": "0.990.3",
                    "subDirectories": []
                },
                {
                    "dirName": "0.990.1",
                    "level": 2,
                    "position": 1,
                    "isDir": true,
                    "url": "/downloads/stable-release-notes/0.990.1",
                    "id": "0.990.1",
                    "subDirectories": []
                },
                {
                    "dirName": "0.991.0",
                    "level": 2,
                    "position": 1,
                    "isDir": true,
                    "url": "/downloads/stable-release-notes/0.991.0",
                    "id": "0.991.0",
                    "subDirectories": []
                },
                {
                    "dirName": "1.2.3",
                    "level": 2,
                    "position": 1,
                    "isDir": true,
                    "url": "/downloads/stable-release-notes/1.2.3",
                    "id": "1.2.3",
                    "subDirectories": []
                },
                {
                    "dirName": "1.0.2",
                    "level": 2,
                    "position": 1,
                    "isDir": true,
                    "url": "/downloads/stable-release-notes/1.0.2",
                    "id": "1.0.2",
                    "subDirectories": []
                },
                {
                    "dirName": "0.982.0",
                    "level": 2,
                    "position": 1,
                    "isDir": true,
                    "url": "/downloads/stable-release-notes/0.982.0",
                    "id": "0.982.0",
                    "subDirectories": []
                },
                {
                    "dirName": "0.990.2",
                    "level": 2,
                    "position": 1,
                    "isDir": true,
                    "url": "/downloads/stable-release-notes/0.990.2",
                    "id": "0.990.2",
                    "subDirectories": []
                },
                {
                    "dirName": "1.1.0",
                    "level": 2,
                    "position": 1,
                    "isDir": true,
                    "url": "/downloads/stable-release-notes/1.1.0",
                    "id": "1.1.0",
                    "subDirectories": []
                }
            ]
        },
        {
            "dirName": " 1.2.x Release Notes Old",
            "level": 1,
            "position": 0,
            "isDir": false,
            "url": "/downloads/release-notes",
            "id": "release-notes"
        }
    ]
}<|MERGE_RESOLUTION|>--- conflicted
+++ resolved
@@ -15,21 +15,20 @@
             "id": "swan-lake-release-notes",
             "subDirectories": [
                 {
-<<<<<<< HEAD
+                    "dirName": "2201.4.0 (Swan Lake Update 4)",
+                    "level": 2,
+                    "position": 1,
+                    "isDir": false,
+                    "url": "/downloads/swan-lake-release-notes/swan-lake-2201.4.0",
+                    "id": "swan-lake-2201.4.0"
+                },
+                {
                     "dirName": "2201.3.3 (Swan Lake Update 3)",
                     "level": 2,
                     "position": 1,
                     "isDir": false,
                     "url": "/downloads/swan-lake-release-notes/swan-lake-2201.3.3",
                     "id": "swan-lake-2201.3.3"
-=======
-                    "dirName": "2201.4.0 (Swan Lake Update 4)",
-                    "level": 2,
-                    "position": 1,
-                    "isDir": false,
-                    "url": "/downloads/swan-lake-release-notes/swan-lake-2201.4.0",
-                    "id": "swan-lake-2201.4.0"
->>>>>>> 6f6d10c8
                 },
                 {
                     "dirName": "2201.3.2 (Swan Lake Update 3)",
