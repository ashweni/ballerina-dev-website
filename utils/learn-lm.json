{
    "dirName": "swan lake",
    "level": 0,
    "position": 0,
    "isDir": true,
    "url": "",
    "id": "swan-lake",
    "subDirectories": [
        {
            "dirName": "Learn the platform",
            "level": 1,
            "position": 5,
            "isDir": true,
            "url": "swan-lake/learn-the-platform",
            "id": "learn-the-platform",
            "subDirectories": [
                {
                    "dirName": "[Experimental] Build a native executable",
                    "level": 2,
<<<<<<< HEAD
                    "position": 10,
                    "isDir": true,
                    "url": "/learn/native-support",
                    "id": "native-support",
                    "subDirectories": [
                        {
                            "dirName": "[Experimental] Build a native executable",
                            "level": 3,
                            "position": 1,
                            "isDir": false,
                            "url": "/learn/build-a-native-executable",
                            "id": "build-a-native-executable"
                        }
                    ]
=======
                    "position": 9,
                    "isDir": false,
                    "url": "/learn/build-a-native-executable",
                    "id": "build-a-native-executable"
>>>>>>> 284113e9
                },
                {
                    "dirName": "Ballerina specifications",
                    "level": 2,
                    "position": 9,
                    "isDir": false,
                    "url": "/learn/ballerina-specifications",
                    "id": "ballerina-specifications"
                },
                {
                    "dirName": "Publish packages to Ballerina Central",
                    "level": 2,
<<<<<<< HEAD
                    "position": 8,
                    "isDir": true,
                    "url": "/learn/ballerina-central",
                    "id": "ballerina-central",
                    "subDirectories": [
                        {
                            "dirName": "Publish packages to Ballerina Central",
                            "level": 3,
                            "position": 1,
                            "isDir": false,
                            "url": "/learn/publish-packages-to-ballerina-central",
                            "id": "publish-packages-to-ballerina-central"
                        }
                    ]
=======
                    "position": 7,
                    "isDir": false,
                    "url": "/learn/publish-packages-to-ballerina-central",
                    "id": "publish-packages-to-ballerina-central"
>>>>>>> 284113e9
                },
                {
                    "dirName": "Configure & observe",
                    "level": 2,
                    "position": 4,
                    "isDir": true,
                    "url": "/learn/configure-observe",
                    "id": "configure-observe",
                    "subDirectories": [
                        {
                            "dirName": "Configure Ballerina programs",
                            "level": 3,
                            "position": 1,
                            "isDir": true,
                            "url": "/learn/configure-ballerina-programs",
                            "id": "configure-ballerina-programs",
                            "subDirectories": [
                                {
                                    "dirName": "Configure a sample Ballerina service",
                                    "level": 4,
                                    "position": 1,
                                    "isDir": false,
                                    "url": "/learn/configure-ballerina-programs/configure-a-sample-ballerina-service",
                                    "id": "configure-a-sample-ballerina-service"
                                },
                                {
                                    "dirName": "Configure values ",
                                    "level": 4,
                                    "position": 3,
                                    "isDir": false,
                                    "url": "/learn/configure-ballerina-programs/configure-values",
                                    "id": "configure-values"
                                },
                                {
                                    "dirName": "Provide values to configurable variables",
                                    "level": 4,
                                    "position": 2,
                                    "isDir": false,
                                    "url": "/learn/configure-ballerina-programs/provide-values-to-configurable-variables",
                                    "id": "provide-values-to-configurable-variables"
                                }
                            ]
                        },
                        {
                            "dirName": "Observe Ballerina Programs",
                            "level": 3,
                            "position": 2,
                            "isDir": false,
                            "url": "/learn/observe-ballerina-programs",
                            "id": "observe-ballerina-programs"
                        }
                    ]
                },
                {
                    "dirName": "Java interoperability",
                    "level": 2,
                    "position": 5,
                    "isDir": true,
                    "url": "/learn/java-interoperability",
                    "id": "java-interoperability",
                    "subDirectories": [
                        {
                            "dirName": "Java interoperability guide",
                            "level": 3,
                            "position": 2,
                            "isDir": true,
                            "url": "/learn/java-interoperability/java-interoperability-guide",
                            "id": "java-interoperability-guide",
                            "subDirectories": [
                                {
                                    "dirName": "Java interoperability",
                                    "level": 4,
                                    "position": 1,
                                    "isDir": false,
                                    "url": "/learn/java-interoperability-guide/java-interoperability",
                                    "id": "java-interoperability"
                                },
                                {
                                    "dirName": "Ballerina FFI",
                                    "level": 4,
                                    "position": 3,
                                    "isDir": false,
                                    "url": "/learn/java-interoperability-guide/ballerina-ffi",
                                    "id": "ballerina-ffi"
                                },
                                {
                                    "dirName": "The Bindgen Tool",
                                    "level": 4,
                                    "position": 2,
                                    "isDir": false,
                                    "url": "/learn/java-interoperability-guide/the-bindgen-tool",
                                    "id": "the-bindgen-tool"
                                }
                            ]
                        },
                        {
                            "dirName": "Call Java code from Ballerina",
                            "level": 3,
                            "position": 1,
                            "isDir": false,
                            "url": "/learn/call-java-code-from-ballerina",
                            "id": "call-java-code-from-ballerina"
                        }
                    ]
                },
                {
                    "dirName": "Ballerina tooling",
                    "level": 2,
                    "position": 6,
                    "isDir": true,
                    "url": "/learn/ballerina-tooling",
                    "id": "ballerina-tooling",
                    "subDirectories": [
                        {
                            "dirName": "Visual Studio Code extension",
                            "level": 3,
                            "position": 0,
                            "isDir": false,
                            "url": "https://wso2.com/ballerina/vscode/docs/",
                            "id": "visual-studio-code-extension"
                        },
                        {
                            "dirName": "Ballerina Shell",
                            "level": 3,
                            "position": 1,
                            "isDir": false,
                            "url": "/learn/ballerina-shell",
                            "id": "ballerina-shell"
                        },
                        {
                            "dirName": "OpenAPI tool",
                            "level": 3,
                            "position": 2,
                            "isDir": false,
                            "url": "/learn/openapi-tool",
                            "id": "openapi-tool"
                        },
                        {
                            "dirName": "CLI documentation",
                            "level": 3,
                            "position": 6,
                            "isDir": true,
                            "url": "/learn/ballerina-tooling/cli-documentation",
                            "id": "cli-documentation",
                            "subDirectories": [
                                {
                                    "dirName": "AsyncAPI",
                                    "level": 4,
                                    "position": 6,
                                    "isDir": false,
                                    "url": "/learn/cli-documentation/asyncapi",
                                    "id": "asyncapi"
                                },
                                {
                                    "dirName": "CLI commands",
                                    "level": 4,
                                    "position": 1,
                                    "isDir": false,
                                    "url": "/learn/cli-documentation/cli-commands",
                                    "id": "cli-commands"
                                },
                                {
                                    "dirName": "GraphQL",
                                    "level": 4,
                                    "position": 5,
                                    "isDir": false,
                                    "url": "/learn/cli-documentation/graphql",
                                    "id": "graphql"
                                },
                                {
                                    "dirName": "OpenAPI ",
                                    "level": 4,
                                    "position": 4,
                                    "isDir": false,
                                    "url": "/learn/cli-documentation/openapi",
                                    "id": "openapi"
                                },
                                {
                                    "dirName": "gRPC/Protocol Buffers",
                                    "level": 4,
                                    "position": 3,
                                    "isDir": false,
                                    "url": "/learn/cli-documentation/grpc",
                                    "id": "grpc"
                                },
                                {
                                    "dirName": "Update Tool",
                                    "level": 4,
                                    "position": 2,
                                    "isDir": false,
                                    "url": "/learn/cli-documentation/update-tool",
                                    "id": "update-tool"
                                }
                            ]
                        },
                        {
                            "dirName": "GraphQL tool",
                            "level": 3,
                            "position": 3,
                            "isDir": false,
                            "url": "/learn/graphql-tool",
                            "id": "graphql-tool"
                        },
                        {
                            "dirName": "AsyncAPI tool",
                            "level": 3,
                            "position": 4,
                            "isDir": false,
                            "url": "/learn/asyncapi-tool",
                            "id": "asyncapi-tool"
                        },
                        {
                            "dirName": "Strand dump tool",
                            "level": 3,
                            "position": 5,
                            "isDir": false,
                            "url": "/learn/strand-dump-tool",
                            "id": "strand-dump-tool"
                        }
                    ]
                },
                {
                    "dirName": "Source code & dependencies",
                    "level": 2,
                    "position": 1,
                    "isDir": true,
                    "url": "/learn/source-code-dependencies",
                    "id": "source-code-dependencies",
                    "subDirectories": [
                        {
                            "dirName": "Package references",
                            "level": 3,
                            "position": 2,
                            "isDir": false,
                            "url": "/learn/package-references",
                            "id": "package-references"
                        },
                        {
                            "dirName": "Manage dependencies",
                            "level": 3,
                            "position": 3,
                            "isDir": false,
                            "url": "/learn/manage-dependencies",
                            "id": "manage-dependencies"
                        },
                        {
                            "dirName": "Style guide",
                            "level": 3,
                            "position": 4,
                            "isDir": true,
                            "url": "/learn/style-guide",
                            "id": "style-guide",
                            "subDirectories": [
                                {
                                    "dirName": "Coding conventions",
                                    "level": 4,
                                    "position": 1,
                                    "isDir": false,
                                    "url": "/learn/style-guide/coding-conventions",
                                    "id": "coding-conventions"
                                },
                                {
                                    "dirName": "Top-level definitions",
                                    "level": 4,
                                    "position": 2,
                                    "isDir": false,
                                    "url": "/learn/style-guide/top-level-definitions",
                                    "id": "top-level-definitions"
                                },
                                {
                                    "dirName": "Operators, keywords, and types",
                                    "level": 4,
                                    "position": 3,
                                    "isDir": false,
                                    "url": "/learn/style-guide/operators-keywords-and-types",
                                    "id": "operators-keywords-and-types"
                                },
                                {
                                    "dirName": "Statements",
                                    "level": 4,
                                    "position": 4,
                                    "isDir": false,
                                    "url": "/learn/style-guide/statements",
                                    "id": "statements"
                                },
                                {
                                    "dirName": "Expressions",
                                    "level": 4,
                                    "position": 5,
                                    "isDir": false,
                                    "url": "/learn/style-guide/expressions",
                                    "id": "expressions"
                                },
                                {
                                    "dirName": "Annotations, documentation and comments",
                                    "level": 4,
                                    "position": 6,
                                    "isDir": false,
                                    "url": "/learn/style-guide/annotations-documentation-and-comments",
                                    "id": "annotations-documentation-and-comments"
                                },
                                {
                                    "dirName": "coding conventions",
                                    "level": 4,
                                    "position": 0,
                                    "isDir": true,
                                    "url": "/learn/style-guide/coding-conventions",
                                    "id": "coding-conventions",
                                    "subDirectories": [
                                        {
                                            "dirName": "README.md",
                                            "level": 5,
                                            "position": 0,
                                            "isDir": false,
                                            "url": "/learn/style-guide/coding-conventions/README",
                                            "id": "README"
                                        }
                                    ]
                                }
                            ]
                        },
                        {
                            "dirName": "Organize Ballerina code",
                            "level": 3,
                            "position": 1,
                            "isDir": false,
                            "url": "/learn/organize-ballerina-code",
                            "id": "organize-ballerina-code"
                        }
                    ]
                },
                {
                    "dirName": "Test, debug & document the code",
                    "level": 2,
                    "position": 2,
                    "isDir": true,
                    "url": "/learn/test-document-the-code",
                    "id": "test-document-the-code",
                    "subDirectories": [
                        {
                            "dirName": "Generate code documentation",
                            "level": 3,
                            "position": 3,
                            "isDir": false,
                            "url": "/learn/generate-code-documentation",
                            "id": "generate-code-documentation"
                        },
                        {
                            "dirName": "Test Ballerina code",
                            "level": 3,
                            "position": 1,
                            "isDir": true,
                            "url": "/learn/test-ballerina-code",
                            "id": "test-ballerina-code",
                            "subDirectories": [
                                {
                                    "dirName": "Structure tests",
                                    "level": 4,
                                    "position": 3,
                                    "isDir": false,
                                    "url": "/learn/test-ballerina-code/structure-tests",
                                    "id": "structure-tests"
                                },
                                {
                                    "dirName": "Mocking",
                                    "level": 4,
                                    "position": 9,
                                    "isDir": false,
                                    "url": "/learn/test-ballerina-code/mocking",
                                    "id": "mocking"
                                },
                                {
                                    "dirName": "Test a simple function",
                                    "level": 4,
                                    "position": 1,
                                    "isDir": false,
                                    "url": "/learn/test-ballerina-code/test-a-simple-function",
                                    "id": "test-a-simple-function"
                                },
                                {
                                    "dirName": "Configure tests",
                                    "level": 4,
                                    "position": 4,
                                    "isDir": false,
                                    "url": "/learn/test-ballerina-code/configure-tests",
                                    "id": "configure-tests"
                                },
                                {
                                    "dirName": "Code coverage and reporting",
                                    "level": 4,
                                    "position": 5,
                                    "isDir": false,
                                    "url": "/learn/test-ballerina-code/code-coverage-and-reporting",
                                    "id": "code-coverage-and-reporting"
                                },
                                {
                                    "dirName": "Write tests",
                                    "level": 4,
                                    "position": 2,
                                    "isDir": false,
                                    "url": "/learn/test-ballerina-code/write-tests",
                                    "id": "write-tests"
                                },
                                {
                                    "dirName": "Define test groups",
                                    "level": 4,
                                    "position": 7,
                                    "isDir": false,
                                    "url": "/learn/test-ballerina-code/define-test-groups",
                                    "id": "define-test-groups"
                                },
                                {
                                    "dirName": "Test services and clients",
                                    "level": 4,
                                    "position": 8,
                                    "isDir": false,
                                    "url": "/learn/test-ballerina-code/test-services-and-clients",
                                    "id": "test-services-and-clients"
                                },
                                {
                                    "dirName": "Execute tests",
                                    "level": 4,
                                    "position": 10,
                                    "isDir": false,
                                    "url": "/learn/test-ballerina-code/execute-tests",
                                    "id": "execute-tests"
                                },
                                {
                                    "dirName": "Define data-driven tests",
                                    "level": 4,
                                    "position": 6,
                                    "isDir": false,
                                    "url": "/learn/test-ballerina-code/define-data-driven-tests",
                                    "id": "define-data-driven-tests"
                                }
                            ]
                        },
                        {
                            "dirName": "Debug Ballerina programs",
                            "level": 3,
                            "position": 2,
                            "isDir": false,
                            "url": "/learn/debug-ballerina-programs",
                            "id": "debug-ballerina-programs"
                        }
                    ]
                },
                {
                    "dirName": "Run in the cloud",
                    "level": 2,
                    "position": 3,
                    "isDir": true,
                    "url": "/learn/run-in-the-cloud",
                    "id": "run-in-the-cloud",
                    "subDirectories": [
                        {
                            "dirName": "Code to Cloud",
                            "level": 3,
                            "position": 1,
                            "isDir": true,
                            "url": "/learn/run-in-the-cloud/code-to-cloud",
                            "id": "code-to-cloud",
                            "subDirectories": [
                                {
                                    "dirName": "Code to Cloud deployment",
                                    "level": 4,
                                    "position": 1,
                                    "isDir": false,
                                    "url": "/learn/run-in-the-cloud/code-to-cloud/code-to-cloud-deployment",
                                    "id": "code-to-cloud-deployment"
                                }
                            ]
                        },
                        {
                            "dirName": "Function as a service",
                            "level": 3,
                            "position": 2,
                            "isDir": true,
                            "url": "/learn/run-in-the-cloud/function-as-a-service",
                            "id": "function-as-a-service",
                            "subDirectories": [
                                {
                                    "dirName": "Azure Functions",
                                    "level": 4,
                                    "position": 2,
                                    "isDir": false,
                                    "url": "/learn/run-in-the-cloud/function-as-a-service/azure-functions",
                                    "id": "azure-functions"
                                },
                                {
                                    "dirName": "AWS Lambda",
                                    "level": 4,
                                    "position": 1,
                                    "isDir": false,
                                    "url": "/learn/run-in-the-cloud/function-as-a-service/aws-lambda",
                                    "id": "aws-lambda"
                                }
                            ]
                        }
                    ]
                },
                {
                    "dirName": "Ballerina persist",
                    "level": 2,
                    "position": 7,
                    "isDir": true,
                    "url": "/learn/ballerina-persist",
                    "id": "ballerina-persist",
                    "subDirectories": [
                        {
                            "dirName": "Overview",
                            "level": 3,
                            "position": 1,
                            "isDir": false,
                            "url": "/learn/overview",
                            "id": "overview"
                        },
                        {
                            "dirName": "Persist model",
                            "level": 3,
                            "position": 2,
                            "isDir": false,
                            "url": "/learn/persist-model",
                            "id": "persist-model"
                        },
                        {
                            "dirName": "Persist CLI",
                            "level": 3,
                            "position": 3,
                            "isDir": false,
                            "url": "/learn/persist-cli",
                            "id": "persist-cli"
                        },
                        {
                            "dirName": "Persist Client API",
                            "level": 3,
                            "position": 4,
                            "isDir": false,
                            "url": "/learn/persist-client-api",
                            "id": "persist-client-api"
                        },
                        {
                            "dirName": "Supported data stores",
                            "level": 3,
                            "position": 5,
                            "isDir": false,
                            "url": "/learn/supported-data-stores",
                            "id": "supported-data-stores"
                        }
                    ]
                }

            ]
        },
        {
            "dirName": "Featured scenarios",
            "level": 1,
            "position": 4,
            "isDir": true,
            "url": "swan-lake/featured-scenarios",
            "id": "featured-scenarios",
            "subDirectories": [
                {
                    "dirName": "Write a gRPC service with Ballerina",
                    "level": 2,
                    "position": 2,
                    "isDir": false,
                    "url": "/learn/write-a-grpc-service-with-ballerina",
                    "id": "write-a-grpc-service-with-ballerina"
                },
                {
                    "dirName": "Write a RESTful API with Ballerina",
                    "level": 2,
                    "position": 1,
                    "isDir": false,
                    "url": "/learn/write-a-restful-api-with-ballerina",
                    "id": "write-a-restful-api-with-ballerina"
                },
                {
                    "dirName": "Build a data service in Ballerina ",
                    "level": 2,
                    "position": 5,
                    "isDir": false,
                    "url": "/learn/build-a-data-service-in-ballerina",
                    "id": "build-a-data-service-in-ballerina"
                },
                {
                    "dirName": "Write a GraphQL API with Ballerina",
                    "level": 2,
                    "position": 3,
                    "isDir": false,
                    "url": "/learn/write-a-graphql-api-with-ballerina",
                    "id": "write-a-graphql-api-with-ballerina"
                },
                {
                    "dirName": "Work with data using queries in Ballerina",
                    "level": 2,
                    "position": 4,
                    "isDir": false,
                    "url": "/learn/work-with-data-using-queries-in-ballerina",
                    "id": "work-with-data-using-queries-in-ballerina"
                },
                {
                    "dirName": "Deploy Ballerina on Kubernetes",
                    "level": 2,
                    "position": 6,
                    "isDir": false,
                    "url": "/learn/deploy-ballerina-on-kubernetes",
                    "id": "deploy-ballerina-on-kubernetes"
                }
            ]
        },
        {
            "dirName": "Learn the language",
            "level": 1,
            "position": 3,
            "isDir": true,
            "url": "swan-lake/learn-the-language",
            "id": "learn-the-language",
            "subDirectories": [
                {
                    "dirName": "Library documentation",
                    "level": 2,
                    "position": 0,
                    "isDir": false,
                    "url": "https://lib.ballerina.io/",
                    "id": "library-documentation"
                },
                {
                    "dirName": "By example",
                    "level": 2,
                    "position": 0,
                    "isDir": false,
                    "url": "/learn/by-example",
                    "id": "by-example"
                },
                {
                    "dirName": "Language walkthrough",
                    "level": 2,
                    "position": 3,
                    "isDir": false,
                    "url": "/learn/language-walkthrough",
                    "id": "language-walkthrough"
                },
                {
                    "dirName": "Language basics",
                    "level": 2,
                    "position": 1,
                    "isDir": false,
                    "url": "/learn/language-basics",
                    "id": "language-basics"
                },
                {
                    "dirName": "Distinctive language features",
                    "level": 2,
                    "position": 2,
                    "isDir": true,
                    "url": "/learn/distinctive-language-features",
                    "id": "distinctive-language-features",
                    "subDirectories": [
                        {
                            "dirName": "Concurrency ",
                            "level": 3,
                            "position": 3,
                            "isDir": false,
                            "url": "/learn/distinctive-language-features/concurrency",
                            "id": "concurrency"
                        },
                        {
                            "dirName": "Network interaction",
                            "level": 3,
                            "position": 1,
                            "isDir": false,
                            "url": "/learn/distinctive-language-features/network-interaction",
                            "id": "network-interaction"
                        },
                        {
                            "dirName": "Advanced, general-purpose language features",
                            "level": 3,
                            "position": 4,
                            "isDir": false,
                            "url": "/learn/distinctive-language-features/advanced-general-purpose-language-features",
                            "id": "advanced-general-purpose-language-features"
                        },
                        {
                            "dirName": "Data",
                            "level": 3,
                            "position": 2,
                            "isDir": false,
                            "url": "/learn/distinctive-language-features/data",
                            "id": "data"
                        }
                    ]
                }
            ]
        },
        {
            "dirName": "Get started",
            "level": 0,
            "position": 2,
            "isDir": false,
            "url": "/learn/get-started",
            "id": "get-started"
        },
        {
            "dirName": "other",
            "level": 1,
            "position": 0,
            "isDir": true,
            "url": "",
            "id": "other",
            "subDirectories": [
                {
                    "dirName": "security",
                    "level": 2,
                    "position": 0,
                    "isDir": true,
                    "url": "",
                    "id": "security",
                    "subDirectories": [
                        {
                            "dirName": "HTTP client authentication",
                            "level": 3,
                            "position": 0,
                            "isDir": false,
                            "url": "",
                            "id": "http-client-authentication"
                        },
                        {
                            "dirName": "HTTP listener authentication and authorization",
                            "level": 3,
                            "position": 0,
                            "isDir": false,
                            "url": "",
                            "id": "http-listener-authentication-and-authorization"
                        }
                    ]
                },
                {
                    "dirName": "tooling guide",
                    "level": 2,
                    "position": 0,
                    "isDir": true,
                    "url": "",
                    "id": "tooling-guide",
                    "subDirectories": [
                        {
                            "dirName": "intellij idea plugin",
                            "level": 3,
                            "position": 0,
                            "isDir": true,
                            "url": "",
                            "id": "intellij-idea-plugin",
                            "subDirectories": [
                                {
                                    "dirName": "Setting up IntelliJ IDEA",
                                    "level": 4,
                                    "position": 0,
                                    "isDir": false,
                                    "url": "",
                                    "id": "set-up-intellij-idea"
                                },
                                {
                                    "dirName": "set up intellij idea",
                                    "level": 4,
                                    "position": 0,
                                    "isDir": true,
                                    "url": "",
                                    "id": "set-up-intellij-idea",
                                    "subDirectories": [
                                        {
                                            "dirName": "Using the IntelliJ Ballerina plugin",
                                            "level": 5,
                                            "position": 0,
                                            "isDir": false,
                                            "url": "",
                                            "id": "use-the-intellij-plugin 2"
                                        },
                                        {
                                            "dirName": "Using the IntelliJ Ballerina plugin",
                                            "level": 5,
                                            "position": 0,
                                            "isDir": false,
                                            "url": "",
                                            "id": "use-the-intellij-plugin"
                                        },
                                        {
                                            "dirName": "Using the features of the IntelliJ plugin",
                                            "level": 5,
                                            "position": 0,
                                            "isDir": false,
                                            "url": "",
                                            "id": "use-intellij-plugin-features"
                                        },
                                        {
                                            "dirName": "Using the features of the IntelliJ plugin",
                                            "level": 5,
                                            "position": 0,
                                            "isDir": false,
                                            "url": "",
                                            "id": "use-intellij-plugin-features 2"
                                        }
                                    ]
                                }
                            ]
                        }
                    ]
                },
                {
                    "dirName": "network communication",
                    "level": 2,
                    "position": 0,
                    "isDir": true,
                    "url": "",
                    "id": "network-communication",
                    "subDirectories": [
                        {
                            "dirName": "HTTP",
                            "level": 3,
                            "position": 0,
                            "isDir": true,
                            "url": "",
                            "id": "HTTP",
                            "subDirectories": [
                                {
                                    "dirName": "http services",
                                    "level": 4,
                                    "position": 0,
                                    "isDir": true,
                                    "url": "",
                                    "id": "http-services",
                                    "subDirectories": [
                                        {
                                            "dirName": "HTTP services",
                                            "level": 5,
                                            "position": 0,
                                            "isDir": false,
                                            "url": "",
                                            "id": "http-services"
                                        },
                                        {
                                            "dirName": "Secure communication",
                                            "level": 5,
                                            "position": 0,
                                            "isDir": false,
                                            "url": "",
                                            "id": "secure-communication"
                                        },
                                        {
                                            "dirName": "Multipart Mmssage handling",
                                            "level": 5,
                                            "position": 0,
                                            "isDir": false,
                                            "url": "",
                                            "id": "multipart-message-handling"
                                        },
                                        {
                                            "dirName": "Extended request/response access",
                                            "level": 5,
                                            "position": 0,
                                            "isDir": false,
                                            "url": "",
                                            "id": "extended-request-response-access"
                                        },
                                        {
                                            "dirName": "Payload data binding",
                                            "level": 5,
                                            "position": 0,
                                            "isDir": false,
                                            "url": "",
                                            "id": "payload-data-binding"
                                        }
                                    ]
                                },
                                {
                                    "dirName": "HTTP",
                                    "level": 4,
                                    "position": 0,
                                    "isDir": false,
                                    "url": "",
                                    "id": "http"
                                },
                                {
                                    "dirName": "http clients",
                                    "level": 4,
                                    "position": 0,
                                    "isDir": true,
                                    "url": "",
                                    "id": "http-clients",
                                    "subDirectories": [
                                        {
                                            "dirName": "Data streaming",
                                            "level": 5,
                                            "position": 0,
                                            "isDir": false,
                                            "url": "",
                                            "id": "data-streaming"
                                        },
                                        {
                                            "dirName": "Data binding",
                                            "level": 5,
                                            "position": 0,
                                            "isDir": false,
                                            "url": "",
                                            "id": "data-binding"
                                        },
                                        {
                                            "dirName": "HTTP clients",
                                            "level": 5,
                                            "position": 0,
                                            "isDir": false,
                                            "url": "",
                                            "id": "http-clients"
                                        },
                                        {
                                            "dirName": "Secure communication",
                                            "level": 5,
                                            "position": 0,
                                            "isDir": false,
                                            "url": "",
                                            "id": "secure-communication"
                                        },
                                        {
                                            "dirName": "Multipart message handling",
                                            "level": 5,
                                            "position": 0,
                                            "isDir": false,
                                            "url": "",
                                            "id": "multipart-message-handling"
                                        },
                                        {
                                            "dirName": "Communication resiliency",
                                            "level": 5,
                                            "position": 0,
                                            "isDir": false,
                                            "url": "",
                                            "id": "communication-resiliency"
                                        }
                                    ]
                                }
                            ]
                        },
                        {
                            "dirName": "gRPC",
                            "level": 3,
                            "position": 0,
                            "isDir": true,
                            "url": "",
                            "id": "gRPC",
                            "subDirectories": [
                                {
                                    "dirName": "Performing gRPC streaming",
                                    "level": 4,
                                    "position": 0,
                                    "isDir": false,
                                    "url": "",
                                    "id": "perform-grpc-streaming"
                                },
                                {
                                    "dirName": "Defining the service interface ",
                                    "level": 4,
                                    "position": 0,
                                    "isDir": false,
                                    "url": "",
                                    "id": "define-the-service-interface"
                                },
                                {
                                    "dirName": "implement grpc services and clients",
                                    "level": 4,
                                    "position": 0,
                                    "isDir": true,
                                    "url": "",
                                    "id": "implement-grpc-services-and-clients",
                                    "subDirectories": [
                                        {
                                            "dirName": "Implementing gRPC clients",
                                            "level": 5,
                                            "position": 0,
                                            "isDir": false,
                                            "url": "",
                                            "id": "implement-grpc-clients"
                                        },
                                        {
                                            "dirName": "Implementing gRPC services ",
                                            "level": 5,
                                            "position": 0,
                                            "isDir": false,
                                            "url": "",
                                            "id": "implement-grpc-services"
                                        }
                                    ]
                                }
                            ]
                        },
                        {
                            "dirName": "WebSocket",
                            "level": 3,
                            "position": 0,
                            "isDir": true,
                            "url": "",
                            "id": "WebSocket",
                            "subDirectories": [
                                {
                                    "dirName": "Securing WebSocket communication",
                                    "level": 4,
                                    "position": 0,
                                    "isDir": false,
                                    "url": "",
                                    "id": "secure-websocket-communication"
                                },
                                {
                                    "dirName": "WebSocket",
                                    "level": 4,
                                    "position": 0,
                                    "isDir": false,
                                    "url": "",
                                    "id": "websocket"
                                }
                            ]
                        },
                        {
                            "dirName": "GraphQL",
                            "level": 3,
                            "position": 0,
                            "isDir": true,
                            "url": "",
                            "id": "GraphQL",
                            "subDirectories": [
                                {
                                    "dirName": "GraphQL",
                                    "level": 4,
                                    "position": 0,
                                    "isDir": false,
                                    "url": "",
                                    "id": "graphql"
                                },
                                {
                                    "dirName": "Implementing GraphQL services",
                                    "level": 4,
                                    "position": 0,
                                    "isDir": false,
                                    "url": "",
                                    "id": "implement-graphql-services"
                                }
                            ]
                        }
                    ]
                },
                {
                    "dirName": "data and events processing",
                    "level": 2,
                    "position": 0,
                    "isDir": true,
                    "url": "",
                    "id": "data-and-events-processing",
                    "subDirectories": [
                        {
                            "dirName": "Using language-integrated queries",
                            "level": 3,
                            "position": 0,
                            "isDir": false,
                            "url": "",
                            "id": "use-language-integrated-queries"
                        }
                    ]
                }
            ]
        },
        {
            "dirName": "references",
            "level": 1,
            "position": 0,
            "isDir": true,
            "url": "",
            "id": "references",
            "subDirectories": [
                {
                    "dirName": "cli documentation",
                    "level": 2,
                    "position": 0,
                    "isDir": true,
                    "url": "",
                    "id": "cli-documentation",
                    "subDirectories": [
                        {
                            "dirName": "AsyncAPI",
                            "level": 3,
                            "position": 0,
                            "isDir": false,
                            "url": "",
                            "id": "asyncapi"
                        },
                        {
                            "dirName": "CLI commands",
                            "level": 3,
                            "position": 0,
                            "isDir": false,
                            "url": "",
                            "id": "cli-commands"
                        },
                        {
                            "dirName": "GraphQL",
                            "level": 3,
                            "position": 0,
                            "isDir": false,
                            "url": "",
                            "id": "graphql"
                        },
                        {
                            "dirName": "OpenAPI ",
                            "level": 3,
                            "position": 0,
                            "isDir": false,
                            "url": "",
                            "id": "openapi"
                        },
                        {
                            "dirName": "gRPC/Protocol Buffers",
                            "level": 3,
                            "position": 0,
                            "isDir": false,
                            "url": "",
                            "id": "grpc"
                        },
                        {
                            "dirName": "Update Tool",
                            "level": 3,
                            "position": 0,
                            "isDir": false,
                            "url": "",
                            "id": "update-tool"
                        }
                    ]
                },
                {
                    "dirName": "style guide",
                    "level": 2,
                    "position": 0,
                    "isDir": true,
                    "url": "",
                    "id": "style-guide",
                    "subDirectories": [
                        {
                            "dirName": "Coding conventions",
                            "level": 3,
                            "position": 0,
                            "isDir": false,
                            "url": "",
                            "id": "coding-conventions"
                        },
                        {
                            "dirName": "coding conventions",
                            "level": 3,
                            "position": 0,
                            "isDir": true,
                            "url": "",
                            "id": "coding-conventions",
                            "subDirectories": [
                                {
                                    "dirName": "README.md",
                                    "level": 4,
                                    "position": 0,
                                    "isDir": false,
                                    "url": "",
                                    "id": "README"
                                },
                                {
                                    "dirName": "Statements",
                                    "level": 4,
                                    "position": 0,
                                    "isDir": false,
                                    "url": "",
                                    "id": "statements"
                                },
                                {
                                    "dirName": "Expressions",
                                    "level": 4,
                                    "position": 0,
                                    "isDir": false,
                                    "url": "",
                                    "id": "expressions"
                                },
                                {
                                    "dirName": "Top-level definitions",
                                    "level": 4,
                                    "position": 0,
                                    "isDir": false,
                                    "url": "",
                                    "id": "top-level-definitions"
                                },
                                {
                                    "dirName": "Operators, keywords, and types",
                                    "level": 4,
                                    "position": 0,
                                    "isDir": false,
                                    "url": "",
                                    "id": "operators-keywords-and-types"
                                },
                                {
                                    "dirName": "Annotations, documentation and comments",
                                    "level": 4,
                                    "position": 0,
                                    "isDir": false,
                                    "url": "",
                                    "id": "annotations-documentation-and-comments"
                                }
                            ]
                        }
                    ]
                },
                {
                    "dirName": "language introduction",
                    "level": 2,
                    "position": 0,
                    "isDir": true,
                    "url": "",
                    "id": "language-introduction",
                    "subDirectories": [
                        {
                            "dirName": "Ballerina _Swan_Lake_Presentation_Deck_V2.0.pdf",
                            "level": 3,
                            "position": 0,
                            "isDir": false,
                            "url": "",
                            "id": "Ballerina _Swan_Lake_Presentation_Deck_V2.0.pdf"
                        },
                        {
                            "dirName": "Language introduction",
                            "level": 3,
                            "position": 0,
                            "isDir": false,
                            "url": "",
                            "id": "language-introduction"
                        },
                        {
                            "dirName": "Ballerina_Swan_Lake_Presentation_Deck_V1.0.pdf",
                            "level": 3,
                            "position": 0,
                            "isDir": false,
                            "url": "",
                            "id": "Ballerina_Swan_Lake_Presentation_Deck_V1.0.pdf"
                        }
                    ]
                },
                {
                    "dirName": "java interoperability",
                    "level": 2,
                    "position": 0,
                    "isDir": true,
                    "url": "",
                    "id": "java-interoperability",
                    "subDirectories": [
                        {
                            "dirName": "Java interoperability",
                            "level": 3,
                            "position": 0,
                            "isDir": false,
                            "url": "",
                            "id": "java-interoperability"
                        },
                        {
                            "dirName": "Ballerina FFI",
                            "level": 3,
                            "position": 0,
                            "isDir": false,
                            "url": "",
                            "id": "ballerina-ffi"
                        },
                        {
                            "dirName": "The Bindgen Tool",
                            "level": 3,
                            "position": 0,
                            "isDir": false,
                            "url": "",
                            "id": "the-bindgen-tool"
                        }
                    ]
                }
            ]
        },
        {
            "dirName": "Why Ballerina",
            "level": 1,
            "position": 1,
            "isDir": true,
            "url": "swan-lake/why-ballerina",
            "id": "why-ballerina",
            "subDirectories": [
                {
                    "dirName": "Reliable, maintainable",
                    "level": 2,
                    "position": 6,
                    "isDir": false,
                    "url": "/why-ballerina/reliable-maintainable",
                    "id": "reliable-maintainable"
                },
                {
                    "dirName": "Graphical",
                    "level": 2,
                    "position": 4,
                    "isDir": false,
                    "url": "/why-ballerina/graphical",
                    "id": "graphical"
                },
                {
                    "dirName": "Data oriented",
                    "level": 2,
                    "position": 3,
                    "isDir": false,
                    "url": "/why-ballerina/data-oriented",
                    "id": "data-oriented"
                },
                {
                    "dirName": "Cloud native",
                    "level": 2,
                    "position": 1,
                    "isDir": false,
                    "url": "/why-ballerina/cloud-native",
                    "id": "cloud-native"
                },
                {
                    "dirName": "Flexibly typed",
                    "level": 2,
                    "position": 2,
                    "isDir": false,
                    "url": "/why-ballerina/flexibly-typed",
                    "id": "flexibly-typed"
                },
                {
                    "dirName": "Concurrent",
                    "level": 2,
                    "position": 5,
                    "isDir": false,
                    "url": "/why-ballerina/concurrent",
                    "id": "concurrent"
                }
            ]
        },
        {
            "dirName": "slides",
            "level": 1,
            "position": 0,
            "isDir": true,
            "url": "",
            "id": "slides",
            "subDirectories": [
                {
                    "dirName": "language walkthrough",
                    "level": 2,
                    "position": 0,
                    "isDir": true,
                    "url": "",
                    "id": "language-walkthrough",
                    "subDirectories": [
                        {
                            "dirName": "Language walkthrough",
                            "level": 3,
                            "position": 0,
                            "isDir": false,
                            "url": "",
                            "id": "language-walkthrough"
                        },
                        {
                            "dirName": "Ballerina_Language_Presentation-2021-01-29.pdf",
                            "level": 3,
                            "position": 0,
                            "isDir": false,
                            "url": "",
                            "id": "Ballerina_Language_Presentation-2021-01-29.pdf"
                        },
                        {
                            "dirName": "Ballerina_Language_Presentation-2021-03-08.pdf",
                            "level": 3,
                            "position": 0,
                            "isDir": false,
                            "url": "",
                            "id": "Ballerina_Language_Presentation-2021-03-08.pdf"
                        }
                    ]
                }
            ]
        },
        {
            "dirName": "api docs",
            "level": 1,
            "position": 0,
            "isDir": true,
            "url": "",
            "id": "api-docs",
            "subDirectories": [
                {
                    "dirName": "ballerina",
                    "level": 2,
                    "position": 0,
                    "isDir": true,
                    "url": "",
                    "id": "ballerina",
                    "subDirectories": [
                        {
                            "dirName": "<title>Redirecting&hellip;</title>",
                            "level": 3,
                            "position": 0,
                            "isDir": false,
                            "url": "",
                            "id": "index.html"
                        }
                    ]
                },
                {
                    "dirName": "index.html",
                    "level": 2,
                    "position": 0,
                    "isDir": false,
                    "url": "",
                    "id": "index.html"
                }
            ]
        }
    ]
}<|MERGE_RESOLUTION|>--- conflicted
+++ resolved
@@ -17,27 +17,10 @@
                 {
                     "dirName": "[Experimental] Build a native executable",
                     "level": 2,
-<<<<<<< HEAD
                     "position": 10,
-                    "isDir": true,
-                    "url": "/learn/native-support",
-                    "id": "native-support",
-                    "subDirectories": [
-                        {
-                            "dirName": "[Experimental] Build a native executable",
-                            "level": 3,
-                            "position": 1,
-                            "isDir": false,
-                            "url": "/learn/build-a-native-executable",
-                            "id": "build-a-native-executable"
-                        }
-                    ]
-=======
-                    "position": 9,
                     "isDir": false,
                     "url": "/learn/build-a-native-executable",
                     "id": "build-a-native-executable"
->>>>>>> 284113e9
                 },
                 {
                     "dirName": "Ballerina specifications",
@@ -50,27 +33,10 @@
                 {
                     "dirName": "Publish packages to Ballerina Central",
                     "level": 2,
-<<<<<<< HEAD
                     "position": 8,
-                    "isDir": true,
-                    "url": "/learn/ballerina-central",
-                    "id": "ballerina-central",
-                    "subDirectories": [
-                        {
-                            "dirName": "Publish packages to Ballerina Central",
-                            "level": 3,
-                            "position": 1,
-                            "isDir": false,
-                            "url": "/learn/publish-packages-to-ballerina-central",
-                            "id": "publish-packages-to-ballerina-central"
-                        }
-                    ]
-=======
-                    "position": 7,
                     "isDir": false,
                     "url": "/learn/publish-packages-to-ballerina-central",
                     "id": "publish-packages-to-ballerina-central"
->>>>>>> 284113e9
                 },
                 {
                     "dirName": "Configure & observe",
@@ -622,7 +588,6 @@
                         }
                     ]
                 }
-
             ]
         },
         {
@@ -680,6 +645,14 @@
                     "isDir": false,
                     "url": "/learn/deploy-ballerina-on-kubernetes",
                     "id": "deploy-ballerina-on-kubernetes"
+                },
+                {
+                    "dirName": "Manage data persistence with bal persist",
+                    "level": 2,
+                    "position": 7,
+                    "isDir": false,
+                    "url": "/learn/manage-data-persistence-with-bal-persist",
+                    "id": "manage-data-persistence-with-bal-persist"
                 }
             ]
         },
