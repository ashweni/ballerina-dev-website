{
    "dirName": "swan lake",
    "level": 0,
    "position": 0,
    "isDir": true,
    "url": "",
    "id": "swan-lake",
    "subDirectories": [
        {
            "dirName": "Learn the platform",
            "level": 1,
            "position": 5,
            "isDir": true,
            "url": "swan-lake/learn-the-platform",
            "id": "learn-the-platform",
            "subDirectories": [
                {
                    "dirName": "[Experimental] Build a native executable",
                    "level": 2,
                    "position": 10,
                    "isDir": false,
                    "url": "/learn/build-a-native-executable",
                    "id": "build-a-native-executable"
                },
                {
                    "dirName": "Ballerina specifications",
                    "level": 2,
                    "position": 9,
                    "isDir": false,
                    "url": "/learn/ballerina-specifications",
                    "id": "ballerina-specifications"
                },
                {
                    "dirName": "Publish packages to Ballerina Central",
                    "level": 2,
                    "position": 8,
                    "isDir": false,
                    "url": "/learn/publish-packages-to-ballerina-central",
                    "id": "publish-packages-to-ballerina-central"
                },
                {
                    "dirName": "Configure & observe",
                    "level": 2,
                    "position": 4,
                    "isDir": true,
                    "url": "/learn/configure-observe",
                    "id": "configure-observe",
                    "subDirectories": [
                        {
                            "dirName": "Configure Ballerina programs",
                            "level": 3,
                            "position": 1,
                            "isDir": true,
                            "url": "/learn/configure-ballerina-programs",
                            "id": "configure-ballerina-programs",
                            "subDirectories": [
                                {
                                    "dirName": "Configure a sample Ballerina service",
                                    "level": 4,
                                    "position": 1,
                                    "isDir": false,
                                    "url": "/learn/configure-ballerina-programs/configure-a-sample-ballerina-service",
                                    "id": "configure-a-sample-ballerina-service"
                                },
                                {
                                    "dirName": "Configure values ",
                                    "level": 4,
                                    "position": 3,
                                    "isDir": false,
                                    "url": "/learn/configure-ballerina-programs/configure-values",
                                    "id": "configure-values"
                                },
                                {
                                    "dirName": "Provide values to configurable variables",
                                    "level": 4,
                                    "position": 2,
                                    "isDir": false,
                                    "url": "/learn/configure-ballerina-programs/provide-values-to-configurable-variables",
                                    "id": "provide-values-to-configurable-variables"
                                }
                            ]
                        },
                        {
                            "dirName": "Observe Ballerina Programs",
                            "level": 3,
                            "position": 2,
                            "isDir": false,
                            "url": "/learn/observe-ballerina-programs",
                            "id": "observe-ballerina-programs"
                        }
                    ]
                },
                {
                    "dirName": "Java interoperability",
                    "level": 2,
                    "position": 5,
                    "isDir": true,
                    "url": "/learn/java-interoperability",
                    "id": "java-interoperability",
                    "subDirectories": [
                        {
                            "dirName": "Java interoperability guide",
                            "level": 3,
                            "position": 2,
                            "isDir": true,
                            "url": "/learn/java-interoperability/java-interoperability-guide",
                            "id": "java-interoperability-guide",
                            "subDirectories": [
                                {
                                    "dirName": "Java interoperability",
                                    "level": 4,
                                    "position": 1,
                                    "isDir": false,
                                    "url": "/learn/java-interoperability-guide/java-interoperability",
                                    "id": "java-interoperability"
                                },
                                {
                                    "dirName": "Ballerina FFI",
                                    "level": 4,
                                    "position": 3,
                                    "isDir": false,
                                    "url": "/learn/java-interoperability-guide/ballerina-ffi",
                                    "id": "ballerina-ffi"
                                },
                                {
                                    "dirName": "The Bindgen Tool",
                                    "level": 4,
                                    "position": 2,
                                    "isDir": false,
                                    "url": "/learn/java-interoperability-guide/the-bindgen-tool",
                                    "id": "the-bindgen-tool"
                                }
                            ]
                        },
                        {
                            "dirName": "Call Java code from Ballerina",
                            "level": 3,
                            "position": 1,
                            "isDir": false,
                            "url": "/learn/call-java-code-from-ballerina",
                            "id": "call-java-code-from-ballerina"
                        }
                    ]
                },
                {
                    "dirName": "Ballerina tooling",
                    "level": 2,
                    "position": 6,
                    "isDir": true,
                    "url": "/learn/ballerina-tooling",
                    "id": "ballerina-tooling",
                    "subDirectories": [
                        {
                            "dirName": "Visual Studio Code extension",
                            "level": 3,
                            "position": 0,
                            "isDir": false,
                            "url": "https://wso2.com/ballerina/vscode/docs/",
                            "id": "visual-studio-code-extension"
                        },
                        {
                            "dirName": "Ballerina Shell",
                            "level": 3,
                            "position": 1,
                            "isDir": false,
                            "url": "/learn/ballerina-shell",
                            "id": "ballerina-shell"
                        },
                        {
                            "dirName": "OpenAPI tool",
                            "level": 3,
                            "position": 2,
                            "isDir": false,
                            "url": "/learn/openapi-tool",
                            "id": "openapi-tool"
                        },
                        {
                            "dirName": "CLI documentation",
                            "level": 3,
                            "position": 6,
                            "isDir": true,
                            "url": "/learn/ballerina-tooling/cli-documentation",
                            "id": "cli-documentation",
                            "subDirectories": [
                                {
                                    "dirName": "AsyncAPI",
                                    "level": 4,
                                    "position": 6,
                                    "isDir": false,
                                    "url": "/learn/cli-documentation/asyncapi",
                                    "id": "asyncapi"
                                },
                                {
                                    "dirName": "CLI commands",
                                    "level": 4,
                                    "position": 1,
                                    "isDir": false,
                                    "url": "/learn/cli-documentation/cli-commands",
                                    "id": "cli-commands"
                                },
                                {
                                    "dirName": "GraphQL",
                                    "level": 4,
                                    "position": 5,
                                    "isDir": false,
                                    "url": "/learn/cli-documentation/graphql",
                                    "id": "graphql"
                                },
                                {
                                    "dirName": "OpenAPI ",
                                    "level": 4,
                                    "position": 4,
                                    "isDir": false,
                                    "url": "/learn/cli-documentation/openapi",
                                    "id": "openapi"
                                },
                                {
                                    "dirName": "gRPC/Protocol Buffers",
                                    "level": 4,
                                    "position": 3,
                                    "isDir": false,
                                    "url": "/learn/cli-documentation/grpc",
                                    "id": "grpc"
                                },
                                {
                                    "dirName": "Update Tool",
                                    "level": 4,
                                    "position": 2,
                                    "isDir": false,
                                    "url": "/learn/cli-documentation/update-tool",
                                    "id": "update-tool"
                                }
                            ]
                        },
                        {
                            "dirName": "GraphQL tool",
                            "level": 3,
                            "position": 3,
                            "isDir": false,
                            "url": "/learn/graphql-tool",
                            "id": "graphql-tool"
                        },
                        {
                            "dirName": "AsyncAPI tool",
                            "level": 3,
                            "position": 4,
                            "isDir": false,
                            "url": "/learn/asyncapi-tool",
                            "id": "asyncapi-tool"
                        },
                        {
                            "dirName": "Strand dump tool",
                            "level": 3,
                            "position": 5,
                            "isDir": false,
                            "url": "/learn/strand-dump-tool",
                            "id": "strand-dump-tool"
                        }
                    ]
                },
                {
                    "dirName": "Source code & dependencies",
                    "level": 2,
                    "position": 1,
                    "isDir": true,
                    "url": "/learn/source-code-dependencies",
                    "id": "source-code-dependencies",
                    "subDirectories": [
                        {
                            "dirName": "Package references",
                            "level": 3,
                            "position": 2,
                            "isDir": false,
                            "url": "/learn/package-references",
                            "id": "package-references"
                        },
                        {
                            "dirName": "Manage dependencies",
                            "level": 3,
                            "position": 3,
                            "isDir": false,
                            "url": "/learn/manage-dependencies",
                            "id": "manage-dependencies"
                        },
                        {
                            "dirName": "Style guide",
                            "level": 3,
                            "position": 4,
                            "isDir": true,
                            "url": "/learn/style-guide",
                            "id": "style-guide",
                            "subDirectories": [
                                {
                                    "dirName": "Coding conventions",
                                    "level": 4,
                                    "position": 1,
                                    "isDir": false,
                                    "url": "/learn/style-guide/coding-conventions",
                                    "id": "coding-conventions"
                                },
                                {
                                    "dirName": "Top-level definitions",
                                    "level": 4,
                                    "position": 2,
                                    "isDir": false,
                                    "url": "/learn/style-guide/top-level-definitions",
                                    "id": "top-level-definitions"
                                },
                                {
                                    "dirName": "Operators, keywords, and types",
                                    "level": 4,
                                    "position": 3,
                                    "isDir": false,
                                    "url": "/learn/style-guide/operators-keywords-and-types",
                                    "id": "operators-keywords-and-types"
                                },
                                {
                                    "dirName": "Statements",
                                    "level": 4,
                                    "position": 4,
                                    "isDir": false,
                                    "url": "/learn/style-guide/statements",
                                    "id": "statements"
                                },
                                {
                                    "dirName": "Expressions",
                                    "level": 4,
                                    "position": 5,
                                    "isDir": false,
                                    "url": "/learn/style-guide/expressions",
                                    "id": "expressions"
                                },
                                {
                                    "dirName": "Annotations, documentation and comments",
                                    "level": 4,
                                    "position": 6,
                                    "isDir": false,
                                    "url": "/learn/style-guide/annotations-documentation-and-comments",
                                    "id": "annotations-documentation-and-comments"
                                },
                                {
                                    "dirName": "coding conventions",
                                    "level": 4,
                                    "position": 0,
                                    "isDir": true,
                                    "url": "/learn/style-guide/coding-conventions",
                                    "id": "coding-conventions",
                                    "subDirectories": [
                                        {
                                            "dirName": "README.md",
                                            "level": 5,
                                            "position": 0,
                                            "isDir": false,
                                            "url": "/learn/style-guide/coding-conventions/README",
                                            "id": "README"
                                        }
                                    ]
                                }
                            ]
                        },
                        {
                            "dirName": "Organize Ballerina code",
                            "level": 3,
                            "position": 1,
                            "isDir": false,
                            "url": "/learn/organize-ballerina-code",
                            "id": "organize-ballerina-code"
                        }
                    ]
                },
                {
                    "dirName": "Test, debug & document the code",
                    "level": 2,
                    "position": 2,
                    "isDir": true,
                    "url": "/learn/test-document-the-code",
                    "id": "test-document-the-code",
                    "subDirectories": [
                        {
                            "dirName": "Generate code documentation",
                            "level": 3,
                            "position": 3,
                            "isDir": false,
                            "url": "/learn/generate-code-documentation",
                            "id": "generate-code-documentation"
                        },
                        {
                            "dirName": "Test Ballerina code",
                            "level": 3,
                            "position": 1,
                            "isDir": true,
                            "url": "/learn/test-ballerina-code",
                            "id": "test-ballerina-code",
                            "subDirectories": [
                                {
                                    "dirName": "Structure tests",
                                    "level": 4,
                                    "position": 3,
                                    "isDir": false,
                                    "url": "/learn/test-ballerina-code/structure-tests",
                                    "id": "structure-tests"
                                },
                                {
                                    "dirName": "Mocking",
                                    "level": 4,
                                    "position": 9,
                                    "isDir": false,
                                    "url": "/learn/test-ballerina-code/mocking",
                                    "id": "mocking"
                                },
                                {
                                    "dirName": "Test a simple function",
                                    "level": 4,
                                    "position": 1,
                                    "isDir": false,
                                    "url": "/learn/test-ballerina-code/test-a-simple-function",
                                    "id": "test-a-simple-function"
                                },
                                {
                                    "dirName": "Configure tests",
                                    "level": 4,
                                    "position": 4,
                                    "isDir": false,
                                    "url": "/learn/test-ballerina-code/configure-tests",
                                    "id": "configure-tests"
                                },
                                {
                                    "dirName": "Code coverage and reporting",
                                    "level": 4,
                                    "position": 5,
                                    "isDir": false,
                                    "url": "/learn/test-ballerina-code/code-coverage-and-reporting",
                                    "id": "code-coverage-and-reporting"
                                },
                                {
                                    "dirName": "Write tests",
                                    "level": 4,
                                    "position": 2,
                                    "isDir": false,
                                    "url": "/learn/test-ballerina-code/write-tests",
                                    "id": "write-tests"
                                },
                                {
                                    "dirName": "Define test groups",
                                    "level": 4,
                                    "position": 7,
                                    "isDir": false,
                                    "url": "/learn/test-ballerina-code/define-test-groups",
                                    "id": "define-test-groups"
                                },
                                {
                                    "dirName": "Test services and clients",
                                    "level": 4,
                                    "position": 8,
                                    "isDir": false,
                                    "url": "/learn/test-ballerina-code/test-services-and-clients",
                                    "id": "test-services-and-clients"
                                },
                                {
                                    "dirName": "Execute tests",
                                    "level": 4,
                                    "position": 10,
                                    "isDir": false,
                                    "url": "/learn/test-ballerina-code/execute-tests",
                                    "id": "execute-tests"
                                },
                                {
                                    "dirName": "Define data-driven tests",
                                    "level": 4,
                                    "position": 6,
                                    "isDir": false,
                                    "url": "/learn/test-ballerina-code/define-data-driven-tests",
                                    "id": "define-data-driven-tests"
                                }
                            ]
                        },
                        {
                            "dirName": "Debug Ballerina programs",
                            "level": 3,
                            "position": 2,
                            "isDir": false,
                            "url": "/learn/debug-ballerina-programs",
                            "id": "debug-ballerina-programs"
                        }
                    ]
                },
                {
                    "dirName": "Run in the cloud",
                    "level": 2,
                    "position": 3,
                    "isDir": true,
                    "url": "/learn/run-in-the-cloud",
                    "id": "run-in-the-cloud",
                    "subDirectories": [
                        {
<<<<<<< HEAD
                            "dirName": "Code to cloud deployment",
=======
                            "dirName": "Code to Cloud",
>>>>>>> 89c5dbc3
                            "level": 3,
                            "position": 1,
                            "isDir": false,
                            "url": "/learn/run-in-the-cloud/code-to-cloud-deployment",
                            "id": "code-to-cloud-deployment"
            
                        },
                        {
                            "dirName": "Function as a service",
                            "level": 3,
                            "position": 2,
                            "isDir": true,
                            "url": "/learn/run-in-the-cloud/function-as-a-service",
                            "id": "function-as-a-service",
                            "subDirectories": [
                                {
                                    "dirName": "Azure Functions",
                                    "level": 4,
                                    "position": 2,
                                    "isDir": false,
                                    "url": "/learn/run-in-the-cloud/function-as-a-service/azure-functions",
                                    "id": "azure-functions"
                                },
                                {
                                    "dirName": "AWS Lambda",
                                    "level": 4,
                                    "position": 1,
                                    "isDir": false,
                                    "url": "/learn/run-in-the-cloud/function-as-a-service/aws-lambda",
                                    "id": "aws-lambda"
                                }
                            ]
                        }
                    ]
                },
                {
                    "dirName": "Bal persist",
                    "level": 2,
                    "position": 7,
                    "isDir": true,
                    "url": "/learn/ballerina-persist",
                    "id": "ballerina-persist",
                    "subDirectories": [
                        {
                            "dirName": "Overview",
                            "level": 3,
                            "position": 1,
                            "isDir": false,
                            "url": "/learn/bal-persist-overview",
                            "id": "bal-persist-overview"
                        },
                        {
                            "dirName": "Data model",
                            "level": 3,
                            "position": 2,
                            "isDir": false,
                            "url": "/learn/persist-model",
                            "id": "persist-model"
                        },
                        {
                            "dirName": "CLI tool",
                            "level": 3,
                            "position": 3,
                            "isDir": false,
                            "url": "/learn/persist-cli-tool",
                            "id": "persist-cli-tool"
                        },
                        {
                            "dirName": "Type-safe client API",
                            "level": 3,
                            "position": 4,
                            "isDir": false,
                            "url": "/learn/persist-client-api",
                            "id": "persist-client-api"
                        },
                        {
                            "dirName": "Supported data stores",
                            "level": 3,
                            "position": 5,
                            "isDir": false,
                            "url": "/learn/supported-data-stores",
                            "id": "supported-data-stores"
                        }
                    ]
                }
            ]
        },
        {
            "dirName": "Featured scenarios",
            "level": 1,
            "position": 4,
            "isDir": true,
            "url": "swan-lake/featured-scenarios",
            "id": "featured-scenarios",
            "subDirectories": [
                {
                    "dirName": "Write a gRPC service with Ballerina",
                    "level": 2,
                    "position": 2,
                    "isDir": false,
                    "url": "/learn/write-a-grpc-service-with-ballerina",
                    "id": "write-a-grpc-service-with-ballerina"
                },
                {
                    "dirName": "Write a RESTful API with Ballerina",
                    "level": 2,
                    "position": 1,
                    "isDir": false,
                    "url": "/learn/write-a-restful-api-with-ballerina",
                    "id": "write-a-restful-api-with-ballerina"
                },
                {
                    "dirName": "Build a data service in Ballerina ",
                    "level": 2,
                    "position": 5,
                    "isDir": false,
                    "url": "/learn/build-a-data-service-in-ballerina",
                    "id": "build-a-data-service-in-ballerina"
                },
                {
                    "dirName": "Write a GraphQL API with Ballerina",
                    "level": 2,
                    "position": 3,
                    "isDir": false,
                    "url": "/learn/write-a-graphql-api-with-ballerina",
                    "id": "write-a-graphql-api-with-ballerina"
                },
                {
                    "dirName": "Work with data using queries in Ballerina",
                    "level": 2,
                    "position": 4,
                    "isDir": false,
                    "url": "/learn/work-with-data-using-queries-in-ballerina",
                    "id": "work-with-data-using-queries-in-ballerina"
                },
                {
                    "dirName": "Deploy Ballerina on Kubernetes",
                    "level": 2,
                    "position": 6,
                    "isDir": false,
                    "url": "/learn/deploy-ballerina-on-kubernetes",
                    "id": "deploy-ballerina-on-kubernetes"
                },
                {
                    "dirName": "Manage data persistence with bal persist",
                    "level": 2,
                    "position": 7,
                    "isDir": false,
                    "url": "/learn/manage-data-persistence-with-bal-persist",
                    "id": "manage-data-persistence-with-bal-persist"
                }
            ]
        },
        {
            "dirName": "Learn the language",
            "level": 1,
            "position": 3,
            "isDir": true,
            "url": "swan-lake/learn-the-language",
            "id": "learn-the-language",
            "subDirectories": [
                {
                    "dirName": "Library documentation",
                    "level": 2,
                    "position": 0,
                    "isDir": false,
                    "url": "https://lib.ballerina.io/",
                    "id": "library-documentation"
                },
                {
                    "dirName": "By example",
                    "level": 2,
                    "position": 0,
                    "isDir": false,
                    "url": "/learn/by-example",
                    "id": "by-example"
                },
                {
                    "dirName": "Language walkthrough",
                    "level": 2,
                    "position": 3,
                    "isDir": false,
                    "url": "/learn/language-walkthrough",
                    "id": "language-walkthrough"
                },
                {
                    "dirName": "Language basics",
                    "level": 2,
                    "position": 1,
                    "isDir": false,
                    "url": "/learn/language-basics",
                    "id": "language-basics"
                },
                {
                    "dirName": "Distinctive language features",
                    "level": 2,
                    "position": 2,
                    "isDir": true,
                    "url": "/learn/distinctive-language-features",
                    "id": "distinctive-language-features",
                    "subDirectories": [
                        {
                            "dirName": "Concurrency ",
                            "level": 3,
                            "position": 3,
                            "isDir": false,
                            "url": "/learn/distinctive-language-features/concurrency",
                            "id": "concurrency"
                        },
                        {
                            "dirName": "Network interaction",
                            "level": 3,
                            "position": 1,
                            "isDir": false,
                            "url": "/learn/distinctive-language-features/network-interaction",
                            "id": "network-interaction"
                        },
                        {
                            "dirName": "Advanced, general-purpose language features",
                            "level": 3,
                            "position": 4,
                            "isDir": false,
                            "url": "/learn/distinctive-language-features/advanced-general-purpose-language-features",
                            "id": "advanced-general-purpose-language-features"
                        },
                        {
                            "dirName": "Data",
                            "level": 3,
                            "position": 2,
                            "isDir": false,
                            "url": "/learn/distinctive-language-features/data",
                            "id": "data"
                        }
                    ]
                }
            ]
        },
        {
            "dirName": "Get started",
            "level": 0,
            "position": 2,
            "isDir": false,
            "url": "/learn/get-started",
            "id": "get-started"
        },
        {
            "dirName": "other",
            "level": 1,
            "position": 0,
            "isDir": true,
            "url": "",
            "id": "other",
            "subDirectories": [
                {
                    "dirName": "security",
                    "level": 2,
                    "position": 0,
                    "isDir": true,
                    "url": "",
                    "id": "security",
                    "subDirectories": [
                        {
                            "dirName": "HTTP client authentication",
                            "level": 3,
                            "position": 0,
                            "isDir": false,
                            "url": "",
                            "id": "http-client-authentication"
                        },
                        {
                            "dirName": "HTTP listener authentication and authorization",
                            "level": 3,
                            "position": 0,
                            "isDir": false,
                            "url": "",
                            "id": "http-listener-authentication-and-authorization"
                        }
                    ]
                },
                {
                    "dirName": "tooling guide",
                    "level": 2,
                    "position": 0,
                    "isDir": true,
                    "url": "",
                    "id": "tooling-guide",
                    "subDirectories": [
                        {
                            "dirName": "intellij idea plugin",
                            "level": 3,
                            "position": 0,
                            "isDir": true,
                            "url": "",
                            "id": "intellij-idea-plugin",
                            "subDirectories": [
                                {
                                    "dirName": "Setting up IntelliJ IDEA",
                                    "level": 4,
                                    "position": 0,
                                    "isDir": false,
                                    "url": "",
                                    "id": "set-up-intellij-idea"
                                },
                                {
                                    "dirName": "set up intellij idea",
                                    "level": 4,
                                    "position": 0,
                                    "isDir": true,
                                    "url": "",
                                    "id": "set-up-intellij-idea",
                                    "subDirectories": [
                                        {
                                            "dirName": "Using the IntelliJ Ballerina plugin",
                                            "level": 5,
                                            "position": 0,
                                            "isDir": false,
                                            "url": "",
                                            "id": "use-the-intellij-plugin 2"
                                        },
                                        {
                                            "dirName": "Using the IntelliJ Ballerina plugin",
                                            "level": 5,
                                            "position": 0,
                                            "isDir": false,
                                            "url": "",
                                            "id": "use-the-intellij-plugin"
                                        },
                                        {
                                            "dirName": "Using the features of the IntelliJ plugin",
                                            "level": 5,
                                            "position": 0,
                                            "isDir": false,
                                            "url": "",
                                            "id": "use-intellij-plugin-features"
                                        },
                                        {
                                            "dirName": "Using the features of the IntelliJ plugin",
                                            "level": 5,
                                            "position": 0,
                                            "isDir": false,
                                            "url": "",
                                            "id": "use-intellij-plugin-features 2"
                                        }
                                    ]
                                }
                            ]
                        }
                    ]
                },
                {
                    "dirName": "network communication",
                    "level": 2,
                    "position": 0,
                    "isDir": true,
                    "url": "",
                    "id": "network-communication",
                    "subDirectories": [
                        {
                            "dirName": "HTTP",
                            "level": 3,
                            "position": 0,
                            "isDir": true,
                            "url": "",
                            "id": "HTTP",
                            "subDirectories": [
                                {
                                    "dirName": "http services",
                                    "level": 4,
                                    "position": 0,
                                    "isDir": true,
                                    "url": "",
                                    "id": "http-services",
                                    "subDirectories": [
                                        {
                                            "dirName": "HTTP services",
                                            "level": 5,
                                            "position": 0,
                                            "isDir": false,
                                            "url": "",
                                            "id": "http-services"
                                        },
                                        {
                                            "dirName": "Secure communication",
                                            "level": 5,
                                            "position": 0,
                                            "isDir": false,
                                            "url": "",
                                            "id": "secure-communication"
                                        },
                                        {
                                            "dirName": "Multipart Mmssage handling",
                                            "level": 5,
                                            "position": 0,
                                            "isDir": false,
                                            "url": "",
                                            "id": "multipart-message-handling"
                                        },
                                        {
                                            "dirName": "Extended request/response access",
                                            "level": 5,
                                            "position": 0,
                                            "isDir": false,
                                            "url": "",
                                            "id": "extended-request-response-access"
                                        },
                                        {
                                            "dirName": "Payload data binding",
                                            "level": 5,
                                            "position": 0,
                                            "isDir": false,
                                            "url": "",
                                            "id": "payload-data-binding"
                                        }
                                    ]
                                },
                                {
                                    "dirName": "HTTP",
                                    "level": 4,
                                    "position": 0,
                                    "isDir": false,
                                    "url": "",
                                    "id": "http"
                                },
                                {
                                    "dirName": "http clients",
                                    "level": 4,
                                    "position": 0,
                                    "isDir": true,
                                    "url": "",
                                    "id": "http-clients",
                                    "subDirectories": [
                                        {
                                            "dirName": "Data streaming",
                                            "level": 5,
                                            "position": 0,
                                            "isDir": false,
                                            "url": "",
                                            "id": "data-streaming"
                                        },
                                        {
                                            "dirName": "Data binding",
                                            "level": 5,
                                            "position": 0,
                                            "isDir": false,
                                            "url": "",
                                            "id": "data-binding"
                                        },
                                        {
                                            "dirName": "HTTP clients",
                                            "level": 5,
                                            "position": 0,
                                            "isDir": false,
                                            "url": "",
                                            "id": "http-clients"
                                        },
                                        {
                                            "dirName": "Secure communication",
                                            "level": 5,
                                            "position": 0,
                                            "isDir": false,
                                            "url": "",
                                            "id": "secure-communication"
                                        },
                                        {
                                            "dirName": "Multipart message handling",
                                            "level": 5,
                                            "position": 0,
                                            "isDir": false,
                                            "url": "",
                                            "id": "multipart-message-handling"
                                        },
                                        {
                                            "dirName": "Communication resiliency",
                                            "level": 5,
                                            "position": 0,
                                            "isDir": false,
                                            "url": "",
                                            "id": "communication-resiliency"
                                        }
                                    ]
                                }
                            ]
                        },
                        {
                            "dirName": "gRPC",
                            "level": 3,
                            "position": 0,
                            "isDir": true,
                            "url": "",
                            "id": "gRPC",
                            "subDirectories": [
                                {
                                    "dirName": "Performing gRPC streaming",
                                    "level": 4,
                                    "position": 0,
                                    "isDir": false,
                                    "url": "",
                                    "id": "perform-grpc-streaming"
                                },
                                {
                                    "dirName": "Defining the service interface ",
                                    "level": 4,
                                    "position": 0,
                                    "isDir": false,
                                    "url": "",
                                    "id": "define-the-service-interface"
                                },
                                {
                                    "dirName": "implement grpc services and clients",
                                    "level": 4,
                                    "position": 0,
                                    "isDir": true,
                                    "url": "",
                                    "id": "implement-grpc-services-and-clients",
                                    "subDirectories": [
                                        {
                                            "dirName": "Implementing gRPC clients",
                                            "level": 5,
                                            "position": 0,
                                            "isDir": false,
                                            "url": "",
                                            "id": "implement-grpc-clients"
                                        },
                                        {
                                            "dirName": "Implementing gRPC services ",
                                            "level": 5,
                                            "position": 0,
                                            "isDir": false,
                                            "url": "",
                                            "id": "implement-grpc-services"
                                        }
                                    ]
                                }
                            ]
                        },
                        {
                            "dirName": "WebSocket",
                            "level": 3,
                            "position": 0,
                            "isDir": true,
                            "url": "",
                            "id": "WebSocket",
                            "subDirectories": [
                                {
                                    "dirName": "Securing WebSocket communication",
                                    "level": 4,
                                    "position": 0,
                                    "isDir": false,
                                    "url": "",
                                    "id": "secure-websocket-communication"
                                },
                                {
                                    "dirName": "WebSocket",
                                    "level": 4,
                                    "position": 0,
                                    "isDir": false,
                                    "url": "",
                                    "id": "websocket"
                                }
                            ]
                        },
                        {
                            "dirName": "GraphQL",
                            "level": 3,
                            "position": 0,
                            "isDir": true,
                            "url": "",
                            "id": "GraphQL",
                            "subDirectories": [
                                {
                                    "dirName": "GraphQL",
                                    "level": 4,
                                    "position": 0,
                                    "isDir": false,
                                    "url": "",
                                    "id": "graphql"
                                },
                                {
                                    "dirName": "Implementing GraphQL services",
                                    "level": 4,
                                    "position": 0,
                                    "isDir": false,
                                    "url": "",
                                    "id": "implement-graphql-services"
                                }
                            ]
                        }
                    ]
                },
                {
                    "dirName": "data and events processing",
                    "level": 2,
                    "position": 0,
                    "isDir": true,
                    "url": "",
                    "id": "data-and-events-processing",
                    "subDirectories": [
                        {
                            "dirName": "Using language-integrated queries",
                            "level": 3,
                            "position": 0,
                            "isDir": false,
                            "url": "",
                            "id": "use-language-integrated-queries"
                        }
                    ]
                }
            ]
        },
        {
            "dirName": "references",
            "level": 1,
            "position": 0,
            "isDir": true,
            "url": "",
            "id": "references",
            "subDirectories": [
                {
                    "dirName": "cli documentation",
                    "level": 2,
                    "position": 0,
                    "isDir": true,
                    "url": "",
                    "id": "cli-documentation",
                    "subDirectories": [
                        {
                            "dirName": "AsyncAPI",
                            "level": 3,
                            "position": 0,
                            "isDir": false,
                            "url": "",
                            "id": "asyncapi"
                        },
                        {
                            "dirName": "CLI commands",
                            "level": 3,
                            "position": 0,
                            "isDir": false,
                            "url": "",
                            "id": "cli-commands"
                        },
                        {
                            "dirName": "GraphQL",
                            "level": 3,
                            "position": 0,
                            "isDir": false,
                            "url": "",
                            "id": "graphql"
                        },
                        {
                            "dirName": "OpenAPI ",
                            "level": 3,
                            "position": 0,
                            "isDir": false,
                            "url": "",
                            "id": "openapi"
                        },
                        {
                            "dirName": "gRPC/Protocol Buffers",
                            "level": 3,
                            "position": 0,
                            "isDir": false,
                            "url": "",
                            "id": "grpc"
                        },
                        {
                            "dirName": "Update Tool",
                            "level": 3,
                            "position": 0,
                            "isDir": false,
                            "url": "",
                            "id": "update-tool"
                        }
                    ]
                },
                {
                    "dirName": "style guide",
                    "level": 2,
                    "position": 0,
                    "isDir": true,
                    "url": "",
                    "id": "style-guide",
                    "subDirectories": [
                        {
                            "dirName": "Coding conventions",
                            "level": 3,
                            "position": 0,
                            "isDir": false,
                            "url": "",
                            "id": "coding-conventions"
                        },
                        {
                            "dirName": "coding conventions",
                            "level": 3,
                            "position": 0,
                            "isDir": true,
                            "url": "",
                            "id": "coding-conventions",
                            "subDirectories": [
                                {
                                    "dirName": "README.md",
                                    "level": 4,
                                    "position": 0,
                                    "isDir": false,
                                    "url": "",
                                    "id": "README"
                                },
                                {
                                    "dirName": "Statements",
                                    "level": 4,
                                    "position": 0,
                                    "isDir": false,
                                    "url": "",
                                    "id": "statements"
                                },
                                {
                                    "dirName": "Expressions",
                                    "level": 4,
                                    "position": 0,
                                    "isDir": false,
                                    "url": "",
                                    "id": "expressions"
                                },
                                {
                                    "dirName": "Top-level definitions",
                                    "level": 4,
                                    "position": 0,
                                    "isDir": false,
                                    "url": "",
                                    "id": "top-level-definitions"
                                },
                                {
                                    "dirName": "Operators, keywords, and types",
                                    "level": 4,
                                    "position": 0,
                                    "isDir": false,
                                    "url": "",
                                    "id": "operators-keywords-and-types"
                                },
                                {
                                    "dirName": "Annotations, documentation and comments",
                                    "level": 4,
                                    "position": 0,
                                    "isDir": false,
                                    "url": "",
                                    "id": "annotations-documentation-and-comments"
                                }
                            ]
                        }
                    ]
                },
                {
                    "dirName": "language introduction",
                    "level": 2,
                    "position": 0,
                    "isDir": true,
                    "url": "",
                    "id": "language-introduction",
                    "subDirectories": [
                        {
                            "dirName": "Ballerina _Swan_Lake_Presentation_Deck_V2.0.pdf",
                            "level": 3,
                            "position": 0,
                            "isDir": false,
                            "url": "",
                            "id": "Ballerina _Swan_Lake_Presentation_Deck_V2.0.pdf"
                        },
                        {
                            "dirName": "Language introduction",
                            "level": 3,
                            "position": 0,
                            "isDir": false,
                            "url": "",
                            "id": "language-introduction"
                        },
                        {
                            "dirName": "Ballerina_Swan_Lake_Presentation_Deck_V1.0.pdf",
                            "level": 3,
                            "position": 0,
                            "isDir": false,
                            "url": "",
                            "id": "Ballerina_Swan_Lake_Presentation_Deck_V1.0.pdf"
                        }
                    ]
                },
                {
                    "dirName": "java interoperability",
                    "level": 2,
                    "position": 0,
                    "isDir": true,
                    "url": "",
                    "id": "java-interoperability",
                    "subDirectories": [
                        {
                            "dirName": "Java interoperability",
                            "level": 3,
                            "position": 0,
                            "isDir": false,
                            "url": "",
                            "id": "java-interoperability"
                        },
                        {
                            "dirName": "Ballerina FFI",
                            "level": 3,
                            "position": 0,
                            "isDir": false,
                            "url": "",
                            "id": "ballerina-ffi"
                        },
                        {
                            "dirName": "The Bindgen Tool",
                            "level": 3,
                            "position": 0,
                            "isDir": false,
                            "url": "",
                            "id": "the-bindgen-tool"
                        }
                    ]
                }
            ]
        },
        {
            "dirName": "Why Ballerina",
            "level": 1,
            "position": 1,
            "isDir": true,
            "url": "swan-lake/why-ballerina",
            "id": "why-ballerina",
            "subDirectories": [
                {
                    "dirName": "Reliable, maintainable",
                    "level": 2,
                    "position": 6,
                    "isDir": false,
                    "url": "/why-ballerina/reliable-maintainable",
                    "id": "reliable-maintainable"
                },
                {
                    "dirName": "Graphical",
                    "level": 2,
                    "position": 4,
                    "isDir": false,
                    "url": "/why-ballerina/graphical",
                    "id": "graphical"
                },
                {
                    "dirName": "Data oriented",
                    "level": 2,
                    "position": 3,
                    "isDir": false,
                    "url": "/why-ballerina/data-oriented",
                    "id": "data-oriented"
                },
                {
                    "dirName": "Cloud native",
                    "level": 2,
                    "position": 1,
                    "isDir": false,
                    "url": "/why-ballerina/cloud-native",
                    "id": "cloud-native"
                },
                {
                    "dirName": "Flexibly typed",
                    "level": 2,
                    "position": 2,
                    "isDir": false,
                    "url": "/why-ballerina/flexibly-typed",
                    "id": "flexibly-typed"
                },
                {
                    "dirName": "Concurrent",
                    "level": 2,
                    "position": 5,
                    "isDir": false,
                    "url": "/why-ballerina/concurrent",
                    "id": "concurrent"
                }
            ]
        },
        {
            "dirName": "slides",
            "level": 1,
            "position": 0,
            "isDir": true,
            "url": "",
            "id": "slides",
            "subDirectories": [
                {
                    "dirName": "language walkthrough",
                    "level": 2,
                    "position": 0,
                    "isDir": true,
                    "url": "",
                    "id": "language-walkthrough",
                    "subDirectories": [
                        {
                            "dirName": "Language walkthrough",
                            "level": 3,
                            "position": 0,
                            "isDir": false,
                            "url": "",
                            "id": "language-walkthrough"
                        },
                        {
                            "dirName": "Ballerina_Language_Presentation-2021-01-29.pdf",
                            "level": 3,
                            "position": 0,
                            "isDir": false,
                            "url": "",
                            "id": "Ballerina_Language_Presentation-2021-01-29.pdf"
                        },
                        {
                            "dirName": "Ballerina_Language_Presentation-2021-03-08.pdf",
                            "level": 3,
                            "position": 0,
                            "isDir": false,
                            "url": "",
                            "id": "Ballerina_Language_Presentation-2021-03-08.pdf"
                        }
                    ]
                }
            ]
        },
        {
            "dirName": "api docs",
            "level": 1,
            "position": 0,
            "isDir": true,
            "url": "",
            "id": "api-docs",
            "subDirectories": [
                {
                    "dirName": "ballerina",
                    "level": 2,
                    "position": 0,
                    "isDir": true,
                    "url": "",
                    "id": "ballerina",
                    "subDirectories": [
                        {
                            "dirName": "<title>Redirecting&hellip;</title>",
                            "level": 3,
                            "position": 0,
                            "isDir": false,
                            "url": "",
                            "id": "index.html"
                        }
                    ]
                },
                {
                    "dirName": "index.html",
                    "level": 2,
                    "position": 0,
                    "isDir": false,
                    "url": "",
                    "id": "index.html"
                }
            ]
        }
    ]
}<|MERGE_RESOLUTION|>--- conflicted
+++ resolved
@@ -493,11 +493,7 @@
                     "id": "run-in-the-cloud",
                     "subDirectories": [
                         {
-<<<<<<< HEAD
                             "dirName": "Code to cloud deployment",
-=======
-                            "dirName": "Code to Cloud",
->>>>>>> 89c5dbc3
                             "level": 3,
                             "position": 1,
                             "isDir": false,
