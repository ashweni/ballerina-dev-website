--- conflicted
+++ resolved
@@ -1,14 +1,9 @@
 ---
 layout: ballerina-inner-page
-<<<<<<< HEAD
 title: The Visual Studio Code Plugin
 permalink: /v1-0/learn/vscode-plugin/
 redirect_from:
   - /v1-0/learn/tools-ides/vscode-plugin
-=======
-title: The Visual Studio Code Extension
-permalink: /learn/tools-ides/vscode-plugin/
->>>>>>> 1a083cc1
 ---
 
 # The Visual Studio Code Extension
@@ -37,11 +32,7 @@
 
 > **Tip**: Click **Reload** to reload the editor to apply the change.
 
-<<<<<<< HEAD
 ![Install the plugin via VS Code](/v1-0/learn/images/install-via-editor.gif)
-=======
-![Install the extension via VS Code](/learn/images/install-via-editor.gif)
->>>>>>> 1a083cc1
 
 This downloads the extension and installs it.
 
