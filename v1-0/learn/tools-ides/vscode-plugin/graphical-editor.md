---
layout: ballerina-inner-page
title: Graphical View
permalink: /v1-0/learn/vscode-plugin/graphical-editor
redirect_from:
  - /v1-0/learn/tools-ides/vscode-plugin/graphical-editor
---

# Graphical View

A rich set of Visualization tools will immensely enhance your development experience especially in the integration space. 

The Graphical Editor of the VS Code Ballerina extension allows you to design your integration scenario graphically. Thus, by using it, you can visualize your code in a sequence diagram, which presents the endpoint interactions and parallel invocations that happen in the code. 

The bellow sections discuss how to use the Graphical Editor and explore its capabilities.

- [Launching the Graphical View](#launching-the-graphical-view)
- [Exploring the features of the Graphical View](#exploring-the-features-of-the-graphical-view)

## Launching the Graphical View

The below are the two types of Graphical Views you can find in the VSCode extension.

**1. Project Overview**

This gives a graphical representation of a grouping of the content in the project modules. Click the name of the entity under **BALLERINA PROJECT OVERVIEW** to view its graphical representation.

![Open using the project overview](/v1-0/learn/images/select-from-overview.gif)

**2. File Overview**

This gives a graphical representation of the content of the current Ballerina file. Use one of the methods to view it.

1. Click the **Show File Overview** icon in the top right corner.

<<<<<<< HEAD
    ![Open Using the Show Diagram icon](/learn/images/show-diagram-icon.gif)
=======
![Open Using the Show Diagram icon](/v1-0/learn/images/show-diagram-icon.gif)
>>>>>>> 00109b91

2. Select the **Show File Overview** command option from the **Command Palette**.

## Exploring the features of the Graphical View

The below sections include information to explore the features of the Graphical Editor.

- [Viewing the source](#viewing-the-source)
- [Expanding the Diagram View](#expanding-the-diagram-view)

### Viewing the source

From the design view you can jump to the respective source segment as shown below.

![Viewing the source](/v1-0/learn/images/jump-to-source-view.gif)

### Expanding the Diagram View

You can expand the Diagram View to show not only the control flow but also to show more fine-grained statements of the constructs.

![Expanding the Diagram View](/v1-0/learn/images/expand-diagram-view.gif)

## What's next?

 - For information on the next capability of the VS Code Ballerina plugin, see [Documentation Viewer](/v1-0/learn/vscode-plugin/documentation-viewer).
 - For information on the VS Code Ballerina extension, see [The Visual Studio Code Extension](/v1-0/learn/vscode-plugin).<|MERGE_RESOLUTION|>--- conflicted
+++ resolved
@@ -33,11 +33,7 @@
 
 1. Click the **Show File Overview** icon in the top right corner.
 
-<<<<<<< HEAD
-    ![Open Using the Show Diagram icon](/learn/images/show-diagram-icon.gif)
-=======
-![Open Using the Show Diagram icon](/v1-0/learn/images/show-diagram-icon.gif)
->>>>>>> 00109b91
+    ![Open Using the Show Diagram icon](/v1-0/learn/images/show-diagram-icon.gif)
 
 2. Select the **Show File Overview** command option from the **Command Palette**.
 
