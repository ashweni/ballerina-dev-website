---
layout: ballerina-home-page
title: Ballerina Downloads
description: Download the Ballerina programming language for Windows, Linux and MacOS. You can find the release notes, plugin downloads and archived versions here too.
keywords: ballerina, ballerina downloads, release notes, getting started, programming language
permalink: /downloads/
active: downloads
redirect_from:
  - /learn/downloads
  - /v1-2/learn/downloads
  - /v1-2/learn/downloads/
---
<link rel="stylesheet" href="/css/download-page.css">
<script src="/js/download-page.js"></script>
<div class="row cBallerina-io-Gray-row">
    <div class="container">
        <div class="row">
            <div class="col-xs-12 col-sm-12 col-md-12 col-lg-12 cDownloadsHeader">
                <h1>Downloads</h1>
                <!--<p>
                    After downloading a Ballerina distribution from below based on your operating system, follow the <a href="https://ballerina.io/learn/installing-ballerina">installation instructions</a>.</p>-->
            </div>
        </div>
        <div class="row">
            <div class="col-xs-12 col-sm-12 col-md-12 col-lg-12 cDownloadsHeader">       
                <div class="cFeaturedVersion">
<<<<<<< HEAD
                    <h2>Stable release: <span id="versionInfo">{{ site.data.latest.metadata.version }} ({{ site.data.latest.metadata.release-date | date: "%B %e, %Y" }})</span></h2>
                    <!--<div class="alert alert-info" style="border: 1px solid #20b6b0; background: #fff; margin-bottom: 40px;" >
                        <p>If you already have a jBallerina distribution installed, you can use the Ballerina Update Tool to directly update them to jBallerina {{ site.data.latest.metadata.version }} by executing the commands below.</p>
=======
                    <h2>Current version: <span id="versionInfo">{{ site.data.stable-latest.metadata.version }} ({{ site.data.stable-latest.metadata.release-date | date: "%B %e, %Y" }})</span></h2>
                    <div class="alert alert-info" style="border: 1px solid #20b6b0; background: #fff; margin-bottom: 40px;" >
                        <p>If you already have a jBallerina distribution installed, you can use the Ballerina Update Tool to directly update them to jBallerina {{ site.data.stable-latest.metadata.version }} by executing the commands below.</p>
>>>>>>> 6dcba4fd
                        </br>
                        <ul>
                            <li><p>For jBallerina version 1.2.0: <pre>ballerina dist update</pre></p></li>
                                <li><p>For jBallerina version 1.1.0 - 1.2.0: <pre>ballerina dist pull jballerina-{{ site.data.stable-latest.metadata.version }}</pre></p>
                    </li></ul>
                        <p>For further details, see the <a href="https://ballerina.io/downloads/release-notes/">Release Note</a>.</p></details>
                    </div>-->
                </div>
            </div>
            <div class="row">
                <div class="col-xs-12 col-sm-12 col-md-12 col-lg-12 cDownloadsHeader">
            
                    <p>
                        If you already have jBallerina version 1.2.0 or above installed, you can use the Ballerina Update Tool to directly update to jBallerina 1.2.4 by executing the command below. 
                        For further details, see the <a href="https://ballerina.io/downloads/release-notes/">Release Note</a>.<pre>ballerina dist update</pre> </p>
                </div>
            </div>
            <div class="row">
                <div class="col-xs-12 col-sm-12 col-md-12 col-lg-12 cDownloadsHeader">
            
                    <p>
                    If you are new to Ballerina, download a Ballerina distribution from below based on your operating system.</p>  
                </div>
            </div>
        </div></br>
        <div class="clearfix"></div>
        <!--<div class="row cDownloads">-->
            
            <!--<div class="col-xs-12 col-sm-12 col-md-6 col-lg-6 cDownloadMiddle">
                <a id="packMac" href="{{ site.dist_server }}/downloads/{{ site.data.stable-latest.metadata.version }}/{{ site.data.stable-latest.metadata.zip-installer }}" class="cDownload" data-download="downloads" data-pack="{{ site.data.stable-latest.metadata.macos-installer }}">
                    <div>ZIP Archive</div>
                    <div class="cSize">Installer zip <span id="packMacName">{{ site.data.stable-latest.metadata.zip-installer-size }}</span></div>
                </a>
                <ul class="cDiwnloadSubLinks">
                    <li><a id="packMacMd5" href="{{ site.dist_server }}/downloads/{{ site.data.stable-latest.metadata.version }}/{{ site.data.stable-latest.metadata.zip-installer }}.md5">md5</a></li> 
                    <li><a id="packMacSha1" href="{{ site.dist_server }}/downloads/{{ site.data.stable-latest.metadata.version }}/{{ site.data.stable-latest.metadata.zip-installer }}.sha1">SHA-1</a></li>
                    <li><a id="packMacAsc" href="{{ site.dist_server }}/downloads/{{ site.data.stable-latest.metadata.version }}/{{ site.data.stable-latest.metadata.zip-installer }}.asc">asc</a></li>
                </ul>
            </div>-->

            <div class="clearfix"></div>
            <div class="col-xs-12 col-sm-12 col-md-12 col-lg-12 ">
                <div class="col-xs-12 col-sm-12 col-md-4 col-lg-4 ">
                    <h3 class="cWindows">Windows</h3>
                    <a id="packWindows" href="{{ site.dist_server }}/downloads/{{ site.data.stable-latest.metadata.version }}/{{ site.data.stable-latest.metadata.windows-installer }}" class="cDownload cDownloadNew" data-download="downloads" data-pack="{{ site.data.stable-latest.metadata.windows-installer }}">
                 <div class="cSize">Installer  msi <span id="packWindowsName">{{ site.data.stable-latest.metadata.windows-installer-size }}</span></div>
                    </a>
                    <ul class="cDiwnloadSubLinks">
                        <li><a id="packWindowsMd5" href="{{ site.dist_server }}/downloads/{{ site.data.stable-latest.metadata.version }}/{{ site.data.stable-latest.metadata.windows-installer }}.md5">md5</a></li>
                        <li><a id="packWindowsSha1" href="{{ site.dist_server }}/downloads/{{ site.data.stable-latest.metadata.version }}/{{ site.data.stable-latest.metadata.windows-installer }}.sha1">SHA-1</a></li>
                        <li><a id="packWindowsAsc" href="{{ site.dist_server }}/downloads/{{ site.data.stable-latest.metadata.version }}/{{ site.data.stable-latest.metadata.windows-installer }}.asc">asc</a></li>
                    </ul>
                </div>
                <div class="col-xs-12 col-sm-12 col-md-4 col-lg-4 ">
                    <h3 class="cLinux">Linux </h3>
        
        
                    <div class="col-xs-12 col-sm-12 col-md-6 col-lg-6" style="padding: 0;">
                        <a id="packLinux" href="{{ site.dist_server }}/downloads/{{ site.data.stable-latest.metadata.version }}/{{ site.data.stable-latest.metadata.linux-installer }}" class="cDownload cLinuxPKGs  cDownloadNew" data-download="downloads" data-pack="{{ site.data.stable-latest.metadata.linux-installe }}">
                            <div class="cSize">deb  <span id="packLinuxName">{{ site.data.stable-latest.metadata.linux-installer-size }}</span></div>
                           </a>
                           <ul class="cDiwnloadSubLinks">
                            <li><a id="packLinuxMd5" href="{{ site.dist_server }}/downloads/{{ site.data.stable-latest.metadata.version }} /{{ site.data.stable-latest.metadata.linux-installer }}.md5">md5</a></li>
                            <li><a id="packLinuxSha1" href="{{ site.dist_server }}/downloads/{{ site.data.stable-latest.metadata.version }}/{{ site.data.stable-latest.metadata.linux-installer }}.sha1">SHA-1</a></li>
                            <li><a id="packLinuxAsc" href="{{ site.dist_server }}/downloads/{{ site.data.stable-latest.metadata.version }}/{{ site.data.stable-latest.metadata.linux-installer }}.asc">asc</a></li>
                        </ul>
                    </div>
                    <div class="col-xs-12 col-sm-12 col-md-6 col-lg-6" style="padding: 0;">
                        <a id="packLinux" href="{{ site.dist_server }}/downloads/{{ site.data.stable-latest.metadata.version }}/{{ site.data.stable-latest.metadata.linux-installer }}" class="cDownload cLinuxPKGs cDownloadNew" data-download="downloads" data-pack="{{ site.data.stable-latest.metadata.linux-installe }}">
                            <div class="cSize">rpm  <span id="packLinuxName">{{ site.data.stable-latest.metadata.linux-installer-size }}</span></div>
                           </a>
                           <ul class="cDiwnloadSubLinks">
                            <li><a id="packLinuxMd5" href="{{ site.dist_server }}/downloads/{{ site.data.stable-latest.metadata.version }} /{{ site.data.stable-latest.metadata.linux-installer }}.md5">md5</a></li>
                            <li><a id="packLinuxSha1" href="{{ site.dist_server }}/downloads/{{ site.data.stable-latest.metadata.version }}/{{ site.data.stable-latest.metadata.linux-installer }}.sha1">SHA-1</a></li>
                            <li><a id="packLinuxAsc" href="{{ site.dist_server }}/downloads/{{ site.data.stable-latest.metadata.version }}/{{ site.data.stable-latest.metadata.linux-installer }}.asc">asc</a></li>
                        </ul>
                    </div>
        
                 </div>
                <div class="col-xs-12 col-sm-12 col-md-4 col-lg-4 ">
                    <h3 class="cMac">macOS</h3>
                    <a id="packMac" href="{{ site.dist_server }}/downloads/{{ site.data.stable-latest.metadata.version }}/{{ site.data.stable-latest.metadata.macos-installer }}" class="cDownload cDownloadNew" data-download="downloads" data-pack="{{ site.data.stable-latest.metadata.macos-installer }}">
                        <div class="cSize">Installer msi <span id="packWindowsName">{{ site.data.stable-latest.metadata.windows-installer-size }}</span></div>
                       </a>
                       <ul class="cDiwnloadSubLinks">
                        <li><a id="packMacMd5" href="{{ site.dist_server }}/downloads/{{ site.data.stable-latest.metadata.version }}/{{ site.data.stable-latest.metadata.macos-installer }}.md5">md5</a></li>
                        <li><a id="packMacSha1" href="{{ site.dist_server }}/downloads/{{ site.data.stable-latest.metadata.version }}/{{ site.data.stable-latest.metadata.macos-installer }}.sha1">SHA-1</a></li>
                        <li><a id="packMacAsc" href="{{ site.dist_server }}/downloads/{{ site.data.stable-latest.metadata.version }}/{{ site.data.stable-latest.metadata.macos-installer }}.asc">asc</a></li>
                    </ul>
                </div>
                <div class="col-xs-12 col-sm-16 col-md-12 col-lg-12">
                    <div class="cReleaseNotes">
                        <p><a href="/downloads/release-notes">RELEASE NOTES ></a></p>
                    </div>
                    <div class="cReleaseNotes">
                        <p><a href="/downloads/archived">ARCHIVED VERSIONS ></a></p>
                    </div>
                    </div>
                </div>
                <div class="cStandaloneInstallers">
                    <div class="cInstallers">
                <h3>Other Installation Options</h3>
                <div class="col-xs-12 col-sm-16 col-md-6 col-lg-6 cLeftTable">
                    <div class="insPackages0container">
                        <table id="insPackages0">
                            <tr><td style="width: 50%">Install from source <a href="/learn/installing-ballerina/#building-from-source" class="cDownloadLinkIcon" target="_blank"><img src="/img/right-bg-green-fill.svg"></a></td></tr>
                            <tr><td style="width: 50%">Install in macOS using Homebrew <a href="/learn/installing-ballerina/#installing-on-macos" class="cDownloadLinkIcon" target="_blank"><img src="/img/right-bg-green-fill.svg"></a></td></tr>
                            <tr><td style="width: 50%">Install via the ZIP archive <a href="/learn/installing-ballerina/#installing-via-the-ballerina-language-zip-file" class="cDownloadLinkIcon" target="_blank"><img src="/img/right-bg-green-fill.svg"></a></td></tr>
                        </table>
                    </div>
                    
                <!--<div class="col-xs-12 col-sm-12 col-md-12 col-lg-12 cDownloadsHeader">

                <h2>What's Next?</h2>
            <p>
                After downloading a Ballerina distribution based on your operating system, follow the <a href="https://ballerina.io/learn/installing-ballerina">installation instructions</a>. If you want to build Ballerina from source, see <a href="https://ballerina.io/learn/installing-ballerina/#building-from-source">Building from source</a>.
            </p>
                </div>-->
            </div>

            <div class="row">
                <div class="col-xs-12 col-sm-12 col-md-12 col-lg-12 cDownloadsHeader">
                    <div class="cInstallers">
                        
        <p>For downloading the VSCode and IntelliJ Ballerina extensions, see <a href="/learn/setting-up-visual-studio-code/">Setting up Visual Studio Code</a> and <a href="/learn/setting-up-intellij-idea/">Setting up IntelliJ IDEA</a>.</p>
    </div></div></div>
        

            <div class="cInstallers">
                
                <h2>Preview release: Swan Lake (preview version)</h2>
                <!--<div class="col-xs-12 col-sm-16 col-md-6 col-lg-6 cLeftTable">
                    <div class="insPackages0container">-->
                        <!--<table id="insPackages0">
                            <tr><td style="width: 50%">Install from source <a href="/learn/installing-ballerina/#building-from-source" class="cDownloadLinkIcon" target="_blank"><img src="/img/right-bg-green-fill.svg"></a></td></tr>
                            <tr><td style="width: 50%">Install in macOS using Homebrew <a href="/learn/installing-ballerina/#installing-on-macos" class="cDownloadLinkIcon" target="_blank"><img src="/img/right-bg-green-fill.svg"></a></td></tr>
                            <tr><td style="width: 50%">Install via the ZIP archive <a href="/learn/installing-ballerina/#installing-via-the-ballerina-language-zip-file" class="cDownloadLinkIcon" target="_blank"><img src="/img/right-bg-green-fill.svg"></a></td></tr>
                        </table>-->
                    <!--</div>
                </div>
                <div class="col-xs-12 col-sm-12 col-md-12 col-lg-12 cDownloadsHeader">

                <h2>What's Next?</h2>
            <p>
                After downloading a Ballerina distribution based on your operating system, follow the <a href="https://ballerina.io/learn/installing-ballerina">installation instructions</a>. If you want to build Ballerina from source, see <a href="https://ballerina.io/learn/installing-ballerina/#building-from-source">Building from source</a>.
            </p>
                </div>-->

                <!--<div class="col-xs-12 col-sm-16 col-md-12 col-lg-12">-->
                    <div class="cStandaloneInstallers">
                        <div class="cInstallers">
                            <!--<h3 class="release-version">Stable <span id="stableInfo">{{ site.data.latest.metadata.version }} ({{ site.data.latest.metadata.release-date | date: "%B %e, %Y" }})</span></h3>-->
                            <div class="col-xs-12 col-sm-16 col-md-6 col-lg-6 cLeftTable">
                                <div class="insPackages0container">
                                    <table id="insPackages0">
                                        <tr><td style="width: 96%">{{ site.data.latest.metadata.windows-installer }}</td><td style="width: 1%; white-space: nowrap;"><a href="{{ site.dist_server }}/downloads/{{ site.data.latest.metadata.version }}/{{ site.data.latest.metadata.windows-installer }}" class="cDownloadLinkIcon" data-download="downloads" data-pack="{{ site.data.latest.metadata.windows-installer }}"><img src="/img/download-bg-green-fill.svg"></a></td><td style="width: 1%; white-space: nowrap;"><a href="{{ site.dist_server }}/downloads/{{ site.data.latest.metadata.version }}/{{ site.data.latest.metadata.windows-installer }}.md5">md5</a></td><td style="width: 1%; white-space: nowrap;"><a href="{{ site.dist_server }}/downloads/{{ site.data.latest.metadata.version }}/{{ site.data.latest.metadata.windows-installer }}.sha1">SHA-1</a></td><td style="width: 1%; white-space: nowrap;"><a href="{{ site.dist_server }}/downloads/{{ site.data.latest.metadata.version }}/{{ site.data.latest.metadata.windows-installer }}.asc">asc</a></td></tr>
                                        <tr><td style="width: 96%">{{ site.data.latest.metadata.linux-installer }}</td><td style="width: 1%; white-space: nowrap;"><a href="{{ site.dist_server }}/downloads/{{ site.data.latest.metadata.version }}/{{ site.data.latest.metadata.linux-installer }}" class="cDownloadLinkIcon" data-download="downloads" data-pack="{{ site.data.latest.metadata.linux-installe }}"><img src="/img/download-bg-green-fill.svg"></a></td><td style="width: 1%; white-space: nowrap;"><a href="{{ site.dist_server }}/downloads/{{ site.data.latest.metadata.version }}/{{ site.data.latest.metadata.linux-installe }}.md5">md5</a></td><td style="width: 1%; white-space: nowrap;"><a href="{{ site.dist_server }}/downloads/{{ site.data.latest.metadata.version }}/{{ site.data.latest.metadata.linux-installe }}.sha1">SHA-1</a></td><td style="width: 1%; white-space: nowrap;"><a href="{{ site.dist_server }}/downloads/{{ site.data.latest.metadata.version }}/{{ site.data.latest.metadata.linux-installe }}.asc">asc</a></td></tr>
                                        <tr><td style="width: 96%">{{ site.data.latest.metadata.macos-installer }}</td><td style="width: 1%; white-space: nowrap;"><a href="{{ site.dist_server }}/downloads/{{ site.data.latest.metadata.version }}/{{ site.data.latest.metadata.macos-installer }}" class="cDownloadLinkIcon" data-download="downloads" data-pack="{{ site.data.latest.metadata.macos-installer }}"><img src="/img/download-bg-green-fill.svg"></a></td><td style="width: 1%; white-space: nowrap;"><a href="{{ site.dist_server }}/downloads/{{ site.data.latest.metadata.version }}/{{ site.data.latest.metadata.macos-installer }}.md5">md5</a></td><td style="width: 1%; white-space: nowrap;"><a href="{{ site.dist_server }}/downloads/{{ site.data.latest.metadata.version }}/{{ site.data.latest.metadata.macos-installer }}.sha1">SHA-1</a></td><td style="width: 1%; white-space: nowrap;"><a href="{{ site.dist_server }}/downloads/{{ site.data.latest.metadata.version }}/{{ site.data.latest.metadata.macos-installer }}.asc">asc</a></td></tr>
                                        <tr><td style="width: 96%">ballerina-linux-installer-x64-{{ site.data.latest.metadata.version }}.rpm</td><td style="width: 1%; white-space: nowrap;"><a href="{{ site.dist_server }}/downloads/{{ site.data.latest.metadata.version }}/ballerina-linux-installer-x64-{{ site.data.latest.metadata.version }}.rpm" class="cDownloadLinkIcon" data-download="downloads" data-pack="ballerina-linux-installer-x64-{{ site.data.latest.metadata.version }}.rpm"><img src="/img/download-bg-green-fill.svg"></a></td><td style="width: 1%; white-space: nowrap;"><a href="{{ site.dist_server }}/downloads/{{ site.data.latest.metadata.version }}/ballerina-linux-installer-x64-{{ site.data.latest.metadata.version }}.rpm.md5">md5</a></td><td style="width: 1%; white-space: nowrap;"><a href="{{ site.dist_server }}/downloads/{{ site.data.latest.metadata.version }}/ballerina-linux-installer-x64-{{ site.data.latest.metadata.version }}.rpm.sha1">SHA-1</a></td><td style="width: 1%; white-space: nowrap;"><a href="{{ site.dist_server }}/downloads/{{ site.data.latest.metadata.version }}/ballerina-linux-installer-x64-{{ site.data.latest.metadata.version }}.rpm.asc">asc</a></td></tr>
                                    </table>
                                </div>
                            </div>
                            <div class="col-xs-12 col-sm-16 col-md-6 col-lg-6 cRightTable">
                                <div class="insPackages1container">
                                    <table id="insPackages1">
                                        <tr><td style="width: 96%">ballerina-{{ site.data.latest.metadata.version }}.zip</td><td style="width: 1%; white-space: nowrap;"><a href="{{ site.dist_server }}/downloads/{{ site.data.latest.metadata.version }}/ballerina-{{ site.data.latest.metadata.version }}.zip" class="cDownloadLinkIcon" data-download="downloads" data-pack="ballerina-{{ site.data.latest.metadata.version }}.zip"><img src="/img/download-bg-green-fill.svg"></a></td><td style="width: 1%; white-space: nowrap;"><a href="{{ site.dist_server }}/downloads/{{ site.data.latest.metadata.version }}/ballerina-{{ site.data.latest.metadata.version }}.zip.md5">md5</a></td><td style="width: 1%; white-space: nowrap;"><a href="{{ site.dist_server }}/downloads/{{ site.data.latest.metadata.version }}/ballerina-{{ site.data.latest.metadata.version }}.zip.sha1">SHA-1</a></td><td style="width: 1%; white-space: nowrap;"><a href="{{ site.dist_server }}/downloads/{{ site.data.latest.metadata.version }}/ballerina-{{ site.data.latest.metadata.version }}.zip.asc">asc</a></td></tr>
                                        <tr><td style="width: 96%">ballerina-{{ site.data.latest.metadata.version }}.vsix</td><td style="width: 1%; white-space: nowrap;"><a href="{{ site.dist_server }}/downloads/{{ site.data.latest.metadata.version }}/ballerina-{{ site.data.latest.metadata.version }}.vsix" class="cDownloadLinkIcon" data-download="downloads" data-pack="ballerina-{{ site.data.latest.metadata.version }}.vsix"><img src="/img/download-bg-green-fill.svg"></a></td><td style="width: 1%; white-space: nowrap;"><a href="{{ site.dist_server }}/downloads/{{ site.data.latest.metadata.version }}/ballerina-{{ site.data.latest.metadata.version }}.vsix.md5">md5</a></td><td style="width: 1%; white-space: nowrap;"><a href="{{ site.dist_server }}/downloads/{{ site.data.latest.metadata.version }}/ballerina-{{ site.data.latest.metadata.version }}.vsix.sha1">SHA-1</a></td><td style="width: 1%; white-space: nowrap;"><a href="{{ site.dist_server }}/downloads/{{ site.data.latest.metadata.version }}/ballerina-{{ site.data.latest.metadata.version }}.vsix.asc">asc</a></td></tr>
                                        <tr><td style="width: 96%">ballerina-metrics-grafana-dashboard-prometheus.json</td><td style="width: 1%; white-space: nowrap;"><a href="{{ site.dist_server }}/downloads/{{ site.data.latest.metadata.version }}/ballerina-metrics-grafana-dashboard-prometheus.json" class="cDownloadLinkIcon" data-download="downloads" data-pack="ballerina-metrics-grafana-dashboard-prometheus.json-{{ site.data.latest.metadata.version }}"><img src="/img/download-bg-green-fill.svg"></a></td><td style="width: 1%; white-space: nowrap;"></td><td style="width: 1%; white-space: nowrap;"></td><td style="width: 1%; white-space: nowrap;"></td></tr>
                                        <tr><td style="width: 96%">ballerina-intellij-idea-plugin</td><td style="width: 1%; white-space: nowrap;"><a href="https://plugins.jetbrains.com/plugin/9520-ballerina" class="cDownloadLinkIcon" target="_blank"><img src="/img/right-bg-green-fill.svg"></a></td><td style="width: 1%; white-space: nowrap;"></td><td style="width: 1%; white-space: nowrap;"></td><td style="width: 1%; white-space: nowrap;"></td></tr>
                                    </table>
                                </div>
                                <!--<div class="row">
                                    <div class="col-xs-12 col-sm-12 col-md-12 col-lg-12 cDownloadsHeader">

                                <p>For installation instructions, see <a href="/learn/installing-ballerina/">Installing Ballerina</a>.</p>
                            </div></div>-->
                        </div>
                            <!--<div class="clearfix"></div>
                            <br>
                            <div id="devPackContainer">
                            <h3 class="release-version">RC <span id="devInfo"></span></h3>
                            <div class="col-xs-12 col-sm-16 col-md-6 col-lg-6 cLeftTable">
                                <div class="devPackages0container">
                                    <table id="devPackages0"></table>
                                </div>
                            </div>
                            <div class="col-xs-12 col-sm-16 col-md-6 col-lg-6 cRightTable">
                                <div class="devPackages0container">
                                    <table id="devPackages1"></table>
                                </div>
                            </div></div>
                            <div class="clearfix"></div>
                            <br>
                            <div id="nightlyPackContainer">
                            <h3 class="release-version">Nightly <span id="nightlyInfo"></span></h3>
                            <div class="col-xs-12 col-sm-16 col-md-6 col-lg-6 cLeftTable">
                                <div class="nightlyPackages0container">
                                    <table id="nightlyPackages0"></table>
                                </div>
                            </div>
                            <div class="col-xs-12 col-sm-16 col-md-6 col-lg-6 cRightTable">
                                <div class="nightlyPackages0container">
                                    <table id="nightlyPackages1"></table>
                                </div>
                            </div></div>-->
                            <div class="clearfix"></div>
                        </div>
                    </div>            
                <!--</div>-->





            </div>

             <!--<div class="row">
                <div class="col-xs-12 col-sm-12 col-md-12 col-lg-12 cDownloadsHeader">       
                    <div class="cFeaturedVersion">
                        <h2>Swan Lake preview release </span></h2>
                        <div class="alert alert-info" style="border: 1px solid #20b6b0; background: #fff; margin-bottom: 40px;" >
<<<<<<< HEAD
                            <p>If you already have a jBallerina distribution installed, you can use the Ballerina Update Tool to directly update to jBallerina {{ site.data.latest.metadata.version }} by executing the commands below.</p>
=======
                            <p>If you already have a jBallerina distribution installed, you can use the Ballerina Update Tool to directly update them to jBallerina {{ site.data.stable-latest.metadata.version }} by executing the commands below.</p>
>>>>>>> 6dcba4fd
                            </br>
                            <ul>
                                <li><p>For jBallerina version 1.2.0: <pre>ballerina dist update</pre></p></li>
                                    <li><p>For jBallerina version 1.1.0 - 1.2.0: <pre>ballerina dist pull jballerina-{{ site.data.stable-latest.metadata.version }}</pre></p>
                        </li></ul>
                            <p>For further details, see the <a href="https://ballerina.io/downloads/release-notes/">Release Note</a>.</p></details>
                        </div>
                    </div>
                </div>
                <div class="row">
                    <div class="col-xs-12 col-sm-12 col-md-12 col-lg-12 cDownloadsHeader">
                
                        <p>
                        If you are new to Ballerina, download a Ballerina distribution from below based on your operating system.  
                    </div>
                </div>
            </div></br>
            <div class="clearfix"></div>
        <div class="row cDownloads">-->
            
            <!--<div class="col-xs-12 col-sm-12 col-md-6 col-lg-6 cDownloadMiddle">
                <a id="packMac" href="{{ site.dist_server }}/downloads/{{ site.data.stable-latest.metadata.version }}/{{ site.data.stable-latest.metadata.zip-installer }}" class="cDownload" data-download="downloads" data-pack="{{ site.data.stable-latest.metadata.macos-installer }}">
                    <div>ZIP Archive</div>
                    <div class="cSize">Installer zip <span id="packMacName">{{ site.data.stable-latest.metadata.zip-installer-size }}</span></div>
                </a>
                <ul class="cDiwnloadSubLinks">
                    <li><a id="packMacMd5" href="{{ site.dist_server }}/downloads/{{ site.data.stable-latest.metadata.version }}/{{ site.data.stable-latest.metadata.zip-installer }}.md5">md5</a></li> 
                    <li><a id="packMacSha1" href="{{ site.dist_server }}/downloads/{{ site.data.stable-latest.metadata.version }}/{{ site.data.stable-latest.metadata.zip-installer }}.sha1">SHA-1</a></li>
                    <li><a id="packMacAsc" href="{{ site.dist_server }}/downloads/{{ site.data.stable-latest.metadata.version }}/{{ site.data.stable-latest.metadata.zip-installer }}.asc">asc</a></li>
                </ul>
            </div>-->


            <!--<div class="col-xs-12 col-sm-12 col-md-12 col-lg-12 ">
                <div class="col-xs-12 col-sm-12 col-md-4 col-lg-4 ">
                    <h3 class="cWindows">Windows</h3>
                    <a id="packWindows" href="{{ site.dist_server }}/downloads/{{ site.data.stable-latest.metadata.version }}/{{ site.data.stable-latest.metadata.windows-installer }}" class="cDownload cDownloadNew" data-download="downloads" data-pack="{{ site.data.stable-latest.metadata.windows-installer }}">
                 <div class="cSize">Installer  msi <span id="packWindowsName">{{ site.data.stable-latest.metadata.windows-installer-size }}</span></div>
                    </a>
                    <ul class="cDiwnloadSubLinks">
                        <li><a id="packWindowsMd5" href="{{ site.dist_server }}/downloads/{{ site.data.stable-latest.metadata.version }}/{{ site.data.stable-latest.metadata.windows-installer }}.md5">md5</a></li>
                        <li><a id="packWindowsSha1" href="{{ site.dist_server }}/downloads/{{ site.data.stable-latest.metadata.version }}/{{ site.data.stable-latest.metadata.windows-installer }}.sha1">SHA-1</a></li>
                        <li><a id="packWindowsAsc" href="{{ site.dist_server }}/downloads/{{ site.data.stable-latest.metadata.version }}/{{ site.data.stable-latest.metadata.windows-installer }}.asc">asc</a></li>
                    </ul>
                </div>
                <div class="col-xs-12 col-sm-12 col-md-4 col-lg-4 ">
                    <h3 class="cLinux">Linux </h3>
        
        
                    <div class="col-xs-12 col-sm-12 col-md-6 col-lg-6" style="padding: 0;">
                        <a id="packLinux" href="{{ site.dist_server }}/downloads/{{ site.data.stable-latest.metadata.version }}/{{ site.data.stable-latest.metadata.linux-installer }}" class="cDownload cLinuxPKGs  cDownloadNew" data-download="downloads" data-pack="{{ site.data.stable-latest.metadata.linux-installe }}">
                            <div class="cSize">deb  <span id="packLinuxName">{{ site.data.stable-latest.metadata.linux-installer-size }}</span></div>
                           </a>
                           <ul class="cDiwnloadSubLinks">
                            <li><a id="packLinuxMd5" href="{{ site.dist_server }}/downloads/{{ site.data.stable-latest.metadata.version }} /{{ site.data.stable-latest.metadata.linux-installer }}.md5">md5</a></li>
                            <li><a id="packLinuxSha1" href="{{ site.dist_server }}/downloads/{{ site.data.stable-latest.metadata.version }}/{{ site.data.stable-latest.metadata.linux-installer }}.sha1">SHA-1</a></li>
                            <li><a id="packLinuxAsc" href="{{ site.dist_server }}/downloads/{{ site.data.stable-latest.metadata.version }}/{{ site.data.stable-latest.metadata.linux-installer }}.asc">asc</a></li>
                        </ul>
                    </div>
                    <div class="col-xs-12 col-sm-12 col-md-6 col-lg-6" style="padding: 0;">
                        <a id="packLinux" href="{{ site.dist_server }}/downloads/{{ site.data.stable-latest.metadata.version }}/{{ site.data.stable-latest.metadata.linux-installer }}" class="cDownload cLinuxPKGs cDownloadNew" data-download="downloads" data-pack="{{ site.data.stable-latest.metadata.linux-installe }}">
                            <div class="cSize">rpm  <span id="packLinuxName">{{ site.data.stable-latest.metadata.linux-installer-size }}</span></div>
                           </a>
                           <ul class="cDiwnloadSubLinks">
                            <li><a id="packLinuxMd5" href="{{ site.dist_server }}/downloads/{{ site.data.stable-latest.metadata.version }} /{{ site.data.stable-latest.metadata.linux-installer }}.md5">md5</a></li>
                            <li><a id="packLinuxSha1" href="{{ site.dist_server }}/downloads/{{ site.data.stable-latest.metadata.version }}/{{ site.data.stable-latest.metadata.linux-installer }}.sha1">SHA-1</a></li>
                            <li><a id="packLinuxAsc" href="{{ site.dist_server }}/downloads/{{ site.data.stable-latest.metadata.version }}/{{ site.data.stable-latest.metadata.linux-installer }}.asc">asc</a></li>
                        </ul>
                    </div>
        
                 </div>
                <div class="col-xs-12 col-sm-12 col-md-4 col-lg-4 ">
                    <h3 class="cMac">macOS</h3>
                    <a id="packMac" href="{{ site.dist_server }}/downloads/{{ site.data.stable-latest.metadata.version }}/{{ site.data.stable-latest.metadata.macos-installer }}" class="cDownload cDownloadNew" data-download="downloads" data-pack="{{ site.data.stable-latest.metadata.macos-installer }}">
                        <div class="cSize">Installer msi <span id="packWindowsName">{{ site.data.stable-latest.metadata.windows-installer-size }}</span></div>
                       </a>
                       <ul class="cDiwnloadSubLinks">
                        <li><a id="packMacMd5" href="{{ site.dist_server }}/downloads/{{ site.data.stable-latest.metadata.version }}/{{ site.data.stable-latest.metadata.macos-installer }}.md5">md5</a></li>
                        <li><a id="packMacSha1" href="{{ site.dist_server }}/downloads/{{ site.data.stable-latest.metadata.version }}/{{ site.data.stable-latest.metadata.macos-installer }}.sha1">SHA-1</a></li>
                        <li><a id="packMacAsc" href="{{ site.dist_server }}/downloads/{{ site.data.stable-latest.metadata.version }}/{{ site.data.stable-latest.metadata.macos-installer }}.asc">asc</a></li>
                    </ul>
                </div>
         
             </div>-->

             
            <!--<div class="col-xs-12 col-sm-12 col-md-12 col-lg-12 cDownloadsHeader">
            <div class="cInstallers">

                <h2>What's Next?</h2>
                <ul></ul>
                <li>For installation instructions, see <a href="/learn/installing-ballerina/">Installing Ballerina</a>.</li>
                <li>For downloading the VSCode and IntelliJ Ballerina extensions, see <a href="/learn/setting-up-visual-studio-code/">Setting up Visual Studio Code</a> and <a href="/learn/setting-up-intellij-idea/">Setting up IntelliJ IDEA</a>.</li>
                </div>
                </ul>
            </div>



        </div>-->
        <!--<div class="col-xs-12 col-sm-16 col-md-12 col-lg-12">-->

        
            <!--<div class="row">
            <div class="col-xs-12 col-sm-16 col-md-12 col-lg-12">
                <div class="cInstallers">
                    <h2>Other Installation Options</h2>
                    <div class="col-xs-12 col-sm-16 col-md-6 col-lg-6 cLeftTable">
                        <div class="insPackages0container">
                            <table id="insPackages0">
                                <tr><td style="width: 50%">Install from source <a href="/learn/installing-ballerina/#building-from-source" class="cDownloadLinkIcon" target="_blank"><img src="/img/right-bg-green-fill.svg"></a></td></tr>
                                <tr><td style="width: 50%">Install in macOS using Homebrew <a href="/learn/installing-ballerina/#installing-on-macos" class="cDownloadLinkIcon" target="_blank"><img src="/img/right-bg-green-fill.svg"></a></td></tr>
                                <tr><td style="width: 50%">Install via the ZIP archive <a href="/learn/installing-ballerina/#installing-via-the-ballerina-language-zip-file" class="cDownloadLinkIcon" target="_blank"><img src="/img/right-bg-green-fill.svg"></a></td></tr>
                            </table>
                        </div>
                    </div>
                    <div class="col-xs-12 col-sm-12 col-md-12 col-lg-12 cDownloadsHeader">

                    <h2>What's Next?</h2>
                <p>
                    After downloading a Ballerina distribution based on your operating system, follow the <a href="https://ballerina.io/learn/installing-ballerina">installation instructions</a>. If you want to build Ballerina from source, see <a href="https://ballerina.io/learn/installing-ballerina/#building-from-source">Building from source</a>.
                </p>
                    </div>
                </div>-->
                <div class="col-xs-12 col-sm-12 col-md-12 col-lg-12 cDownloadsHeader">
                <div class="cInstallers">

                    <h2>What's Next?</h2>
                    
                    <p>For installation instructions, see <a href="/learn/installing-ballerina/">Installing Ballerina</a>.</p>
                    <!--<li>For downloading the VSCode and IntelliJ Ballerina extensions, see <a href="/learn/setting-up-visual-studio-code/">Setting up Visual Studio Code</a> and <a href="/learn/setting-up-intellij-idea/">Setting up IntelliJ IDEA</a>.</li>-->
                    </div>
                    
                </div>
            </div>
            </div></div>


            <!--<div class="col-xs-12 col-sm-12 col-md-12 col-lg-12 cDownloadsHeader">
            <h2>What's Next?</h2>
                <p>
                    After downloading a Ballerina distribution based on your operating system, follow the <a href="https://ballerina.io/learn/installing-ballerina">installation instructions</a>. If you want to build Ballerina from source, see <a href="https://ballerina.io/learn/installing-ballerina/#building-from-source">Building from source</a>.
                </p>
            </div>

<<<<<<< HEAD
=======
        </div>
        <div class="col-xs-12 col-sm-16 col-md-12 col-lg-12">
            <div class="cStandaloneInstallers">

                <h2>What's Next?</h2>
                <p>
                    After downloading a Ballerina distribution based on your operating system, follow the <a href="https://ballerina.io/learn/installing-ballerina">installation instructions</a>. If you want to build Ballerina from source, see <a href="https://ballerina.io/learn/installing-ballerina/#building-from-source">Building from source</a>.
                </p>
                <h2>Other Installation Packages</h2>
                <div class="cInstallers">
                    <h3 class="release-version">Stable <span id="stableInfo">{{ site.data.stable-latest.metadata.version }} ({{ site.data.stable-latest.metadata.release-date | date: "%B %e, %Y" }})</span></h3>
                    <div class="col-xs-12 col-sm-16 col-md-6 col-lg-6 cLeftTable">
                        <div class="insPackages0container">
                            <table id="insPackages0">
                                <tr><td style="width: 96%">{{ site.data.stable-latest.metadata.windows-installer }}</td><td style="width: 1%; white-space: nowrap;"><a href="{{ site.dist_server }}/downloads/{{ site.data.stable-latest.metadata.version }}/{{ site.data.stable-latest.metadata.windows-installer }}" class="cDownloadLinkIcon" data-download="downloads" data-pack="{{ site.data.stable-latest.metadata.windows-installer }}"><img src="/img/download-bg-green-fill.svg"></a></td><td style="width: 1%; white-space: nowrap;"><a href="{{ site.dist_server }}/downloads/{{ site.data.stable-latest.metadata.version }}/{{ site.data.stable-latest.metadata.windows-installer }}.md5">md5</a></td><td style="width: 1%; white-space: nowrap;"><a href="{{ site.dist_server }}/downloads/{{ site.data.stable-latest.metadata.version }}/{{ site.data.stable-latest.metadata.windows-installer }}.sha1">SHA-1</a></td><td style="width: 1%; white-space: nowrap;"><a href="{{ site.dist_server }}/downloads/{{ site.data.stable-latest.metadata.version }}/{{ site.data.stable-latest.metadata.windows-installer }}.asc">asc</a></td></tr>
                                <tr><td style="width: 96%">{{ site.data.stable-latest.metadata.linux-installer }}</td><td style="width: 1%; white-space: nowrap;"><a href="{{ site.dist_server }}/downloads/{{ site.data.stable-latest.metadata.version }}/{{ site.data.stable-latest.metadata.linux-installer }}" class="cDownloadLinkIcon" data-download="downloads" data-pack="{{ site.data.stable-latest.metadata.linux-installe }}"><img src="/img/download-bg-green-fill.svg"></a></td><td style="width: 1%; white-space: nowrap;"><a href="{{ site.dist_server }}/downloads/{{ site.data.stable-latest.metadata.version }}/{{ site.data.stable-latest.metadata.linux-installe }}.md5">md5</a></td><td style="width: 1%; white-space: nowrap;"><a href="{{ site.dist_server }}/downloads/{{ site.data.stable-latest.metadata.version }}/{{ site.data.stable-latest.metadata.linux-installe }}.sha1">SHA-1</a></td><td style="width: 1%; white-space: nowrap;"><a href="{{ site.dist_server }}/downloads/{{ site.data.stable-latest.metadata.version }}/{{ site.data.stable-latest.metadata.linux-installe }}.asc">asc</a></td></tr>
                                <tr><td style="width: 96%">{{ site.data.stable-latest.metadata.macos-installer }}</td><td style="width: 1%; white-space: nowrap;"><a href="{{ site.dist_server }}/downloads/{{ site.data.stable-latest.metadata.version }}/{{ site.data.stable-latest.metadata.macos-installer }}" class="cDownloadLinkIcon" data-download="downloads" data-pack="{{ site.data.stable-latest.metadata.macos-installer }}"><img src="/img/download-bg-green-fill.svg"></a></td><td style="width: 1%; white-space: nowrap;"><a href="{{ site.dist_server }}/downloads/{{ site.data.stable-latest.metadata.version }}/{{ site.data.stable-latest.metadata.macos-installer }}.md5">md5</a></td><td style="width: 1%; white-space: nowrap;"><a href="{{ site.dist_server }}/downloads/{{ site.data.stable-latest.metadata.version }}/{{ site.data.stable-latest.metadata.macos-installer }}.sha1">SHA-1</a></td><td style="width: 1%; white-space: nowrap;"><a href="{{ site.dist_server }}/downloads/{{ site.data.stable-latest.metadata.version }}/{{ site.data.stable-latest.metadata.macos-installer }}.asc">asc</a></td></tr>
                                <tr><td style="width: 96%">ballerina-linux-installer-x64-{{ site.data.stable-latest.metadata.version }}.rpm</td><td style="width: 1%; white-space: nowrap;"><a href="{{ site.dist_server }}/downloads/{{ site.data.stable-latest.metadata.version }}/ballerina-linux-installer-x64-{{ site.data.stable-latest.metadata.version }}.rpm" class="cDownloadLinkIcon" data-download="downloads" data-pack="ballerina-linux-installer-x64-{{ site.data.stable-latest.metadata.version }}.rpm"><img src="/img/download-bg-green-fill.svg"></a></td><td style="width: 1%; white-space: nowrap;"><a href="{{ site.dist_server }}/downloads/{{ site.data.stable-latest.metadata.version }}/ballerina-linux-installer-x64-{{ site.data.stable-latest.metadata.version }}.rpm.md5">md5</a></td><td style="width: 1%; white-space: nowrap;"><a href="{{ site.dist_server }}/downloads/{{ site.data.stable-latest.metadata.version }}/ballerina-linux-installer-x64-{{ site.data.stable-latest.metadata.version }}.rpm.sha1">SHA-1</a></td><td style="width: 1%; white-space: nowrap;"><a href="{{ site.dist_server }}/downloads/{{ site.data.stable-latest.metadata.version }}/ballerina-linux-installer-x64-{{ site.data.stable-latest.metadata.version }}.rpm.asc">asc</a></td></tr>
                            </table>
                        </div>
                    </div>
                    <div class="col-xs-12 col-sm-16 col-md-6 col-lg-6 cRightTable">
                        <div class="insPackages1container">
                            <table id="insPackages1">
                                <tr><td style="width: 96%">ballerina-{{ site.data.stable-latest.metadata.version }}.zip</td><td style="width: 1%; white-space: nowrap;"><a href="{{ site.dist_server }}/downloads/{{ site.data.stable-latest.metadata.version }}/ballerina-{{ site.data.stable-latest.metadata.version }}.zip" class="cDownloadLinkIcon" data-download="downloads" data-pack="ballerina-{{ site.data.stable-latest.metadata.version }}.zip"><img src="/img/download-bg-green-fill.svg"></a></td><td style="width: 1%; white-space: nowrap;"><a href="{{ site.dist_server }}/downloads/{{ site.data.stable-latest.metadata.version }}/ballerina-{{ site.data.stable-latest.metadata.version }}.zip.md5">md5</a></td><td style="width: 1%; white-space: nowrap;"><a href="{{ site.dist_server }}/downloads/{{ site.data.stable-latest.metadata.version }}/ballerina-{{ site.data.stable-latest.metadata.version }}.zip.sha1">SHA-1</a></td><td style="width: 1%; white-space: nowrap;"><a href="{{ site.dist_server }}/downloads/{{ site.data.stable-latest.metadata.version }}/ballerina-{{ site.data.stable-latest.metadata.version }}.zip.asc">asc</a></td></tr>
                                <tr><td style="width: 96%">ballerina-{{ site.data.stable-latest.metadata.version }}.vsix</td><td style="width: 1%; white-space: nowrap;"><a href="{{ site.dist_server }}/downloads/{{ site.data.stable-latest.metadata.version }}/ballerina-{{ site.data.stable-latest.metadata.version }}.vsix" class="cDownloadLinkIcon" data-download="downloads" data-pack="ballerina-{{ site.data.stable-latest.metadata.version }}.vsix"><img src="/img/download-bg-green-fill.svg"></a></td><td style="width: 1%; white-space: nowrap;"><a href="{{ site.dist_server }}/downloads/{{ site.data.stable-latest.metadata.version }}/ballerina-{{ site.data.stable-latest.metadata.version }}.vsix.md5">md5</a></td><td style="width: 1%; white-space: nowrap;"><a href="{{ site.dist_server }}/downloads/{{ site.data.stable-latest.metadata.version }}/ballerina-{{ site.data.stable-latest.metadata.version }}.vsix.sha1">SHA-1</a></td><td style="width: 1%; white-space: nowrap;"><a href="{{ site.dist_server }}/downloads/{{ site.data.stable-latest.metadata.version }}/ballerina-{{ site.data.stable-latest.metadata.version }}.vsix.asc">asc</a></td></tr>
                                <tr><td style="width: 96%">ballerina-metrics-grafana-dashboard-prometheus.json</td><td style="width: 1%; white-space: nowrap;"><a href="{{ site.dist_server }}/downloads/{{ site.data.stable-latest.metadata.version }}/ballerina-metrics-grafana-dashboard-prometheus.json" class="cDownloadLinkIcon" data-download="downloads" data-pack="ballerina-metrics-grafana-dashboard-prometheus.json-{{ site.data.stable-latest.metadata.version }}"><img src="/img/download-bg-green-fill.svg"></a></td><td style="width: 1%; white-space: nowrap;"></td><td style="width: 1%; white-space: nowrap;"></td><td style="width: 1%; white-space: nowrap;"></td></tr>
                                <tr><td style="width: 96%">ballerina-intellij-idea-plugin</td><td style="width: 1%; white-space: nowrap;"><a href="https://plugins.jetbrains.com/plugin/9520-ballerina" class="cDownloadLinkIcon" target="_blank"><img src="/img/right-bg-green-fill.svg"></a></td><td style="width: 1%; white-space: nowrap;"></td><td style="width: 1%; white-space: nowrap;"></td><td style="width: 1%; white-space: nowrap;"></td></tr>
                            </table>
                        </div>
                    </div>
                    <div class="clearfix"></div>
                    <br>
                    <div id="devPackContainer">
                    <h3 class="release-version">RC <span id="devInfo"></span></h3>
                    <div class="col-xs-12 col-sm-16 col-md-6 col-lg-6 cLeftTable">
                        <div class="devPackages0container">
                            <table id="devPackages0"></table>
                        </div>
                    </div>
                    <div class="col-xs-12 col-sm-16 col-md-6 col-lg-6 cRightTable">
                        <div class="devPackages0container">
                            <table id="devPackages1"></table>
                        </div>
                    </div></div>
                    <div class="clearfix"></div>
                    <br>
                    <div id="nightlyPackContainer">
                    <h3 class="release-version">Nightly <span id="nightlyInfo"></span></h3>
                    <div class="col-xs-12 col-sm-16 col-md-6 col-lg-6 cLeftTable">
                        <div class="nightlyPackages0container">
                            <table id="nightlyPackages0"></table>
                        </div>
                    </div>
                    <div class="col-xs-12 col-sm-16 col-md-6 col-lg-6 cRightTable">
                        <div class="nightlyPackages0container">
                            <table id="nightlyPackages1"></table>
                        </div>
                    </div></div>
                    <div class="clearfix"></div>
                </div>
            </div>            
>>>>>>> 6dcba4fd
        </div>-->
        
    
    </div>
</div>

<style>
    .nav > li.cVersionItem {
        display: none !important;
    }
    
    
        a.cDownload.cDownloadNew {
            margin: 0;
        }  
        
        
        a.cDownload.cDownloadNew.cLinuxPKGs {
            margin: 0 0.5px;
        }
    </style><|MERGE_RESOLUTION|>--- conflicted
+++ resolved
@@ -24,16 +24,11 @@
         <div class="row">
             <div class="col-xs-12 col-sm-12 col-md-12 col-lg-12 cDownloadsHeader">       
                 <div class="cFeaturedVersion">
-<<<<<<< HEAD
+
                     <h2>Stable release: <span id="versionInfo">{{ site.data.latest.metadata.version }} ({{ site.data.latest.metadata.release-date | date: "%B %e, %Y" }})</span></h2>
                     <!--<div class="alert alert-info" style="border: 1px solid #20b6b0; background: #fff; margin-bottom: 40px;" >
                         <p>If you already have a jBallerina distribution installed, you can use the Ballerina Update Tool to directly update them to jBallerina {{ site.data.latest.metadata.version }} by executing the commands below.</p>
-=======
-                    <h2>Current version: <span id="versionInfo">{{ site.data.stable-latest.metadata.version }} ({{ site.data.stable-latest.metadata.release-date | date: "%B %e, %Y" }})</span></h2>
-                    <div class="alert alert-info" style="border: 1px solid #20b6b0; background: #fff; margin-bottom: 40px;" >
-                        <p>If you already have a jBallerina distribution installed, you can use the Ballerina Update Tool to directly update them to jBallerina {{ site.data.stable-latest.metadata.version }} by executing the commands below.</p>
->>>>>>> 6dcba4fd
-                        </br>
+    </br>
                         <ul>
                             <li><p>For jBallerina version 1.2.0: <pre>ballerina dist update</pre></p></li>
                                 <li><p>For jBallerina version 1.1.0 - 1.2.0: <pre>ballerina dist pull jballerina-{{ site.data.stable-latest.metadata.version }}</pre></p>
@@ -254,11 +249,10 @@
                     <div class="cFeaturedVersion">
                         <h2>Swan Lake preview release </span></h2>
                         <div class="alert alert-info" style="border: 1px solid #20b6b0; background: #fff; margin-bottom: 40px;" >
-<<<<<<< HEAD
+
                             <p>If you already have a jBallerina distribution installed, you can use the Ballerina Update Tool to directly update to jBallerina {{ site.data.latest.metadata.version }} by executing the commands below.</p>
-=======
-                            <p>If you already have a jBallerina distribution installed, you can use the Ballerina Update Tool to directly update them to jBallerina {{ site.data.stable-latest.metadata.version }} by executing the commands below.</p>
->>>>>>> 6dcba4fd
+
+                          
                             </br>
                             <ul>
                                 <li><p>For jBallerina version 1.2.0: <pre>ballerina dist update</pre></p></li>
@@ -404,8 +398,7 @@
                 </p>
             </div>
 
-<<<<<<< HEAD
-=======
+
         </div>
         <div class="col-xs-12 col-sm-16 col-md-12 col-lg-12">
             <div class="cStandaloneInstallers">
@@ -468,7 +461,6 @@
                     <div class="clearfix"></div>
                 </div>
             </div>            
->>>>>>> 6dcba4fd
         </div>-->
         
     
