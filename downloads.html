--- conflicted
+++ resolved
@@ -164,12 +164,10 @@
                         <pre>ballerina update</pre>
                         <p>Next, execute the command below to update to Swan Lake Preview 1.</p>
                         <pre>ballerina dist pull slp1</pre>
-<<<<<<< HEAD
-                        <p>For further details, see the <a href="https://ballerina.io/downloads/release-notes/">Release Note</a>. </p><br></div>
-=======
+                       
                         <p>For further details, see the <a href="https://ballerina.io/downloads/release-notes/">Release Note</a>. </p>
                         <br>
->>>>>>> 5d0c378d
+
                     </div>
                 </div>
             
