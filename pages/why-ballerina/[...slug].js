import fs from "fs";
import matter from "gray-matter";
import React from "react";
import ReactMarkdown from "react-markdown";
import { Container, Col, Button, Offcanvas } from "react-bootstrap";
import MarkdownNavbar from "markdown-navbar";
import remarkGfm from "remark-gfm";
import Image from "next-image-export-optimizer";
import rehypeRaw from "rehype-raw";
import Head from "next/head";
import { getHighlighter, setCDN } from "shiki";

setCDN("https://unpkg.com/shiki/");

import Layout from "../../layouts/LayoutDocs";
import LeftNav from "../../components/common/left-nav/LeftNav";
import { prefix } from "../../utils/prefix";
import LearnToc from "../../utils/learn-lm.json";
import Toc from "../../components/common/pg-toc/toc";

var traverseFolder = function (dir) {
  var results = [];
  var list = fs.readdirSync(dir);
  list.forEach(function (file) {
    var filex = dir + "/" + file;
    var stat = fs.statSync(filex);
    if (stat && stat.isDirectory()) {
      /* Recurse into a subdirectory */
      results = results.concat(traverseFolder(filex));
    } else {
      /* Is a file */
      filex = filex.replace(/swan-lake\/why-ballerina\//g, "");
      results.push(filex);
    }
  });
  return results;
};

export async function getStaticPaths() {
  // Retrieve all our slugs
  const files = traverseFolder("swan-lake/why-ballerina");
  const paths = files.map((fileName) => ({
    params: {
      slug: fileName.replace(".md", "").split("/"),
    },
  }));

  return {
    paths,
    fallback: false,
  };
}

export async function getStaticProps({ params: { slug } }) {
  const id = slug[slug.length - 1];
  slug = slug.join("/");
  const fileName = fs.readFileSync(
    `swan-lake/why-ballerina/${slug}.md`,
    "utf-8"
  );
  const { data: frontmatter, content } = matter(fileName);

  return {
    props: {
      frontmatter,
      content,
      id,
      slug,
    },
  };
}

export default function PostPage({ frontmatter, content, id, slug }) {
  // Synatax highlighting
  const HighlightSyntax = (code, language) => {
    const [codeSnippet, setCodeSnippet] = React.useState([]);

    React.useEffect(() => {
      async function fetchData() {
        getHighlighter({
          theme: "github-light",
          langs: [
            "bash",
            "ballerina",
            "toml",
            "yaml",
            "sh",
            "json",
            "graphql",
            "sql",
          ],
        }).then((highlighter) => {
          setCodeSnippet(highlighter.codeToHtml(code, language));
        });
      }
      fetchData();
    }, [code, language]);
    return [codeSnippet];
  };

  // Show mobile left nav
  const [show, setShow] = React.useState(false);
  const handleClose = () => setShow(false);
  const handleShow = () => setShow(true);

  // Add id attributes to headings
  const extractText = (value) => {
    if (typeof value === "string") {
      return value;
    } else {
      return value.props.children;
    }
  };

  const scanArray = (array) => {
    const newArray = array.map(extractText);
    let newId = newArray
      .join("")
      .replace(/[&\/\\#,+()!$~%.'":*?<>{}]/g, "")
      .toLowerCase();
    newId = newId.replace(/ /g, "-");
    return newId;
  };

  // Show page toc
  const [showToc, setShowToc] = React.useState(false);

  return (
    <>
      <Head>
        <meta name="description" content={frontmatter.description} />
        <meta name="keywords" content={frontmatter.keywords} />

        <title>{frontmatter.title}</title>

        {/* <!--FB--> */}
        <meta property="og:type" content="article" />
        <meta
          property="og:title"
          content={`Ballerina - ${frontmatter.title}`}
        />
        <meta
          property="og:description"
          content={frontmatter.description}
        ></meta>

        {/* <!--LINKED IN  --> */}
        <meta property="og:description" content={frontmatter.description} />

        {/* <!--TWITTER--> */}
        <meta
          property="twitter:description"
          content={frontmatter.description}
        />
        <meta
          property="twitter:text:description"
          content={frontmatter.description}
        />
      </Head>
      <Layout>
<<<<<<< HEAD
        <Col sm={3} xxl={2} className="leftNav d-none d-sm-block">
          <LeftNav
            launcher="why-bal"
            id={id}
            mainDir="why-ballerina"
            LearnToc={LearnToc}
          />
        </Col>
        <Col xs={12} className="d-block d-sm-none">
          <Button className="learnMob" onClick={handleShow}>
            Learn documentation
=======
        <Col sm={3} xxl={2} className='leftNav d-none d-sm-block'>
          <LeftNav launcher='why-bal' id={id}
            mainDir='why-ballerina'
            Toc={LearnToc} />
        </Col>
        <Col xs={12} className='d-block d-sm-none'>
          <Button className='learnMob' onClick={handleShow}>
            Why Ballerina
>>>>>>> 8ac6e2a6
          </Button>
          <Offcanvas show={show} onHide={handleClose}>
            <Offcanvas.Header closeButton></Offcanvas.Header>
            <Offcanvas.Body>
<<<<<<< HEAD
              <LeftNav
                launcher="why-bal"
                id={id}
                mainDir="why-ballerina"
                LearnToc={LearnToc}
              />
            </Offcanvas.Body>
          </Offcanvas>
        </Col>
        <Col xs={12} sm={7} xxl={8} className="mdContent">
=======
              <LeftNav launcher='why-bal' id={id}
                mainDir='why-ballerina'
                Toc={LearnToc} />
            </Offcanvas.Body>
          </Offcanvas>
        </Col>
        <Col xs={12} sm={7} xxl={7} className='mdContent'>
>>>>>>> 8ac6e2a6
          <Container>
            <div className="topRow">
              <Col xs={11}>
                <h1>{frontmatter.title}</h1>
              </Col>
              <Col xs={1} className="gitIcon">
                <a
                  href={`${process.env.gitHubPath}swan-lake/why-ballerina/${slug}.md`}
                  target="_blank"
                  rel="noreferrer"
                >
                  <Image
                    src={`${prefix}/images/github.svg`}
                    height={20}
                    width={20}
                    alt="Edit in github"
                  />
                </a>
              </Col>
            </div>

            <p className="intro">{frontmatter.intro}</p>

            <ReactMarkdown
              components={{
                h2({ node, inline, className, children, ...props }) {
                  let id = "";
                  setShowToc(true);
                  if (children.length === 1) {
                    id = children[0].toLowerCase().replace(/ /g, "-");
                  } else {
                    id = scanArray(children);
                  }
                  return <h2 id={id}>{children}</h2>;
                },
                h3({ node, inline, className, children, ...props }) {
                  let id = "";
                  setShowToc(true);
                  if (children.length === 1) {
                    id = children[0].toLowerCase().replace(/ /g, "-");
                  } else {
                    id = scanArray(children);
                  }
                  return <h3 id={id}>{children}</h3>;
                },
                h4({ node, inline, className, children, ...props }) {
                  let id = "";
                  setShowToc(true);
                  if (children.length === 1) {
                    id = children[0].toLowerCase().replace(/ /g, "-");
                  } else {
                    id = scanArray(children);
                  }
                  return <h4 id={id}>{children}</h4>;
                },
                h5({ node, inline, className, children, ...props }) {
                  let id = "";
                  setShowToc(true);
                  if (children.length === 1) {
                    id = children[0].toLowerCase().replace(/ /g, "-");
                  } else {
                    id = scanArray(children);
                  }
                  return <h5 id={id}>{children}</h5>;
                },
                h6({ node, inline, className, children, ...props }) {
                  let id = "";
                  setShowToc(true);
                  if (children.length === 1) {
                    id = children[0].toLowerCase().replace(/ /g, "-");
                  } else {
                    id = scanArray(children);
                  }
                  return <h6 id={id}>{children}</h6>;
                },
                code({ node, inline, className, children, ...props }) {
                  const match = /language-(\w+)/.exec(className || "");
                  return inline ? (
                    <code className={className} {...props}>
                      {children}
                    </code>
                  ) : match ? (
                    <div
                      dangerouslySetInnerHTML={{
                        __html: HighlightSyntax(
                          String(children).replace(/\n$/, ""),
                          match[1].toLowerCase()
                        ),
                      }}
                    />
                  ) : (
                    <pre className="default">
                      <code className={className} {...props}>
                        {children}
                      </code>
                    </pre>
                  );
                },
              }}
              remarkPlugins={[remarkGfm]}
              rehypePlugins={[rehypeRaw]}
            >
              {content}
            </ReactMarkdown>

          </Container>
        </Col>
<<<<<<< HEAD
        <Col sm={2} className="pageToc d-none d-sm-block">
          {showToc ? (
            <>
              <h6>On this page</h6>
              {/* <MarkdownNavbar
=======
        <Col sm={2} xxl={3} className='pageToc d-none d-sm-block'>
          {
            (showToc) ?
              <>
                <h6>On this page</h6>
                <MarkdownNavbar
>>>>>>> 8ac6e2a6
                  source={content}
                  ordered={false}
                  headingTopOffset={150}
                  declarative /> */}
              <Toc source={content} />
            </>
          ) : null}
        </Col>
      </Layout>
    </>
  );
}<|MERGE_RESOLUTION|>--- conflicted
+++ resolved
@@ -158,52 +158,31 @@
         />
       </Head>
       <Layout>
-<<<<<<< HEAD
         <Col sm={3} xxl={2} className="leftNav d-none d-sm-block">
           <LeftNav
             launcher="why-bal"
             id={id}
             mainDir="why-ballerina"
-            LearnToc={LearnToc}
+            Toc={LearnToc}
           />
         </Col>
         <Col xs={12} className="d-block d-sm-none">
           <Button className="learnMob" onClick={handleShow}>
-            Learn documentation
-=======
-        <Col sm={3} xxl={2} className='leftNav d-none d-sm-block'>
-          <LeftNav launcher='why-bal' id={id}
-            mainDir='why-ballerina'
-            Toc={LearnToc} />
-        </Col>
-        <Col xs={12} className='d-block d-sm-none'>
-          <Button className='learnMob' onClick={handleShow}>
             Why Ballerina
->>>>>>> 8ac6e2a6
           </Button>
           <Offcanvas show={show} onHide={handleClose}>
             <Offcanvas.Header closeButton></Offcanvas.Header>
             <Offcanvas.Body>
-<<<<<<< HEAD
               <LeftNav
                 launcher="why-bal"
                 id={id}
                 mainDir="why-ballerina"
-                LearnToc={LearnToc}
+                Toc={LearnToc}
               />
             </Offcanvas.Body>
           </Offcanvas>
         </Col>
-        <Col xs={12} sm={7} xxl={8} className="mdContent">
-=======
-              <LeftNav launcher='why-bal' id={id}
-                mainDir='why-ballerina'
-                Toc={LearnToc} />
-            </Offcanvas.Body>
-          </Offcanvas>
-        </Col>
-        <Col xs={12} sm={7} xxl={7} className='mdContent'>
->>>>>>> 8ac6e2a6
+        <Col xs={12} sm={7} xxl={7} className="mdContent">
           <Container>
             <div className="topRow">
               <Col xs={11}>
@@ -308,27 +287,12 @@
             >
               {content}
             </ReactMarkdown>
-
           </Container>
         </Col>
-<<<<<<< HEAD
         <Col sm={2} className="pageToc d-none d-sm-block">
           {showToc ? (
             <>
               <h6>On this page</h6>
-              {/* <MarkdownNavbar
-=======
-        <Col sm={2} xxl={3} className='pageToc d-none d-sm-block'>
-          {
-            (showToc) ?
-              <>
-                <h6>On this page</h6>
-                <MarkdownNavbar
->>>>>>> 8ac6e2a6
-                  source={content}
-                  ordered={false}
-                  headingTopOffset={150}
-                  declarative /> */}
               <Toc source={content} />
             </>
           ) : null}
