--- conflicted
+++ resolved
@@ -24,11 +24,8 @@
 import WhyBal from '../components/home-page/why-bal/WhyBal';
 import Videos from '../components/home-page/videos/Videos';
 import Events from '../components/home-page/events/Events';
-<<<<<<< HEAD
+import Integration from '../components/home-page/integration/Integration';
 import Users from '../components/home-page/users/Users';
-=======
->>>>>>> 91a9b84d
-import Integration from '../components/home-page/integration/Integration';
 import styles from '../styles/Home.module.css';
 
 import fs from "fs";
@@ -98,11 +95,7 @@
         </Row>
 
         <Row className={styles.homeIntegration}>
-<<<<<<< HEAD
-          <Integration />
-=======
           <Integration getLink={getLink}/>
->>>>>>> 91a9b84d
         </Row>
 
         <Row className={styles.homeBalAction}>
