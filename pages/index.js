--- conflicted
+++ resolved
@@ -25,11 +25,8 @@
 import Videos from '../components/home-page/videos/Videos';
 import Events from '../components/home-page/events/Events';
 import Integration from '../components/home-page/integration/Integration';
-<<<<<<< HEAD
 import Users from '../components/home-page/users/Users';
-=======
 import Articles from '../components/home-page/articles/Articles';
->>>>>>> 909afec6
 import styles from '../styles/Home.module.css';
 
 import fs from "fs";
@@ -110,13 +107,12 @@
           <WhyBal getLink={getLink} />
         </Row>
 
-<<<<<<< HEAD
-        <Row className={styles.homeUsers}>
+        {/* <Row className={styles.homeUsers}>
           <Users getLink={getLink} />
-=======
+        </Row> */}
+
         <Row className={styles.homeArticles}>
           <Articles getLink={getLink}/>
->>>>>>> 909afec6
         </Row>
 
         <Row className={styles.homeVideos}>
