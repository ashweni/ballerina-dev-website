--- conflicted
+++ resolved
@@ -134,15 +134,9 @@
           <WhyBal getLink={getLink} />
         </Row>
 
-<<<<<<< HEAD
-        {/* <Row className={styles.homeUsers}>
-          <Users getLink={getLink} />
-        </Row> */}
-=======
         <Row className={styles.homeUsers}>
           <Users getLink={getLink} />
         </Row>
->>>>>>> 79b0dab8
 
         <Row className={styles.homeArticles}>
           <Articles getLink={getLink} />
