--- conflicted
+++ resolved
@@ -284,11 +284,7 @@
                       backgroundColor: "#eeeeee !important"
                     }}>
                       <div style={{display: "flex", justifyContent: "end"}}>
-<<<<<<< HEAD
-                        <a href="https://github.com/ballerina-guides/integration-samples/tree/main/sfdc-new-contact-to-twilio-sms" target="_blank" rel="noreferrer" passHref title="Open on GitHub" style={{marginTop:"-5px"}}>
-=======
                         <a href="https://github.com/ballerina-guides/integration-samples/tree/main/salesforce-new-contact-to-twilio-sms" target="_blank" rel="noreferrer" passHref title="Open on GitHub" style={{marginTop:"-5px"}}>
->>>>>>> 7824f14d
                           <FaGithub style ={{marginRight:"10px", color: "black"}}/>
                         </a>
                         <CopyToClipboard text={content}
