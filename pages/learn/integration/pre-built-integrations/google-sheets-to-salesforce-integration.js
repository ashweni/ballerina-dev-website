/**
 * Copyright (c) 2022, WSO2 LLC (http://www.wso2.com) All Rights Reserved.
 *
 * WSO2 LLC licenses this file to you under the Apache License,
 * Version 2.0 (the "License"); you may not use this file except
 * in compliance with the License.
 * You may obtain a copy of the License at
 *
 *     http://www.apache.org/licenses/LICENSE-2.0
 *
 * Unless required by applicable law or agreed to in writing,
 * software distributed under the License is distributed on an
 * "AS IS" BASIS, WITHOUT WARRANTIES OR CONDITIONS OF ANY
 * KIND, either express or implied. See the License for the
 * specific language governing permissions and limitations
 * under the License.
 */

import React from "react";
import Head from "next/head";
import Link from "next/link";
import { Row, Col, Container, Tab, Tabs } from "react-bootstrap";
import { CopyToClipboard } from 'react-copy-to-clipboard';
import { FaRegCopy, FaCheck, FaGithub } from 'react-icons/fa';

import Layout from "../../../../layouts/LayoutLearn";
import { prefix } from '../../../../utils/prefix';
import { getHighlighter } from "shiki";
import LightBoxImage from "../../../../components/common/lightbox/LightBoxImage";




export async function getStaticProps() {
  const highlighter = await getHighlighter({
    theme: 'github-light'
  });
  const content = `
import ballerina/log;
import ballerinax/googleapis.sheets;
import ballerinax/salesforce as sf;

public type Contact record {|
    string Id;
    string Email;
|};

const int HEADINGS_ROW = 1;

// Google sheets configuration parameters
configurable string spreadsheetId = ?;
configurable string worksheetName = ?;
configurable string duplicateWorksheetName = ?;
configurable string sheetsAccessToken = ?;

// Salesforce configuration parameters
configurable string salesforceAccessToken = ?;
configurable string salesforceBaseUrl = ?;

sheets:Client sheets = check new ({auth: {token: sheetsAccessToken}});

sf:Client salesforce = check new ({
    baseUrl: salesforceBaseUrl,
    auth: {
        token: salesforceAccessToken
    }
});

public function main() returns error? {
    sheets:Range range = check sheets->getRange(spreadsheetId, worksheetName, "A1:G");
    (int|string|decimal)[] headers = range.values[0];
    foreach (int|string|decimal)[] item in range.values.slice(HEADINGS_ROW) {
        int? indexOfEmail = headers.indexOf("Email");
        if indexOfEmail is () {
            return error("Email column not found");
        }
        stream<Contact, error?> retrievedStream = check salesforce->query(
            string \`SELECT Id, Email FROM Contact WHERE Email='\${item[indexOfEmail]}'\`);
        if retrievedStream.next() !is () {
            log:printInfo(string \`Contact already exists. Email : \${item[indexOfEmail]}\`);
            _ = check sheets->appendValue(spreadsheetId, item, {sheetName: duplicateWorksheetName});
            continue;
        }
        record {} newContact = map from int index in 0 ..< headers.length()
            let int|string|decimal header = headers[index]
            select [header.toString(), item[index]];
        _ = check salesforce->create("Contact", newContact);
        log:printInfo(string \`Contact created successfully!. Email : \${item[indexOfEmail]}\`);
    }
}

`;
  var samples = { code: highlighter.codeToHtml(content.replaceAll('```', '').trim(), { lang: 'ballerina' }) };

  return {
    props: {
      samples,
      content
    },
  };
}

export default function Learn({ samples, content }) {

  const [copied, setCopied] = React.useState(false);

  const codeCopy = () => {
    setCopied(true);
    setTimeout(() => {
      setCopied(false);
    }, 3000);
  }


  return (
    <>
      <Head>
        <meta httpEquiv="X-UA-Compatible" content="IE=edge" />
        <meta name="viewport" content="width=device-width, initial-scale=1.0" />
        <meta
          name="description"
          content="Create a new contact in Salesforce for each new row added to a Google Sheet"
        />
        <meta name="author" content="WSO2 LLC" />
        <meta
          name="keywords"
          content="ballerina, learn, documentation, docs, programming language"
        />
        <link rel="shortcut icon" href="/img/favicon.ico" />
        <title>Google Sheets to Salesforce integration - The Ballerina programming language</title>

        {/* FB */}
        <meta property="og:type" content="article" />
        <meta property="og:title" content="Google Sheets to Salesforce integration - The Ballerina programming language" />
        <meta
          property="og:description"
          content="Create a new contact in Salesforce for each new row added to a Google Sheet"
        />
        <meta
          property="og:image"
          itemProp="image"
          content="https://ballerina.io/images/ballerina-swan-lake-pre-built-integrations-sm-banner.png"
        />

        {/* LINKED IN */}
        <meta property="og:title" content="Google Sheets to Salesforce integration - The Ballerina programming language" />
        <meta
          property="og:image"
          content="https://ballerina.io/images/ballerina-swan-lake-pre-built-integrations-sm-banner.png"
        />
        <meta
          property="og:description"
          itemProp="image"
          content="Create a new contact in Salesforce for each new row added to a Google Sheet"
        />

        {/* TWITTER */}
        <meta name="twitter:card" content="summary" />
        <meta name="twitter:site" content="@ballerinalang" />
        <meta name="twitter:creator" content="@ballerinalang" />
        <meta name="twitter:title" content="Google Sheets to Salesforce integration - The Ballerina programming language" />
        <meta name="twitter:card" content="summary_large_image" />
        <meta
          property="twitter:description"
          content="Create a new contact in Salesforce for each new row added to a Google Sheet"
        />
        <meta
          name="twitter:image"
          content="https://ballerina.io/images/ballerina-swan-lake-pre-built-integrations-sm-banner.png"
        />
        <meta
          property="twitter:text:description"
          content="Create a new contact in Salesforce for each new row added to a Google Sheet"
        />
        <meta
          property="twitter:image"
          content="https://ballerina.io/images/ballerina-swan-lake-pre-built-integrations-sm-banner.png"
        />
      </Head>

      <Layout>

        <Col sm={12}>

          <Row className="pageContentRow llanding pb-0">

            <Col xs={12}>
              <Container>
                <Row>
                  <Col xs={12} className="patternContent">
                    <Link href="/learn/pre-built-integrations/" passHref>
                      <div className="backToLanding">
                        <svg
                          xmlns="http://www.w3.org/2000/svg"
                          width="30"
                          height="30"
                          fill="#3ad1ca"
                          className="bi bi-box-arrow-left ms-0"
                          viewBox="0 0 16 16"
                        >
                          <path
                            fillRule="evenodd"
                            d="M6 12.5a.5.5 0 0 0 .5.5h8a.5.5 0 0 0 .5-.5v-9a.5.5 0 0 0-.5-.5h-8a.5.5 0 0 0-.5.5v2a.5.5 0 0 1-1 0v-2A1.5 1.5 0 0 1 6.5 2h8A1.5 1.5 0 0 1 16 3.5v9a1.5 1.5 0 0 1-1.5 1.5h-8A1.5 1.5 0 0 1 5 12.5v-2a.5.5 0 0 1 1 0v2z"
                          />
                          <path
                            fillRule="evenodd"
                            d="M.146 8.354a.5.5 0 0 1 0-.708l3-3a.5.5 0 1 1 .708.708L1.707 7.5H10.5a.5.5 0 0 1 0 1H1.707l2.147 2.146a.5.5 0 0 1-.708.708l-3-3z"
                          />
                        </svg>
                        <p className="m-0 p-0">Back to pre-built integrations</p>
                      </div>
                    </Link>
                  </Col>
                </Row>
              </Container>
            </Col>
          </Row>


          <Row className="pageHeader pageContentRow llanding">

            <Col xs={12}>
              <Container>
                <h1>Google Sheets to Salesforce integration</h1>
              </Container>
            </Col>


          </Row>

          <Row className="pageContentRow llanding">

            <Col xs={12}>
              <Container>
                <Row>
                  <Col xs={12} lg={6} style={{ fontSize: "18px" }}>
                    <p>Office productivity tools like Google Sheets are vital for employees&apos; daily tasks, including
                      capturing customer and sales data. This data must be pumped into Salesforce to maintain
                      up-to-date records, often requiring validation and cleansing due to the ad-hoc nature of entering
                      data. Ballerina can streamline this process by fetching data from these tools, performing
                      necessary data processing, and pushing updates to Salesforce, either periodically or by
                      listening to changes.
                    </p>

                    <p>The  example below demonstrates an integration scenario in which contact details
                      added to Google Sheets get synced with the Salesforce Contacts.
                    </p>

                  </Col>
                  <Col xs={12} lg={6} className="text-center mdContent">

                    <img src={`${prefix}/images/pre-built/flow_diagrams/google-sheets-to-salesforce-integration.png`} alt="Flow Diagram" />

                  </Col>
                </Row>

              </Container>
            </Col>
          </Row>

          <Row className="pageContentRow llanding" >
            <Col xs={12}>
              <Container>

                {/* Use tabs if there the diagram is not shown above */}
                <Tabs className="mb-3 preBuilt">
                  <Tab eventKey="code" title="Code">
                    <div style={{
                      background: "#eeeeee", padding: "10px",
                      borderRadius: "5px",
                      marginTop: "20px",
                      backgroundColor: "#eeeeee !important"
                    }}>
                      <div style={{display: "flex", justifyContent: "end"}}>
<<<<<<< HEAD
                        <a href="https://github.com/ballerina-guides/integration-samples/tree/main/gsheet-new-row-to-sfdc-new-contact" target="_blank" rel="noreferrer" passHref title="Open on GitHub" style={{marginTop:"-5px"}}>
=======
                        <a href="https://github.com/ballerina-guides/integration-samples/tree/main/gsheet-new-row-to-salesforce-new-contact" target="_blank" rel="noreferrer" passHref title="Open on GitHub" style={{marginTop:"-5px"}}>
>>>>>>> 7824f14d
                          <FaGithub style ={{marginRight:"10px", color: "black"}}/>
                        </a>
                        <CopyToClipboard text={content}
                                         onCopy={() => codeCopy()}>
                          {
                            copied ? <FaCheck style={{ color: "20b6b0" }} title="Copied" /> : <FaRegCopy title="Copy" />
                          }
                        </CopyToClipboard>
                      </div>

                      <div className="highlight" dangerouslySetInnerHTML={{ __html: samples.code }} />
                    </div>
                  </Tab>
                  <Tab eventKey="diagram" title="Diagram">

                    <Col xs={12} lg={6} className="text-center mdContent">
                      <img src={`${prefix}/images/pre-built/sequence-diagrams/google-sheets-to-salesforce-integration.png`} alt="Sequence Diagram" />

                    </Col>

                  </Tab>
                </Tabs>

              </Container>
            </Col>
          </Row>

        </Col>


      </Layout>
    </>
  );
}<|MERGE_RESOLUTION|>--- conflicted
+++ resolved
@@ -272,11 +272,7 @@
                       backgroundColor: "#eeeeee !important"
                     }}>
                       <div style={{display: "flex", justifyContent: "end"}}>
-<<<<<<< HEAD
-                        <a href="https://github.com/ballerina-guides/integration-samples/tree/main/gsheet-new-row-to-sfdc-new-contact" target="_blank" rel="noreferrer" passHref title="Open on GitHub" style={{marginTop:"-5px"}}>
-=======
                         <a href="https://github.com/ballerina-guides/integration-samples/tree/main/gsheet-new-row-to-salesforce-new-contact" target="_blank" rel="noreferrer" passHref title="Open on GitHub" style={{marginTop:"-5px"}}>
->>>>>>> 7824f14d
                           <FaGithub style ={{marginRight:"10px", color: "black"}}/>
                         </a>
                         <CopyToClipboard text={content}
