--- conflicted
+++ resolved
@@ -44,15 +44,9 @@
                </Col>
             </Row>
 
-<<<<<<< HEAD
             <Row className={`${styles.downloadVersion} ${styles.downloadContentRow}`}>
                <Col xs={12}>
                   <h2>Step 1 - Install Ballerina Swan Lake</h2> 
-=======
-            <Row className={`${styles.donwloadVersion} pageContentRow`}>
-               <Col xs={12}>
-                  <h2 id="swanlake"><span>{swanlake['display-version']}</span></h2>
->>>>>>> 94a6d7ab
                </Col>
             </Row>
 
@@ -62,7 +56,6 @@
                </Col>
             </Row>
 
-<<<<<<< HEAD
             <Row className={`${styles.downloadVersion}`}>
                <h3>{swanlake['display-version']}</h3>
             </Row>
@@ -72,19 +65,10 @@
             </Row>
 
             <Row className={`${styles.downloadContentRow}`}>
-=======
-            <Row className={`${styles.donwloadVersion} pageContentRow`}>
-               <Packs info={swanlake}/>
-            </Row>
-
-            <Row className={`${styles.donwloadVersion} pageContentRow`}>
-               <Col xs={12}>
->>>>>>> 94a6d7ab
                <div className={styles.releaseLinks} >
                      <div className={styles.releaseNotes} >
                         <p><a href={`${prefix}/downloads/swan-lake-release-notes/swan-lake-${swanlake.version}`}>RELEASE NOTES &gt;</a></p>
                      </div>
-<<<<<<< HEAD
                </div>
             </Row>
 
@@ -109,49 +93,9 @@
                </Col>
             </Row>
 
-            <Row className={`${styles.downloadsVSCode} ${styles.downloadContentRow}`}>
-               <Col xs={12} sm={12} md={12} lg={12}>
+            <Row className={`${styles.downloadVersion} ${styles.downloadContentRow}`}>
+               <Col xs={12}>
                   <h2>Step 2 - Verify the installation</h2> 
-=======
-                     <div className={styles.releaseNotes} >
-                        <p><a href={`${prefix}/downloads/archived/#swan-lake-archived-versions`}>ARCHIVED VERSIONS &gt;</a></p>
-                     </div>
-                  </div>
-               </Col>
-            </Row>
-
-            <Row className={`${styles.downloadsOther} pageContentRow`}>
-               <Col xs={12} sm={12} md={6} lg={6}>
-                  <div className="cInstallers">
-                     <h3>Other installation options</h3>
-                     <div className="">
-                        <table id="insPackages1">
-                           <tr> </tr>
-                           <tr>
-                              <td>Install via Homebrew (for macOS)
-                                 <a href={`${prefix}/downloads/installation-options/#install-using-homebrew`} className={styles.cDownloadLinkIcon}>
-                                    <Image src={`${prefix}/images/right-bg-green-fill.svg`} width={13} height={13} alt="Install via Homebrew (for macOS)"/>
-                                 </a>
-                              </td>
-                           </tr>
-                           <tr>
-                              <td>Install via the ZIP archive
-                                 <a href={`${prefix}/downloads/installation-options/#install-via-the-ballerina-language-zip-file`} className={styles.cDownloadLinkIcon}>
-                                    <Image src={`${prefix}/images/right-bg-green-fill.svg`} width={13} height={13} alt="Install via the ZIP archive"/>
-                                 </a>
-                              </td>
-                           </tr>
-                           <tr>
-                              <td>Install from source
-                                 <a href={`${prefix}/downloads/installation-options/#build-from-source`} className={styles.cDownloadLinkIcon}>
-                                    <Image src={`${prefix}/images/right-bg-green-fill.svg`} width={13} height={13} alt="Install from source"/>
-                                 </a>
-                              </td>
-                           </tr>
-                        </table>
-                     </div>
-                  </div>
->>>>>>> 94a6d7ab
                </Col>
             </Row>
 
@@ -171,9 +115,8 @@
                </Col>
             </Row>
 
-<<<<<<< HEAD
-            <Row className={`${styles.downloadsVSCode} ${styles.downloadContentRow}`}>
-               <Col xs={12} sm={12} md={12} lg={12}>
+            <Row className={`${styles.downloadVersion} ${styles.downloadContentRow}`}>
+               <Col xs={12}>
                   <h2>Step 3 - Run a sample program</h2> 
                </Col>
             </Row>
@@ -200,34 +143,6 @@
             <Row className={`${styles.downloadsVSCode} ${styles.downloadContentRow}`}>
                <Col xs={12} sm={12} md={12} lg={6}>
                   <p>Now you are all set! For more guides, see the <a href={`${prefix}/learn/`}> Learn</a> page.</p>
-=======
-            <Row className={`${styles.donwloadVersion} pageContentRow`}>
-               <Col xs={12}>
-                  <h2 id="swanlake"><span>Visual Studio Code extension</span></h2>
-               </Col>
-            </Row>
-
-            <Row className={`${styles.downloadsVSCode} pageContentRow`}>
-               <Col xs={12}>
-                  <p>Next, install the Ballerina Visual Studio Code extension from the VS Code marketplace. For detailed information of the functionalities of this extension, go to the <a href="https://wso2.com/ballerina/vscode/docs/" target="_blank" rel="noreferrer">Ballerina VS Code extension documentation</a>.</p>
-               </Col>
-            </Row>
-
-            <Row className={`${styles.downloadsVSCode} pageContentRow`}>
-               <Col xs={12} sm={12} md={12} lg={4}>
-                  <h3 className={styles.dVSCode} style={vscodeIcon}>Visual Studio Code</h3>
-                  <a id="packWindows" href="https://marketplace.visualstudio.com/items?itemName=wso2.ballerina" 
-                  className={styles.cDownload} data-download="downloads" 
-                  target="_blank" rel="noreferrer">
-                     <div className={styles.cSize}>Ballerina extension<span id="packWindowsName"></span></div>
-                  </a>
-               </Col>
-            </Row>
-
-            <Row className={`${styles.downloadsVSCode} pageContentRow`}>
-               <Col xs={12} sm={12} md={12} lg={4}>
-                  <p>Now, you are all set to <a href={`${prefix}/learn/get-started/`}>get started with Ballerina.</a></p>
->>>>>>> 94a6d7ab
                </Col>
             </Row>
          </Col>
