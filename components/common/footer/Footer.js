/**
 * Copyright (c) 2022, WSO2 LLC (http://www.wso2.com) All Rights Reserved.
 *
 * WSO2 LLC licenses this file to you under the Apache License,
 * Version 2.0 (the "License"); you may not use this file except
 * in compliance with the License.
 * You may obtain a copy of the License at
 *
 *     http://www.apache.org/licenses/LICENSE-2.0
 *
 * Unless required by applicable law or agreed to in writing,
 * software distributed under the License is distributed on an
 * "AS IS" BASIS, WITHOUT WARRANTIES OR CONDITIONS OF ANY
 * KIND, either express or implied. See the License for the
 * specific language governing permissions and limitations
 * under the License.
 */

import * as React from 'react';
import { Container, Row, Stack, Col } from 'react-bootstrap';
import Image from 'next-image-export-optimizer';
import Link from 'next/link';

import { prefix } from '../../../utils/prefix';
import styles from './Footer.module.css';

export default function Footer() {

  return (
    <Stack gap={0} className={styles.stack}>
      <Container className={styles.footer}>
        <Row>
          <Col xs={12} sm={12} md={6} lg={6}>
            <Row>
              <Col xs={12} sm={12} md={12} lg={6}>
                <div className={styles.socialMedia}>
                  <div className={styles.smIcons}>
                    <ul>
                      <li>
                        <a className={styles.footerLinkSM} href="https://github.com/ballerina-platform" target="_blank" rel="noreferrer" title="GitHub">
<<<<<<< HEAD
                          <Image src={`${prefix}/images/footer-icons/github-white.svg`} width={18} height={18} alt="GitHub" />
=======
                          <Image src={`${prefix}/images/sm-icons/github-white.svg`} width={18} height={18} alt="GitHub" />
>>>>>>> 91a9b84d
                        </a>
                      </li>
                      <li>
                        <a className={styles.footerLinkSM} href="https://twitter.com/ballerinalang" target="_blank" rel="noreferrer" title="Twitter">
<<<<<<< HEAD
                          <Image src={`${prefix}/images/footer-icons/twitter-white.svg`} width={19} height={15} alt="Twitter" />
=======
                          <Image src={`${prefix}/images/sm-icons/twitter-white.svg`} width={19} height={15} alt="Twitter" />
>>>>>>> 91a9b84d
                        </a>
                      </li>
                      <li>
                        <a className={styles.footerLinkSM} href="https://discord.gg/ballerinalang" target="_blank" rel="noreferrer" title="Discord">
<<<<<<< HEAD
                          <Image src={`${prefix}/images/footer-icons/discord-white.svg`} width={17} height={17} alt="Discord" />
=======
                          <Image src={`${prefix}/images/sm-icons/discord-white.svg`} width={17} height={17} alt="Discord" />
>>>>>>> 91a9b84d
                        </a>
                      </li>
                      <li>
                        <a className={styles.footerLinkSM} href="https://stackoverflow.com/questions/tagged/ballerina" target="_blank" rel="noreferrer" title="Stackoverflow">
<<<<<<< HEAD
                          <Image src={`${prefix}/images/footer-icons/stackoverflow-white.svg`} width={15} height={18} alt="Stackoverflow" />
=======
                          <Image src={`${prefix}/images/sm-icons/stackoverflow-white.svg`} width={15} height={18} alt="Stackoverflow" />
>>>>>>> 91a9b84d
                        </a>
                      </li>
                      <li>
                        <a className={styles.footerLinkSM} href="https://www.youtube.com/c/Ballerinalang" target="_blank" rel="noreferrer" title="YouTube">
<<<<<<< HEAD
                          <Image src={`${prefix}/images/footer-icons/youtube-white.svg`} width={15} height={18} alt="YouTube" />
=======
                          <Image src={`${prefix}/images/sm-icons/youtube-white.svg`} width={15} height={18} alt="YouTube" />
>>>>>>> 91a9b84d
                        </a>
                      </li>
                      <li>
                        <a className={styles.footerLinkSM} href="https://www.linkedin.com/company/79080790" target="_blank" rel="noreferrer" title="LinkedIn">
<<<<<<< HEAD
                          <Image src={`${prefix}/images/footer-icons/linkedin-white.svg`} width={16} height={16} alt="LinkedIn" />
=======
                          <Image src={`${prefix}/images/sm-icons/linkedin-white.svg`} width={16} height={16} alt="LinkedIn" />
>>>>>>> 91a9b84d
                        </a>
                      </li>
                    </ul>
                  </div>

                </div>



                <div className={styles.footerLinks}>
                  <ul>
                    <li><Link className="footerLink" href={`/downloads`}>DOWNLOAD</Link></li>
                    <li><a className="footerLink" target='_blank' rel="noreferrer" href="https://github.com/ballerina-platform/ballerina-lang/issues/new/choose">REPORT ISSUES</a></li>
                  </ul>
                </div>

              </Col>
              <Col xs={12} sm={12} md={12} lg={6}>
                <div className={styles.subscription}>
                  <div className={styles.subscribe}>
                    <Link className={styles.subscribeBtn} href={`/community/#subscribe-to-our-newsletter`}>Subscribe to our newsletter</Link>
                  </div>
                  <div className={styles.subscribe}>
                    <a className={styles.subRss} href="https://blog.ballerina.io/feed.xml" target="_blank" rel="noreferrer">Subscribe via RSS</a>
                  </div>
                </div>

              </Col>
            </Row>
          </Col>

          <Col xs={12} sm={12} md={6} lg={6} className={styles.inspire}>
            <p>In the creation of Ballerina, we were inspired by many technologies. Thank you to all that have come before us (and forgive us if we missed one): Java, Go, C, C++, D, Rust, Haskell, Kotlin, Dart, TypeScript, JavaScript, Python, Perl, Flow, Swift, Elm, RelaxNG, NPM, Crates, Maven, Gradle, Kubernetes, Docker, Envoy, Markdown, GitHub, and WSO2.</p>
          </Col>
        </Row>

        <Row className={styles.policyLinks}>
          <Col xs={12} sm={2}>
            <span className="footerLink">© 2018-2023 WSO2 LLC</span>
          </Col>
          <Col xs={12} sm={10}>
            <ul>
              <li><a className="footerLink" target='_blank' rel="noreferrer" href="https://github.com/ballerina-lang/ballerina/blob/master/LICENSE">CODE LICENSE</a></li>
              <li><Link className="footerLink" href={`/license-of-site`}>SITE LICENSE</Link></li>
              <li><Link className="footerLink" href={`/terms-of-service`}>TERMS OF SERVICE</Link></li>
              <li><Link className="footerLink" href={`/privacy-policy`}>PRIVACY POLICY</Link></li>
              <li><Link className="footerLink" href={`/cookie-policy`}>COOKIE POLICY</Link></li>
              <li><Link className="footerLink" href={`/security-policy`}>SECURITY POLICY</Link></li>
              <li><Link className="footerLink" href={`/trademark-usage-policy/`}>TRADEMARK USAGE POLICY</Link></li>
            </ul>
          </Col>
        </Row>
      </Container>
    </Stack>
  );
}<|MERGE_RESOLUTION|>--- conflicted
+++ resolved
@@ -38,56 +38,32 @@
                     <ul>
                       <li>
                         <a className={styles.footerLinkSM} href="https://github.com/ballerina-platform" target="_blank" rel="noreferrer" title="GitHub">
-<<<<<<< HEAD
-                          <Image src={`${prefix}/images/footer-icons/github-white.svg`} width={18} height={18} alt="GitHub" />
-=======
                           <Image src={`${prefix}/images/sm-icons/github-white.svg`} width={18} height={18} alt="GitHub" />
->>>>>>> 91a9b84d
                         </a>
                       </li>
                       <li>
                         <a className={styles.footerLinkSM} href="https://twitter.com/ballerinalang" target="_blank" rel="noreferrer" title="Twitter">
-<<<<<<< HEAD
-                          <Image src={`${prefix}/images/footer-icons/twitter-white.svg`} width={19} height={15} alt="Twitter" />
-=======
                           <Image src={`${prefix}/images/sm-icons/twitter-white.svg`} width={19} height={15} alt="Twitter" />
->>>>>>> 91a9b84d
                         </a>
                       </li>
                       <li>
                         <a className={styles.footerLinkSM} href="https://discord.gg/ballerinalang" target="_blank" rel="noreferrer" title="Discord">
-<<<<<<< HEAD
-                          <Image src={`${prefix}/images/footer-icons/discord-white.svg`} width={17} height={17} alt="Discord" />
-=======
                           <Image src={`${prefix}/images/sm-icons/discord-white.svg`} width={17} height={17} alt="Discord" />
->>>>>>> 91a9b84d
                         </a>
                       </li>
                       <li>
                         <a className={styles.footerLinkSM} href="https://stackoverflow.com/questions/tagged/ballerina" target="_blank" rel="noreferrer" title="Stackoverflow">
-<<<<<<< HEAD
-                          <Image src={`${prefix}/images/footer-icons/stackoverflow-white.svg`} width={15} height={18} alt="Stackoverflow" />
-=======
                           <Image src={`${prefix}/images/sm-icons/stackoverflow-white.svg`} width={15} height={18} alt="Stackoverflow" />
->>>>>>> 91a9b84d
                         </a>
                       </li>
                       <li>
                         <a className={styles.footerLinkSM} href="https://www.youtube.com/c/Ballerinalang" target="_blank" rel="noreferrer" title="YouTube">
-<<<<<<< HEAD
-                          <Image src={`${prefix}/images/footer-icons/youtube-white.svg`} width={15} height={18} alt="YouTube" />
-=======
                           <Image src={`${prefix}/images/sm-icons/youtube-white.svg`} width={15} height={18} alt="YouTube" />
->>>>>>> 91a9b84d
                         </a>
                       </li>
                       <li>
                         <a className={styles.footerLinkSM} href="https://www.linkedin.com/company/79080790" target="_blank" rel="noreferrer" title="LinkedIn">
-<<<<<<< HEAD
-                          <Image src={`${prefix}/images/footer-icons/linkedin-white.svg`} width={16} height={16} alt="LinkedIn" />
-=======
                           <Image src={`${prefix}/images/sm-icons/linkedin-white.svg`} width={16} height={16} alt="LinkedIn" />
->>>>>>> 91a9b84d
                         </a>
                       </li>
                     </ul>
