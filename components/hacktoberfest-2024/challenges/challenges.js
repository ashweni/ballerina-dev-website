--- conflicted
+++ resolved
@@ -151,13 +151,8 @@
                   </Table>
                 </div>
                 <div>
-<<<<<<< HEAD
-                  <a className={styles.issues} href="https://ballerina.io/learn/create-your-first-connector-with-ballerina/" target="_blank" rel="noreferrer" title='View issues' style={{marginBottom: "10px"}}>Read the guide</a>
-                  <a className={styles.issues} href="https://github.com/orgs/ballerina-platform/projects/376/views/5" target="_blank" rel="noreferrer" title='View issues'>View issues</a>
-=======
-                <a className={styles.issues} href="https://ballerina.io/learn/create-your-first-connector-with-ballerina/" target="_blank" rel="noreferrer" title='View issues' style={{marginBottom: "10px"}}>Read the guide</a>
-                <a className={styles.issues} href="https://github.com/orgs/ballerina-platform/projects/376/views/5" target="_blank" rel="noreferrer" title='View issues'>View projects</a>
->>>>>>> 0f52b15c
+                  <a className={styles.issues} href="https://ballerina.io/learn/create-your-first-connector-with-ballerina/" target="_blank" rel="noreferrer" title='Read the guide' style={{marginBottom: "10px"}}>Read the guide</a>
+                  <a className={styles.issues} href="https://github.com/orgs/ballerina-platform/projects/376/views/5" target="_blank" rel="noreferrer" title='View projects'>View projects</a>
                 </div>
               </div>
             </Col>
