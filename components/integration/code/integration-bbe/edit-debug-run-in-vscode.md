---
<<<<<<< HEAD
title: 'Edit, Debug and Run in VSCode'
=======
title: 'Edit, debug, run in VSCode'
>>>>>>> c5f24ac6
description: Tired of disjointed toolchains disrupting your workflow? Take control of your integration development with Ballerina. Realize your ideas in VSCode, use your favorite tools, and store them in Git.
image: 'images/edit-debug-diagraam-v4.png'
---<|MERGE_RESOLUTION|>--- conflicted
+++ resolved
@@ -1,9 +1,5 @@
 ---
-<<<<<<< HEAD
-title: 'Edit, Debug and Run in VSCode'
-=======
-title: 'Edit, debug, run in VSCode'
->>>>>>> c5f24ac6
+title: 'Edit, debug, and run in VSCode'
 description: Tired of disjointed toolchains disrupting your workflow? Take control of your integration development with Ballerina. Realize your ideas in VSCode, use your favorite tools, and store them in Git.
 image: 'images/edit-debug-diagraam-v4.png'
 ---