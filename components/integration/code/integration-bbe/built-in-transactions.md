---
<<<<<<< HEAD
title: 'Built-In Transactions'
description: Eventual consistency in Data integration is nice and all, but if you really need to make sure your distributed data integrations run transactionally, then Ballerina makes that effortless and mistake-free for developers with compile-time support.
=======
title: 'Built-in transactions'
description: Data integration Eventually consistency is nice and all, but if you really need to make sure your distributed data integrations run transactionally, then Ballerina makes that effortless and mistake-free for developers with compile-time support.
>>>>>>> c5f24ac6
url: 'https://github.com/ballerina-guides/integration-samples/blob/main/mysql-client-with-transactions/main.bal#L22'
---
```
type Order record {|
    string id;
    string orderDate;
    string productId;
    int quantity;
|};

final mysql:Client db = check new (host, user, password, database, port);

function createOrder(Order salesOrder) returns error? {
    // Start a transaction.
    transaction {
        // Insert into `sales_order` table.
        _ = check db->execute(`INSERT INTO sales_orders VALUES (${salesOrder.id}, ${salesOrder.orderDate}, ${salesOrder.productId}, ${salesOrder.quantity})`);

        // Update product quantity as per the order.
        sql:ExecutionResult inventoryUpdate = check db->execute(`UPDATE inventory SET quantity = quantity - ${salesOrder.quantity} WHERE id = ${salesOrder.productId}`);

        // If the product is not found, rollback or else commit transaction.
        if inventoryUpdate.affectedRowCount == 0 {
            rollback;
            return error(string `Product ${salesOrder.productId} not found.`);
        } else {
            check commit;
        }
    } on fail error e {
        // In case of error, the transaction block is rolled back automatically.
        return error(string `Error occurred while processing the order: ${salesOrder.id}.`, e);
    }
}
```<|MERGE_RESOLUTION|>--- conflicted
+++ resolved
@@ -1,11 +1,6 @@
 ---
-<<<<<<< HEAD
-title: 'Built-In Transactions'
+title: 'Built-in transactions'
 description: Eventual consistency in Data integration is nice and all, but if you really need to make sure your distributed data integrations run transactionally, then Ballerina makes that effortless and mistake-free for developers with compile-time support.
-=======
-title: 'Built-in transactions'
-description: Data integration Eventually consistency is nice and all, but if you really need to make sure your distributed data integrations run transactionally, then Ballerina makes that effortless and mistake-free for developers with compile-time support.
->>>>>>> c5f24ac6
 url: 'https://github.com/ballerina-guides/integration-samples/blob/main/mysql-client-with-transactions/main.bal#L22'
 ---
 ```
