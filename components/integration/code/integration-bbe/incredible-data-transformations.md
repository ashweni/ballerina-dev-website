---
<<<<<<< HEAD
title: 'Incredible Data Transformations'
description: 'Ballerina has cracked the challenge of mapping one kind of data value to another kind of data value, simultaneously as code and picture, so that both are simple, powerful, and boundless. See sample: Google Calendar Event to Trello Card'
url: 'https://github.com/ballerina-guides/integration-samples/blob/main/github-pull-requests-to-stdout/main.bal#L22'
=======
title: 'Incredible data transformations'
description: 'Ballerina has cracked the challenge of mapping one kind of data value to another kind of data value, simultaneously as code and picture so that both are simple, powerful and boundless. See sample: Google Calendar Event to Trello Card'
url: https://github.com/ballerina-guides/integration-samples/blob/main/clientary_invoices_to_quickbooks_online_invoices/main.bal#L75'
>>>>>>> c5f24ac6
image: 'images/data-transformation.png'
---<|MERGE_RESOLUTION|>--- conflicted
+++ resolved
@@ -1,12 +1,6 @@
 ---
-<<<<<<< HEAD
-title: 'Incredible Data Transformations'
+title: 'Incredible data transformations'
 description: 'Ballerina has cracked the challenge of mapping one kind of data value to another kind of data value, simultaneously as code and picture, so that both are simple, powerful, and boundless. See sample: Google Calendar Event to Trello Card'
-url: 'https://github.com/ballerina-guides/integration-samples/blob/main/github-pull-requests-to-stdout/main.bal#L22'
-=======
-title: 'Incredible data transformations'
-description: 'Ballerina has cracked the challenge of mapping one kind of data value to another kind of data value, simultaneously as code and picture so that both are simple, powerful and boundless. See sample: Google Calendar Event to Trello Card'
 url: https://github.com/ballerina-guides/integration-samples/blob/main/clientary_invoices_to_quickbooks_online_invoices/main.bal#L75'
->>>>>>> c5f24ac6
 image: 'images/data-transformation.png'
 ---