--- conflicted
+++ resolved
@@ -438,9 +438,6 @@
                     <div className={styles.cardDescription}>
                       <div className={styles.content}>
                         <p className={styles.title}>
-<<<<<<< HEAD
-                          <a href={`/learn/cli-documentation/cli-commands/`} className={styles.titleLink}>
-=======
                           <a href={`${prefix}/learn2/#`} className={styles.titleLink}>
                             Quick run: via VSCode
                           </a>
@@ -451,7 +448,6 @@
                       <div className={styles.content}>
                         <p className={styles.title}>
                           <a href={`${prefix}/learn/build-and-run/cli-commands`} className={styles.titleLink}>
->>>>>>> ccdab186
                             Bal command
                           </a>
                         </p>
@@ -609,13 +605,8 @@
                       </div>
                       <div className={styles.content}>
                         <p className={styles.title}>
-<<<<<<< HEAD
-                          <a href={`${prefix}/learn/run-in-the-cloud/function-as-a-service/azure-functions/`} className={styles.titleLink}>
-                            Azure Functions
-=======
                           <a href={`${prefix}/learn/run-in-the-cloud/azure-functions/`} className={styles.titleLink}>
                             Azure Function
->>>>>>> ccdab186
                           </a>
                         </p>
                         <p className={styles.description}>Details of Azure Functions related functionalities.</p>
