/**
 * Copyright (c) 2022, WSO2 LLC (http://www.wso2.com) All Rights Reserved.
 *
 * WSO2 LLC licenses this file to you under the Apache License,
 * Version 2.0 (the "License"); you may not use this file except
 * in compliance with the License.
 * You may obtain a copy of the License at
 *
 *     http://www.apache.org/licenses/LICENSE-2.0
 *
 * Unless required by applicable law or agreed to in writing,
 * software distributed under the License is distributed on an
 * "AS IS" BASIS, WITHOUT WARRANTIES OR CONDITIONS OF ANY
 * KIND, either express or implied. See the License for the
 * specific language governing permissions and limitations
 * under the License.
 */

import * as React from 'react';
import { Row, Col, Container } from 'react-bootstrap';

import styles from './Platform.module.css';
import { prefix } from '../../../utils/prefix';

export default function Platform(props) {

  return (
    <>
    <Container>
    <Row className="pageContentRow learnRow llanding">
        <Col xs={12} md={12}>
          <h2 id="learn-the-platform" className='section'>
            <svg
              xmlns="http://www.w3.org/2000/svg"
              width="30"
              height="30"
              fill="currentColor"
              className="bi bi-link-45deg mdButton pe-2"
              viewBox="0 0 16 16"
              onClick={(e) => props.getLink(e.target, 'learn-the-platform')}
            >
              <path d="M4.715 6.542 3.343 7.914a3 3 0 1 0 4.243 4.243l1.828-1.829A3 3 0 0 0 8.586 5.5L8 6.086a1.002 1.002 0 0 0-.154.199 2 2 0 0 1 .861 3.337L6.88 11.45a2 2 0 1 1-2.83-2.83l.793-.792a4.018 4.018 0 0 1-.128-1.287z" />
              <path d="M6.586 4.672A3 3 0 0 0 7.414 9.5l.775-.776a2 2 0 0 1-.896-3.346L9.12 3.55a2 2 0 1 1 2.83 2.83l-.793.792c.112.42.155.855.128 1.287l1.372-1.372a3 3 0 1 0-4.243-4.243L6.586 4.672z" />
            </svg>
            Learn the platform
          </h2>
        </Col>
      </Row>


      <Row className="pageContentRow llanding">
        <Col xs={12} lg={4} className={styles.contentCol}>
          <div className={styles.pGroup}>
            <h3>Source code &amp; dependencies</h3>

            <div className={styles.content}>
              <p className={styles.title}>
                <a href={`${prefix}/learn/organize-ballerina-code`} className={styles.titleLink}>
                  Organize Ballerina code
                </a>
              </p>
              <p className={styles.description}>Basics of projects, packages, and modules.</p>
            </div>

            <div className={styles.content}>
              <p className={styles.title}>
                <a href={`${prefix}/learn/package-references`} className={styles.titleLink}>
                  Package references
                </a>
              </p>
              <p className={styles.description}>References related to Ballerina Packages.</p>
            </div>

            <div className={styles.content}>
              <p className={styles.title}>
                <a href={`${prefix}/learn/manage-dependencies`} className={styles.titleLink}>
                  Manage dependencies
                </a>
              </p>
              <p className={styles.description}>Details of declaring and managing dependencies and using the local repository.</p>
            </div>

            <div className={styles.content}>
              <p className={styles.title}>
                <a href={`${prefix}/learn/style-guide/coding-conventions`} className={styles.titleLink}>
                  Style guide
                </a>
              </p>
              <p className={styles.description}>Best practices to follow when formatting Ballerina code.</p>
            </div>
          </div>

          <div className={styles.pGroup}>
            <h3>Test, debug, and document the code</h3>

            <div className={styles.content}>
              <p className={styles.title}>
                <a href={`${prefix}/learn/test-ballerina-code/test-a-simple-function`} className={styles.titleLink}>
                  Test Ballerina code
                </a>
              </p>
              <p className={styles.description}>Details of writing automated tests using the built-in test framework.</p>
            </div>

            <div className={styles.content}>
              <p className={styles.title}>
                <a href={`${prefix}/learn/debug-ballerina-programs`} className={styles.titleLink}>
                  Debug Ballerina programs
                </a>
              </p>
              <p className={styles.description}>Details of tooling support for troubleshooting Ballerina applications.</p>
            </div>

            <div className={styles.content}>
              <p className={styles.title}>
                <a href={`${prefix}/learn/generate-code-documentation`} className={styles.titleLink}>
                  Document Ballerina code
                </a>
              </p>
              <p className={styles.description}>Generate documentation for the code.</p>
            </div>
          </div>
          <div className={styles.pGroup}>
            <h3>Run in the cloud</h3>

            <div className={styles.content}>
              <p className={styles.title}>
<<<<<<< HEAD
                <a href={`${prefix}/learn/run-in-the-cloud/code-to-cloud-deployment`} className={styles.titleLink}>
                  Code to cloud deployment
=======
                <a href={`${prefix}/learn/run-in-the-cloud/code-to-cloud/code-to-cloud-deployment`} className={styles.titleLink}>
                  Code to Cloud
>>>>>>> 89c5dbc3
                </a>
              </p>
              <p className={styles.description}>Generating cloud deployment artifacts.</p>
            </div>

            <div className={styles.content}>
              <p className={styles.title}>
                <a href={`${prefix}/learn/run-in-the-cloud/function-as-a-service/aws-lambda/`} className={styles.titleLink}>
                  Functions as a service
                </a>
              </p>
              <p className={styles.description}>AWS Lambda and Azure functions.</p>
            </div>
          </div>


        </Col>
        <Col xs={12} lg={4} className={styles.contentCol}>

          <div className={styles.pGroup}>
            <h3>Configure and observe</h3>

            <div className={styles.content}>
              <p className={styles.title}>
                <a href={`${prefix}/learn/configure-ballerina-programs/configure-a-sample-ballerina-service`} className={styles.titleLink}>
                  Configure Ballerina programs
                </a>
              </p>
              <p className={styles.description}>The language support for configurability.</p>
            </div>

            <div className={styles.content}>
              <p className={styles.title}>
                <a href={`${prefix}/learn/observe-ballerina-programs`} className={styles.titleLink}>
                  Observe Ballerina programs</a>
              </p>
              <p className={styles.description}>Basics of the observability functionalities that are provided for Ballerina programs.</p>
            </div>
          </div>
          <div className={styles.pGroup}>
            <h3>Java interoperability</h3>

            <div className={styles.content}>
              <p className={styles.title}>
                <a href={`${prefix}/learn/call-java-code-from-ballerina`} className={styles.titleLink}>
                  Call Java code from Ballerina
                </a>
              </p>
              <p className={styles.description}>Calling Java code from Ballerina.</p>
            </div>

            <div className={styles.content}>
              <p className={styles.title}>
                <a href={`${prefix}/learn/java-interoperability-guide/java-interoperability`} className={styles.titleLink}>
                  Java interoperability guide
                </a>
              </p>
              <p className={styles.description}>Instructions on the supoorted Java interoperability.</p>
            </div>
          </div>

          <div className={styles.pGroup}>
            <h3>Native support</h3>

            <div className={styles.content}>
              <p className={styles.title}>
                <a href={`${prefix}/learn/build-a-native-executable`} className={styles.titleLink}>
                  [Experimental] Build a native executable
                </a>
              </p>
              <p className={styles.description}>Building a GraalVM native executable from Ballerina.</p>
            </div>
          </div>
          
          <div className={styles.pGroup}>
            <h3>Ballerina Central</h3>

            <div className={styles.content}>
              <p className={styles.title}>
                <a href={`${prefix}/learn/publish-packages-to-ballerina-central`} className={styles.titleLink}>
                  Publish packages to Ballerina Central
                </a>
              </p>
              <p className={styles.description}>Details of publishing your library package to Ballerina Central.</p>
            </div>
          </div>
        </Col>
        
        <Col xs={12} lg={4} className={styles.contentCol}>
          <div className={styles.pGroup}>
            <h3>Ballerina tooling</h3>

            <div className={styles.content}>
              <p className={styles.title}>
                <a target='_blank' rel="noreferrer" href="https://wso2.com/ballerina/vscode/docs/" className={styles.titleLink}>
                  Visual Studio Code extension</a>
              </p>
              <p className={styles.description}>Details of the Ballerina Visual Studio Code extension.</p>
            </div>

            <div className={styles.content}>
              <p className={styles.title}>
                <a href={`${prefix}/learn/ballerina-shell`} className={styles.titleLink}>
                  Ballerina Shell
                </a>
              </p>
              <p className={styles.description}>Details of the Read-Evaluate-Print Loop (REPL) for Ballerina.</p>
            </div>

            <div className={styles.content}>
              <p className={styles.title}>
                <a href={`${prefix}/learn/openapi-tool`} className={styles.titleLink}>
                  OpenAPI tool</a>
              </p>
              <p className={styles.description}>Details of the Ballerina OpenAPI tool.</p>
            </div>

            <div className={styles.content}>
              <p className={styles.title}>
                <a href={`${prefix}/learn/graphql-tool`} className={styles.titleLink}>
                  GraphQL tool
                </a>
              </p>
              <p className={styles.description}>Details of the Ballerina GraphQL tool.</p>
            </div>

            <div className={styles.content}>
              <p className={styles.title}>
                <a href={`${prefix}/learn/asyncapi-tool`} className={styles.titleLink}>
                  AsyncAPI tool
                </a>
              </p>
              <p className={styles.description}>Details of the Ballerina AsyncAPI tool.</p>
            </div>

            <div className={styles.content}>
              <p className={styles.title}>
                <a href={`${prefix}/learn/strand-dump-tool`} className={styles.titleLink}>
                  Strand dump tool
                </a>
              </p>
              <p className={styles.description}>Details of the Ballerina strand dump tool.</p>
            </div>

            <div className={styles.content}>
              <p className={styles.title}>
                <a href={`${prefix}/learn/cli-documentation/cli-commands`} className={styles.titleLink}>
                  CLI documentation
                </a>
              </p>
              <p className={styles.description}>Details of the CLI commands of the bal tool.</p>
            </div>
          </div>

          <div className={styles.pGroup}>
            <h3>Bal persist</h3>

            <div className={styles.content}>
              <p className={styles.title}>
                <a href={`${prefix}/learn/bal-persist-overview`} className={styles.titleLink}>
                  Bal persist overview
                </a>
              </p>
              <p className={styles.description}>Details on how to simplify data persistence with <code>bal persist</code>.</p>
            </div>

            <div className={styles.content}>
              <p className={styles.title}>
                <a href={`${prefix}/learn/persist-model`} className={styles.titleLink}>
                  Data model
                </a>
              </p>
              <p className={styles.description}>Details on how to model and define data structures for efficient data persistence.</p>
            </div>

            <div className={styles.content}>
              <p className={styles.title}>
                <a href={`${prefix}/learn/persist-cli-tool`} className={styles.titleLink}>
                  CLI tool
                </a>
              </p>
              <p className={styles.description}>Details on how to use the tool for generating client code and types for the data model.</p>
            </div>

            <div className={styles.content}>
              <p className={styles.title}>
                <a href={`${prefix}/learn/persist-client-api`} className={styles.titleLink}>
                  Type-safe client API
                </a>
              </p>
              <p className={styles.description}>Details on generated client, types, and their usages for managing data persistence.</p>
            </div>

            <div className={styles.content}>
              <p className={styles.title}>
                <a href={`${prefix}/learn/supported-data-stores`} className={styles.titleLink}>
                  Supported data stores
                </a>
              </p>
              <p className={styles.description}>Details on the data stores supported for managing data persistence.</p>
            </div>
          </div>



        </Col>
        
      </Row>
    </Container>
     
    </>
  );
}<|MERGE_RESOLUTION|>--- conflicted
+++ resolved
@@ -125,13 +125,8 @@
 
             <div className={styles.content}>
               <p className={styles.title}>
-<<<<<<< HEAD
                 <a href={`${prefix}/learn/run-in-the-cloud/code-to-cloud-deployment`} className={styles.titleLink}>
                   Code to cloud deployment
-=======
-                <a href={`${prefix}/learn/run-in-the-cloud/code-to-cloud/code-to-cloud-deployment`} className={styles.titleLink}>
-                  Code to Cloud
->>>>>>> 89c5dbc3
                 </a>
               </p>
               <p className={styles.description}>Generating cloud deployment artifacts.</p>
