/**
 * Copyright (c) 2022, WSO2 LLC. (http://www.wso2.com) All Rights Reserved.
 *
 * WSO2 Inc. licenses this file to you under the Apache License,
 * Version 2.0 (the "License"); you may not use this file except
 * in compliance with the License.
 * You may obtain a copy of the License at
 *
 *     http://www.apache.org/licenses/LICENSE-2.0
 *
 * Unless required by applicable law or agreed to in writing,
 * software distributed under the License is distributed on an
 * "AS IS" BASIS, WITHOUT WARRANTIES OR CONDITIONS OF ANY
 * KIND, either express or implied. See the License for the
 * specific language governing permissions and limitations
 * under the License.
 */

import * as React from 'react';
import { Row, Col } from 'react-bootstrap';

import styles from './Platform.module.css';
import { prefix } from '../../../utils/prefix';

export default function Platform(props) {

  return (
    <>
      <Row className="pageContentRow learnRow llanding">
        <Col xs={12} md={12}>
          <h2 id="learn-the-platform" className='section'>
            <svg
              xmlns="http://www.w3.org/2000/svg"
              width="30"
              height="30"
              fill="currentColor"
              className="bi bi-link-45deg mdButton pe-2"
              viewBox="0 0 16 16"
              onClick={(e) => props.getLink(e.target, 'learn-the-platform')}
            >
              <path d="M4.715 6.542 3.343 7.914a3 3 0 1 0 4.243 4.243l1.828-1.829A3 3 0 0 0 8.586 5.5L8 6.086a1.002 1.002 0 0 0-.154.199 2 2 0 0 1 .861 3.337L6.88 11.45a2 2 0 1 1-2.83-2.83l.793-.792a4.018 4.018 0 0 1-.128-1.287z" />
              <path d="M6.586 4.672A3 3 0 0 0 7.414 9.5l.775-.776a2 2 0 0 1-.896-3.346L9.12 3.55a2 2 0 1 1 2.83 2.83l-.793.792c.112.42.155.855.128 1.287l1.372-1.372a3 3 0 1 0-4.243-4.243L6.586 4.672z" />
            </svg>
            Learn the platform
          </h2>
        </Col>
      </Row>


      <Row className="pageContentRow llanding">
        <Col xs={12} lg={4} className={styles.contentCol}>
          <div className={styles.pGroup}>
            <h3>Source code &amp; dependencies</h3>

            <div className={styles.content}>
              <p className={styles.title}>
                <a href={`${prefix}/learn/organize-ballerina-code`} className={styles.titleLink}>
                  Organize Ballerina code
                </a>
              </p>
              <p className={styles.description}>Basics of projects, packages, and modules.</p>
            </div>

            <div className={styles.content}>
              <p className={styles.title}>
                <a href={`${prefix}/learn/package-references`} className={styles.titleLink}>
                  Package references
                </a>
              </p>
              <p className={styles.description}>References related to Ballerina Packages.</p>
            </div>

            <div className={styles.content}>
              <p className={styles.title}>
                <a href={`${prefix}/learn/manage-dependencies`} className={styles.titleLink}>
                  Manage dependencies
                </a>
              </p>
              <p className={styles.description}>Details of declaring and managing dependencies and using the local repository.</p>
            </div>

            <div className={styles.content}>
              <p className={styles.title}>
                <a href={`${prefix}/learn/style-guide/coding-conventions`} className={styles.titleLink}>
                  Style guide
                </a>
              </p>
              <p className={styles.description}>Best practices to follow when formatting Ballerina code.</p>
            </div>
          </div>

          <div className={styles.pGroup}>
            <h3>Test, debug, and document the code</h3>

            <div className={styles.content}>
              <p className={styles.title}>
                <a href={`${prefix}/learn/test-ballerina-code/test-a-simple-function`} className={styles.titleLink}>
                  Test Ballerina code
                </a>
              </p>
              <p className={styles.description}>Details of writing automated tests using the built-in test framework.</p>
            </div>

            <div className={styles.content}>
              <p className={styles.title}>
                <a href={`${prefix}/learn/debug-ballerina-programs`} className={styles.titleLink}>
                  Debug Ballerina Programs
                </a>
              </p>
              <p className={styles.description}>Details of tooling support for troubleshooting Ballerina applications.</p>
            </div>

            <div className={styles.content}>
              <p className={styles.title}>
                <a href={`${prefix}/learn/generate-code-documentation`} className={styles.titleLink}>
                  Document Ballerina code
                </a>
              </p>
              <p className={styles.description}>Generate documentation for the code.</p>
            </div>
          </div>
          <div className={styles.pGroup}>
            <h3>Run in the cloud</h3>

            <div className={styles.content}>
              <p className={styles.title}>
                <a href={`${prefix}/learn/run-in-the-cloud/code-to-cloud/code-to-cloud-deployment`} className={styles.titleLink}>
                  Code to cloud
                </a>
              </p>
              <p className={styles.description}>Generating cloud deployment artifacts.</p>
            </div>

            <div className={styles.content}>
              <p className={styles.title}>
                <a href={`${prefix}/learn/run-in-the-cloud/function-as-a-service/aws-lambda/`} className={styles.titleLink}>
                  Functions as a service
                </a>
              </p>
              <p className={styles.description}>AWS Lambda and Azure functions.</p>
            </div>
          </div>


        </Col>
        <Col xs={12} lg={4} className={styles.contentCol}>

<<<<<<< HEAD
            <div className={styles.content}>
              <p className={styles.title}>
                <a target='_blank' rel="noreferrer" href="https://wso2.com/ballerina/vscode/docs/" className={styles.titleLink}>
                  Visual Studio Code extension</a>
              </p>
              <p className={styles.description}>Details of the Ballerina Visual Studio Code extension.</p>
            </div>
=======
          <div className={styles.pGroup}>
            <h3>Configure and observe</h3>
>>>>>>> 672e12d4

            <div className={styles.content}>
              <p className={styles.title}>
                <a href={`${prefix}/learn/configure-ballerina-programs/configure-a-sample-ballerina-service`} className={styles.titleLink}>
                  Configure Ballerina programs
                </a>
              </p>
              <p className={styles.description}>The language support for configurability.</p>
            </div>

            <div className={styles.content}>
              <p className={styles.title}>
                <a href={`${prefix}/learn/observe-ballerina-programs`} className={styles.titleLink}>
                  Observe Ballerina programs</a>
              </p>
              <p className={styles.description}>Basics of the observability functionalities that are provided for Ballerina programs.</p>
            </div>
          </div>
          <div className={styles.pGroup}>
            <h3>Java interoperability</h3>

            <div className={styles.content}>
              <p className={styles.title}>
                <a href={`${prefix}/learn/call-java-code-from-ballerina`} className={styles.titleLink}>
                  Call Java code from Ballerina
                </a>
              </p>
              <p className={styles.description}>Calling Java code from Ballerina.</p>
            </div>

            <div className={styles.content}>
              <p className={styles.title}>
                <a href={`${prefix}/learn/java-interoperability-guide/java-interoperability`} className={styles.titleLink}>
                  Java interoperability guide
                </a>
              </p>
              <p className={styles.description}>Instructions on the supoorted Java interoperability.</p>
            </div>
          </div>

          <div className={styles.pGroup}>
            <h3>Native support</h3>

            <div className={styles.content}>
              <p className={styles.title}>
                <a href={`${prefix}/learn/build-a-native-executable`} className={styles.titleLink}>
                  [Experimental] Build a native executable
                </a>
              </p>
              <p className={styles.description}>Building a GraalVM native executable from Ballerina.</p>
            </div>
          </div>
          <div className={styles.pGroup}>
            <h3>Ballerina Central</h3>

            <div className={styles.content}>
              <p className={styles.title}>
                <a href={`${prefix}/learn/publish-packages-to-ballerina-central`} className={styles.titleLink}>
                  Publish packages to Ballerina Central
                </a>
              </p>
              <p className={styles.description}>Details of publishing your library package to Ballerina Central.</p>
            </div>
          </div>

          
        </Col>
        <Col xs={12} lg={4} className={styles.contentCol}>
          <div className={styles.pGroup}>
            <h3>Ballerina tooling</h3>

            <div className={styles.content}>
              <p className={styles.title}>
                <a target='_blank' rel="noreferrer" href="https://marketplace.visualstudio.com/items?itemName=WSO2.ballerina" className={styles.titleLink}>
                  Visual Studio Code extension</a>
              </p>
              <p className={styles.description}>Details of the Ballerina Visual Studio Code extension.</p>
            </div>

            <div className={styles.content}>
              <p className={styles.title}>
                <a href={`${prefix}/learn/ballerina-shell`} className={styles.titleLink}>
                  Ballerina Shell
                </a>
              </p>
              <p className={styles.description}>Details of the Read-Evaluate-Print Loop (REPL) for Ballerina.</p>
            </div>

            <div className={styles.content}>
              <p className={styles.title}>
                <a href={`${prefix}/learn/openapi-tool`} className={styles.titleLink}>
                  OpenAPI tool</a>
              </p>
              <p className={styles.description}>Details of the Ballerina OpenAPI tool.</p>
            </div>

            <div className={styles.content}>
              <p className={styles.title}>
                <a href={`${prefix}/learn/graphql-client-tool`} className={styles.titleLink}>
                  GraphQL client tool
                </a>
              </p>
              <p className={styles.description}>Details of the Ballerina GraphQL client tool.</p>
            </div>

            <div className={styles.content}>
              <p className={styles.title}>
                <a href={`${prefix}/learn/asyncapi-tool`} className={styles.titleLink}>
                  AsyncAPI tool
                </a>
              </p>
              <p className={styles.description}>Details of the Ballerina AsyncAPI tool.</p>
            </div>

            <div className={styles.content}>
              <p className={styles.title}>
                <a href={`${prefix}/learn/strand-dump-tool`} className={styles.titleLink}>
                  Strand dump tool
                </a>
              </p>
              <p className={styles.description}>Details of the Ballerina strand dump tool.</p>
            </div>

            <div className={styles.content}>
              <p className={styles.title}>
                <a href={`${prefix}/learn/cli-documentation/cli-commands`} className={styles.titleLink}>
                  CLI documentation
                </a>
              </p>
              <p className={styles.description}>Details of the CLI commands of the bal tool.</p>
            </div>
          </div>



        </Col>
        
      </Row>
    </>
  );
}<|MERGE_RESOLUTION|>--- conflicted
+++ resolved
@@ -145,18 +145,8 @@
         </Col>
         <Col xs={12} lg={4} className={styles.contentCol}>
 
-<<<<<<< HEAD
-            <div className={styles.content}>
-              <p className={styles.title}>
-                <a target='_blank' rel="noreferrer" href="https://wso2.com/ballerina/vscode/docs/" className={styles.titleLink}>
-                  Visual Studio Code extension</a>
-              </p>
-              <p className={styles.description}>Details of the Ballerina Visual Studio Code extension.</p>
-            </div>
-=======
           <div className={styles.pGroup}>
             <h3>Configure and observe</h3>
->>>>>>> 672e12d4
 
             <div className={styles.content}>
               <p className={styles.title}>
@@ -230,7 +220,7 @@
 
             <div className={styles.content}>
               <p className={styles.title}>
-                <a target='_blank' rel="noreferrer" href="https://marketplace.visualstudio.com/items?itemName=WSO2.ballerina" className={styles.titleLink}>
+                <a target='_blank' rel="noreferrer" href="https://wso2.com/ballerina/vscode/docs/" className={styles.titleLink}>
                   Visual Studio Code extension</a>
               </p>
               <p className={styles.description}>Details of the Ballerina Visual Studio Code extension.</p>
