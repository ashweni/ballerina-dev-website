/**
 * Copyright (c) 2022, WSO2 LLC. (http://www.wso2.com) All Rights Reserved.
 *
 * WSO2 Inc. licenses this file to you under the Apache License,
 * Version 2.0 (the "License"); you may not use this file except
 * in compliance with the License.
 * You may obtain a copy of the License at
 *
 *     http://www.apache.org/licenses/LICENSE-2.0
 *
 * Unless required by applicable law or agreed to in writing,
 * software distributed under the License is distributed on an
 * "AS IS" BASIS, WITHOUT WARRANTIES OR CONDITIONS OF ANY
 * KIND, either express or implied. See the License for the
 * specific language governing permissions and limitations
 * under the License.
 */

import * as React from 'react';
import { Row, Col } from 'react-bootstrap';

import styles from './Platform.module.css';
import { prefix } from '../../../utils/prefix';

export default function Platform(props) {

  return (
    <>
      <Row className="pageContentRow learnRow llanding">
        <Col xs={12} md={12}>
          <h2 id="learn-the-platform" className='section'>
            <svg
              xmlns="http://www.w3.org/2000/svg"
              width="30"
              height="30"
              fill="currentColor"
              className="bi bi-link-45deg mdButton pe-2"
              viewBox="0 0 16 16"
              onClick={(e) => props.getLink(e.target, 'learn-the-platform')}
            >
              <path d="M4.715 6.542 3.343 7.914a3 3 0 1 0 4.243 4.243l1.828-1.829A3 3 0 0 0 8.586 5.5L8 6.086a1.002 1.002 0 0 0-.154.199 2 2 0 0 1 .861 3.337L6.88 11.45a2 2 0 1 1-2.83-2.83l.793-.792a4.018 4.018 0 0 1-.128-1.287z" />
              <path d="M6.586 4.672A3 3 0 0 0 7.414 9.5l.775-.776a2 2 0 0 1-.896-3.346L9.12 3.55a2 2 0 1 1 2.83 2.83l-.793.792c.112.42.155.855.128 1.287l1.372-1.372a3 3 0 1 0-4.243-4.243L6.586 4.672z" />
            </svg>
            Learn the platform
          </h2>
        </Col>
      </Row>


      <Row className="pageContentRow llanding">
        <Col xs={12} lg={4} className={styles.contentCol}>
          <div className={styles.pGroup}>
            <h3>Source code &amp; dependencies</h3>

            <div className={styles.content}>
              <p className={styles.title}>
                <a href={`${prefix}/learn/organize-ballerina-code`} className={styles.titleLink}>
                  Organize Ballerina code
                </a>
              </p>
              <p className={styles.description}>Basics of projects, packages, and modules.</p>
            </div>

            <div className={styles.content}>
              <p className={styles.title}>
                <a href={`${prefix}/learn/package-references`} className={styles.titleLink}>
                  Package references
                </a>
              </p>
              <p className={styles.description}>References related to Ballerina Packages.</p>
            </div>

            <div className={styles.content}>
              <p className={styles.title}>
                <a href={`${prefix}/learn/manage-dependencies`} className={styles.titleLink}>
                  Manage dependencies
                </a>
              </p>
              <p className={styles.description}>Details of declaring and managing dependencies and using the local repository.</p>
            </div>

            <div className={styles.content}>
              <p className={styles.title}>
                <a href={`${prefix}/learn/style-guide/coding-conventions`} className={styles.titleLink}>
                  Style guide
                </a>
              </p>
              <p className={styles.description}>Best practices to follow when formatting Ballerina code.</p>
            </div>
          </div>

          <div className={styles.pGroup}>
            <h3>Test, debug, and document the code</h3>

            <div className={styles.content}>
              <p className={styles.title}>
                <a href={`${prefix}/learn/test-ballerina-code/test-a-simple-function`} className={styles.titleLink}>
                  Test Ballerina code
                </a>
              </p>
              <p className={styles.description}>Details of writing automated tests using the built-in test framework.</p>
            </div>

            <div className={styles.content}>
              <p className={styles.title}>
                <a href={`${prefix}/learn/debug-ballerina-programs`} className={styles.titleLink}>
                  Debug Ballerina Programs
                </a>
              </p>
              <p className={styles.description}>Details of tooling support for troubleshooting Ballerina applications.</p>
            </div>

            <div className={styles.content}>
              <p className={styles.title}>
                <a href={`${prefix}/learn/generate-code-documentation`} className={styles.titleLink}>
                  Document Ballerina code
                </a>
              </p>
              <p className={styles.description}>Generate documentation for the code.</p>
            </div>
          </div>


        </Col>
        <Col xs={12} lg={4} className={styles.contentCol}>
          <div className={styles.pGroup}>
            <h3>Run in the cloud</h3>

            <div className={styles.content}>
              <p className={styles.title}>
                <a href={`${prefix}/learn/run-in-the-cloud/code-to-cloud/code-to-cloud-deployment`} className={styles.titleLink}>
                  Code to cloud
                </a>
              </p>
              <p className={styles.description}>Generating cloud deployment artifacts.</p>
            </div>

            <div className={styles.content}>
              <p className={styles.title}>
                <a href={`${prefix}/learn/run-in-the-cloud/function-as-a-service/aws-lambda/`} className={styles.titleLink}>
                  Functions as a service
                </a>
              </p>
              <p className={styles.description}>AWS Lambda and Azure functions.</p>
            </div>
          </div>


          <div className={styles.pGroup}>
            <h3>Ballerina tooling</h3>

            <div className={styles.content}>
              <p className={styles.title}>
<<<<<<< HEAD
                <a target='_blank' rel="noreferrer" href="https://marketplace.visualstudio.com/items?itemName=WSO2.ballerina" className={styles.titleLink}>
=======
                <a target='_blank' rel="noreferrer" href="https://wso2.com/ballerina/vscode/docs/" className={styles.titleLink}>
>>>>>>> 0aa015f3
                  Visual Studio Code extension</a>
              </p>
              <p className={styles.description}>Details of the Ballerina Visual Studio Code extension.</p>
            </div>

            <div className={styles.content}>
              <p className={styles.title}>
                <a href={`${prefix}/learn/ballerina-shell`} className={styles.titleLink}>
                  Ballerina Shell
                </a>
              </p>
              <p className={styles.description}>Details of the Read-Evaluate-Print Loop (REPL) for Ballerina.</p>
            </div>

            <div className={styles.content}>
              <p className={styles.title}>
                <a href={`${prefix}/learn/openapi-tool`} className={styles.titleLink}>
                  OpenAPI tool</a>
              </p>
              <p className={styles.description}>Details of the Ballerina OpenAPI tool.</p>
            </div>

            <div className={styles.content}>
              <p className={styles.title}>
                <a href={`${prefix}/learn/graphql-client-tool`} className={styles.titleLink}>
                  GraphQL client tool
                </a>
              </p>
              <p className={styles.description}>Details of the Ballerina GraphQL client tool.</p>
            </div>

            <div className={styles.content}>
              <p className={styles.title}>
                <a href={`${prefix}/learn/asyncapi-tool`} className={styles.titleLink}>
                  AsyncAPI tool
                </a>
              </p>
              <p className={styles.description}>Details of the Ballerina AsyncAPI tool.</p>
            </div>

            <div className={styles.content}>
              <p className={styles.title}>
                <a href={`${prefix}/learn/strand-dump-tool`} className={styles.titleLink}>
                  Strand dump tool
                </a>
              </p>
              <p className={styles.description}>Details of the Ballerina strand dump tool.</p>
            </div>

            <div className={styles.content}>
              <p className={styles.title}>
                <a href={`${prefix}/learn/cli-documentation/cli-commands`} className={styles.titleLink}>
                  CLI documentation
                </a>
              </p>
              <p className={styles.description}>Details of the CLI commands of the bal tool.</p>
            </div>
          </div>



        </Col>
        <Col xs={12} lg={4} className={styles.contentCol}>

          <div className={styles.pGroup}>
            <h3>Configure and observe</h3>

            <div className={styles.content}>
              <p className={styles.title}>
                <a href={`${prefix}/learn/configure-ballerina-programs/configure-a-sample-ballerina-service`} className={styles.titleLink}>
                  Configure Ballerina programs
                </a>
              </p>
              <p className={styles.description}>The language support for configurability.</p>
            </div>

            <div className={styles.content}>
              <p className={styles.title}>
                <a href={`${prefix}/learn/observe-ballerina-programs`} className={styles.titleLink}>
                  Observe Ballerina programs</a>
              </p>
              <p className={styles.description}>Basics of the observability functionalities that are provided for Ballerina programs.</p>
            </div>
          </div>

          <div className={styles.pGroup}>
            <h3>Ballerina Central</h3>

            <div className={styles.content}>
              <p className={styles.title}>
                <a href={`${prefix}/learn/publish-packages-to-ballerina-central`} className={styles.titleLink}>
                  Publish packages to Ballerina Central
                </a>
              </p>
              <p className={styles.description}>Details of publishing your library package to Ballerina Central.</p>
            </div>
          </div>

          <div className={styles.pGroup}>
            <h3>Java interoperability</h3>

            <div className={styles.content}>
              <p className={styles.title}>
                <a href={`${prefix}/learn/call-java-code-from-ballerina`} className={styles.titleLink}>
                  Call Java code from Ballerina
                </a>
              </p>
              <p className={styles.description}>Calling Java code from Ballerina.</p>
            </div>

            <div className={styles.content}>
              <p className={styles.title}>
                <a href={`${prefix}/learn/java-interoperability-guide/java-interoperability`} className={styles.titleLink}>
                  Java interoperability guide
                </a>
              </p>
              <p className={styles.description}>Instructions on the supoorted Java interoperability.</p>
            </div>
          </div>

          <div className={styles.pGroup}>
            <h3>Native support</h3>

            <div className={styles.content}>
              <p className={styles.title}>
                <a href={`${prefix}/learn/build-a-native-executable`} className={styles.titleLink}>
                  [Experimental] Build a native executable
                </a>
              </p>
              <p className={styles.description}>Building a GraalVM native executable from Ballerina.</p>
            </div>
          </div>
        </Col>
      </Row>
    </>
  );
}<|MERGE_RESOLUTION|>--- conflicted
+++ resolved
@@ -151,11 +151,7 @@
 
             <div className={styles.content}>
               <p className={styles.title}>
-<<<<<<< HEAD
-                <a target='_blank' rel="noreferrer" href="https://marketplace.visualstudio.com/items?itemName=WSO2.ballerina" className={styles.titleLink}>
-=======
                 <a target='_blank' rel="noreferrer" href="https://wso2.com/ballerina/vscode/docs/" className={styles.titleLink}>
->>>>>>> 0aa015f3
                   Visual Studio Code extension</a>
               </p>
               <p className={styles.description}>Details of the Ballerina Visual Studio Code extension.</p>
