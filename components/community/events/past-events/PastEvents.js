/**
 * Copyright (c) 2022, WSO2 LLC (http://www.wso2.com) All Rights Reserved.
 *
 * WSO2 LLC licenses this file to you under the Apache License,
 * Version 2.0 (the "License"); you may not use this file except
 * in compliance with the License.
 * You may obtain a copy of the License at
 *
 *     http://www.apache.org/licenses/LICENSE-2.0
 *
 * Unless required by applicable law or agreed to in writing,
 * software distributed under the License is distributed on an
 * "AS IS" BASIS, WITHOUT WARRANTIES OR CONDITIONS OF ANY
 * KIND, either express or implied. See the License for the
 * specific language governing permissions and limitations
 * under the License.
 */

import * as React from 'react';
import { Row, Col } from 'react-bootstrap';

import styles from './PastEvents.module.css';
import Events from '../../../../_data/events.json';

export function getPastEvents(now) {
  const events = Events.events;
  let pastEvents = [];

  events.map((item) => {
    if (now > Date.parse(item.expire)) {
      pastEvents.push(item)
    }
  })

  return pastEvents;

}

export default function PastEvents() {

  const [now, setNow] = React.useState(new Date());

  React.useEffect(() => {
    setNow(new Date());
  }, [])

  const pastEvents = getPastEvents(now)

  return (
    <>

      {
        pastEvents.map((item, index) => {

<<<<<<< HEAD
          const eventDate = new Date(item.expire);
=======
          let eventDate = new Date(item.expire);
>>>>>>> c73efeb5
          // Deduct 1 day
          eventDate.setDate(eventDate.getDate() - 1);

          return (
            <Row className={styles.eventRows} key={index}>
              <Col sm={12} md={2} className={styles.eventDateContainer}>
                <p className={`${styles.eventDate} ${styles.eventDateNum}`}>{item.date}</p>
                <p className={styles.eventDate}>{eventDate.toLocaleString('default', { weekday: 'long' })}</p>
                <p className="eventLocation">{item.location}</p>
              </Col>
              <Col sm={12} md={7} className={styles.eventDetail} id="eventDetails">
                <a target="_blank" href={item.url} rel="noreferrer">
                  <p className="eventName">{item.eventType}</p>
                </a>
                <h5>{item.eventName}</h5>
                {
                    item.presenters && item.presenters.length > 0 ?
                      <>
                        {
                          item.presenters.map((presenter, index) => {
                            return (
                              <React.Fragment key={index}>
                                <a target="_blank" rel="noreferrer" href={presenter.twitter}>{presenter.name}</a>{presenter.designation ? <> - {presenter.designation}</> : null}
                                {
                                  index + 1 < item.presenters.length ?
                                    <>, </>
                                    : null
                                }
                              </React.Fragment>
                            )
                          }
                          )
                        }
                      </>
                      : null
                  }
                  {
                    (item.presenter && item.presenter !== '') ?
                      <><a target="_blank" rel="noreferrer" href={item.presenterTwitter}>{item.presenter}</a>{item.presenterDesignation ? <>, {item.presenterDesignation}</> : null}</>
                      : <>{item.otherInfo}</>
                  }
              </Col>
              <Col sm={12} md={3} className={styles.eventURL}>
                <a className={styles.eventRegistration} href={(item.videoURL !== '') ? item.videoURL : item.url} target="_blank" rel="noreferrer">{item.buttonText}</a>
              </Col>
            </Row>
          )
        })}
    </>

  );
}<|MERGE_RESOLUTION|>--- conflicted
+++ resolved
@@ -52,11 +52,7 @@
       {
         pastEvents.map((item, index) => {
 
-<<<<<<< HEAD
-          const eventDate = new Date(item.expire);
-=======
           let eventDate = new Date(item.expire);
->>>>>>> c73efeb5
           // Deduct 1 day
           eventDate.setDate(eventDate.getDate() - 1);
 
