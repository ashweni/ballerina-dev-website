--- conflicted
+++ resolved
@@ -17,14 +17,10 @@
     check openAIAudio->/audio/translations.post(translationsReq);
 io:println("Audio text in English: ", transcriptionRes.text);
 
-<<<<<<< HEAD
 // Creates a request to translate the text from English to other language
 string prmt = string `Translate the following text from English to 
     ${TRANSLATINGLANGUAGE} : ${transcriptionRes.text}`;
-=======
-// Creates a request to translate the text from English to another language
-string prmt = string `Translate the following text from English to ${TRANSLATINGLANGUAGE} : ${transcriptionRes.text}`;
->>>>>>> b5263269
+
 text:CreateCompletionRequest completionReq = {
     model: "text-davinci-003",
     prompt: prmt,
