/**
 * Copyright (c) 2023, WSO2 LLC (http://www.wso2.com) All Rights Reserved.
 *
 * WSO2 LLC licenses this file to you under the Apache License,
 * Version 2.0 (the "License"); you may not use this file except
 * in compliance with the License.
 * You may obtain a copy of the License at
 *
 *     http://www.apache.org/licenses/LICENSE-2.0
 *
 * Unless required by applicable law or agreed to in writing,
 * software distributed under the License is distributed on an
 * "AS IS" BASIS, WITHOUT WARRANTIES OR CONDITIONS OF ANY
 * KIND, either express or implied. See the License for the
 * specific language governing permissions and limitations
 * under the License.
 */

import * as React from 'react';
import { Row, Col, Container, Tabs, Tab } from 'react-bootstrap';
import Image from 'next-image-export-optimizer';
import ReactMarkdown from 'react-markdown';
import remarkGfm from 'remark-gfm';
import rehypeRaw from 'rehype-raw';

import { prefix } from '../../../utils/prefix';
import styles from './Code.module.css';

export default function UseCases(props) {

    const samples = props.samples;

    const why = samples['why-is-ballerina-the-way-you-should-write-ai-applications'];

    const chat = samples['bring-text-alive-with-openai-chats'];
    const chat1 = samples['openai1'];
    const chat2 = samples['openai2'];


    const dalle = samples['create-images-with-dall-e'];
    const dalle1 = samples['dalle1'];
    const dalle2 = samples['dalle2'];
    const dalle3 = samples['dalle3'];

    const music = samples['transcribe-speech-or-music-with-whisper'];
    const sample1 = samples['music1'];
    const sample2 = samples['music2'];

    const tune = samples['fine-tune-models-with-your-own-data'];
    // const vector = samples['connectors-for-vector-databases'];
    const libraries = samples['libraries-for-ai-operations'];
    const powered = samples['create-ai-powered-apis'];
    const robust = samples['write-robust-api-powered-ai-applications'];
    const concurrency = samples['concurrency-simplified-for-ai-development'];
    const ipaas = samples['trivial-hosting-in-wso2-choreo-ipaas'];


    var isResizing = false;

    React.useEffect(() => {
        (function () {
            var container = document.getElementById("code-container"),
                left = document.getElementById("left_panel"),
                right = document.getElementById("right_panel"),
                handle = document.getElementById("drag");

            handle.onmousedown = function (e) {
                isResizing = true;
            };

            document.onmousemove = function (e) {
                // we don't want to do anything if we aren't resizing.
                if (!isResizing) {
                    return;
                }

                var offsetRight = container.clientWidth - (e.clientX - container.offsetLeft);

                if (offsetRight <= 50 || offsetRight >= 690) {
                    isResizing = false;
                    return;
                }

                left.style.right = offsetRight + "px";
                right.style.width = offsetRight + "px";
            }

            document.onmouseup = function (e) {
                // stop resizing
                isResizing = false;
            }
        })();
    }, []);



    return (
        <>
            {/* why */}
            <Row className="pageContentRow integration code odd">
                <Col xs={12}>
                    <Container>
                        <Row>
                            <Col xs={12} className={styles.box}>
                                <h2 id='connectors-for-openai-apis' className='section'>
                                    <svg
                                        xmlns="http://www.w3.org/2000/svg"
                                        width="30"
                                        height="30"
                                        fill="currentColor"
                                        className="bi bi-link-45deg mdButton pe-2"
                                        viewBox="0 0 16 16"
                                        onClick={(e) => props.getLink(e.target, 'connectors-for-openai-apis')}
                                    >
                                        <path d="M4.715 6.542 3.343 7.914a3 3 0 1 0 4.243 4.243l1.828-1.829A3 3 0 0 0 8.586 5.5L8 6.086a1.002 1.002 0 0 0-.154.199 2 2 0 0 1 .861 3.337L6.88 11.45a2 2 0 1 1-2.83-2.83l.793-.792a4.018 4.018 0 0 1-.128-1.287z" />
                                        <path d="M6.586 4.672A3 3 0 0 0 7.414 9.5l.775-.776a2 2 0 0 1-.896-3.346L9.12 3.55a2 2 0 1 1 2.83 2.83l-.793.792c.112.42.155.855.128 1.287l1.372-1.372a3 3 0 1 0-4.243-4.243L6.586 4.672z" />
                                    </svg>
                                    {why.frontmatter.title}
                                </h2>
                            </Col>
                        </Row>
                        <Row>
                            <Col xs={12} md={5} lg={5} className={styles.box}>
                                <div className={styles.wrapper}>
                                    <ReactMarkdown remarkPlugins={[remarkGfm]} rehypePlugins={[rehypeRaw]}>{why.frontmatter.description}</ReactMarkdown>

                                    {
                                        (why.frontmatter.url && why.frontmatter.url !== '') ?
                                            <div className={styles.dVersion}>
                                                <a href={why.frontmatter.url} className={styles.cDownload} target="_blank" rel="noreferrer">
                                                    <Image src={`${prefix}/images/github-grey.svg`} width={20} height={20} alt="View code on GitHub" />
                                                    View code on GitHub
                                                </a>
                                            </div>
                                            : null
                                    }

                                </div>
                            </Col>
                            <Col xs={12} md={7} lg={7} className={styles.box}>

                                <div id="code-container" className='d-none d-sm-block'>
                                    <div id="left_panel">
                                        <p className='title-old'>Code</p>
                                        {/* < dangerouslySetInnerHTML={{ __html: sample1.code }} /> */}
                                        <div className="code-panel" dangerouslySetInnerHTML={{ __html: why.code }} />
                                        {/* <div className="code-panel">
                                        <p>Lorem Ipsum is simply dummy text of the printing and typesetting industry. 
                                            <br/>Lorem Ipsum has been the industry&apos;s standard dummy text ever since the 1500s, when an unknown printer took a galley of type and scrambled it to make a type specimen book.</p>
                                        </div> */}
                                    </div>
                                    <div id="right_panel">
                                        <div id="drag">
                                            <svg width="46" height="46" viewBox="0 0 46 46" fill="none" xmlns="http://www.w3.org/2000/svg" className="absolute button-wrap" ><circle cx="23" cy="23" r="23" fill="#20b6b0"></circle><path d="M10.4375 22.5625C10.4375 22.2988 10.5254 22.0645 10.7012 21.8887L16.3262 16.2637C16.6777 15.8828 17.293 15.8828 17.6445 16.2637C18.0254 16.6152 18.0254 17.2305 17.6445 17.582L12.6934 22.5625L17.6445 27.5137C18.0254 27.8652 18.0254 28.4805 17.6445 28.832C17.293 29.2129 16.6777 29.2129 16.3262 28.832L10.7012 23.207C10.5254 23.0312 10.4375 22.7969 10.4375 22.5625Z" fill="white"></path><path d="M35.5625 22.5625C35.5625 22.2988 35.4746 22.0645 35.2988 21.8887L29.6738 16.2637C29.3223 15.8828 28.707 15.8828 28.3555 16.2637C27.9746 16.6152 27.9746 17.2305 28.3555 17.582L33.3066 22.5625L28.3555 27.5137C27.9746 27.8652 27.9746 28.4805 28.3555 28.832C28.707 29.2129 29.3223 29.2129 29.6738 28.832L35.2988 23.207C35.4746 23.0312 35.5625 22.7969 35.5625 22.5625Z" fill="white"></path></svg>
                                        </div>

                                        <p className='title-new'>Diagram</p>
                                        {/* <div className="code-panel" dangerouslySetInnerHTML={{ __html: sample2.code }} /> */}
                                        <div className="code-panel diagram">
                                            <Image src={`${prefix}/images/ai-diagram.png`} width={520} height={548} alt="Diagram" />
                                        </div>
                                        {/* <div className="code-panel">
                                        <p>Lorem Ipsum is simply dummy text of the printing and typesetting industry. 
                                            <br/>Lorem Ipsum has been the industry&apos;s standard dummy text ever since the 1500s, when an unknown printer took a galley of type and scrambled it to make a type specimen book.</p>
                                        </div> */}

                                    </div>
                                </div>

                                {/* mobile view */}
                                <div id="code-tab" className='d-block d-sm-none'>
                                    <Tabs defaultActiveKey="code" id="code" className="mb-3 codeTabs">
                                        <Tab eventKey="code" title="Code">
                                            <div className={styles.codeSnippet}>
                                                <div className="highlight" dangerouslySetInnerHTML={{ __html: why.code }} />
                                            </div>
                                        </Tab>
                                        <Tab eventKey="diagram" title="Diagram">
                                            <Image src={`${prefix}/images/ai-diagram.png`} width={520} height={548} alt="Diagram" />
                                        </Tab>
                                    </Tabs>
                                </div>

                            </Col>
                        </Row>
                    </Container>
                </Col>
            </Row>

            {/* chat */}
            <Row className="pageContentRow integration code">
                <Col xs={12}>
                    <Container>
                        <Row>
                            <Col xs={12} className={styles.box}>
                                <h2 id='bring-text-alive-with-openai-chat' className='section'>
                                    <svg
                                        xmlns="http://www.w3.org/2000/svg"
                                        width="30"
                                        height="30"
                                        fill="currentColor"
                                        className="bi bi-link-45deg mdButton pe-2"
                                        viewBox="0 0 16 16"
                                        onClick={(e) => props.getLink(e.target, 'bring-text-alive-with-openai-chat')}
                                    >
                                        <path d="M4.715 6.542 3.343 7.914a3 3 0 1 0 4.243 4.243l1.828-1.829A3 3 0 0 0 8.586 5.5L8 6.086a1.002 1.002 0 0 0-.154.199 2 2 0 0 1 .861 3.337L6.88 11.45a2 2 0 1 1-2.83-2.83l.793-.792a4.018 4.018 0 0 1-.128-1.287z" />
                                        <path d="M6.586 4.672A3 3 0 0 0 7.414 9.5l.775-.776a2 2 0 0 1-.896-3.346L9.12 3.55a2 2 0 1 1 2.83 2.83l-.793.792c.112.42.155.855.128 1.287l1.372-1.372a3 3 0 1 0-4.243-4.243L6.586 4.672z" />
                                    </svg>
                                    {chat.frontmatter.title}
                                </h2>
                            </Col>
                        </Row>
                        <Row>
                            <Col xs={12} md={5} lg={5} className={styles.box}>
                                <div className={styles.wrapper}>
                                    <ReactMarkdown remarkPlugins={[remarkGfm]} rehypePlugins={[rehypeRaw]}>{chat.frontmatter.description}</ReactMarkdown>
                                    <div className={styles.dVersion}> Sample 1: Summarize text using OpenAI
                                        <a href='https://github.com/ballerina-guides/ai-samples/blob/main/summarize_text_using_openai/main.bal' className={styles.cDownload} target="_blank" rel="noreferrer">
                                            <Image src={`${prefix}/images/github-grey.svg`} width={20} height={20} alt="View code on GitHub" />
                                            View code on GitHub
                                        </a>
                                    </div>

                                    <div className={styles.dVersion}> Sample 2: Correct grammar and spelling in text using OpenAI
                                        <a href='https://github.com/ballerina-guides/ai-samples/blob/main/correct_grammar_and_spelling_in_text_using_openai/main.bal' className={styles.cDownload} target="_blank" rel="noreferrer">
                                            <Image src={`${prefix}/images/github-grey.svg`} width={20} height={20} alt="View code on GitHub" />
                                            View code on GitHub
                                        </a>
                                    </div>
                                </div>
                            </Col>
                            <Col xs={12} md={7} lg={7} className={styles.box}>
                                <div id="code-tab">
                                    <Tabs defaultActiveKey="chat1" id="code" className="mb-3 codeTabs">
                                        <Tab eventKey="chat1" title="Sample 1">
                                            <div className={styles.codeSnippet}>
                                                <div className="highlight" dangerouslySetInnerHTML={{ __html: chat1.code }} />
                                            </div>
                                        </Tab>
                                        <Tab eventKey="chat2" title="Sample 2">
                                            <div className={styles.codeSnippet}>
                                                <div className="highlight" dangerouslySetInnerHTML={{ __html: chat2.code }} />
                                            </div>
                                        </Tab>
                                    </Tabs>
                                </div>
                            </Col>
                        </Row>
                    </Container>
                </Col>
            </Row>

            {/* dalle */}
            <Row className="pageContentRow integration code odd">
                <Col xs={12}>
                    <Container>
                        <Row>
                            <Col xs={12} className={styles.box}>
                                <h2 id='create-images-with-dall-e' className='section'>
                                    <svg
                                        xmlns="http://www.w3.org/2000/svg"
                                        width="30"
                                        height="30"
                                        fill="currentColor"
                                        className="bi bi-link-45deg mdButton pe-2"
                                        viewBox="0 0 16 16"
                                        onClick={(e) => props.getLink(e.target, 'create-images-with-dall-e')}
                                    >
                                        <path d="M4.715 6.542 3.343 7.914a3 3 0 1 0 4.243 4.243l1.828-1.829A3 3 0 0 0 8.586 5.5L8 6.086a1.002 1.002 0 0 0-.154.199 2 2 0 0 1 .861 3.337L6.88 11.45a2 2 0 1 1-2.83-2.83l.793-.792a4.018 4.018 0 0 1-.128-1.287z" />
                                        <path d="M6.586 4.672A3 3 0 0 0 7.414 9.5l.775-.776a2 2 0 0 1-.896-3.346L9.12 3.55a2 2 0 1 1 2.83 2.83l-.793.792c.112.42.155.855.128 1.287l1.372-1.372a3 3 0 1 0-4.243-4.243L6.586 4.672z" />
                                    </svg>
                                    {dalle.frontmatter.title}
                                </h2>
                            </Col>
                        </Row>
                        <Row>
                            <Col xs={12} md={5} lg={5} className={styles.box}>
                                <div className={styles.wrapper}>
                                    <ReactMarkdown remarkPlugins={[remarkGfm]} rehypePlugins={[rehypeRaw]}>{dalle.frontmatter.description}</ReactMarkdown>
                                    <div className={styles.dVersion}> Sample 1: Generate images using OpenAI and store them in google drive
                                        <a href='https://github.com/ballerina-guides/ai-samples/blob/main/generate_images_using_openai_and_store_in_google_drive/main.bal' className={styles.cDownload} target="_blank" rel="noreferrer">
                                            <Image src={`${prefix}/images/github-grey.svg`} width={20} height={20} alt="View code on GitHub" />
                                            View code on GitHub
                                        </a>
                                    </div>

<<<<<<< HEAD
                                    <div className={styles.dVersion}> Sample 2 : Create products in shopify using sheets data
                                        <a href='https://github.com/ballerina-guides/ai-samples/blob/main/create_products_in_shopify_using_openai/main.bal' className={styles.cDownload} target="_blank" rel="noreferrer">
=======
                                    <div className={styles.dVersion}> Sample 2: Create products in Shopify using OpenAI
                                        <a href='https://github.com/ballerina-guides/ai-samples/blob/main/create_products_in_shopify_using_sheets_data/main.bal' className={styles.cDownload} target="_blank" rel="noreferrer">
>>>>>>> b5263269
                                            <Image src={`${prefix}/images/github-grey.svg`} width={20} height={20} alt="View code on GitHub" />
                                            View code on GitHub
                                        </a>
                                    </div>

                                    <div className={styles.dVersion}> Sample 3: Create and send customized greeting cards using OpenAI
                                        <a href='https://github.com/ballerina-guides/ai-samples/blob/main/create_and_send_customized_greeting_cards_using_openai/service.bal' className={styles.cDownload} target="_blank" rel="noreferrer">
                                            <Image src={`${prefix}/images/github-grey.svg`} width={20} height={20} alt="View code on GitHub" />
                                            View code on GitHub
                                        </a>
                                    </div>
                                </div>
                            </Col>
                            <Col xs={12} md={7} lg={7} className={styles.box}>
                                <div id="code-tab">
                                    <Tabs defaultActiveKey="dalle1" id="code" className="mb-3 codeTabs">
                                        <Tab eventKey="dalle1" title="Sample 1">
                                            <div className={styles.codeSnippet}>
                                                <div className="highlight" dangerouslySetInnerHTML={{ __html: dalle1.code }} />
                                            </div>
                                        </Tab>
                                        <Tab eventKey="dalle2" title="Sample 2">
                                            <div className={styles.codeSnippet}>
                                                <div className="highlight" dangerouslySetInnerHTML={{ __html: dalle2.code }} />
                                            </div>
                                        </Tab>
                                        <Tab eventKey="dalle3" title="Sample 3">
                                            <div className={styles.codeSnippet}>
                                                <div className="highlight" dangerouslySetInnerHTML={{ __html: dalle3.code }} />
                                            </div>
                                        </Tab>
                                    </Tabs>
                                </div>
                            </Col>
                        </Row>
                    </Container>
                </Col>
            </Row>

            {/* music */}
            <Row className="pageContentRow integration code">
                <Col xs={12}>
                    <Container>
                        <Row>
                            <Col xs={12} className={styles.box}>
                                <h2 id='transcribe-speech-or-music-with-whisper' className='section'>
                                    <svg
                                        xmlns="http://www.w3.org/2000/svg"
                                        width="30"
                                        height="30"
                                        fill="currentColor"
                                        className="bi bi-link-45deg mdButton pe-2"
                                        viewBox="0 0 16 16"
                                        onClick={(e) => props.getLink(e.target, 'transcribe-speech-or-music-with-whisper')}
                                    >
                                        <path d="M4.715 6.542 3.343 7.914a3 3 0 1 0 4.243 4.243l1.828-1.829A3 3 0 0 0 8.586 5.5L8 6.086a1.002 1.002 0 0 0-.154.199 2 2 0 0 1 .861 3.337L6.88 11.45a2 2 0 1 1-2.83-2.83l.793-.792a4.018 4.018 0 0 1-.128-1.287z" />
                                        <path d="M6.586 4.672A3 3 0 0 0 7.414 9.5l.775-.776a2 2 0 0 1-.896-3.346L9.12 3.55a2 2 0 1 1 2.83 2.83l-.793.792c.112.42.155.855.128 1.287l1.372-1.372a3 3 0 1 0-4.243-4.243L6.586 4.672z" />
                                    </svg>
                                    {music.frontmatter.title}
                                </h2>
                            </Col>
                        </Row>
                        <Row>
                            <Col xs={12} md={5} lg={5} className={styles.box}>
                                <div className={styles.wrapper}>
                                    <ReactMarkdown remarkPlugins={[remarkGfm]} rehypePlugins={[rehypeRaw]}>{music.frontmatter.description}</ReactMarkdown>
                                    <div className={styles.dVersion}> Sample 1: Convert audio to text and translate using OpenAI
                                        <a href='https://github.com/ballerina-guides/ai-samples/blob/main/convert_audio_to_text_and_translate_using_openai/main.bal' className={styles.cDownload} target="_blank" rel="noreferrer">
                                            <Image src={`${prefix}/images/github-grey.svg`} width={20} height={20} alt="View code on GitHub" />
                                            View code on GitHub
                                        </a>
                                    </div>

                                    <div className={styles.dVersion}> Sample 2: Audio to text summarization using OpenAI
                                        <a href='https://github.com/ballerina-guides/ai-samples/blob/main/audio_to_text_summarization_using_openai/main.bal' className={styles.cDownload} target="_blank" rel="noreferrer">
                                            <Image src={`${prefix}/images/github-grey.svg`} width={20} height={20} alt="View code on GitHub" />
                                            View code on GitHub
                                        </a>
                                    </div>
                                </div>
                            </Col>
                            <Col xs={12} md={7} lg={7} className={styles.box}>
                                <div id="code-tab">
                                    <Tabs defaultActiveKey="sample1" id="code" className="mb-3 codeTabs">
                                        <Tab eventKey="sample1" title="Sample 1">
                                            <div className={styles.codeSnippet}>
                                                <div className="highlight" dangerouslySetInnerHTML={{ __html: sample1.code }} />
                                            </div>
                                        </Tab>
                                        <Tab eventKey="sample2" title="Sample 2">
                                            <div className={styles.codeSnippet}>
                                                <div className="highlight" dangerouslySetInnerHTML={{ __html: sample2.code }} />
                                            </div>
                                        </Tab>
                                    </Tabs>
                                </div>
                            </Col>
                        </Row>
                    </Container>
                </Col>
            </Row>

            {/* tune */}
            <Row className="pageContentRow integration code odd">
                <Col xs={12}>
                    <Container>
                        <Row>
                            <Col xs={12} className={styles.box}>
                                <h2 id='fine-tune-models-with-your-own-data' className='section'>
                                    <svg
                                        xmlns="http://www.w3.org/2000/svg"
                                        width="30"
                                        height="30"
                                        fill="currentColor"
                                        className="bi bi-link-45deg mdButton pe-2"
                                        viewBox="0 0 16 16"
                                        onClick={(e) => props.getLink(e.target, 'fine-tune-models-with-your-own-data')}
                                    >
                                        <path d="M4.715 6.542 3.343 7.914a3 3 0 1 0 4.243 4.243l1.828-1.829A3 3 0 0 0 8.586 5.5L8 6.086a1.002 1.002 0 0 0-.154.199 2 2 0 0 1 .861 3.337L6.88 11.45a2 2 0 1 1-2.83-2.83l.793-.792a4.018 4.018 0 0 1-.128-1.287z" />
                                        <path d="M6.586 4.672A3 3 0 0 0 7.414 9.5l.775-.776a2 2 0 0 1-.896-3.346L9.12 3.55a2 2 0 1 1 2.83 2.83l-.793.792c.112.42.155.855.128 1.287l1.372-1.372a3 3 0 1 0-4.243-4.243L6.586 4.672z" />
                                    </svg>
                                    {tune.frontmatter.title}
                                </h2>
                            </Col>
                        </Row>
                        <Row>
                            <Col xs={12} md={5} lg={5} className={styles.box}>
                                <div className={styles.wrapper}>
                                    <ReactMarkdown remarkPlugins={[remarkGfm]} rehypePlugins={[rehypeRaw]}>{tune.frontmatter.description}</ReactMarkdown>

                                    {
                                        (tune.frontmatter.url && tune.frontmatter.url !== '') ?
                                            <div className={styles.dVersion}>
                                                <a href={tune.frontmatter.url} className={styles.cDownload} target="_blank" rel="noreferrer">
                                                    <Image src={`${prefix}/images/github-grey.svg`} width={20} height={20} alt="View code on GitHub" />
                                                    View code on GitHub
                                                </a>
                                            </div>
                                            : null
                                    }

                                </div>
                            </Col>
                            <Col xs={12} md={7} lg={7} className={styles.box}>
                                {
                                    (tune.code && tune.code !== '') ?
                                        <div className={styles.codeSnippet}>
                                            <div className="highlight" dangerouslySetInnerHTML={{ __html: tune.code }} />
                                        </div>
                                        : null
                                }
                                {
                                    (tune.frontmatter.image && tune.frontmatter.image !== '') ?
                                        <img src={`${prefix}/${tune.frontmatter.image}`} alt={tune.frontmatter.title} />
                                        : null
                                }
                            </Col>
                        </Row>
                    </Container>
                </Col>
            </Row>

            {/* vector */}
            {/* <Row className="pageContentRow integration code odd">
                <Col xs={12}>
                    <Container>
                        <Row>
                            <Col xs={12} className={styles.box}>
                                <h2 id='connectors-for-vector-databases' className='section'>
                                    <svg
                                        xmlns="http://www.w3.org/2000/svg"
                                        width="30"
                                        height="30"
                                        fill="currentColor"
                                        className="bi bi-link-45deg mdButton pe-2"
                                        viewBox="0 0 16 16"
                                        onClick={(e) => props.getLink(e.target, 'connectors-for-vector-databases')}
                                    >
                                        <path d="M4.715 6.542 3.343 7.914a3 3 0 1 0 4.243 4.243l1.828-1.829A3 3 0 0 0 8.586 5.5L8 6.086a1.002 1.002 0 0 0-.154.199 2 2 0 0 1 .861 3.337L6.88 11.45a2 2 0 1 1-2.83-2.83l.793-.792a4.018 4.018 0 0 1-.128-1.287z" />
                                        <path d="M6.586 4.672A3 3 0 0 0 7.414 9.5l.775-.776a2 2 0 0 1-.896-3.346L9.12 3.55a2 2 0 1 1 2.83 2.83l-.793.792c.112.42.155.855.128 1.287l1.372-1.372a3 3 0 1 0-4.243-4.243L6.586 4.672z" />
                                    </svg>
                                    {vector.frontmatter.title}
                                </h2>
                            </Col>
                        </Row>
                        <Row>
                            <Col xs={12} md={5} lg={5} className={styles.box}>
                                <div className={styles.wrapper}>
                                    <ReactMarkdown remarkPlugins={[remarkGfm]} rehypePlugins={[rehypeRaw]}>{vector.frontmatter.description}</ReactMarkdown>

                                    {
                                        (vector.frontmatter.url && vector.frontmatter.url !== '') ?
                                            <div className={styles.dVersion}>
                                                <a href={vector.frontmatter.url} className={styles.cDownload} target="_blank" rel="noreferrer">
                                                    <Image src={`${prefix}/images/github-grey.svg`} width={20} height={20} alt="View code on GitHub" />
                                                    View code on GitHub
                                                </a>
                                            </div>
                                            : null
                                    }

                                </div>
                            </Col>
                            <Col xs={12} md={7} lg={7} className={styles.box}>
                                {
                                    (vector.code && vector.code !== '') ?
                                        <div className={styles.codeSnippet}>
                                            <div className="highlight" dangerouslySetInnerHTML={{ __html: vector.code }} />
                                        </div>
                                        : null
                                }
                                {
                                    (vector.frontmatter.image && vector.frontmatter.image !== '') ?
                                        <img src={`${prefix}/${vector.frontmatter.image}`} alt={vector.frontmatter.title} />
                                        : null
                                }
                            </Col>
                        </Row>
                    </Container>
                </Col>
            </Row> */}

            {/* libraries */}
            <Row className="pageContentRow integration code">
                <Col xs={12}>
                    <Container>
                        <Row>
                            <Col xs={12} className={styles.box}>
                                <h2 id='libraries-for-ai-operations' className='section'>
                                    <svg
                                        xmlns="http://www.w3.org/2000/svg"
                                        width="30"
                                        height="30"
                                        fill="currentColor"
                                        className="bi bi-link-45deg mdButton pe-2"
                                        viewBox="0 0 16 16"
                                        onClick={(e) => props.getLink(e.target, 'libraries-for-ai-operations')}
                                    >
                                        <path d="M4.715 6.542 3.343 7.914a3 3 0 1 0 4.243 4.243l1.828-1.829A3 3 0 0 0 8.586 5.5L8 6.086a1.002 1.002 0 0 0-.154.199 2 2 0 0 1 .861 3.337L6.88 11.45a2 2 0 1 1-2.83-2.83l.793-.792a4.018 4.018 0 0 1-.128-1.287z" />
                                        <path d="M6.586 4.672A3 3 0 0 0 7.414 9.5l.775-.776a2 2 0 0 1-.896-3.346L9.12 3.55a2 2 0 1 1 2.83 2.83l-.793.792c.112.42.155.855.128 1.287l1.372-1.372a3 3 0 1 0-4.243-4.243L6.586 4.672z" />
                                    </svg>
                                    {libraries.frontmatter.title}
                                </h2>
                            </Col>
                        </Row>
                        <Row>
                            <Col xs={12} md={5} lg={5} className={styles.box}>
                                <div className={styles.wrapper}>
                                    <ReactMarkdown remarkPlugins={[remarkGfm]} rehypePlugins={[rehypeRaw]}>{libraries.frontmatter.description}</ReactMarkdown>

                                    {
                                        (libraries.frontmatter.url && libraries.frontmatter.url !== '') ?
                                            <div className={styles.dVersion}>
                                                <a href={libraries.frontmatter.url} className={styles.cDownload} target="_blank" rel="noreferrer">
                                                    <Image src={`${prefix}/images/github-grey.svg`} width={20} height={20} alt="View code on GitHub" />
                                                    View code on GitHub
                                                </a>
                                            </div>
                                            : null
                                    }

                                </div>
                            </Col>
                            <Col xs={12} md={7} lg={7} className={styles.box}>
                                {
                                    (libraries.code && libraries.code !== '') ?
                                        <div className={styles.codeSnippet}>
                                            <div className="highlight" dangerouslySetInnerHTML={{ __html: libraries.code }} />
                                        </div>
                                        : null
                                }
                                {
                                    (libraries.frontmatter.image && libraries.frontmatter.image !== '') ?
                                        <img src={`${prefix}/${libraries.frontmatter.image}`} alt={libraries.frontmatter.title} />
                                        : null
                                }
                            </Col>
                        </Row>
                    </Container>
                </Col>
            </Row>

            {/* powered */}
            <Row className="pageContentRow integration code odd">
                <Col xs={12}>
                    <Container>
                        <Row>
                            <Col xs={12} className={styles.box}>
                                <h2 id='create-ai-powered-apis' className='section'>
                                    <svg
                                        xmlns="http://www.w3.org/2000/svg"
                                        width="30"
                                        height="30"
                                        fill="currentColor"
                                        className="bi bi-link-45deg mdButton pe-2"
                                        viewBox="0 0 16 16"
                                        onClick={(e) => props.getLink(e.target, 'create-ai-powered-apis')}
                                    >
                                        <path d="M4.715 6.542 3.343 7.914a3 3 0 1 0 4.243 4.243l1.828-1.829A3 3 0 0 0 8.586 5.5L8 6.086a1.002 1.002 0 0 0-.154.199 2 2 0 0 1 .861 3.337L6.88 11.45a2 2 0 1 1-2.83-2.83l.793-.792a4.018 4.018 0 0 1-.128-1.287z" />
                                        <path d="M6.586 4.672A3 3 0 0 0 7.414 9.5l.775-.776a2 2 0 0 1-.896-3.346L9.12 3.55a2 2 0 1 1 2.83 2.83l-.793.792c.112.42.155.855.128 1.287l1.372-1.372a3 3 0 1 0-4.243-4.243L6.586 4.672z" />
                                    </svg>
                                    {powered.frontmatter.title}
                                </h2>
                            </Col>
                        </Row>
                        <Row>
                            <Col xs={12} md={5} lg={5} className={styles.box}>
                                <div className={styles.wrapper}>
                                    <ReactMarkdown remarkPlugins={[remarkGfm]} rehypePlugins={[rehypeRaw]}>{powered.frontmatter.description}</ReactMarkdown>

                                    {
                                        (powered.frontmatter.url && powered.frontmatter.url !== '') ?
                                            <div className={styles.dVersion}>
                                                <a href={powered.frontmatter.url} className={styles.cDownload} target="_blank" rel="noreferrer">
                                                    <Image src={`${prefix}/images/github-grey.svg`} width={20} height={20} alt="View code on GitHub" />
                                                    View code on GitHub
                                                </a>
                                            </div>
                                            : null
                                    }

                                </div>
                            </Col>
                            <Col xs={12} md={7} lg={7} className={styles.box}>
                                {
                                    (powered.code && powered.code !== '') ?
                                        <div className={styles.codeSnippet}>
                                            <div className="highlight" dangerouslySetInnerHTML={{ __html: powered.code }} />
                                        </div>
                                        : null
                                }
                                {
                                    (powered.frontmatter.image && powered.frontmatter.image !== '') ?
                                        <img src={`${prefix}/${powered.frontmatter.image}`} alt={powered.frontmatter.title} />
                                        : null
                                }
                            </Col>
                        </Row>
                    </Container>
                </Col>
            </Row>

            {/* robust */}
            <Row className="pageContentRow integration code">
                <Col xs={12}>
                    <Container>
                        <Row>
                            <Col xs={12} className={styles.box}>
                                <h2 id='write-robust-api-powered-ai-applications' className='section'>
                                    <svg
                                        xmlns="http://www.w3.org/2000/svg"
                                        width="30"
                                        height="30"
                                        fill="currentColor"
                                        className="bi bi-link-45deg mdButton pe-2"
                                        viewBox="0 0 16 16"
                                        onClick={(e) => props.getLink(e.target, 'write-robust-api-powered-ai-applications')}
                                    >
                                        <path d="M4.715 6.542 3.343 7.914a3 3 0 1 0 4.243 4.243l1.828-1.829A3 3 0 0 0 8.586 5.5L8 6.086a1.002 1.002 0 0 0-.154.199 2 2 0 0 1 .861 3.337L6.88 11.45a2 2 0 1 1-2.83-2.83l.793-.792a4.018 4.018 0 0 1-.128-1.287z" />
                                        <path d="M6.586 4.672A3 3 0 0 0 7.414 9.5l.775-.776a2 2 0 0 1-.896-3.346L9.12 3.55a2 2 0 1 1 2.83 2.83l-.793.792c.112.42.155.855.128 1.287l1.372-1.372a3 3 0 1 0-4.243-4.243L6.586 4.672z" />
                                    </svg>
                                    {robust.frontmatter.title}
                                </h2>
                            </Col>
                        </Row>
                        <Row>
                            <Col xs={12} md={5} lg={5} className={styles.box}>
                                <div className={styles.wrapper}>
                                    <ReactMarkdown remarkPlugins={[remarkGfm]} rehypePlugins={[rehypeRaw]}>{robust.frontmatter.description}</ReactMarkdown>

                                    {
                                        (robust.frontmatter.url && robust.frontmatter.url !== '') ?
                                            <div className={styles.dVersion}>
                                                <a href={robust.frontmatter.url} className={styles.cDownload} target="_blank" rel="noreferrer">
                                                    <Image src={`${prefix}/images/github-grey.svg`} width={20} height={20} alt="View code on GitHub" />
                                                    View code on GitHub
                                                </a>
                                            </div>
                                            : null
                                    }

                                </div>
                            </Col>
                            <Col xs={12} md={7} lg={7} className={styles.box}>
                                {
                                    (robust.code && robust.code !== '') ?
                                        <div className={styles.codeSnippet}>
                                            <div className="highlight" dangerouslySetInnerHTML={{ __html: robust.code }} />
                                        </div>
                                        : null
                                }
                                {
                                    (robust.frontmatter.image && robust.frontmatter.image !== '') ?
                                        <img src={`${prefix}/${robust.frontmatter.image}`} alt={robust.frontmatter.title} />
                                        : null
                                }
                            </Col>
                        </Row>
                    </Container>
                </Col>
            </Row>

            {/* concurrency*/}
            <Row className="pageContentRow integration code odd">
                <Col xs={12}>
                    <Container>
                        <Row>
                            <Col xs={12} className={styles.box}>
                                <h2 id='concurrency-simplified-for-ai-development' className='section'>
                                    <svg
                                        xmlns="http://www.w3.org/2000/svg"
                                        width="30"
                                        height="30"
                                        fill="currentColor"
                                        className="bi bi-link-45deg mdButton pe-2"
                                        viewBox="0 0 16 16"
                                        onClick={(e) => props.getLink(e.target, 'concurrency-simplified-for-ai-development')}
                                    >
                                        <path d="M4.715 6.542 3.343 7.914a3 3 0 1 0 4.243 4.243l1.828-1.829A3 3 0 0 0 8.586 5.5L8 6.086a1.002 1.002 0 0 0-.154.199 2 2 0 0 1 .861 3.337L6.88 11.45a2 2 0 1 1-2.83-2.83l.793-.792a4.018 4.018 0 0 1-.128-1.287z" />
                                        <path d="M6.586 4.672A3 3 0 0 0 7.414 9.5l.775-.776a2 2 0 0 1-.896-3.346L9.12 3.55a2 2 0 1 1 2.83 2.83l-.793.792c.112.42.155.855.128 1.287l1.372-1.372a3 3 0 1 0-4.243-4.243L6.586 4.672z" />
                                    </svg>
                                    {concurrency.frontmatter.title}
                                </h2>
                            </Col>
                        </Row>
                        <Row>
                            <Col xs={12} md={5} lg={5} className={styles.box}>
                                <div className={styles.wrapper}>
                                    <ReactMarkdown remarkPlugins={[remarkGfm]} rehypePlugins={[rehypeRaw]}>{concurrency.frontmatter.description}</ReactMarkdown>

                                    {
                                        (concurrency.frontmatter.url && concurrency.frontmatter.url !== '') ?
                                            <div className={styles.dVersion}>
                                                <a href={concurrency.frontmatter.url} className={styles.cDownload} target="_blank" rel="noreferrer">
                                                    <Image src={`${prefix}/images/github-grey.svg`} width={20} height={20} alt="View code on GitHub" />
                                                    View code on GitHub
                                                </a>
                                            </div>
                                            : null
                                    }

                                </div>
                            </Col>
                            <Col xs={12} md={7} lg={7} className={styles.box}>
                                {
                                    (concurrency.code && concurrency.code !== '') ?
                                        <div className={styles.codeSnippet}>
                                            <div className="highlight" dangerouslySetInnerHTML={{ __html: concurrency.code }} />
                                        </div>
                                        : null
                                }
                                {
                                    (concurrency.frontmatter.image && concurrency.frontmatter.image !== '') ?
                                        <img src={`${prefix}/${concurrency.frontmatter.image}`} alt={concurrency.frontmatter.title} />
                                        : null
                                }
                            </Col>
                        </Row>
                    </Container>
                </Col>
            </Row>

            {/* ipaas */}
            <Row className="pageContentRow integration code">
                <Col xs={12}>
                    <Container>
                        <Row>
                            <Col xs={12} className={styles.box}>
                                <h2 id='trivial-hosting-in-wso2-choreo-ipaas' className='section'>
                                    <svg
                                        xmlns="http://www.w3.org/2000/svg"
                                        width="30"
                                        height="30"
                                        fill="currentColor"
                                        className="bi bi-link-45deg mdButton pe-2"
                                        viewBox="0 0 16 16"
                                        onClick={(e) => props.getLink(e.target, 'trivial-hosting-in-wso2-choreo-ipaas')}
                                    >
                                        <path d="M4.715 6.542 3.343 7.914a3 3 0 1 0 4.243 4.243l1.828-1.829A3 3 0 0 0 8.586 5.5L8 6.086a1.002 1.002 0 0 0-.154.199 2 2 0 0 1 .861 3.337L6.88 11.45a2 2 0 1 1-2.83-2.83l.793-.792a4.018 4.018 0 0 1-.128-1.287z" />
                                        <path d="M6.586 4.672A3 3 0 0 0 7.414 9.5l.775-.776a2 2 0 0 1-.896-3.346L9.12 3.55a2 2 0 1 1 2.83 2.83l-.793.792c.112.42.155.855.128 1.287l1.372-1.372a3 3 0 1 0-4.243-4.243L6.586 4.672z" />
                                    </svg>
                                    {ipaas.frontmatter.title}
                                </h2>
                            </Col>
                        </Row>
                        <Row>
                            <Col xs={12} md={5} lg={5} className={styles.box}>
                                <div className={styles.wrapper}>
                                    <ReactMarkdown remarkPlugins={[remarkGfm]} rehypePlugins={[rehypeRaw]}>{ipaas.frontmatter.description}</ReactMarkdown>

                                    {
                                        (ipaas.frontmatter.url && ipaas.frontmatter.url !== '') ?
                                            <div className={styles.dVersion}>
                                                <a href={ipaas.frontmatter.url} className={styles.cDownload} target="_blank" rel="noreferrer">
                                                    {/* <Image src={`${prefix}/images/github-grey.svg`} width={20} height={20} alt="View code on GitHub" /> */}
                                                    Get started with WSO2 Choreo iPaaS for free
                                                </a>
                                            </div>
                                            : null
                                    }

                                </div>
                            </Col>
                            <Col xs={12} md={7} lg={7} className={`${styles.box} ${styles.ipaas}`}>
                                {
                                    (ipaas.code && ipaas.code !== '') ?
                                        <div className={styles.codeSnippet}>
                                            <div className="highlight" dangerouslySetInnerHTML={{ __html: ipaas.code }} />
                                        </div>
                                        : null
                                }
                                {
                                    (ipaas.frontmatter.image && ipaas.frontmatter.image !== '') ?
                                        <img src={`${prefix}/${ipaas.frontmatter.image}`} alt={ipaas.frontmatter.title} className={styles.doNotFill} width='60%' />
                                        : null
                                }
                            </Col>
                        </Row>
                    </Container>
                </Col>
            </Row>

        </>
    );
}<|MERGE_RESOLUTION|>--- conflicted
+++ resolved
@@ -284,13 +284,9 @@
                                         </a>
                                     </div>
 
-<<<<<<< HEAD
-                                    <div className={styles.dVersion}> Sample 2 : Create products in shopify using sheets data
-                                        <a href='https://github.com/ballerina-guides/ai-samples/blob/main/create_products_in_shopify_using_openai/main.bal' className={styles.cDownload} target="_blank" rel="noreferrer">
-=======
+
                                     <div className={styles.dVersion}> Sample 2: Create products in Shopify using OpenAI
                                         <a href='https://github.com/ballerina-guides/ai-samples/blob/main/create_products_in_shopify_using_sheets_data/main.bal' className={styles.cDownload} target="_blank" rel="noreferrer">
->>>>>>> b5263269
                                             <Image src={`${prefix}/images/github-grey.svg`} width={20} height={20} alt="View code on GitHub" />
                                             View code on GitHub
                                         </a>
