--- conflicted
+++ resolved
@@ -17,11 +17,7 @@
     font-weight: 300;
 }
 
-<<<<<<< HEAD
-.descriptionSub{
-=======
 .descriptionSub {
->>>>>>> 91a9b84d
     color: #c0c0c0;
     font-size: 16px;
     line-height: 40px;
@@ -91,13 +87,9 @@
 }
 
 .socialMediaPanel {
-<<<<<<< HEAD
-    margin-top: 50px;
-=======
     margin-top: 30px;
     /* margin-bottom: 0.5rem; */
     text-align: center;
->>>>>>> 91a9b84d
 }
 
 .introLinks {
@@ -123,15 +115,9 @@
 }
 
 .description p {
-<<<<<<< HEAD
-    line-height: 1.125rem;
-    margin-bottom: 0.5rem;
-    font-size: 18px;
-=======
     line-height: 1.3rem;
     margin-bottom: 0.5rem;
     font-size: 16px;
->>>>>>> 91a9b84d
     /* color: #c0c0c0; */
     color: #ffffff;
 }
@@ -140,8 +126,6 @@
     display: flex;
     flex-direction: column;
     justify-content: space-between
-<<<<<<< HEAD
-=======
 }
 
 .check {
@@ -175,5 +159,4 @@
     .btnCol {
         margin-top: 0px;
     }
->>>>>>> 91a9b84d
 }