.cardBox {
    display: flex;
    flex-direction: column;
    justify-content: space-between;
    margin-top: 10px;
}

.subArticles {
    margin-bottom: 10px;
}

.cardBody {
    padding: 18px;
}

.cardTitle {
    font-size: 16px;
    margin: 10px 0;
}


.cardText a {
    color: #20b6b0;
    text-decoration: none;
}

.cardText h4 {
    line-height: 30px;
    font-size: 22px;
}

.cardText a:hover {
    text-decoration: none !important;
    color: #464646 !important;
    line-height: 30px;
}

.date {
    font-size: 14px;
    color: #464646;
}

@media (max-width: 576px) {
    .cardText {
        height: 115px;
    }
}

@media (min-width: 576px) {
    .cardText {
        height: 100px;
    }
}

@media (min-width: 768px) {
    .cardText {
        height: 60px;
    }
}

@media (min-width: 992px) {
    .cardText {
        height: 250px;
    }
}

@media (min-width: 1200px) {
    .cardText {
        height: 115px;
    }
}

.newsCard {
    display: flex;
    flex-flow: row wrap;
    /* margin-top: 20px !important; */
}

/* @media (min-width: 768px) {
    .useCaseCard {
        margin-top: 0px !important;
    }
} */

.useCaseCard .cardWrapper {
    width: 100%;
    padding: 20px;
    border-radius: 4px;
    display: flex;
    flex-direction: column;
    justify-content: space-between;
}

.cardWrapper h3 {
    font-size: 22px;
    color: #585a5e;
    height: auto;
}

.cardWrapper .cardDescription {
    height: auto;
    margin-top: 20px;
    color: #585a5e;
    font-weight: 400;
}

.author {
    margin-bottom: 0;
}

.author span {
    font-weight: 400;
}

.date {
    margin-bottom: 0;
<<<<<<< HEAD
}
=======
    font-size: 14px;
}
>>>>>>> 871b36c7
<|MERGE_RESOLUTION|>--- conflicted
+++ resolved
@@ -114,9 +114,5 @@
 
 .date {
     margin-bottom: 0;
-<<<<<<< HEAD
-}
-=======
     font-size: 14px;
-}
->>>>>>> 871b36c7
+}