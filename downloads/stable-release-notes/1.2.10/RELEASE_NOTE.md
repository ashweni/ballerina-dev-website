---
layout: ballerina-blank-page
title: Release Note
---
### Overview of jBallerina 1.2.10

The jBallerina 1.2.10 patch release improves upon the 1.2.9 release by addressing a number of [bugs](https://github.com/ballerina-platform/ballerina-lang/issues?q=is%3Aissue+milestone%3A%22Ballerina+1.2.10%22+label%3AType%2FBug+is%3Aclosed).

<<<<<<< HEAD
You can use the [update tool](/learn/bal-command/update-tool/) to update to jBallerina 1.2.10 as follows.
=======
You can use the [update tool](/learn/update-tool/) to update to jBallerina 1.2.10 as follows.
>>>>>>> 79b0dab8

**For existing users:**

If you are already using jBallerina version 1.2.0, or above, you can directly update your distribution to jBallerina 1.2.10 by executing the following command:

> ballerina dist update

However, you need to use the following commands instead of the above if you have installed:

- jBallerina 1.2.0 but switched to a previous version: `ballerina dist pull 1.2.10`
- a jBallerina version below 1.1.0: install via the [installers](/downloads/)

**For new users:**

If you have not installed jBallerina, then download the [installers](/downloads/) to install.<|MERGE_RESOLUTION|>--- conflicted
+++ resolved
@@ -6,11 +6,7 @@
 
 The jBallerina 1.2.10 patch release improves upon the 1.2.9 release by addressing a number of [bugs](https://github.com/ballerina-platform/ballerina-lang/issues?q=is%3Aissue+milestone%3A%22Ballerina+1.2.10%22+label%3AType%2FBug+is%3Aclosed).
 
-<<<<<<< HEAD
-You can use the [update tool](/learn/bal-command/update-tool/) to update to jBallerina 1.2.10 as follows.
-=======
 You can use the [update tool](/learn/update-tool/) to update to jBallerina 1.2.10 as follows.
->>>>>>> 79b0dab8
 
 **For existing users:**
 
