---
layout: ballerina-left-nav-release-notes
title: 2201.2.1 (Swan Lake) 
permalink: /downloads/swan-lake-release-notes/2201.2.1/
active: 2201.2.1
redirect_from: 
    - /downloads/swan-lake-release-notes/2201.2.1
    - /downloads/swan-lake-release-notes/2201.2.1/
    - /downloads/swan-lake-release-notes/2201.2.1-swan-lake/
    - /downloads/swan-lake-release-notes/2201.2.1-swan-lake
    - /downloads/swan-lake-release-notes/
    - /downloads/swan-lake-release-notes
---

## Overview of Ballerina Swan Lake 2201.2.1

<em>Swan Lake 2201.2.1 is the first patch release of Ballerina 2201.2.0 (Swan Lake Update 2) and it includes a new set of bug fixes to the language server and developer tooling.</em> 

## Update Ballerina

<<<<<<< HEAD
**If you are already using Ballerina 2201.0.0 (Swan Lake)**, run either of the commands below to directly update to 2201.2.1 using the [Ballerina Update Tool](/learn/bal-command/update-tool/).
=======
**If you are already using Ballerina 2201.0.0 (Swan Lake)**, run either of the commands below to directly update to 2201.2.1 using the [Ballerina Update Tool](/learn/update-tool/).
>>>>>>> 79b0dab8

`bal dist update` (or `bal dist pull 2201.2.1`)

**If you are using a version below 2201.0.0 (Swan Lake)**, run the commands below to update to 2201.2.1.

1. Run `bal update` to get the latest version of the Update Tool.

2. Run `bal dist update` ( or `bal dist pull 2201.2.1`) to update your Ballerina version to 2201.2.1.

However, if you are using a version below 2201.0.0 (Swan Lake) and if you already ran `bal dist update` (or `bal dist pull 2201.2.1`) before `bal update`, see [Troubleshooting](/downloads/swan-lake-release-notes/swan-lake-2201.0.0#troubleshooting) to recover your installation.

## Install Ballerina

If you have not installed Ballerina, then download the [installers](/downloads/#swanlake) to install.

## Developer tools updates

### Bug Fixes

To view bug fixes, see the GitHub milestone for 2201.2.1 (Swan Lake) of the repositories below.

- [Language Server](https://github.com/ballerina-platform/ballerina-lang/issues?q=is%3Aissue+label%3ATeam%2FLanguageServer%2FExtensions+milestone%3A2201.2.1+is%3Aclosed)
- [CLI](https://github.com/ballerina-platform/ballerina-lang/issues?q=is%3Aissue+is%3Aclosed+milestone%3A2201.2.1+label%3AArea%2FCLI)
- [Project API](https://github.com/ballerina-platform/ballerina-lang/issues?q=is%3Aissue+milestone%3A2201.2.1+is%3Aclosed+label%3AArea%2FProjectAPI)

<!-- <style>.cGitButtonContainer, .cBallerinaTocContainer {display:none;}</style> --><|MERGE_RESOLUTION|>--- conflicted
+++ resolved
@@ -18,11 +18,7 @@
 
 ## Update Ballerina
 
-<<<<<<< HEAD
-**If you are already using Ballerina 2201.0.0 (Swan Lake)**, run either of the commands below to directly update to 2201.2.1 using the [Ballerina Update Tool](/learn/bal-command/update-tool/).
-=======
 **If you are already using Ballerina 2201.0.0 (Swan Lake)**, run either of the commands below to directly update to 2201.2.1 using the [Ballerina Update Tool](/learn/update-tool/).
->>>>>>> 79b0dab8
 
 `bal dist update` (or `bal dist pull 2201.2.1`)
 
