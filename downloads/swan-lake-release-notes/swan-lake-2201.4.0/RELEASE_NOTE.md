--- conflicted
+++ resolved
@@ -53,7 +53,8 @@
 type T [int, @annot string];
 ```
 
-<<<<<<< HEAD
+Annotations are not allowed on the tuple rest descriptor. 
+
 #### Field annotation access in record type descriptors without a type definition
 
 Field annotation values of record type descriptors defined without a type definition can now be accessed at runtime.
@@ -87,9 +88,6 @@
     name: "getFieldAnnotations"
 } external;
 ```
-=======
-Annotations are not allowed on the tuple rest descriptor. 
->>>>>>> ef555372
 
 ### Improvements
 
