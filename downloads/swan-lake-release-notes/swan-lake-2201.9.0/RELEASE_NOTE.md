---
layout: ballerina-left-nav-release-notes
title: 2201.9.0 (Swan Lake) 
permalink: /downloads/swan-lake-release-notes/2201.9.0/
active: 2201.9.0
redirect_from: 
    - /downloads/swan-lake-release-notes/2201.9.0
    - /downloads/swan-lake-release-notes/2201.9.0-swan-lake/
    - /downloads/swan-lake-release-notes/2201.9.0-swan-lake
    - /downloads/swan-lake-release-notes/
    - /downloads/swan-lake-release-notes
---

## Overview of Ballerina Swan Lake Update 9 (2201.9.0)

<em> Swan Lake Update 9 (2201.9.0) is the ninth update release of Ballerina Swan Lake, and it includes a new set of features and significant improvements to the compiler, runtime, Ballerina library, and developer tooling. It is based on the 2023R1 version of the Language Specification.</em> 

## Update Ballerina

Update your current Ballerina installation directly to 2201.9.0 using the [Ballerina Update Tool](/learn/update-tool/) as follows.

1. Run `bal update` to get the latest version of the Update Tool.
2. Run `bal dist update` to update to this latest distribution.

## Install Ballerina

If you have not installed Ballerina, download the [installers](/downloads/#swanlake) to install.

## Language updates

### New features

### Improvements

### Bug fixes

To view bug fixes, see the [GitHub milestone for Swan Lake Update 9 (2201.9.0)](https://github.com/ballerina-platform/ballerina-lang/issues?q=is%3Aissue+label%3ATeam%2FCompilerFE+milestone%3A2201.9.0+is%3Aclosed+label%3AType%2FBug).

## Runtime updates

### New features

### Improvements                             

### Bug fixes

To view bug fixes, see the [GitHub milestone for Swan Lake Update 9 (2201.9.0)](https://github.com/ballerina-platform/ballerina-lang/issues?q=is%3Aissue+milestone%3A2201.9.0+label%3ATeam%2FjBallerina+label%3AType%2FBug+is%3Aclosed).

## Ballerina library updates

### Deprecations

### Bug fixes

To view bug fixes, see the [GitHub milestone for Swan Lake Update 9 (2201.9.0)](https://github.com/ballerina-platform/ballerina-standard-library/issues?q=is%3Aclosed+is%3Aissue+milestone%3A%222201.9.0%22+label%3AType%2FBug).

## Developer tools updates

### New features

#### Language Server

#### CLI

#### OpenAPI tool

### Improvements

#### Language Server

### Bug fixes

To view bug fixes, see the GitHub milestone for Swan Lake Update 9 (2201.9.0) of the repositories below.

- [Language server](https://github.com/ballerina-platform/ballerina-lang/issues?q=is%3Aissue+label%3ATeam%2FLanguageServer+milestone%3A2201.9.0+is%3Aclosed+label%3AType%2FBug+)
- [OpenAPI](https://github.com/ballerina-platform/openapi-tools/issues?q=is%3Aissue+label%3AType%2FBug+milestone%3A%22Swan+Lake+2201.9.0%22+is%3Aclosed)

## Ballerina packages updates

### New features

### Improvements

### Bug fixes

## Backward-incompatible changes

<<<<<<< HEAD
- A bug that allowed using `self` of an isolated object to access a mutable field without a lock statement within an anonymous function has been fixed.

    ```ballerina
    import ballerina/log;

    isolated class Data {
        private int id;
        private string name;

        isolated function init(int id, string name) {
            self.id = id;
            self.name = name;
        }

        isolated function update(int? id = (), string? name = ()) {
            lock {
                if id is int {
                    self.id = id;
                }

                if name is string {
                    self.name = name;
                }
            }

            var logger = isolated function () returns string {
                // Now results in compile-time errors, 
                // need to use a lock statement. 
                return string `ID: '${self.id}', Name: '${self.name}'`; 
            };
            log:printDebug("Data updated", details = logger);
        }
    }
    ```
=======
### `rabbitmq` package

- Removed the previously deprecated `rabbitmq:Message` record. Consequently, corresponding APIs no longer accommodate this record. Users are advised to transition to utilizing subtypes of `rabbitmq:AnydataMessage` for continued functionality.

### `nats` package

- Removed the previously deprecated `nats:Message` record. Consequently, corresponding APIs no longer accommodate this record. Users are advised to transition to utilizing subtypes of `nats:AnydataMessage` for continued functionality.
>>>>>>> 3701b58c
<|MERGE_RESOLUTION|>--- conflicted
+++ resolved
@@ -85,7 +85,8 @@
 
 ## Backward-incompatible changes
 
-<<<<<<< HEAD
+### Language changes
+
 - A bug that allowed using `self` of an isolated object to access a mutable field without a lock statement within an anonymous function has been fixed.
 
     ```ballerina
@@ -120,12 +121,13 @@
         }
     }
     ```
-=======
-### `rabbitmq` package
+
+### Ballerina library changes
+
+#### `rabbitmq` package
 
 - Removed the previously deprecated `rabbitmq:Message` record. Consequently, corresponding APIs no longer accommodate this record. Users are advised to transition to utilizing subtypes of `rabbitmq:AnydataMessage` for continued functionality.
 
-### `nats` package
+#### `nats` package
 
 - Removed the previously deprecated `nats:Message` record. Consequently, corresponding APIs no longer accommodate this record. Users are advised to transition to utilizing subtypes of `nats:AnydataMessage` for continued functionality.
->>>>>>> 3701b58c
