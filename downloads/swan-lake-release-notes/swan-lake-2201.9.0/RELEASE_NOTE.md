--- conflicted
+++ resolved
@@ -114,11 +114,10 @@
 
 - Introduced support for connecting to Guidewire InsuranceNow REST API.
 
-<<<<<<< HEAD
 #### `ibm.ibmmq` package 
 
 - Introduced a Ballerina connector to connect with the IBM MQ message broker.
-=======
+
 #### `mongodb` package
 
 - Introduced `mongodb:Client`, `mongodb:Database`, and `mongodb:Collection` objects to provide a more intuitive and user-friendly API for MongoDB operations.
@@ -130,7 +129,6 @@
 - Improved the `find` API with support for filtering, sorting, and pagination.
 - Improved the `update` API by providing `matchedCount` and `modifiedCount` in the response.
 - Improved the overall documentation and examples.
->>>>>>> df665a89
 
 #### `redis` package
 
