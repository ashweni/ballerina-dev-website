--- conflicted
+++ resolved
@@ -66,7 +66,6 @@
 
 ### New features
 
-<<<<<<< HEAD
 #### Support to provide values for configurable variables through environment variables
 
 Configurable values can now be provided through environment variables using the following syntax.
@@ -206,9 +205,6 @@
 public static void getResource(BObject client, BArray path, BArray args) {
 }
 ```
-=======
-### Improvements
->>>>>>> 720e6440
 
 ### Bug fixes
 
@@ -311,9 +307,6 @@
 
 ## Backward-incompatible changes
 
-<<<<<<< HEAD
-- To avoid clashes with Java identifiers, the character `$` which is used for encoding and decoding identifiers has been replaced by the character `&`.
-=======
 ### Language
 
 - A bug which resulted in the addition of a default namespace to an XML navigation name pattern, even when the default namespace is defined after it, has been fixed.
@@ -514,6 +507,8 @@
     }
     ```
 
+- To avoid clashes with Java identifiers, the character `$` which is used for encoding and decoding identifiers has been replaced by the character `&`.
+
 ### `rabbitmq` package
 
 - Removed the previously deprecated `rabbitmq:Message` record. Consequently, corresponding APIs no longer accommodate this record. Users are advised to transition to utilizing subtypes of `rabbitmq:AnydataMessage` for continued functionality.
@@ -543,5 +538,4 @@
     ```
 
 - Suffix is added to generated ConfigMaps and Secrets in Kubernetes to avoid Conflicts.
-- Subpaths are used in Kubernetes to better support multiple files in the same directory.
->>>>>>> 720e6440
+- Subpaths are used in Kubernetes to better support multiple files in the same directory.