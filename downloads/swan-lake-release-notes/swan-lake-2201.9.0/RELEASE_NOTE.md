---
layout: ballerina-left-nav-release-notes
title: 2201.9.0 (Swan Lake)
permalink: /downloads/swan-lake-release-notes/2201.9.0/
active: 2201.9.0
redirect_from:
    - /downloads/swan-lake-release-notes/2201.9.0
    - /downloads/swan-lake-release-notes/2201.9.0-swan-lake/
    - /downloads/swan-lake-release-notes/2201.9.0-swan-lake
    - /downloads/swan-lake-release-notes/
    - /downloads/swan-lake-release-notes
---

## Overview of Ballerina Swan Lake Update 9 (2201.9.0)

<em> Swan Lake Update 9 (2201.9.0) is the ninth update release of Ballerina Swan Lake, and it includes a new set of features and significant improvements to the compiler, runtime, Ballerina library, and developer tooling. It is based on the 2023R1 version of the Language Specification.</em>

## Update Ballerina

Update your current Ballerina installation directly to 2201.9.0 using the [Ballerina Update Tool](/learn/update-tool/) as follows.

1. Run `bal update` to get the latest version of the Update Tool.
2. Run `bal dist update` to update to this latest distribution.

## Install Ballerina

If you have not installed Ballerina, download the [installers](/downloads/#swanlake) to install.

## Language updates

### New features

### Improvements

#### Remove dependence on syntactic location for module-level XMLNS declarations

It is now possible for expressions to refer to module-level XML namespaces declarations that are declared later in the code.

```ballerina
public function main() {
    string exdoc = ex:doc;
}

xmlns "http://example.com" as ex;
```
#### Allow declaration of XML namespaces with the same prefix in multiple Ballerina files

It is now possible to declare XML namespaces with the same prefix in multiple Ballerina files (source parts) of the same package. This is because the prefix symbol space applies to the source part, and not the module.

main.bal
```ballerina
xmlns "https://ballerina.io/" as ns;
```

utils.bal
 ```ballerina
// Previously resulted in a compile time error `redeclared symbol 'ns'` now works as expeted.
xmlns "https://example.com/" as ns; 
```

### Bug fixes

To view bug fixes, see the [GitHub milestone for Swan Lake Update 9 (2201.9.0)](https://github.com/ballerina-platform/ballerina-lang/issues?q=is%3Aissue+label%3ATeam%2FCompilerFE+milestone%3A2201.9.0+is%3Aclosed+label%3AType%2FBug).

## Runtime updates

### New features

### Improvements

### Bug fixes

To view bug fixes, see the [GitHub milestone for Swan Lake Update 9 (2201.9.0)](https://github.com/ballerina-platform/ballerina-lang/issues?q=is%3Aissue+milestone%3A2201.9.0+label%3ATeam%2FjBallerina+label%3AType%2FBug+is%3Aclosed).

## Ballerina library updates

### New features

#### `avro` package

- Introduced Avro serialization/deserialization support

#### `graphql` package

- Introduced GraphQL server-side caching support

### Improvements

#### `graphql` package

- Improved the GraphQL error responses to use aliases instead of field names in the `path` field
- Added support to report GraphQL specific diagnostics in the VS Code extension

### Deprecations

### Bug fixes

To view bug fixes, see the [GitHub milestone for Swan Lake Update 9 (2201.9.0)](https://github.com/ballerina-platform/ballerina-standard-library/issues?q=is%3Aclosed+is%3Aissue+milestone%3A%222201.9.0%22+label%3AType%2FBug).

### Revamped connector updates

The following new connectors along with major updates have been added to the Ballerina library, as part of the Ballerina connector revamp initiative. 
All the connectors listed below have been released under new major versions, due to significant changes in the APIs and functionalities.

#### `asana` package

- Enhanced connector APIs by incorporating resource function syntax, along with improved documentation and examples.

#### `candid` package 

- Introduced support for connecting to Candid's Charity Check, Essentials and Premier REST APIs.

<<<<<<< HEAD
#### `mongodb` package

- Introduced `mongodb:Client`, `mongodb:Database`, and `mongodb:Collection` objects to provide a more intuitive and user-friendly API for MongoDB operations.
- Introduced new APIs to be consistent with MongoDB's native APIs.
- Added support for MongoDB aggregation operations.
- Added support for MongoDB projections through type inference and manual projection.
- Added support for connecting to MongoDB Atlas databases and clusters.
- Added support for SSL connections to MongoDB servers.
- Improved the `find` API with support for filtering, sorting, and pagination.
- Improved the `update` API by providing `matchedCount` and `modifiedCount` in the response.
- Improved the overall documentation and examples.
=======
#### `guidewire.insnow` package 

- Introduced support for connecting to Guidewire InsuranceNow REST API.
>>>>>>> 8f18beca

#### `redis` package

- Added support to connect and work with Redis clusters.
- Introduced support for secure connections (SSL/TLS) to Redis servers.
- Added support for Redis connection strings (i.e. Redis URIs).
- Extended connector compatibility to include the latest Redis server versions (up to 7.2.x).

#### `zendesk` package

- Introduced support to connect to Zendesk REST API V2, combining the functionalities of the `zendesk.support` and `zendesk.voice` packages.

#### `rabbitmq` package

- Removed the previously deprecated `rabbitmq:Message` record. Consequently, corresponding APIs no longer accommodate this record. Users are advised to transition to utilizing subtypes of `rabbitmq:AnydataMessage` for continued functionality.

#### `nats` package

- Removed the previously deprecated `nats:Message` record. Consequently, corresponding APIs no longer accommodate this record. Users are advised to transition to utilizing subtypes of `nats:AnydataMessage` for continued functionality.

#### `aws.redshift` package

- Introduced seamless connectivity to Amazon Redshift databases.

## Developer tools updates

### New features

#### Formatter

##### Customize formatting

It is now possible to provide custom formatting configurations to the Ballerina formatter via a local or remote configuration file. This allows for consistency in code style across projects in an organization and simplifies the process of enforcing formatting standards. This is introduced as an experimental feature in Ballerina 2201.9.0.

#### Language Server

#### CLI

#### OpenAPI tool

### Improvements

#### Formatter

##### Multiline function call formatting.

When a multiline function call is present in the code, the subsequent lines used to have the same indentation as the first line. This behavior is modified to have an indentation of 8 spaces in the subsequent lines.

Before formatting

```ballerina
addNumbers(numberOne,  numberTwo, numberThree,
numberFour, numberFive, numberSix);
```

After formatting

```ballerina
addNumbers(numberOne, numberTwo, numberThree,
        numberFour, numberFive, numberSix);
```

When a multiline object is present as an argument, the indentation of the subsequent lines is set such that those lines have the same indentation as the object declaration.

```ballerina
public function updateValues(int t1, int t2) {
    update(t1, object {
                   int i = 1;
                   int y = 2;
               },
               t2);
}
```

#### Language Server

### Bug fixes

To view bug fixes, see the GitHub milestone for Swan Lake Update 9 (2201.9.0) of the repositories below.

- [Language server](https://github.com/ballerina-platform/ballerina-lang/issues?q=is%3Aissue+label%3ATeam%2FLanguageServer+milestone%3A2201.9.0+is%3Aclosed+label%3AType%2FBug+)
- [OpenAPI](https://github.com/ballerina-platform/openapi-tools/issues?q=is%3Aissue+label%3AType%2FBug+milestone%3A%22Swan+Lake+2201.9.0%22+is%3Aclosed)

## Ballerina packages updates

### New features

### Improvements

#### `cloud` package
- Directories can now be mounted as ConfigMaps and Secrets.

### Bug fixes

## Backward-incompatible changes

### Language

- A bug which resulted in the addition of a default namespace to an XML navigation name pattern, even when the default namespace is defined after it, has been fixed.

    ```ballerina
    public function main() {
        xml x = xml `<item><name>Box</name></item>`;

        // Previously evaluated to an empty XML sequence, now evaluates to 
        // `<item><name>Box</name></item>`
        xml x1 = x.<item>;

        xmlns "http://example.com/";
    }
    ```

- A bug which resulted in XML navigation failing to return elements with namespaces different from the default one when using `<*>` to access XML element children has been fixed.

    ```ballerina
    public function main() {
        xmlns "http://example.com/";
        xmlns "https://ballerina.io/" as ns0;

        xml x1 = xml `
        <item>
            <ns0:name>ball</ns0:name>
            <type>t</type>
        </item>`;

        // Previously evaluated to `
        // <type xmlns="http://example.com/">t</type>`,
        // now evaluates to, 
        // `<ns0:name xmlns="http://example.com/" xmlns:ns0="https://ballerina.io">ball</ns0:name>
        // <type xmlns="http://example.com/">t</type>`
        xml x2 = x1/<*>;
    }
    ```

- A bug which resulted in the XML namespace URI being empty when a constant is used in the XML namespace declaration has been fixed.

    ```ballerina
    const URI = "http://ballerina.com/";
    xmlns URI as ns0;

    public function main() {
        // Previously evaluated to "{}attr", now evaluates to {http://ballerina.com/}attr
        string s = ns0:attr;
    }
    ```

- A bug which resulted in a compiler crash or a nil value for a variable of a binding pattern which is used as a captured variable has been fixed.

    ```ballerina
    type Doctor record {
        string name;
        string category;    
    };

    function updateDoctorCategories(Doctor doctor, string[] categories) returns error? {
        var {category} = doctor;
        string cat = category;
         // Previously evaluated to `true` since category is used in a closure, now returns `false`.
        boolean b = <any> category is ();
        if !categories.some(existingCategory => existingCategory == category) {
            categories.push(category);
        }
    }
    ```

- A bug which resulted in XML navigation evaluating to empty XML sequence when the navigation name pattern contains escape characters has been fixed.

    ```ballerina
    public function main() {
        xml d = xml `
        <person>
            <name>John</name>
            <home-address>some address</home-address>
        </person>`;

        xml x1 = d/<home\-address>; // Previously evaluated to an empty XML sequence, now evaluates to `<home-address>some address</home-address>`
    }
    ```

-  A bug which resulted in no compilation errors being logged for missing required fields in the `select` clause has been fixed.

    ```ballerina
    type Student record {|
        int id;
        string name;
        Enrollment[] enrollments;
    |};

    type Course record {|
        int id;
        string name;
    |};

    type Enrollment record {|
        int id;
        string name;
        int year;
        int grade;
    |};

    function getStudentCourses(Student student) returns int|Course[] {
        int|Course[] courses = from var enrollment in student.enrollments
                            select {
                                // Compile-time error now, since the `name` field is not specified
                                id: enrollment.id
                            };
        return courses;
    }
    ```

- A bug which resulted in the top-most comments above imports being moved when formatting imports has been fixed. This fix also preserves new lines within comment blocks above imports.

    Before formatting

    ```ballerina
    // Copyright (c) 2024 WSO2 LLC. (http://www.wso2.com).
    //
    // WSO2 LLC. licenses this file to you under the Apache License,
    // Version 2.0 (the "License"); you may not use this file except
    // in compliance with the License.
    // You may obtain a copy of the License at
    //
    // http://www.apache.org/licenses/LICENSE-2.0
    //
    // Unless required by applicable law or agreed to in writing,
    // software distributed under the License is distributed on an
    // "AS IS" BASIS, WITHOUT WARRANTIES OR CONDITIONS OF ANY
    // KIND, either express or implied.  See the License for the
    // specific language governing permissions and limitations
    // under the License.


    // this file contains implementaion of the agent code. 
    // It includes functions for managing the ai client. 



    import ballerinax/oracledb;

    import ballerina/io;

    // module imports
    import agent;
    import utils;

    // endpoint related functions
    import ai/endpoints;

    // config related functions
    import ai/config;

    function attachAgent() {

    }
    ```

    After formatting

    ```ballerina
    // Copyright (c) 2024 WSO2 LLC. (http://www.wso2.com).
    //
    // WSO2 LLC. licenses this file to you under the Apache License,
    // Version 2.0 (the "License"); you may not use this file except
    // in compliance with the License.
    // You may obtain a copy of the License at
    //
    // http://www.apache.org/licenses/LICENSE-2.0
    //
    // Unless required by applicable law or agreed to in writing,
    // software distributed under the License is distributed on an
    // "AS IS" BASIS, WITHOUT WARRANTIES OR CONDITIONS OF ANY
    // KIND, either express or implied.  See the License for the
    // specific language governing permissions and limitations
    // under the License.

    // this file contains implementaion of the agent code. 
    // It includes functions for managing the ai client. 

    // module imports
    import agent;
    import utils;

    import ballerina/io;
    import ballerinax/oracledb;

    // config related functions
    import ai/config;

    // endpoint related functions
    import ai/endpoints;

    function attachAgent() {

    }
    ```

### `cloud` package

- SSL configurations are no longer automatically retrieved from the code. You need to explicitly mark them as secrets in `Cloud.toml`. 
    ```toml
    [[cloud.secret.files]]
    file="resource."
    mount_dir="./resource"
    ```

- The `mount_path` of `[[cloud.secret.files]]` and  `[[cloud.config.maps]]` is renamed as `mount_dir` in the `Cloud.toml` file, and now it always expects the destination directory.

- Entrypoints are used instead of CMD to run the ballerina application in the Dockerfile.
    ```
    CMD ["java","..."] //Old
    ```

    ```
    ENTRYPOINT ["java","..."] //New
    ```

- Suffix is added to generated ConfigMaps and Secrets in Kubernetes to avoid Conflicts.
- Subpaths are used in Kubernetes to better support multiple files in the same directory.<|MERGE_RESOLUTION|>--- conflicted
+++ resolved
@@ -110,7 +110,10 @@
 
 - Introduced support for connecting to Candid's Charity Check, Essentials and Premier REST APIs.
 
-<<<<<<< HEAD
+#### `guidewire.insnow` package 
+
+- Introduced support for connecting to Guidewire InsuranceNow REST API.
+
 #### `mongodb` package
 
 - Introduced `mongodb:Client`, `mongodb:Database`, and `mongodb:Collection` objects to provide a more intuitive and user-friendly API for MongoDB operations.
@@ -122,11 +125,6 @@
 - Improved the `find` API with support for filtering, sorting, and pagination.
 - Improved the `update` API by providing `matchedCount` and `modifiedCount` in the response.
 - Improved the overall documentation and examples.
-=======
-#### `guidewire.insnow` package 
-
-- Introduced support for connecting to Guidewire InsuranceNow REST API.
->>>>>>> 8f18beca
 
 #### `redis` package
 
