---
layout: ballerina-left-nav-release-notes
title: 2201.9.0 (Swan Lake)
permalink: /downloads/swan-lake-release-notes/2201.9.0/
active: 2201.9.0
redirect_from:
    - /downloads/swan-lake-release-notes/2201.9.0
    - /downloads/swan-lake-release-notes/2201.9.0-swan-lake/
    - /downloads/swan-lake-release-notes/2201.9.0-swan-lake
    - /downloads/swan-lake-release-notes/
    - /downloads/swan-lake-release-notes
---

## Overview of Ballerina Swan Lake Update 9 (2201.9.0)

<em> Swan Lake Update 9 (2201.9.0) is the ninth update release of Ballerina Swan Lake, and it includes a new set of features and significant improvements to the compiler, runtime, Ballerina library, and developer tooling. It is based on the 2023R1 version of the Language Specification.</em>

## Update Ballerina

Update your current Ballerina installation directly to 2201.9.0 using the [Ballerina Update Tool](/learn/update-tool/) as follows.

1. Run `bal update` to get the latest version of the Update Tool.
2. Run `bal dist update` to update to this latest distribution.

## Install Ballerina

If you have not installed Ballerina, download the [installers](/downloads/#swanlake) to install.

## Language updates

### New features

### Improvements

#### Remove dependence on syntactic location for module-level XMLNS declarations

It is now possible for expressions to refer to module-level XML namespaces declarations that are declared later in the code.

```ballerina
public function main() {
    string exdoc = ex:doc;
}

xmlns "http://example.com" as ex;
```
#### Allow declaration of XML namespaces with the same prefix in multiple Ballerina files

It is now possible to declare XML namespaces with the same prefix in multiple Ballerina files (source parts) of the same package. This is because the prefix symbol space applies to the source part, and not the module.

main.bal
```ballerina
xmlns "https://ballerina.io/" as ns;
```

utils.bal
 ```ballerina
// Previously resulted in a compile time error `redeclared symbol 'ns'` now works as expeted.
xmlns "https://example.com/" as ns; 
```

### Bug fixes

To view bug fixes, see the [GitHub milestone for Swan Lake Update 9 (2201.9.0)](https://github.com/ballerina-platform/ballerina-lang/issues?q=is%3Aissue+label%3ATeam%2FCompilerFE+milestone%3A2201.9.0+is%3Aclosed+label%3AType%2FBug).

## Runtime updates

### New features

### Improvements

### Bug fixes

To view bug fixes, see the [GitHub milestone for Swan Lake Update 9 (2201.9.0)](https://github.com/ballerina-platform/ballerina-lang/issues?q=is%3Aissue+milestone%3A2201.9.0+label%3ATeam%2FjBallerina+label%3AType%2FBug+is%3Aclosed).

## Ballerina library updates

### New features

<<<<<<< HEAD
#### Introduction of the `data.jsondata` package

- The [`data.jsondata`](https://lib.ballerina.io/ballerina/data.jsondata/latest/) package has been introduced to provide a set of APIs for JSON data conversions, data projection, and JSON navigation.

    ```ballerina
    import ballerina/data.jsondata;
    import ballerina/io;

    // Define a closed record type to capture the required fields from the JSON content.
    type Book record {|
        string name;
        string author;
    |};

    public function main() returns error? {
        json jsonContent = {
            name: "Clean Code",
            author: "Robert C. Martin",
            year: 2008,
            publisher: "Prentice Hall"
        };
        // Based on the expected type, it only converts the `name` and `arthur` fields.
        Book book = check jsondata:parseAsType(jsonContent);
        io:println(book);

        string jsonStr = string `
        {
            "name": "The Pragmatic Programmer",
            "author": "Andrew Hunt, David Thomas",
            "year": 1999,
            "publisher": "Addison-Wesley"
        }`;
        // Based on the expected type, it only converts the `name` and `arthur` fields.
        Book book2 = check jsondata:parseString(jsonStr);
        io:println(book2);
    }
    ```

#### Introduction of the `data.xmldata` package

- The [`data.xmldata`](https://lib.ballerina.io/ballerina/data.xmldata/latest/) package has introduced to provide a set of APIs for XML data conversions and data projection.

    ```ballerina
    import ballerina/data.xmldata;
    import ballerina/io;

    // Define a closed record type to capture the required elements and attributes from the XML data.
    type Book record {|
        string name;
        string author;
    |};

    public function main() returns error? {
        xml xmlData = xml `
        <book>
            <name>Clean Code</name>
            <author>Robert C. Martin</author>
            <year>2008</year>
            <publisher>Prentice Hall</publisher>
        </book>`;
        // Based on the expected type, it only converts the `name` and `arthur` fields.
        Book book = check xmldata:parseAsType(xmlData);
        io:println(book);

        string xmlStr = string `
        <book>
            <name>Clean Code</name>
            <author>Robert C. Martin</author>
            <year>2008</year>
            <publisher>Prentice Hall</publisher>
        </book>`;
        // Based on the expected type, it only converts the `name` and `arthur` fields.
        Book book2 = check xmldata:parseString(xmlStr);
        io:println(book2);
    }
    ```
=======
#### `avro` package

- Introduced Avro serialization/deserialization support

#### `graphql` package

- Introduced GraphQL server-side caching support

### Improvements

#### `graphql` package

- Improved the GraphQL error responses to use aliases instead of field names in the `path` field
- Added support to report GraphQL specific diagnostics in the VS Code extension
>>>>>>> 720e6440

### Deprecations

### Bug fixes

To view bug fixes, see the [GitHub milestone for Swan Lake Update 9 (2201.9.0)](https://github.com/ballerina-platform/ballerina-standard-library/issues?q=is%3Aclosed+is%3Aissue+milestone%3A%222201.9.0%22+label%3AType%2FBug).

## Developer tools updates

### New features

#### Formatter

##### Customize formatting

It is now possible to provide custom formatting configurations to the Ballerina formatter via a local or remote configuration file. This allows for consistency in code style across projects in an organization and simplifies the process of enforcing formatting standards. This is introduced as an experimental feature in Ballerina 2201.9.0.

#### Language Server

#### CLI

#### OpenAPI tool

### Improvements

#### Formatter

##### Multiline function call formatting.

When a multiline function call is present in the code, the subsequent lines used to have the same indentation as the first line. This behavior is modified to have an indentation of 8 spaces in the subsequent lines.

Before formatting

```ballerina
addNumbers(numberOne,  numberTwo, numberThree,
numberFour, numberFive, numberSix);
```

After formatting

```ballerina
addNumbers(numberOne, numberTwo, numberThree,
        numberFour, numberFive, numberSix);
```

When a multiline object is present as an argument, the indentation of the subsequent lines is set such that those lines have the same indentation as the object declaration.

```ballerina
public function updateValues(int t1, int t2) {
    update(t1, object {
                   int i = 1;
                   int y = 2;
               },
               t2);
}
```

#### Language Server

### Bug fixes

To view bug fixes, see the GitHub milestone for Swan Lake Update 9 (2201.9.0) of the repositories below.

- [Language server](https://github.com/ballerina-platform/ballerina-lang/issues?q=is%3Aissue+label%3ATeam%2FLanguageServer+milestone%3A2201.9.0+is%3Aclosed+label%3AType%2FBug+)
- [OpenAPI](https://github.com/ballerina-platform/openapi-tools/issues?q=is%3Aissue+label%3AType%2FBug+milestone%3A%22Swan+Lake+2201.9.0%22+is%3Aclosed)

## Ballerina packages updates

### New features

### Improvements

#### `cloud` package
- Directories can now be mounted as ConfigMaps and Secrets.

### Bug fixes

## Backward-incompatible changes

### Language

- A bug which resulted in the addition of a default namespace to an XML navigation name pattern, even when the default namespace is defined after it, has been fixed.

    ```ballerina
    public function main() {
        xml x = xml `<item><name>Box</name></item>`;

        // Previously evaluated to an empty XML sequence, now evaluates to 
        // `<item><name>Box</name></item>`
        xml x1 = x.<item>;

        xmlns "http://example.com/";
    }
    ```

- A bug which resulted in XML navigation failing to return elements with namespaces different from the default one when using `<*>` to access XML element children has been fixed.

    ```ballerina
    public function main() {
        xmlns "http://example.com/";
        xmlns "https://ballerina.io/" as ns0;

        xml x1 = xml `
        <item>
            <ns0:name>ball</ns0:name>
            <type>t</type>
        </item>`;

        // Previously evaluated to `
        // <type xmlns="http://example.com/">t</type>`,
        // now evaluates to, 
        // `<ns0:name xmlns="http://example.com/" xmlns:ns0="https://ballerina.io">ball</ns0:name>
        // <type xmlns="http://example.com/">t</type>`
        xml x2 = x1/<*>;
    }
    ```

- A bug which resulted in the XML namespace URI being empty when a constant is used in the XML namespace declaration has been fixed.

    ```ballerina
    const URI = "http://ballerina.com/";
    xmlns URI as ns0;

    public function main() {
        // Previously evaluated to "{}attr", now evaluates to {http://ballerina.com/}attr
        string s = ns0:attr;
    }
    ```

- A bug which resulted in a compiler crash or a nil value for a variable of a binding pattern which is used as a captured variable has been fixed.

    ```ballerina
    type Doctor record {
        string name;
        string category;    
    };

    function updateDoctorCategories(Doctor doctor, string[] categories) returns error? {
        var {category} = doctor;
        string cat = category;
         // Previously evaluated to `true` since category is used in a closure, now returns `false`.
        boolean b = <any> category is ();
        if !categories.some(existingCategory => existingCategory == category) {
            categories.push(category);
        }
    }
    ```

- A bug which resulted in XML navigation evaluating to empty XML sequence when the navigation name pattern contains escape characters has been fixed.

    ```ballerina
    public function main() {
        xml d = xml `
        <person>
            <name>John</name>
            <home-address>some address</home-address>
        </person>`;

        xml x1 = d/<home\-address>; // Previously evaluated to an empty XML sequence, now evaluates to `<home-address>some address</home-address>`
    }
    ```

-  A bug which resulted in no compilation errors being logged for missing required fields in the `select` clause has been fixed.

    ```ballerina
    type Student record {|
        int id;
        string name;
        Enrollment[] enrollments;
    |};

    type Course record {|
        int id;
        string name;
    |};

    type Enrollment record {|
        int id;
        string name;
        int year;
        int grade;
    |};

    function getStudentCourses(Student student) returns int|Course[] {
        int|Course[] courses = from var enrollment in student.enrollments
                            select {
                                // Compile-time error now, since the `name` field is not specified
                                id: enrollment.id
                            };
        return courses;
    }
    ```

- A bug which resulted in the top-most comments above imports being moved when formatting imports has been fixed. This fix also preserves new lines within comment blocks above imports.

    Before formatting

    ```ballerina
    // Copyright (c) 2024 WSO2 LLC. (http://www.wso2.com).
    //
    // WSO2 LLC. licenses this file to you under the Apache License,
    // Version 2.0 (the "License"); you may not use this file except
    // in compliance with the License.
    // You may obtain a copy of the License at
    //
    // http://www.apache.org/licenses/LICENSE-2.0
    //
    // Unless required by applicable law or agreed to in writing,
    // software distributed under the License is distributed on an
    // "AS IS" BASIS, WITHOUT WARRANTIES OR CONDITIONS OF ANY
    // KIND, either express or implied.  See the License for the
    // specific language governing permissions and limitations
    // under the License.


    // this file contains implementaion of the agent code. 
    // It includes functions for managing the ai client. 



    import ballerinax/oracledb;

    import ballerina/io;

    // module imports
    import agent;
    import utils;

    // endpoint related functions
    import ai/endpoints;

    // config related functions
    import ai/config;

    function attachAgent() {

    }
    ```

    After formatting

    ```ballerina
    // Copyright (c) 2024 WSO2 LLC. (http://www.wso2.com).
    //
    // WSO2 LLC. licenses this file to you under the Apache License,
    // Version 2.0 (the "License"); you may not use this file except
    // in compliance with the License.
    // You may obtain a copy of the License at
    //
    // http://www.apache.org/licenses/LICENSE-2.0
    //
    // Unless required by applicable law or agreed to in writing,
    // software distributed under the License is distributed on an
    // "AS IS" BASIS, WITHOUT WARRANTIES OR CONDITIONS OF ANY
    // KIND, either express or implied.  See the License for the
    // specific language governing permissions and limitations
    // under the License.

    // this file contains implementaion of the agent code. 
    // It includes functions for managing the ai client. 

    // module imports
    import agent;
    import utils;

    import ballerina/io;
    import ballerinax/oracledb;

    // config related functions
    import ai/config;

    // endpoint related functions
    import ai/endpoints;

    function attachAgent() {

    }
    ```

### `rabbitmq` package

- Removed the previously deprecated `rabbitmq:Message` record. Consequently, corresponding APIs no longer accommodate this record. Users are advised to transition to utilizing subtypes of `rabbitmq:AnydataMessage` for continued functionality.

### `nats` package

- Removed the previously deprecated `nats:Message` record. Consequently, corresponding APIs no longer accommodate this record. Users are advised to transition to utilizing subtypes of `nats:AnydataMessage` for continued functionality.

### `cloud` package

- SSL configurations are no longer automatically retrieved from the code. You need to explicitly mark them as secrets in `Cloud.toml`. 
    ```toml
    [[cloud.secret.files]]
    file="resource."
    mount_dir="./resource"
    ```

- The `mount_path` of `[[cloud.secret.files]]` and  `[[cloud.config.maps]]` is renamed as `mount_dir` in the `Cloud.toml` file, and now it always expects the destination directory.

- Entrypoints are used instead of CMD to run the ballerina application in the Dockerfile.
    ```
    CMD ["java","..."] //Old
    ```

    ```
    ENTRYPOINT ["java","..."] //New
    ```

- Suffix is added to generated ConfigMaps and Secrets in Kubernetes to avoid Conflicts.
- Subpaths are used in Kubernetes to better support multiple files in the same directory.<|MERGE_RESOLUTION|>--- conflicted
+++ resolved
@@ -76,7 +76,14 @@
 
 ### New features
 
-<<<<<<< HEAD
+#### `avro` package
+
+- Introduced Avro serialization/deserialization support
+
+#### `graphql` package
+
+- Introduced GraphQL server-side caching support
+
 #### Introduction of the `data.jsondata` package
 
 - The [`data.jsondata`](https://lib.ballerina.io/ballerina/data.jsondata/latest/) package has been introduced to provide a set of APIs for JSON data conversions, data projection, and JSON navigation.
@@ -153,14 +160,6 @@
         io:println(book2);
     }
     ```
-=======
-#### `avro` package
-
-- Introduced Avro serialization/deserialization support
-
-#### `graphql` package
-
-- Introduced GraphQL server-side caching support
 
 ### Improvements
 
@@ -168,7 +167,6 @@
 
 - Improved the GraphQL error responses to use aliases instead of field names in the `path` field
 - Added support to report GraphQL specific diagnostics in the VS Code extension
->>>>>>> 720e6440
 
 ### Deprecations
 
