---
layout: ballerina-left-nav-release-notes
title: 2201.9.0 (Swan Lake)
permalink: /downloads/swan-lake-release-notes/2201.9.0/
active: 2201.9.0
redirect_from:
    - /downloads/swan-lake-release-notes/2201.9.0
    - /downloads/swan-lake-release-notes/2201.9.0-swan-lake/
    - /downloads/swan-lake-release-notes/2201.9.0-swan-lake
    - /downloads/swan-lake-release-notes/
    - /downloads/swan-lake-release-notes
---

## Overview of Ballerina Swan Lake Update 9 (2201.9.0)

<em> Swan Lake Update 9 (2201.9.0) is the ninth update release of Ballerina Swan Lake, and it includes a new set of features and significant improvements to the compiler, runtime, Ballerina library, and developer tooling. It is based on the 2023R1 version of the Language Specification.</em>

## Update Ballerina

Update your current Ballerina installation directly to 2201.9.0 using the [Ballerina Update Tool](/learn/update-tool/) as follows.

1. Run `bal update` to get the latest version of the Update Tool.
2. Run `bal dist update` to update to this latest distribution.

## Install Ballerina

If you have not installed Ballerina, download the [installers](/downloads/#swanlake) to install.

## Language updates

### New features

#### Introduction of the alternate receive action

The alternate receive action can be used to receive one of multiple values corresponding to multiple send actions. It operates by waiting until it encounters a non-error message, a panic termination status on a closed channel, or the closure of all channels. Alternate receive action sets the first non-error value it encounters as the result.

```ballerina
import ballerina/io;
import ballerina/lang.runtime;

public function main() {
    worker w1 {
        2 -> function;
    }

    worker w2 {
        runtime:sleep(2);
        3 -> function;
    }

    worker w3 returns error? {
        int value = 10;
        if value == 10 {
            return error("Error in worker 3");
        }
        value -> function;
    }

    worker w4 {
        runtime:sleep(2);
        3 -> function;
    }

    // The value of the variable `result` is set as soon as the value from either
    // worker `w1` or `w2` is received.
    int result1 = <- w1 | w2;
    io:println(result1); // 2

    // Alternate receive action waits until a message that is not an error is received. 
    // Since `w3` returns an error, it waits further and sets the value that is received from `w4`.
    int|error? result2 = <- w3 | w4;
    io:println(result2); // 3
}
```

#### Introduction of the multiple receive action

The multiple receive action can be used to receive values corresponding to multiple send actions. It operates by waiting for the receipt of values from all the send actions, subsequently constructing a mapping value containing those values.

```ballerina
import ballerina/io;
import ballerina/lang.runtime;

public function main() {
    worker w1 {
        2 -> function;
    }

    worker w2 {
        runtime:sleep(2);
        3 -> function;
    }

    // The worker waits until both values are received.
    Result result = <- {a: w1, b: w2};
    io:println(result); // {"a":2,"b":3}
}

type Result record {
    int a;
    int b;
};
```

#### Support for conditional worker send action

The send action in workers can be used in a conditional context, allowing for more flexible and dynamic inter-worker communication based on specific conditions. The receiver side in a conditional send might not always receive a message. Thus, to handle such scenarios, the static type of the receive action includes the `error:NoMessage` type.

```ballerina
import ballerina/io;

public function main() {
    boolean isDataReady = true;

    worker w1 {
        // A send action can be used in a conditional context.
        if isDataReady {
            10 -> function;
        }
    }

    worker w2 {
        if isDataReady {
            1 -> function;
        } else {
            0 -> function;
        }
    }

    // The send action corresponding to this receive action is conditionally executed.
    // Thus, there is a possibility that the send action may not get executed.
    // Therefore, the static type of the receive includes the `error:NoMessage` type
    // indicating the absence of a message in such cases.
    int|error:NoMessage w1Message = <- w1;
    io:println(w1Message); // 10

    // Two different conditional send actions exist within the worker `w3`.
    // Therefore, an alternate receive action can be used to receive them.
    int|error:NoMessage w2Message = <- w2 | w2;
    io:println(w2Message); // 1
}
```

#### Introduction of the `on fail` clause for named workers

The `on fail` clause can be used with a named worker, to handle any errors that occur within the worker's body.

```ballerina
import ballerina/io;

public function main() {
    int[] values = [2, 3, 4, 5];
    int value = 0;

    worker w1 {
        int index = check getIndex(values, value);
        index -> function;
    } on fail {
        // Handle the error thrown in the worker body.
        -1 -> function;
    }

    int|error:NoMessage result = <- w1 | w1;
    io:println(result); // -1
}

function getIndex(int[] values, int value) returns int|error =>
    let int? index = values.indexOf(value) in index ?: error("value not found");
```

### Improvements

#### Remove dependence on syntactic location for module-level XMLNS declarations

It is now possible for expressions to refer to module-level XML namespaces declarations that are declared later in the code.

```ballerina
public function main() {
    string exdoc = ex:doc;
}

xmlns "http://example.com" as ex;
```
#### Allow declaration of XML namespaces with the same prefix in multiple Ballerina files

It is now possible to declare XML namespaces with the same prefix in multiple Ballerina files (source parts) of the same package. This is because the prefix symbol space applies to the source part, and not the module.

main.bal
```ballerina
xmlns "https://ballerina.io/" as ns;
```

utils.bal
 ```ballerina
// Previously resulted in a `redeclared symbol` compile-time error, now works as expected.
xmlns "https://example.com/" as ns; 
```

### Bug fixes

To view bug fixes, see the [GitHub milestone for Swan Lake Update 9 (2201.9.0)](https://github.com/ballerina-platform/ballerina-lang/issues?q=is%3Aissue+label%3ATeam%2FCompilerFE+milestone%3A2201.9.0+is%3Aclosed+label%3AType%2FBug).

## Runtime updates

### New features

### Improvements

### Bug fixes

To view bug fixes, see the [GitHub milestone for Swan Lake Update 9 (2201.9.0)](https://github.com/ballerina-platform/ballerina-lang/issues?q=is%3Aissue+milestone%3A2201.9.0+label%3ATeam%2FjBallerina+label%3AType%2FBug+is%3Aclosed).

## Ballerina library updates

### New features

#### `persist` package
- Introduced support for the PostgreSQL data store, mirroring the functionality provided for other supported SQL data stores like MySQL and MSSQL.
- Implemented support for the Redis data store, including the following features:
  - Support for optional fields to be defined in the data model, providing flexibility in structuring data.
  - Support for connection configuration to be defined as separate parameters or as a URI
  - Support for Redis data store to be used as a cache or persistent store.

  >**Info:** The Redis database support is an experimental feature. APIs might change in future releases.

- Added support for the following annotations within the `persist.sql` package to facilitate entity mapping alongside additional SQL database features.
  - `@sql:Name` - Map an entity name to a specific table name and a field name to a specific column name.
  - `@sql:Varchar` - Give a specific VARCHAR length. 
  - `@sql:Char` - Give a specific CHAR length. 
  - `@sql:Decimal` - Give specific DECIMAL precision and scale. 
  - `@sql:Index` - Declare an index field.
  - `@sql:UniqueIndex` - Declare a unique index field.
  - `@sql:Relation` - Declare a relation field. This is used to define a foreign key relationship between two entities.
  - `@sql:Generated` - Declare a generated field. This is used to define a field that is generated by the database.

#### `uuid` package
- Implemented support for generating random UUIDs in an intuitive manner via the `uuid:createRandomUuid` function.

### Improvements

<<<<<<< HEAD
#### `mysql` package
- Specified SSL as the preferred option when users provide options without SSL configuration. Additionally, introduced support for explicitly disabling SSL.

#### `avro` package
- Introduced Avro serialization/deserialization support
=======
- Introduced Avro serialization/deserialization support.

#### `graphql` package

- Introduced GraphQL server-side caching support.

#### `crypto` package

- Introduced new APIs for ML-KEM-768 (Kyber768) key encapsulation mechanism.
- Introduced new APIs for RSA-KEM-ML-KEM-768 key encapsulation mechanism.
- Introduced new APIs for ML-KEM-768 hybrid public-key encryption (HPKE).
- Introduced new APIs for RSA-KEM-ML-KEM-768 hybrid public-key encryption (HPKE).
- Introduced new APIs for ML-DSA65 (Dilithium3) signing.

### Improvements

#### `cloud` package
- Directories can now be mounted as ConfigMaps and Secrets.

#### `graphql` package

- Improved the GraphQL error responses to use aliases instead of field names in the `path` field.
- Added support to report GraphQL specific diagnostics in the VS Code extension.
>>>>>>> 4a380cd2

### Deprecations

### Bug fixes

To view bug fixes, see the [GitHub milestone for Swan Lake Update 9 (2201.9.0)](https://github.com/ballerina-platform/ballerina-standard-library/issues?q=is%3Aclosed+is%3Aissue+milestone%3A%222201.9.0%22+label%3AType%2FBug).

## Developer tools updates

### New features

#### Formatter

##### Customize formatting

It is now possible to provide custom formatting configurations to the Ballerina formatter via a local or remote configuration file. This allows for consistency in code style across projects in an organization and simplifies the process of enforcing formatting standards. This is introduced as an experimental feature in Ballerina 2201.9.0.

#### Language Server

- Introduced the `Extract to transform function` code action to extract the value expression of a field in a mapping constructor into an expression-bodied function that returns expected record.
- Introduced the `Surround with lock` code action to wrap an isolated variable access with a `lock` statement.
- Introduced the `Add private qualifier` code action to set the visibility qualifier of a field in an isolated class to `private`.
- Introduced the `Make variable immutable` code action to add `final` and/or `readonly` as needed to make the field immutable.

#### Ballerina Shell

- Added support for invoking actions directly from the shell prompt, as shown in the following examples.

```ballerina
$= string value = myClient->invoke("input");
$= string value = myClient->/root/name("input");
$= future<int> result = start name();
```

#### CLI

#### OpenAPI tool

#### Persist tool
- Modified the `persist init` command to solely create a `persist` directory within the Ballerina project and generate a new definition file (`model.bal`) within the `persist` directory if it doesn't already exist. It no longer updates the `Ballerina.toml` file with the persist configuration as it did previously.
- Modified the `persist generate` command to function as a one-time source code generation tool. Additionally, introduced the following new options to the `persist generate` command:
    - `--datastore` - This is used to indicate the preferred data store.
    - `--module` - This is used to indicate the module in which the files are generated.

    For example,
    ```
    $ bal persist generate --datastore mysql --module db
    ```

- Changed the `persist generate` command to generate all the Ballerina types, client, `db_config` files, and the script file in the specified module directory, allowing the user to commit the generated source code along with the project source code.
- Introduced the new `persist add` command to initialize the `bal persist` feature in the Ballerina project and integrate the source code generation with the `bal build` command. This command will update the `Ballerina.toml` file with the `tool.persist` configuration and generate the `model.bal` file in the `persist` directory, if the file does not exist. This command supports the following options:
    - `--datastore` - This is used to indicate the preferred data store.
    - `--module` - This is used to indicate the module in which the files are generated.

    For example,
    ```
    $ bal persist add --datastore mysql --module db
    ```

- Implemented introspection support for existing databases to facilitate the generation of the persist data model. This functionality is accessible through the new `bal persist pull` command. The command is equipped with the following options:
    - `--datastore` - This is used to indicate the preferred data store.
    - `--host` - This is used to indicate the host of the database.
    - `--port` - This is used to indicate the port of the database.
    - `--user` - This is used to indicate the username of the database.
    - `--database` - This is used to indicate the database name.

    For example,
    ```
    $ bal persist pull --datastore mysql --host localhost --port 3306 --user root --database test
    ```
    >**Info:** The database introspection support is an experimental feature and currently only supports MySQL databases. The commands associated with the feature might change in future releases.

- Revised the persist migrate command to extract the datastore configuration from the provided argument instead of the `Ballerina.toml` file. The command now accepts the following option:
    - `--datastore` - This is used to indicate the preferred data store. The default value is `mysql`.

    For example,
    ```
    $ bal persist migrate --datastore mysql
    ```
    >**Info:** The migration support is an experimental feature and currently only supports MySQL databases. The commands associated with the feature might change in future releases.

### Improvements

#### Formatter

##### Multiline function call formatting.

When a multiline function call is present in the code, the subsequent lines used to have the same indentation as the first line. This behavior is modified to have an indentation of 8 spaces in the subsequent lines.

Before formatting

```ballerina
addNumbers(numberOne,  numberTwo, numberThree,
numberFour, numberFive, numberSix);
```

After formatting

```ballerina
addNumbers(numberOne, numberTwo, numberThree,
        numberFour, numberFive, numberSix);
```

When a multiline object is present as an argument, the indentation of the subsequent lines is set such that those lines have the same indentation as the object declaration.

```ballerina
public function updateValues(int t1, int t2) {
    update(t1, object {
                   int i = 1;
                   int y = 2;
               },
               t2);
}
```

#### Language Server

- Improved the snippet completion items provided for dependently-typed functions.
- Improved the completion items provided for resource parameters with singleton types.
- Improved the order of completions provided for resource access actions.
- Introduced an error notification to indicate when the project contains cyclic dependencies.
- Introduced an error notification to indicate high memory usage.

### Bug fixes

To view bug fixes, see the GitHub milestone for Swan Lake Update 9 (2201.9.0) of the repositories below.

- [Language server](https://github.com/ballerina-platform/ballerina-lang/issues?q=is%3Aissue+label%3ATeam%2FLanguageServer+milestone%3A2201.9.0+is%3Aclosed+label%3AType%2FBug+)
- [OpenAPI](https://github.com/ballerina-platform/openapi-tools/issues?q=is%3Aissue+label%3AType%2FBug+milestone%3A%22Swan+Lake+2201.9.0%22+is%3Aclosed)

## Ballerina packages updates

### New features

### Improvements

### Bug fixes

## Backward-incompatible changes

### Language changes

- A bug that allowed using `self` of an isolated object to access a mutable field without a lock statement within an anonymous function has been fixed.

    ```ballerina
    import ballerina/log;

    isolated class Data {
        private int id;
        private string name;

        isolated function init(int id, string name) {
            self.id = id;
            self.name = name;
        }

        isolated function update(int? id = (), string? name = ()) {
            lock {
                if id is int {
                    self.id = id;
                }

                if name is string {
                    self.name = name;
                }
            }

            var logger = isolated function () returns string {
                // Now results in compile-time errors, 
                // need to use a lock statement. 
                return string `ID: '${self.id}', Name: '${self.name}'`; 
            };
            log:printDebug("Data updated", details = logger);
        }
    }
    ```

- A bug which resulted in the addition of a default namespace to an XML navigation name pattern, even when the default namespace is defined after it, has been fixed.

    ```ballerina
    public function main() {
        xml x = xml `<item><name>Box</name></item>`;

        // Previously evaluated to an empty XML sequence, now evaluates to 
        // `<item><name>Box</name></item>`
        xml x1 = x.<item>;

        xmlns "http://example.com/";
    }
    ```

- A bug which resulted in XML navigation failing to return elements with namespaces different from the default one when using `<*>` to access XML element children has been fixed.

    ```ballerina
    public function main() {
        xmlns "http://example.com/";
        xmlns "https://ballerina.io/" as ns0;

        xml x1 = xml `
        <item>
            <ns0:name>ball</ns0:name>
            <type>t</type>
        </item>`;

        // Previously evaluated to `
        // <type xmlns="http://example.com/">t</type>`,
        // now evaluates to, 
        // `<ns0:name xmlns="http://example.com/" xmlns:ns0="https://ballerina.io">ball</ns0:name>
        // <type xmlns="http://example.com/">t</type>`
        xml x2 = x1/<*>;
    }
    ```

- A bug which resulted in the XML namespace URI being empty when a constant is used in the XML namespace declaration has been fixed.

    ```ballerina
    const URI = "http://ballerina.com/";
    xmlns URI as ns0;

    public function main() {
        // Previously evaluated to "{}attr", now evaluates to {http://ballerina.com/}attr
        string s = ns0:attr;
    }
    ```

- A bug which resulted in a compiler crash or a nil value for a variable of a binding pattern which is used as a captured variable has been fixed.

    ```ballerina
    type Doctor record {
        string name;
        string category;    
    };

    function updateDoctorCategories(Doctor doctor, string[] categories) returns error? {
        var {category} = doctor;
        string cat = category;
         // Previously evaluated to `true` since category is used in a closure, now returns `false`.
        boolean b = <any> category is ();
        if !categories.some(existingCategory => existingCategory == category) {
            categories.push(category);
        }
    }
    ```

- A bug which resulted in XML navigation evaluating to empty XML sequence when the navigation name pattern contains escape characters has been fixed.

    ```ballerina
    public function main() {
        xml d = xml `
        <person>
            <name>John</name>
            <home-address>some address</home-address>
        </person>`;

        xml x1 = d/<home\-address>; // Previously evaluated to an empty XML sequence, now evaluates to `<home-address>some address</home-address>`
    }
    ```

-  A bug which resulted in no compilation errors being logged for missing required fields in the `select` clause has been fixed.

    ```ballerina
    type Student record {|
        int id;
        string name;
        Enrollment[] enrollments;
    |};

    type Course record {|
        int id;
        string name;
    |};

    type Enrollment record {|
        int id;
        string name;
        int year;
        int grade;
    |};

    function getStudentCourses(Student student) returns int|Course[] {
        int|Course[] courses = from var enrollment in student.enrollments
                            select {
                                // Compile-time error now, since the `name` field is not specified
                                id: enrollment.id
                            };
        return courses;
    }
    ```

- A bug which resulted in the top-most comments above imports being moved when formatting imports has been fixed. This fix also preserves new lines within comment blocks above imports.

    Before formatting

    ```ballerina
    // Copyright (c) 2024 WSO2 LLC. (http://www.wso2.com).
    //
    // WSO2 LLC. licenses this file to you under the Apache License,
    // Version 2.0 (the "License"); you may not use this file except
    // in compliance with the License.
    // You may obtain a copy of the License at
    //
    // http://www.apache.org/licenses/LICENSE-2.0
    //
    // Unless required by applicable law or agreed to in writing,
    // software distributed under the License is distributed on an
    // "AS IS" BASIS, WITHOUT WARRANTIES OR CONDITIONS OF ANY
    // KIND, either express or implied.  See the License for the
    // specific language governing permissions and limitations
    // under the License.


    // this file contains implementaion of the agent code. 
    // It includes functions for managing the ai client. 



    import ballerinax/oracledb;

    import ballerina/io;

    // module imports
    import agent;
    import utils;

    // endpoint related functions
    import ai/endpoints;

    // config related functions
    import ai/config;

    function attachAgent() {

    }
    ```

    After formatting

    ```ballerina
    // Copyright (c) 2024 WSO2 LLC. (http://www.wso2.com).
    //
    // WSO2 LLC. licenses this file to you under the Apache License,
    // Version 2.0 (the "License"); you may not use this file except
    // in compliance with the License.
    // You may obtain a copy of the License at
    //
    // http://www.apache.org/licenses/LICENSE-2.0
    //
    // Unless required by applicable law or agreed to in writing,
    // software distributed under the License is distributed on an
    // "AS IS" BASIS, WITHOUT WARRANTIES OR CONDITIONS OF ANY
    // KIND, either express or implied.  See the License for the
    // specific language governing permissions and limitations
    // under the License.

    // this file contains implementaion of the agent code. 
    // It includes functions for managing the ai client. 

    // module imports
    import agent;
    import utils;

    import ballerina/io;
    import ballerinax/oracledb;

    // config related functions
    import ai/config;

    // endpoint related functions
    import ai/endpoints;

    function attachAgent() {

    }
    ```

### Ballerina library changes

#### `rabbitmq` package

- Removed the previously deprecated `rabbitmq:Message` record. Consequently, corresponding APIs no longer accommodate this record. Users are advised to transition to utilizing subtypes of `rabbitmq:AnydataMessage` for continued functionality.

#### `nats` package

- Removed the previously deprecated `nats:Message` record. Consequently, corresponding APIs no longer accommodate this record. Users are advised to transition to utilizing subtypes of `nats:AnydataMessage` for continued functionality.

#### `cloud` package

- SSL configurations are no longer automatically retrieved from the code. You need to explicitly mark them as secrets in `Cloud.toml`. 
    ```toml
    [[cloud.secret.files]]
    file="resource."
    mount_dir="./resource"
    ```

- The `mount_path` of `[[cloud.secret.files]]` and  `[[cloud.config.maps]]` is renamed as `mount_dir` in the `Cloud.toml` file, and now it always expects the destination directory.

- Entrypoints are used instead of CMD to run the ballerina application in the Dockerfile.
    ```
    CMD ["java","..."] //Old
    ```

    ```
    ENTRYPOINT ["java","..."] //New
    ```

- Suffix is added to generated ConfigMaps and Secrets in Kubernetes to avoid Conflicts.
- Subpaths are used in Kubernetes to better support multiple files in the same directory.<|MERGE_RESOLUTION|>--- conflicted
+++ resolved
@@ -238,14 +238,11 @@
 
 ### Improvements
 
-<<<<<<< HEAD
 #### `mysql` package
 - Specified SSL as the preferred option when users provide options without SSL configuration. Additionally, introduced support for explicitly disabling SSL.
 
 #### `avro` package
 - Introduced Avro serialization/deserialization support
-=======
-- Introduced Avro serialization/deserialization support.
 
 #### `graphql` package
 
@@ -268,7 +265,6 @@
 
 - Improved the GraphQL error responses to use aliases instead of field names in the `path` field.
 - Added support to report GraphQL specific diagnostics in the VS Code extension.
->>>>>>> 4a380cd2
 
 ### Deprecations
 
