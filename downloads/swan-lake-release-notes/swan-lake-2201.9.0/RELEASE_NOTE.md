---
layout: ballerina-left-nav-release-notes
title: 2201.9.0 (Swan Lake)
permalink: /downloads/swan-lake-release-notes/2201.9.0/
active: 2201.9.0
redirect_from:
    - /downloads/swan-lake-release-notes/2201.9.0
    - /downloads/swan-lake-release-notes/2201.9.0-swan-lake/
    - /downloads/swan-lake-release-notes/2201.9.0-swan-lake
    - /downloads/swan-lake-release-notes/
    - /downloads/swan-lake-release-notes
---

## Overview of Ballerina Swan Lake Update 9 (2201.9.0)

<em> Swan Lake Update 9 (2201.9.0) is the ninth update release of Ballerina Swan Lake, and it includes a new set of features and significant improvements to the compiler, runtime, Ballerina library, and developer tooling. It is based on the 2023R1 version of the Language Specification.</em>

## Update Ballerina

Update your current Ballerina installation directly to 2201.9.0 using the [Ballerina Update Tool](/learn/update-tool/) as follows.

1. Run `bal update` to get the latest version of the Update Tool.
2. Run `bal dist update` to update to this latest distribution.

## Install Ballerina

If you have not installed Ballerina, download the [installers](/downloads/#swanlake) to install.

## Language updates

### New features

#### Introduction of the alternate receive action

The alternate receive action can be used to receive one of multiple values corresponding to multiple send actions. It operates by waiting until it encounters a non-error message, a panic termination status on a closed channel, or the closure of all channels. Alternate receive action sets the first non-error value it encounters as the result.

```ballerina
import ballerina/io;
import ballerina/lang.runtime;

public function main() {
    worker w1 {
        2 -> function;
    }

    worker w2 {
        runtime:sleep(2);
        3 -> function;
    }

    worker w3 returns error? {
        int value = 10;
        if value == 10 {
            return error("Error in worker 3");
        }
        value -> function;
    }

    worker w4 {
        runtime:sleep(2);
        3 -> function;
    }

    // The value of the variable `result` is set as soon as the value from either
    // worker `w1` or `w2` is received.
    int result1 = <- w1 | w2;
    io:println(result1); // 2

    // Alternate receive action waits until a message that is not an error is received. 
    // Since `w3` returns an error, it waits further and sets the value that is received from `w4`.
    int|error? result2 = <- w3 | w4;
    io:println(result2); // 3
}
```

#### Introduction of the multiple receive action

The multiple receive action can be used to receive values corresponding to multiple send actions. It operates by waiting for the receipt of values from all the send actions, subsequently constructing a mapping value containing those values.

```ballerina
import ballerina/io;
import ballerina/lang.runtime;

public function main() {
    worker w1 {
        2 -> function;
    }

    worker w2 {
        runtime:sleep(2);
        3 -> function;
    }

    // The worker waits until both values are received.
    Result result = <- {a: w1, b: w2};
    io:println(result); // {"a":2,"b":3}
}

type Result record {
    int a;
    int b;
};
```

#### Support for conditional worker send action

The send action in workers can be used in a conditional context, allowing for more flexible and dynamic inter-worker communication based on specific conditions. The receiver side in a conditional send might not always receive a message. Thus, to handle such scenarios, the static type of the receive action includes the `error:NoMessage` type.

```ballerina
import ballerina/io;

public function main() {
    boolean isDataReady = true;

    worker w1 {
        // A send action can be used in a conditional context.
        if isDataReady {
            10 -> function;
        }
    }

    worker w2 {
        if isDataReady {
            1 -> function;
        } else {
            0 -> function;
        }
    }

    // The send action corresponding to this receive action is conditionally executed.
    // Thus, there is a possibility that the send action may not get executed.
    // Therefore, the static type of the receive includes the `error:NoMessage` type
    // indicating the absence of a message in such cases.
    int|error:NoMessage w1Message = <- w1;
    io:println(w1Message); // 10

    // Two different conditional send actions exist within the worker `w3`.
    // Therefore, an alternate receive action can be used to receive them.
    int|error:NoMessage w2Message = <- w2 | w2;
    io:println(w2Message); // 1
}
```

#### Introduction of the `on fail` clause for named workers

The `on fail` clause can be used with a named worker, to handle any errors that occur within the worker's body.

```ballerina
import ballerina/io;

public function main() {
    int[] values = [2, 3, 4, 5];
    int value = 0;

    worker w1 {
        int index = check getIndex(values, value);
        index -> function;
    } on fail {
        // Handle the error thrown in the worker body.
        -1 -> function;
    }

    int|error:NoMessage result = <- w1 | w1;
    io:println(result); // -1
}

function getIndex(int[] values, int value) returns int|error =>
    let int? index = values.indexOf(value) in index ?: error("value not found");
```

### Improvements

#### Remove dependence on syntactic location for module-level XMLNS declarations

It is now possible for expressions to refer to module-level XML namespaces declarations that are declared later in the code.

```ballerina
public function main() {
    string exdoc = ex:doc;
}

xmlns "http://example.com" as ex;
```
#### Allow declaration of XML namespaces with the same prefix in multiple Ballerina files

It is now possible to declare XML namespaces with the same prefix in multiple Ballerina files (source parts) of the same package. This is because the prefix symbol space applies to the source part, and not the module.

main.bal
```ballerina
xmlns "https://ballerina.io/" as ns;
```

utils.bal
 ```ballerina
// Previously resulted in a `redeclared symbol` compile-time error, now works as expected.
xmlns "https://example.com/" as ns; 
```

### Bug fixes

To view bug fixes, see the [GitHub milestone for Swan Lake Update 9 (2201.9.0)](https://github.com/ballerina-platform/ballerina-lang/issues?q=is%3Aissue+label%3ATeam%2FCompilerFE+milestone%3A2201.9.0+is%3Aclosed+label%3AType%2FBug).

## Runtime updates

### New features

#### Support to provide values for configurable variables through environment variables

Configurable values can now be provided through environment variables using the following syntax.

```
BAL_CONFIG_VAR_key=value
```

The key conforms to the structure `ORG_MODULE_VARIABLE`, where each part in the structured identifier is converted to uppercase, and dots are converted to underscores.

The environment variable-based configuration is supported for configurable variables of `boolean`, `int`, `float`, `decimal`, `string`, and `xml` types.

For example, if the configurable variable is defined in the following way,

```ballerina
configurable int port = ?;
```

The values can be provided through environment variables as follows.

If the configurable variable is defined in the default module or if a single Ballerina file is being used:

For Windows:
```
$ set BAL_CONFIG_VAR_PORT=9090
```

For Linux/macOS:
```
$ export BAL_CONFIG_VAR_PORT=9090
```

If the configurable variable is defined in a different module of the same organization:

For Windows:
```
$ set BAL_CONFIG_VAR_MODULENAME_PORT=9090
```

For Linux/macOS:
```
$ export BAL_CONFIG_VAR_MODULENAME_PORT=9090
```

If the configurable variable is defined in a module of a different organization.

For Windows:
```
$ set BAL_CONFIG_VAR_ORGNAME_MODULENAME_PORT=9090
```

For Linux/macOS:
```
$ export BAL_CONFIG_VAR_ORGNAME_MODULENAME_PORT=9090
```

#### New Runtime Java APIs

##### Java APIs to parse a JSON string to a target type

A new optimized API is introduced in `ValueUtils` to parse a given input stream and create a value using a subtype of `json` given by the target type. The user needs to close the provided input stream.

```java
public static Object parse(InputStream in, Type targetType) throws BError {
};
```

##### Java APIs to provide information about runtime artifacts

New runtime Java APIs are added to provide information about the active runtime artifacts.

```java
public List<Artifact> getArtifacts();
```

This returns a list of artifact instances that represent the services at runtime. An artifact instance contains a name (service name), type (only `service` is supported now), and a map of details. The map of details includes the following information.

- `listeners` - a list of listener objects attached to the service
- `attachPoint` - the attach point specified in the service declaration (for example, base path in HTTP)
- `service` - the service object

```java
public Node getNode();
```

This returns a node instance that represents the Ballerina runtime node. A node instance contains a node ID (`nodeId` - self-generated unique ID) and a map of details. The map of details includes the following information.

- `balVersion` - The Ballerina version
- `balHome` - The path of Ballerina home
- `osName` - Name of the operating system
- `osVersion` - Version of the operating system

The above APIs can be called via a Ballerina environment instance as follows.

```java 
import io.ballerina.runtime.api.Artifact;
import io.ballerina.runtime.api.Environment;
import io.ballerina.runtime.api.Node;

Repository repository = env.getRepository();
List<Artifact> artifacts = repository.getArtifacts();
Node node = repository.getNode();
```

##### Java APIs to start a new runtime and invoke a Ballerina function

Java APIs are introduced to start a new Ballerina runtime instance for a given module and perform function invocations within the module by calling the module initialization and module start methods sequentially before any other function calls. It is recommended to call the module stop method to gracefully shut down the Ballerina runtime at the end of the program.

```java
import io.ballerina.runtime.api.Runtime;

Runtime balRuntime = Runtime.from(module);
balRuntime.init();
balRuntime.start();
balRuntime.invokeMethodAsync(functionName, callback, args);
balRuntime.stop();
```

### Improvements

<<<<<<< HEAD
#### Support mapping of resource and remote method parameters to `BArray` parameter of a generic native method

A new way has been introduced to support the binding of any resource or remote function to a generic native method, regardless of the function parameters. The generic native method should be defined with a `BArray` parameter, which represents all the parameters excluding path parameters (handling path parameters in a similar manner is supported from 2201.5.0). To avoid errors due to overloaded methods, it is recommended to define parameter type constraints as well.

E.g.,
The following Ballerina resource method,
```ballerina
isolated resource function get abc/[int p1]/[string p2]/[string p3]/[int ...p4] (string s, int i, typedesc<anydata> targetType = <>) = @java:Method {
    'class: "javalibs.app.App",
    name: "getResource",
    paramTypes: ["io.ballerina.runtime.api.values.BObject", "io.ballerina.runtime.api.values.BArray", "io.ballerina.runtime.api.values.BString"]
} external;
```

can be bound to the following Java method.
```java
public static void getResource(BObject client, BArray path, BArray args) {
}
```

=======
#### Support to construct immutable record values with record type-descriptors that have mutable default values

It is now possible to use record type-descriptors with mutable default values when constructing immutable record values, as long as the default value belongs to `lang.value:Cloneable`. When used in a context that requires an immutable value, the default value will be wrapped in a `value:cloneReadOnly` call to produce an immutable value.

```ballerina
import ballerina/io;

type Student record {|
    int id;
    string name;
    // The inherent type of the default value expression is `int[]`.
    int[] moduleCodes = [1001, 2001, 3010];
    // The inherent type of the default value expression is `any[]`.
    any[] config = getStudentConfig();
|};

function createEmployee(int id, string name, readonly & string[] config) {
    // No longer panics at runtime, since an immutable value is set
    // for the `moduleCodes` field.
    Student & readonly s1 = {id, name, config};
    io:println(s1.moduleCodes is readonly & int[]); // true
}

isolated function getStudentConfig() returns any[] {
    return [];
}
```

If the default value does not belong to `value:Cloneable`, and therefore, an immutable value cannot be created by calling `value:cloneReadOnly`, the compiler requires specifying a value for such a field (i.e., the default value will not be used).

```ballerina
function createEmployee(int id, string name) {
    // Results in a compile-time error now since there is no default
    // value that can be used for `config`.
    Student & readonly s1 = {id, name};
}   
```

#### Improvements to the usage of default values of record fields

Now, the default value of a record is evaluated only if a value is not provided for the specific field in the mapping constructor.

```ballerina
import ballerina/io;

isolated int id = 1;

type Data record {
    int id = getId();
};

public function main() {
    Data data = {"id": 10};
    lock {
        io:println(id); // Prints 1 since it is `getId()` is not evaluated.
    }
}

isolated function getId() returns int {
    lock {
        id = id + 1;
        return id;
    }
}
```

With these improvements, with record type inclusion, the default value from an included record will not be used if the including record overrides the field.

>>>>>>> 656a9d97
### Bug fixes

To view bug fixes, see the [GitHub milestone for Swan Lake Update 9 (2201.9.0)](https://github.com/ballerina-platform/ballerina-lang/issues?q=is%3Aissue+milestone%3A2201.9.0+label%3ATeam%2FjBallerina+label%3AType%2FBug+is%3Aclosed).

## Ballerina library updates

### New features

#### `avro` package

- Introduced Avro serialization/deserialization support.

#### `persist` package
- Introduced support for the PostgreSQL data store, mirroring the functionality provided for other supported SQL data stores like MySQL and MSSQL.
- Implemented support for the Redis data store, including the following features:
  - Support for optional fields to be defined in the data model, providing flexibility in structuring data.
  - Support for connection configuration to be defined as separate parameters or as a URI
  - Support for Redis data store to be used as a cache or persistent store.

  >**Info:** The Redis database support is an experimental feature. APIs might change in future releases.

- Added support for the following annotations within the `persist.sql` package to facilitate entity mapping alongside additional SQL database features.
  - `@sql:Name` - Map an entity name to a specific table name and a field name to a specific column name.
  - `@sql:Varchar` - Give a specific VARCHAR length. 
  - `@sql:Char` - Give a specific CHAR length. 
  - `@sql:Decimal` - Give specific DECIMAL precision and scale. 
  - `@sql:Index` - Declare an index field.
  - `@sql:UniqueIndex` - Declare a unique index field.
  - `@sql:Relation` - Declare a relation field. This is used to define a foreign key relationship between two entities.
  - `@sql:Generated` - Declare a generated field. This is used to define a field that is generated by the database.

#### `uuid` package
- Implemented support for generating random UUIDs in an intuitive manner via the `uuid:createRandomUuid` function.

### Improvements

#### `mysql` package
- Specified SSL as the preferred option when users provide options without SSL configuration. Additionally, introduced support for explicitly disabling SSL.

#### `graphql` package

- Introduced GraphQL server-side caching support.

#### `crypto` package

- Introduced new APIs for ML-KEM-768 (Kyber768) key encapsulation mechanism.
- Introduced new APIs for RSA-KEM-ML-KEM-768 key encapsulation mechanism.
- Introduced new APIs for ML-KEM-768 hybrid public-key encryption (HPKE).
- Introduced new APIs for RSA-KEM-ML-KEM-768 hybrid public-key encryption (HPKE).
- Introduced new APIs for ML-DSA65 (Dilithium3) signing.

#### `data.jsondata` package

The [`data.jsondata`](https://lib.ballerina.io/ballerina/data.jsondata/latest/) package has been introduced to support JSON data conversions, data projection, and navigation.

- JSON data projection: JSON data can be converted to a Ballerina record by specifying only the required fields from the JSON data. This is helpful when the requirement is to extract a specific subset of fields from JSON data with a large number of fields.

    ```ballerina
    import ballerina/data.jsondata;
    import ballerina/io;

    // Define a closed record type to capture the required fields from the JSON content.
    type Book record {|
        string name;
        string author;
    |};

    public function main() returns error? {
        json jsonContent = {
            name: "Clean Code",
            author: "Robert C. Martin",
            year: 2008,
            publisher: "Prentice Hall"
        };
        // Based on the expected type, it includes only the `name` and `author` fields in the converted value.
        Book book = check jsondata:parseAsType(jsonContent);
        io:println(book);

        string jsonStr = string `
        {
            "name": "The Pragmatic Programmer",
            "author": "Andrew Hunt, David Thomas",
            "year": 1999,
            "publisher": "Addison-Wesley"
        }`;
        Book book2 = check jsondata:parseString(jsonStr);
        io:println(book2);
    }
    ```

- JSON navigation: JSONPath expressions can now be used to navigate and extract JSON data.
    
    ```ballerina
    import ballerina/data.jsondata;
    import ballerina/io;

    public function main() returns error? {
        json books = [
            {
                title: "The Great Gatsby",
                author: "F. Scott Fitzgerald",
                price: 100,
                year: 1925
            },
            {
                title: "To Kill a Mockingbird",
                author: "Harper Lee",
                price: 72.5,
                year: 1960
            },
            {
                title: "1984",
                author: "George Orwell",
                price: 90,
                year: 1949
            }
        ];

        // Use a JSONPath expression to extract the list of titles in the books array.
        json titles = check jsondata:read(books, `$..title`);
        io:println(titles);

        // Use a JSONPath expression to extract the list of published years for the 
        // books that have a price value of more than 80.
        json years = check jsondata:read(books, `$..[?(@.price > 80)].year`);
        io:println(years);

        // Use a JSONPath expression to extract the total sum of the prices of the books.
        json sum = check jsondata:read(books, `$..price.sum()`);
        io:println(sum);
    }
    ```

#### `data.xmldata` package

The [`data.xmldata`](https://lib.ballerina.io/ballerina/data.xmldata/latest/) package has been introduced to support XML data conversions and data projection.

```ballerina
import ballerina/data.xmldata;
import ballerina/io;

// Define a closed record type to capture the required elements and attributes from the XML data.
type Book record {|
    string name;
    string author;
|};

public function main() returns error? {
    xml xmlData = xml `
    <book>
        <name>Clean Code</name>
        <author>Robert C. Martin</author>
        <year>2008</year>
        <publisher>Prentice Hall</publisher>
    </book>`;
    // Based on the expected type, it includes only the `name` and `author` fields in the converted value.
    Book book = check xmldata:parseAsType(xmlData);
    io:println(book);

    string xmlStr = string `
    <book>
        <name>Clean Code</name>
        <author>Robert C. Martin</author>
        <year>2008</year>
        <publisher>Prentice Hall</publisher>
    </book>`;
    Book book2 = check xmldata:parseString(xmlStr);
    io:println(book2);
}
```

### Improvements

#### `cloud` package
- Directories can now be mounted as ConfigMaps and Secrets.

#### `graphql` package

- Improved the GraphQL error responses to use aliases instead of field names in the `path` field.
- Added support to report GraphQL specific diagnostics in the VS Code extension.

### Deprecations

### Bug fixes

To view bug fixes, see the [GitHub milestone for Swan Lake Update 9 (2201.9.0)](https://github.com/ballerina-platform/ballerina-standard-library/issues?q=is%3Aclosed+is%3Aissue+milestone%3A%222201.9.0%22+label%3AType%2FBug).

## Developer tools updates

### New features

#### Formatter

##### Customize formatting

It is now possible to provide custom formatting configurations to the Ballerina formatter via a local or remote configuration file. This allows for consistency in code style across projects in an organization and simplifies the process of enforcing formatting standards. This is introduced as an experimental feature in Ballerina 2201.9.0.

#### Language Server

- Introduced the `Extract to transform function` code action to extract the value expression of a field in a mapping constructor into an expression-bodied function that returns expected record.
- Introduced the `Surround with lock` code action to wrap an isolated variable access with a `lock` statement.
- Introduced the `Add private qualifier` code action to set the visibility qualifier of a field in an isolated class to `private`.
- Introduced the `Make variable immutable` code action to add `final` and/or `readonly` as needed to make the field immutable.

#### Ballerina Shell

- Added support for invoking actions directly from the shell prompt, as shown in the following examples.

```ballerina
$= string value = myClient->invoke("input");
$= string value = myClient->/root/name("input");
$= future<int> result = start name();
```

#### CLI

#### OpenAPI tool

#### Persist tool
- Modified the `persist init` command to solely create a `persist` directory within the Ballerina project and generate a new definition file (`model.bal`) within the `persist` directory if it doesn't already exist. It no longer updates the `Ballerina.toml` file with the persist configuration as it did previously.
- Modified the `persist generate` command to function as a one-time source code generation tool. Additionally, introduced the following new options to the `persist generate` command:
    - `--datastore` - This is used to indicate the preferred data store.
    - `--module` - This is used to indicate the module in which the files are generated.

    For example,
    ```
    $ bal persist generate --datastore mysql --module db
    ```

- Changed the `persist generate` command to generate all the Ballerina types, client, `db_config` files, and the script file in the specified module directory, allowing the user to commit the generated source code along with the project source code.
- Introduced the new `persist add` command to initialize the `bal persist` feature in the Ballerina project and integrate the source code generation with the `bal build` command. This command will update the `Ballerina.toml` file with the `tool.persist` configuration and generate the `model.bal` file in the `persist` directory, if the file does not exist. This command supports the following options:
    - `--datastore` - This is used to indicate the preferred data store.
    - `--module` - This is used to indicate the module in which the files are generated.

    For example,
    ```
    $ bal persist add --datastore mysql --module db
    ```

- Implemented introspection support for existing databases to facilitate the generation of the persist data model. This functionality is accessible through the new `bal persist pull` command. The command is equipped with the following options:
    - `--datastore` - This is used to indicate the preferred data store.
    - `--host` - This is used to indicate the host of the database.
    - `--port` - This is used to indicate the port of the database.
    - `--user` - This is used to indicate the username of the database.
    - `--database` - This is used to indicate the database name.

    For example,
    ```
    $ bal persist pull --datastore mysql --host localhost --port 3306 --user root --database test
    ```
    >**Info:** The database introspection support is an experimental feature and currently only supports MySQL databases. The commands associated with the feature might change in future releases.

- Revised the persist migrate command to extract the datastore configuration from the provided argument instead of the `Ballerina.toml` file. The command now accepts the following option:
    - `--datastore` - This is used to indicate the preferred data store. The default value is `mysql`.

    For example,
    ```
    $ bal persist migrate --datastore mysql
    ```
    >**Info:** The migration support is an experimental feature and currently only supports MySQL databases. The commands associated with the feature might change in future releases.

### Improvements

#### Formatter

##### Multiline function call formatting.

When a multiline function call is present in the code, the subsequent lines used to have the same indentation as the first line. This behavior is modified to have an indentation of 8 spaces in the subsequent lines.

Before formatting

```ballerina
addNumbers(numberOne,  numberTwo, numberThree,
numberFour, numberFive, numberSix);
```

After formatting

```ballerina
addNumbers(numberOne, numberTwo, numberThree,
        numberFour, numberFive, numberSix);
```

When a multiline object is present as an argument, the indentation of the subsequent lines is set such that those lines have the same indentation as the object declaration.

```ballerina
public function updateValues(int t1, int t2) {
    update(t1, object {
                   int i = 1;
                   int y = 2;
               },
               t2);
}
```

#### Language Server

- Improved the snippet completion items provided for dependently-typed functions.
- Improved the completion items provided for resource parameters with singleton types.
- Improved the order of completions provided for resource access actions.
- Introduced an error notification to indicate when the project contains cyclic dependencies.
- Introduced an error notification to indicate high memory usage.

### Bug fixes

To view bug fixes, see the GitHub milestone for Swan Lake Update 9 (2201.9.0) of the repositories below.

- [Language server](https://github.com/ballerina-platform/ballerina-lang/issues?q=is%3Aissue+label%3ATeam%2FLanguageServer+milestone%3A2201.9.0+is%3Aclosed+label%3AType%2FBug+)
- [OpenAPI](https://github.com/ballerina-platform/openapi-tools/issues?q=is%3Aissue+label%3AType%2FBug+milestone%3A%22Swan+Lake+2201.9.0%22+is%3Aclosed)

## Ballerina packages updates

### New features

### Improvements

### Bug fixes

## Backward-incompatible changes

### Language changes

- A bug that allowed using `self` of an isolated object to access a mutable field without a lock statement within an anonymous function has been fixed.

    ```ballerina
    import ballerina/log;

    isolated class Data {
        private int id;
        private string name;

        isolated function init(int id, string name) {
            self.id = id;
            self.name = name;
        }

        isolated function update(int? id = (), string? name = ()) {
            lock {
                if id is int {
                    self.id = id;
                }

                if name is string {
                    self.name = name;
                }
            }

            var logger = isolated function () returns string {
                // Now results in compile-time errors, 
                // need to use a lock statement. 
                return string `ID: '${self.id}', Name: '${self.name}'`; 
            };
            log:printDebug("Data updated", details = logger);
        }
    }
    ```

- A bug which resulted in the rest parameter of a function not being considered final has been fixed.

    ```ballerina
    function sum(int i, int... j) {
        j = [1, 2, 3]; // Compile-time error now.
    }
    ```

- A bug which resulted in the addition of a default namespace to an XML navigation name pattern, even when the default namespace is defined after it, has been fixed.

    ```ballerina
    public function main() {
        xml x = xml `<item><name>Box</name></item>`;

        // Previously evaluated to an empty XML sequence, now evaluates to 
        // `<item><name>Box</name></item>`
        xml x1 = x.<item>;

        xmlns "http://example.com/";
    }
    ```

- A bug which resulted in XML navigation failing to return elements with namespaces different from the default one when using `<*>` to access XML element children has been fixed.

    ```ballerina
    public function main() {
        xmlns "http://example.com/";
        xmlns "https://ballerina.io/" as ns0;

        xml x1 = xml `
        <item>
            <ns0:name>ball</ns0:name>
            <type>t</type>
        </item>`;

        // Previously evaluated to `
        // <type xmlns="http://example.com/">t</type>`,
        // now evaluates to, 
        // `<ns0:name xmlns="http://example.com/" xmlns:ns0="https://ballerina.io">ball</ns0:name>
        // <type xmlns="http://example.com/">t</type>`
        xml x2 = x1/<*>;
    }
    ```

- A bug which resulted in the XML namespace URI being empty when a constant is used in the XML namespace declaration has been fixed.

    ```ballerina
    const URI = "http://ballerina.com/";
    xmlns URI as ns0;

    public function main() {
        // Previously evaluated to "{}attr", now evaluates to {http://ballerina.com/}attr
        string s = ns0:attr;
    }
    ```

- A bug which resulted in a compiler crash or a nil value for a variable of a binding pattern which is used as a captured variable has been fixed.

    ```ballerina
    type Doctor record {
        string name;
        string category;    
    };

    function updateDoctorCategories(Doctor doctor, string[] categories) returns error? {
        var {category} = doctor;
        string cat = category;
         // Previously evaluated to `true` since category is used in a closure, now returns `false`.
        boolean b = <any> category is ();
        if !categories.some(existingCategory => existingCategory == category) {
            categories.push(category);
        }
    }
    ```

- A bug which resulted in XML navigation evaluating to empty XML sequence when the navigation name pattern contains escape characters has been fixed.

    ```ballerina
    public function main() {
        xml d = xml `
        <person>
            <name>John</name>
            <home-address>some address</home-address>
        </person>`;

        xml x1 = d/<home\-address>; // Previously evaluated to an empty XML sequence, now evaluates to `<home-address>some address</home-address>`
    }
    ```

-  A bug which resulted in no compilation errors being logged for missing required fields in the `select` clause has been fixed.

    ```ballerina
    type Student record {|
        int id;
        string name;
        Enrollment[] enrollments;
    |};

    type Course record {|
        int id;
        string name;
    |};

    type Enrollment record {|
        int id;
        string name;
        int year;
        int grade;
    |};

    function getStudentCourses(Student student) returns int|Course[] {
        int|Course[] courses = from var enrollment in student.enrollments
                            select {
                                // Compile-time error now, since the `name` field is not specified
                                id: enrollment.id
                            };
        return courses;
    }
    ```

- A bug which resulted in the top-most comments above imports being moved when formatting imports has been fixed. This fix also preserves new lines within comment blocks above imports.

    Before formatting

    ```ballerina
    // Copyright (c) 2024 WSO2 LLC. (http://www.wso2.com).
    //
    // WSO2 LLC. licenses this file to you under the Apache License,
    // Version 2.0 (the "License"); you may not use this file except
    // in compliance with the License.
    // You may obtain a copy of the License at
    //
    // http://www.apache.org/licenses/LICENSE-2.0
    //
    // Unless required by applicable law or agreed to in writing,
    // software distributed under the License is distributed on an
    // "AS IS" BASIS, WITHOUT WARRANTIES OR CONDITIONS OF ANY
    // KIND, either express or implied.  See the License for the
    // specific language governing permissions and limitations
    // under the License.


    // this file contains implementaion of the agent code. 
    // It includes functions for managing the ai client. 



    import ballerinax/oracledb;

    import ballerina/io;

    // module imports
    import agent;
    import utils;

    // endpoint related functions
    import ai/endpoints;

    // config related functions
    import ai/config;

    function attachAgent() {

    }
    ```

    After formatting

    ```ballerina
    // Copyright (c) 2024 WSO2 LLC. (http://www.wso2.com).
    //
    // WSO2 LLC. licenses this file to you under the Apache License,
    // Version 2.0 (the "License"); you may not use this file except
    // in compliance with the License.
    // You may obtain a copy of the License at
    //
    // http://www.apache.org/licenses/LICENSE-2.0
    //
    // Unless required by applicable law or agreed to in writing,
    // software distributed under the License is distributed on an
    // "AS IS" BASIS, WITHOUT WARRANTIES OR CONDITIONS OF ANY
    // KIND, either express or implied.  See the License for the
    // specific language governing permissions and limitations
    // under the License.

    // this file contains implementaion of the agent code. 
    // It includes functions for managing the ai client. 

    // module imports
    import agent;
    import utils;

    import ballerina/io;
    import ballerinax/oracledb;

    // config related functions
    import ai/config;

    // endpoint related functions
    import ai/endpoints;

    function attachAgent() {

    }
    ```
  
### Runtime changes

- To avoid clashes with Java identifiers, the character used for encoding and decoding identifiers has been changed from `$` to `&`.

### Ballerina library changes

#### `rabbitmq` package

- Removed the previously deprecated `rabbitmq:Message` record. Consequently, corresponding APIs no longer accommodate this record. Users are advised to transition to utilizing subtypes of `rabbitmq:AnydataMessage` for continued functionality.

#### `nats` package

- Removed the previously deprecated `nats:Message` record. Consequently, corresponding APIs no longer accommodate this record. Users are advised to transition to utilizing subtypes of `nats:AnydataMessage` for continued functionality.

#### `cloud` package

- SSL configurations are no longer automatically retrieved from the code. You need to explicitly mark them as secrets in `Cloud.toml`. 
    ```toml
    [[cloud.secret.files]]
    file="resource."
    mount_dir="./resource"
    ```

- The `mount_path` of `[[cloud.secret.files]]` and  `[[cloud.config.maps]]` is renamed as `mount_dir` in the `Cloud.toml` file, and now it always expects the destination directory.

- Entrypoints are used instead of CMD to run the ballerina application in the Dockerfile.
    ```
    CMD ["java","..."] //Old
    ```

    ```
    ENTRYPOINT ["java","..."] //New
    ```

- Suffix is added to generated ConfigMaps and Secrets in Kubernetes to avoid Conflicts.
- Subpaths are used in Kubernetes to better support multiple files in the same directory.<|MERGE_RESOLUTION|>--- conflicted
+++ resolved
@@ -324,7 +324,6 @@
 
 ### Improvements
 
-<<<<<<< HEAD
 #### Support mapping of resource and remote method parameters to `BArray` parameter of a generic native method
 
 A new way has been introduced to support the binding of any resource or remote function to a generic native method, regardless of the function parameters. The generic native method should be defined with a `BArray` parameter, which represents all the parameters excluding path parameters (handling path parameters in a similar manner is supported from 2201.5.0). To avoid errors due to overloaded methods, it is recommended to define parameter type constraints as well.
@@ -345,7 +344,6 @@
 }
 ```
 
-=======
 #### Support to construct immutable record values with record type-descriptors that have mutable default values
 
 It is now possible to use record type-descriptors with mutable default values when constructing immutable record values, as long as the default value belongs to `lang.value:Cloneable`. When used in a context that requires an immutable value, the default value will be wrapped in a `value:cloneReadOnly` call to produce an immutable value.
@@ -414,7 +412,6 @@
 
 With these improvements, with record type inclusion, the default value from an included record will not be used if the including record overrides the field.
 
->>>>>>> 656a9d97
 ### Bug fixes
 
 To view bug fixes, see the [GitHub milestone for Swan Lake Update 9 (2201.9.0)](https://github.com/ballerina-platform/ballerina-lang/issues?q=is%3Aissue+milestone%3A2201.9.0+label%3ATeam%2FjBallerina+label%3AType%2FBug+is%3Aclosed).
