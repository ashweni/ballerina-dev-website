---
layout: ballerina-left-nav-release-notes
title: Swan Lake Alpha4 
permalink: /downloads/swan-lake-release-notes/swan-lake-alpha4/
active: swan-lake-alpha4
redirect_from:
    - /downloads/release-notes/swan-lake-alpha4
---
### Overview of Ballerina Swan Lake Alpha4

<em>This is the fourth Alpha release in a series of planned Alpha and Beta releases leading up to the Ballerina Swan Lake GA release.</em> 

It introduces the new language features planned for the Swan Lake GA release and includes improvements and bug fixes done to the compiler, runtime, standard library, and developer tooling after the Swan Lake Alpha3 release.

- [Updating Ballerina](#updating-ballerina)
- [Installing Ballerina](#installing-ballerina)
- [Language Updates](#language-updates)
- [Runtime Updates](#runtime-updates)
- [Standard Library Updates](#standard-library-updates)
- [Developer Tools Updates](#developer-tools-updates)
- [Observability Updates](#observability-updates)

### Updating Ballerina

<<<<<<< HEAD
If you are already using Ballerina, you can use the [update tool](/learn/bal-command/update-tool/) to directly update to Ballerina Swan Lake Alpha4 as follows. 
=======
If you are already using Ballerina, you can use the [update tool](/learn/update-tool/) to directly update to Ballerina Swan Lake Alpha4 as follows. 
>>>>>>> 79b0dab8

To do this, first, execute the command below to get the update tool updated to its latest version. 

> `bal update`

If you are using an **update tool version below 0.8.14**, execute the `ballerina update` command to update it. Next, execute the command below to update to Swan Lake Alpha4.

> `bal dist pull slalpha4`

### Installing Ballerina

If you have not installed Ballerina, then download the [installers](/downloads/#swanlake) to install.

### Language updates

#### New features

##### Relational expressions with all ordered types

Relational expressions (`<`, `>`, `<=`, and `>=`) are supported with all [ordered types](https://ballerina.io/spec/lang/draft/v2020-12-17/#ordering). The static type of both operands must belong to the same ordered type.

##### Inferring the argument of a dependently-typed function from the contextually-expected type

When the default value of a `typedesc` parameter of a dependently-typed function is `<>` and an argument is not provided for the parameter when calling the function, the argument will be inferred from the contextually-expected type of the function call.

```ballerina
function func(typedesc<anydata> td = <>) returns td = external;

public function main() {
    // The argument for `td` is inferred to be `int`.
    int value = func();
}
```

#### Improvements

##### Improvements to dependently-typed lang library functions to infer the argument from the contextually-expected type

- The `lang:value:ensureType` lang library function is now dependently-typed.

- The `typedesc` argument of the `lang.value:cloneWithType`, `lang.value:fromJsonWithType`, `lang.value:fromJsonStringWithType`, and `lang.value:ensureType` dependently-typed lang library functions will be inferred from the contextually-expected type if it is not passed as an argument.

    ```ballerina
    import ballerina/io;

    type Person record {|
        string name;
        int age;
    |};

    public function main() {
        map<anydata> anydataMap = {name: "Amy", age: 30};

        // The `typedesc` argument is inferred to be `Person`
        // based on the contextually expected type.
        Person|error result = anydataMap.cloneWithType();
        io:println(result is Person); // Prints `true`.
    }
    ```

##### Improvements to the return type of `lang.value:cloneReadOnly`

Changed the return type of the `lang.value:cloneReadOnly` lang library function from the type of the value (`T`) to the intersection of the type and `readonly` (`T & readonly`).

```ballerina
type Person record {|
    string name;
    int age;
|};

public function main() {
    Person mutablePerson = {name: "Amy", age: 30};

    // The result of `cloneReadOnly()` can be directly assigned
    // to a variable of type `Person & readonly`.
    Person & readonly immutablePerson = mutablePerson.cloneReadOnly();
}
```

##### Changes to the return types of `lang.value:fromJsonFloatString` and `lang.value:fromJsonDecimalString`

Changed the return types of the `lang.value:fromJsonFloatString` and `lang.value:fromJsonDecimalString` lang library functions from `json` to `lang.value:JsonFloat` and `lang.value:JsonDecimal` respectively.

#### Breaking changes

- A compilation error occurs if the inferred type of an unused variable that is declared with `var` includes a subtype of the `error` type.
- Removed the `error<*>` syntax.
- Removed support for relational expressions with numeric values when the static types of the operands belong to different ordered types.
- The `lang.array:indexOf` and `lang.array:lastIndexOf` lang library functions cannot be used with values that do not belong to `anydata`.
- An object used as the iterable value in a `foreach` statement, `from` clause, or `join` clause must be a subtype of `object:Iterable`.
- The `RawTemplate` type is distinct now.
- The filler value of the `decimal` type is now `+0d`.
- Changed the completion type `C` in `stream<T, C>` from `error|never` to `error?`. `stream<T>` is equivalent to `stream<T, ()>`. `stream<T>` and `stream<T, error>` are assignable to `stream<T, error?>`.
- Annotations with the `service` attach point cannot be used with service classes.
- Checking keywords (`check` and `checkpanic`) are allowed in a statement only if the statement is a call statement (i.e., when the expression is a function or method call).
- Lowered the precedence of the `trap` expression.

#### Bug fixes

To view bug fixes, see the [GitHub milestone for Swan Lake Alpha4](https://github.com/ballerina-platform/ballerina-lang/issues?q=is%3Aissue+is%3Aclosed+milestone%3A%22Ballerina+Swan+Lake+-+Alpha4%22+label%3AType%2FBug+label%3ATeam%2FCompilerFE).

### Runtime updates

#### New features

##### Providing values for configurable variables via command-line arguments

Configurable values can be provided with the built-in command-line option `-C`.

```bash
-Ckey=value
```

**Key syntax:**

```bash
key:= [[org-name .] module-name .] variable
```

Command-line arguments are supported for configurable variables with `boolean`, `int`, `float`, `decimal`, `string`, and `xml` types.

```ballerina
configurable int port = ?;
```

**Example usages:**

- If the configurable variable is defined in the default module or if a single Ballerina file is being used:

    ```bash
    bal run -- -Cport=9090
    bal run program.bal -- -Cport=9090
    java -jar executable.jar -Cport=9090 
    ```

- If the configurable variable is defined in a different module of the same organization:

    ```bash
    bal run -- -Cmodule-name.port=9090
    java -jar executable.jar -Cmodule-name.port=9090 
    ```

- If the configurable variable is defined in a module of a different organization.

    ```bash
    bal run -- -Corg-name.module-name.port=9090 
    java -jar executable.jar -Corg-name.module-name.port=9090 
    ```

##### Locating multiple TOML files

Configurable values can be provided in multiple TOML files using the `BAL_CONFIG_FILES` environment variable.

The file locations can be specified in the environment variable using an OS-specific separator. The precedence order will be determined by the order in which the files are specified in the environment variable. If such an environment variable is not specified, the file located in the current directory with the file name `Config.toml` will be used.

##### Providing TOML content via environment variables

The configurable values can be provided using the `BAL_CONFIG_DATA` environment variable in which the content is expected to be in the TOML (v0.4) format.

#### Bug fixes

To view bug fixes, see the [GitHub milestone for Swan Lake Alpha4](https://github.com/ballerina-platform/ballerina-lang/issues?q=is%3Aissue+is%3Aclosed+milestone%3A%22Ballerina+Swan+Lake+-+Alpha4%22+label%3AType%2FBug+label%3ATeam%2FjBallerina).

### Standard library updates
      
#### Improvements

##### `time` package 

Introduced the following APIs to support email-typed string conversions:

- Converts a given UTC to an email string.

```ballerina
import ballerina/time; 
             
string emailFormattedString = time:utcToEmailString(time:utcNow());
```

- Converts a given `time:Civil` to an email string.

```ballerina
import ballerina/time; 
       
time:Civil civil = check time:civilFromString("2021-04-12T23:20:50.520+05:30[Asia/Colombo]");
string|time:Error emailDateTime = time:civilToEmailString(civil, "GMT");
```

- Converts a given email string to `time:Civil`.

```ballerina
import ballerina/time; 
       
time:Civil|time:Error emailDateTime = time:civilFromEmailString("Wed, 10 Mar 2021 19:51:55 -0820");
```

##### `io` package 

- Improved the print APIs to support string templates.

```ballerina
import ballerina/io;
string val = "John";
io:println(`Hello ${val}!!!`);
io:print(`Hello ${val}!!!`);
```

- Changed streaming APIs to be completed from `nil` return. 

##### `mysql` package

- Changed the previous `SSLConfig` Record to `SecureSocket` Record.

```ballerina
public type SecureSocket record {|
    SSLMode mode = SSL_PREFERRED;
    crypto:KeyStore key?;
    crypto:TrustStore cert?;
|};
```

- Changed the SSLMode value from `SSL_VERIFY_CERT` to `SSL_VERIFY_CA`.

##### `xmldata` package 

Updated the API to convert a JSON to an XML to be supported by the `nil` return value.

```ballerina
import ballerina/xmldata;
json data = {
    name: "John"
};
xml?|Error x = xmldata:fromJson(data);
```

##### `java.arrays` package 

Renamed the `java.arrays` package’s org and package names as `ballerina` and `jballerina.java.arrays`. 

```ballerina
import ballerina/jballerina.java.arrays;
handle secondWord = arrays:get(input, 1);
```

##### `websub` package 

Added pre-built constants for WebSub common-responses.

```ballerina
   @websub:SubscriberServiceConfig {
        target: ["https://sample.hub", "https://sample.topic.one"], 
        leaseSeconds: 36000,
        secret: "secretKey"
    } 
    service /subscriber on new websub:Listener(9090) {
        remote function onSubscriptionValidationDenied(websub:SubscriptionDeniedError msg) 
                       returns websub:Acknowledgement? {
            // implement subscription validation denied logic here
            return websub:ACKNOWLEDGEMENT;
        }

        remote function onSubscriptionVerification(websub:SubscriptionVerification msg)
                        returns websub:SubscriptionVerificationSuccess|websub:SubscriptionVerificationError {
            // implement subscription intent verification logic here
            return websub:SUBSCRIPTION_VERIFICATION_SUCCESS;
        }

        remote function onEventNotification(websub:ContentDistributionMessage event) 
                        returns websub:Acknowledgement|websub:SubscriptionDeletedError? {
            // implement on event notification logic here
            return websub:ACKNOWLEDGEMENT;
        }
    }

```

##### `kafka` package 

- Updated the `SecureSocket` record.

- Updated the `init` methods of the `kafka:Producer`, `kafka:Consumer`, and `kafka:Listener` classes.

```ballerina
kafka:Producer kafkaProducer = check new(kafka:DEFAULT_URL, config);
kafka:Producer kafkaProducer = check new (bootstrapServers=”localhost:9092”);
kafka:Producer kafkaProducer = check new(”localhost:9092”);
// Same for listener and consumer initialization
```

##### `nats` package 

Updated the `init` methods of the client and listener.

```ballerina
nats:Client client = check new(url=”http://google.com:9090”, ssl=config);
nats:Client client = check new(nats:DEFAULT_URL);
nats:Client client = check new(”http://google.com:9090”);
// Same for listener initialization
```

##### `stan` package 

Updated the `init` methods of the client and listener.

```ballerina
stan:Client client = check new(url=”http://localhost:9090”);
nats:Client client = check new(nats:DEFAULT_URL);
// Same for listener initialization
```

##### `rabbitmq` package 

Updated the  `init` methods of the client and listener.

```ballerina
rabbitmq:Client client = check new(host=”localhost”, port=9090);
rabbitmq:Client client = check new(rabbitmq:DEFAULT_HOST, rabbitmq:DEFAULT_PORT);
rabbitmq:Client client = check new(”localhost”, 9090);
// Same for listener initialization
```

#### Security updates

Removed encrypted passwords and hashed passwords support for Basic Auth file user store authentication.

#### Bug fixes

To view bug fixes, see the [GitHub milestone for Swan Lake Alpha4](https://github.com/ballerina-platform/ballerina-standard-library/issues?q=is%3Aclosed+is%3Aissue+milestone%3A%22Swan+Lake+Alpha4%22+label%3AType%2FBug).

### Developer tools updates

#### Bug fixes

To view bug fixes, see the GitHub milestone for Swan Lake Alpha4 of the repositories below.

- [Language](https://github.com/ballerina-platform/ballerina-lang/issues?q=is%3Aissue+is%3Aclosed+milestone%3A%22Ballerina+Swan+Lake+-+Alpha4%22+label%3AType%2FBug+label%3ATeam%2FDevTools)
- [OpenAPI](https://github.com/ballerina-platform/ballerina-openapi/issues?q=is%3Aissue+is%3Aclosed+milestone%3A%22Ballerina+Swan+Lake+-+Alpha4%22) 

#### Language server 

To view bug fixes, see the [GitHub milestone for Swan Lake Alpha4](https://github.com/ballerina-platform/ballerina-lang/issues?q=is%3Aissue+is%3Aclosed+milestone%3A%22Ballerina+Swan+Lake+-+Alpha4%22+label%3AType%2FBug+label%3ATeam%2FLanguageServer).

### Observability updates

- Introduced the open-telemetry standard for Ballerina tracing instead of open-tracing
- Updated the Jaeger extension to support open-telemetry


<|MERGE_RESOLUTION|>--- conflicted
+++ resolved
@@ -22,11 +22,7 @@
 
 ### Updating Ballerina
 
-<<<<<<< HEAD
-If you are already using Ballerina, you can use the [update tool](/learn/bal-command/update-tool/) to directly update to Ballerina Swan Lake Alpha4 as follows. 
-=======
 If you are already using Ballerina, you can use the [update tool](/learn/update-tool/) to directly update to Ballerina Swan Lake Alpha4 as follows. 
->>>>>>> 79b0dab8
 
 To do this, first, execute the command below to get the update tool updated to its latest version. 
 
