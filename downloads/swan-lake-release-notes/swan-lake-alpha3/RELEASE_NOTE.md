---
layout: ballerina-left-nav-release-notes
title: Swan Lake Alpha3
permalink: /downloads/swan-lake-release-notes/swan-lake-alpha3/
active: swan-lake-alpha3
redirect_from: 
    - /downloads/swan-lake-release-notes/swan-lake-alpha3
---
### Overview of Ballerina Swan Lake Alpha3

The Ballerina Swan Lake Alpha3 release includes the language features planned for the Ballerina Swan Lake release. Moreover, this release includes improvements and bug fixes to the compiler, runtime, standard library, and developer tooling. This release note lists only the features and updates added after the Alpha2 release of Ballerina Swan Lake.

- [Updating Ballerina](#updating-ballerina)
    - [For Existing Users](#for-existing-users)
    - [For New Users](#for-new-users)
- [What is New in Ballerina Swan Lake Alpha3](#what-is-new-in-ballerina-swan-lake-alpha3)
    - [Language](#language)
    - [Runtime](#runtime)
    - [Standard Library](#standard-library)
    - [Code to Cloud](#code-to-cloud)
    - [Ballerina Packages](#ballerina-packages)
    - [Developer Tools](#developer-tools)
    - [Breaking Changes](#breaking-changes)

### Updating Ballerina

<<<<<<< HEAD
If you are already using Ballerina, you can directly update your distribution to Ballerina Swan Lake Alpha3 using the [Ballerina update tool](/learn/bal-command/update-tool/). To do this, first, execute the command below to get the update tool updated to its latest version. 
=======
If you are already using Ballerina, you can directly update your distribution to Ballerina Swan Lake Alpha3 using the [Ballerina update tool](/learn/update-tool/). To do this, first, execute the command below to get the update tool updated to its latest version. 
>>>>>>> 79b0dab8

> `bal update`

If you are using an **update tool version below 0.8.14**, execute the `ballerina update` command to update it. Next, execute the command below to update to Swan Lake Alpha3.

> `bal dist pull slalpha3`

### Installing Ballerina

If you are a new user, then download the [installers](/downloads/#swanlake) to install.

### What is new in Ballerina Swan Lake Alpha3

#### Language

##### Support for module-level variables with list, mapping, and error binding patterns

Variable declarations with list, mapping, or error binding patterns are now allowed at the module level. Unlike simple variables, these variables must be initialized in the declaration.

Also, these variable declarations cannot contain the `isolated` or `configurable` qualifier.

```ballerina
type Person record {|
    string name;
    boolean married;
|};

function getList() returns [int, float] => [1, 2.5];

function getPerson() returns Person => {name: "John", married: true};

function getError() returns error => error("error message", code = 1001, fatal = true);

// Module-level variable declaration with a list binding pattern. 
[int, float] [a, b] = getList();

// Module-level variable declaration with a mapping binding pattern.
Person {name: firstName, married: isMarried} = getPerson();

// Module-level variable declaration with an error binding pattern.
error error(message, code = errCode) = getError();
```

##### Support for module-level public variables

Module-level variables can now be declared as public using the `public` qualifier. Such variables will be visible outside the modules in which they are declared.

Isolated variables and variables declared with `var` cannot be declared as public variables.

```ballerina
public string name = "Ballerina";

public [int, float] [a, b] = [1, 2.5];
```

##### Improvement to annotation attachment with empty mapping constructor expression

If the type of the annotation is a mapping type for which an empty mapping constructor is valid, the mapping constructor expression is no longer mandatory in the annotation attachment.

The absence of the mapping constructor expression in such an annotation attachment is equivalent to specifying a mapping constructor expression with no fields.
```ballerina
type Annot record {|
    int[] i = [];
|};

public annotation Annot v1 on function;

@v1 // Same as `@v1 {}`
public function main() {
}
```

##### Introduction of the `function` function type descriptor to represent any function

A new `function` type descriptor has been introduced to represent all function values.

```ballerina
import ballerina/io;

function add(int v1, int v2) returns int => v1 + v2;

function compare(int v1, int v2) returns boolean => v1 < v2;

public function main() {
    // A variable of type `function` can hold any function value.
    function f = add;
    io:println("Process (add, 1, 2): ", process(f, 1, 2)); // Prints `Process (add, 1, 2): 3`
    io:println("Process (compare, 1, 2): ", process(compare, 1, 2)); // Prints `Process (compare, 1, 2): 0`
}

function process(function func, int v1, int v2) returns int {
    // A function of type `function` cannot be called directly.
    // A function value assigned to a `function`-typed variable
    // can only be called after the type is narrowed to the relevant type.
    if (func is function (int, int) returns int) {
        return func(v1, v2);
    }
    return 0;
}
```

##### New lang library functions

###### New `xml:text()` function

This function can be used to select all the items in a sequence that are of type `xml:Text`.

```ballerina
xml name = xml `<name>Dan<middleName>Gerhard</middleName><!-- This is a comment -->Brown</name>`;
xml:Text nameText = (name/*).text();
io:println(nameText); // "DanBrown"
```

##### Bug fixes

To view bug fixes, see the [GitHub milestone for Swan Lake Alpha3](https://github.com/ballerina-platform/ballerina-lang/issues?q=is%3Aissue+is%3Aclosed+milestone%3A%22Ballerina+Swan+Lake+-+Alpha3%22+label%3AType%2FBug+label%3ATeam%2FCompilerFE).

#### Runtime

##### New runtime Java API to create errors

A new runtime Java API is introduced to create errors.
```java
BError createError(Module module, String errorTypeName, BString message, BError cause, Object details)
```
The `createDistinctError` API has been deprecated and should not be used to create distinct errors. The new `createError` API can be used instead.

##### Bug fixes

To view bug fixes, see the [GitHub milestone for Swan Lake Alpha3](https://github.com/ballerina-platform/ballerina-lang/issues?q=is%3Aissue+is%3Aclosed+milestone%3A%22Ballerina+Swan+Lake+-+Alpha3%22+label%3AType%2FBug+label%3ATeam%2FjBallerina).

#### Standard library

##### Log package updates

###### Introduced additional log levels and log functions

Introduced 2 additional log levels: `DEBUG` and `WARN`. The  `printDebug` and `printWarn` functions in the `ballerina/log` module can be used to publish logs at the respective log levels. The `print` function was renamed to `printInfo`.

To set the global log level, place the entry given below in the `Config.toml` file:
```toml
[ballerina.log] 
level = "[LOG_LEVEL]"
```

Each module can also be assigned its own log level. To assign a log level to a module, provide the following entry in the `Config.toml` file:
```toml
[[log.modules]] 
name = "[ORG_NAME]/[MODULE_NAME]"
level = "[LOG_LEVEL]"
```

##### OS package updates

- Removed the `exec` function.

##### Task package updates

The module has been revamped by removing the `Scheduler` and `Listener` classes and introducing the following functions to schedule and manage the job either one-time or periodically.

- Configures the scheduler worker pool with the worker count and max waiting time.

```ballerina
import ballerina/task;

task:Error? output = task:configureWorkerPool(6, 7000);
```

- Schedules the job at a specified time.

```ballerina
import ballerina/task;
import ballerina/time;

class MyJob {
   *task:Job;

   public function execute() {
       // logic goes here
   }
}

time:ZoneOffset zoneOffset = {hours: 5, minutes: 30};
time:Civil time = {
    year: 2021,
    month: 4,
    day: 12,
    hour: 23,
    minute: 20,
    second: 50.52,
    timeAbbrev: "Asia/Colombo",
    utcOffset: zoneOffset
};
task:Error|task:JobId id = task:scheduleOneTimeJob(new MyJob(), time);
```

- Schedules the recurring job according to the given duration.

```ballerina
import ballerina/task;

class MyJob {
   *task:Job;

   public function execute() {
       // logic goes here
   }
}
task:Error|task:JobId id = task:scheduleJobRecurByFrequency(new MyJob(), 1);
```

- Unschedules the particular job.

```ballerina
import ballerina/task;

task:Error? result = task:unscheduleJob(id);
```

- Pauses all the jobs.

```ballerina
import ballerina/task;

task:Error? result = task:pauseAllJobs();
```

- Resumes all the jobs.

```ballerina
import ballerina/task;

task:Error? result = task:resumeAllJobs();
```

- Pauses the particular job.

```ballerina
import ballerina/task;

task:Error? result = task:pauseJob(id);
```

- Resumes the particular job.

```ballerina
import ballerina/task;

task:Error? result = task:resumeJob(id);
```

- Gets all the running jobs.

```ballerina
import ballerina/task;

task:JobId[] jobIds = task:getRunningJobs();
```

##### Time package updates

Revamped the entire time package as follows:

- Introduced the `time:Utc` record to represent the UTC timestamp.
- Introduced the `time:Civil` record to represent the localized time.
- Added necessary APIs to do time generation, manipulations, and conversions.

Steps for migration from the previous version to the current version are listed [in this issue](https://github.com/ballerina-platform/ballerina-standard-library/issues/1079).

##### Cache package updates

- Introduced the new `EvictionPolicy` configuration to set the eviction policy in the `CacheConfig` record.

The `EvictionPolicy` record has been introduced with the option `LRU` as the module only supports the LRU eviction policy to evict the cache data when the cache is full.

- Removed the `AbstractEvictionPolicy` object type.

This object type had the common APIs for the cache eviction functionalities to implement a custom eviction policy. It has been removed with the introduction of the above configuration.

##### New `xmldata` package

A new module is added to convert data in XML format to JSON format and vice-versa.

- Converts a JSON object to an XML representation.

```ballerina
import ballerina/xmldata;

json data = {
    name: "John",
    age: 30
};
xml|xmldata:Error x = xmldata:fromJson(data);
```

- Converts an XML value to its JSON representation.

```ballerina
import ballerina/xmldata;

json|xmldata:Error j = xmldata:toJson(xml `foo`);
```

##### Removed `jsonutils`, `xmlutils`, `runtime`, and `reflect` packages

The `jsonutils`, `xmlutils`, `runtime`, and `reflect` packages were removed from Standard Libraries.

The XML/JSON conversation APIs in `jsonutils` and `xmltutils` packages are now supported by the `xmldata` package.

##### HTTP package updates

- Changed the return types of the client methods to depend on the `targetType` argument. The default `targetType` is `http:Response`.

```ballerina 
http:Client myClient = check new ("http://localhost:9090”);
http:Response response = check myClient->post("/backend/getResponse", "want response");
json jsonPayload = check myClient->post("/backend/getJson", "want json", targetType = json);
xml xmlPayload = check myClient->post("/backend/getXml", "want xml", targetType = xml);
```

- Introduced a header map as an optional argument for non-entity-body client remote methods (GET, HEAD, OPTIONS). 

```ballerina
http:Client myClient = check new ("http://localhost:9090”);
map<string|string[]> accHeaders = { "Accept" : "application/json" };
var response = myclient->get("/some/endpoint", accHeaders);
```

- Introduced header map and media type as optional arguments for entity-body client remote methods (POST, PUT, PATCH, DELETE, EXECUTE).

```ballerina
http:Client myClient = check new ("http://localhost:9090”);
json payload = {}; 
map<string|string[]> accHeaders = { "Accept" : "application/json" };
var response = myclient->post("/some/endpoint", payload, headers = accHeaders);
```

- Improved the data types of outbound request/response payloads which can be set directly.  

```ballerina
type RequestMessage Request|string|xml|json[]|byte[]|int|float|decimal|boolean|map<json>|table<map<json>>|
                      table<map<json>>[]|mime:Entity[]|stream<byte[], io:Error>|();

type ResponseMessage Response|string|xml|json[]|byte[]|int|float|decimal|boolean|map<json>|table<map<json>>|
                      table<map<json>>[]|mime:Entity[]|stream<byte[], io:Error>|();
```

- Marked HTTP client remote methods as isolated.

- Introduced module error inheritance and remove error union types.

##### WebSocket package updates

- Introduced auth support for the WebSocket client.
The bearer token, Basic Auth, JWT, and OAuth2 support have been introduced with the WebSocket client declarative authentication.

- Introduced HTTP cookie support for the WebSocket client.

```ballerina
http:Cookie cookie = new ("username", "name");
http:Cookie[] httpCookies = [cookie];

websocket:ClientConfiguration clientConf = {
  cookies: httpCookies
};

websocket:Client wsClient = check new ("ws://localhost:21316/ws", config = clientConf);
```

- Made the `websocket:Caller` optional in WebSocket service remote functions.

- Introduced support to send text, binary, and pong messages by returning them from the remote methods. 
Text/binary data can now be sent to the peer by returning a `string` or a `byte[]` value from the `onTextMessage` and `onBinaryMessage` remote methods. Also, a pong frame can be sent to the peer by returning a `byte[]` value from the `onPing` remote method.

```ballerina
remote function onTextMessage(string text) returns string {
    return "Hello World!";
}
```

```ballerina
remote function onPing(byte[] pingData) returns byte[] {
    return pingData;
}
```

- Removed the support for the `websocket:AsyncClient`.

##### GraphQL package updates

- Added the support for hierarchical resource paths.
The Ballerina GraphQL resources now can have hierarchical resource paths. Each intermediate resource path then maps to a new type in the generated schema.

```ballerina
import ballerina/graphql;

service /graphql on new Listener(9104) {
   isolated resource function get profile/name/first() returns string {
       return "Sherlock";
   }

   isolated resource function get profile/name/last() returns string {
       return "Holmes";
   }

   isolated resource function get profile/age() returns int {
       return 40;
   }
}
```

- Supported resource functions to return optional types. 

The Ballerina GraphQL resources now can return optional types. 

```ballerina
resource function get profile/name/first(int id) returns string? {
    if id == 0 {
        return "sherlock";
    }
}
```

##### Email package updates

- Enabled read/listen for multiple emails in a single TCP connection.
    
    Each POP3 or IMAP client/listener creation initiates the connection. Then, the email sending, receiving, or listening operations can be performed many times. Finally, the client/listener has to be closed.

**POP3 client example**

```ballerina
email:PopClient popClient = check new ("pop.email.com", "reader@email.com","pass456");
email:Message? emailResponse = check popClient->receiveMessage();
check popClient->close();
```

A similar format is used in the IMAP client. 

**POP3 service example**

```ballerina
service object {} emailObserver = service object {
   remote function onMessage(Message emailMessage) {

   }

   remote function onError(Error emailError) {

   }

   remote function onClose(Error? closeError) {

   }

};
```

Note how the `close()` method calls the `onClose` method in the service.

- Made email body a mandatory field in `sendEmail` method API.

- Renamed email sending method names removing `Email` in each of them 
Renamed `sendEmail` as `send`, `sendEmailMessage` as `sendMessage`, `receiveEmailMessage` as `receiveMessage` and `onEmailMessage` as `onMessage`.

- Set the default `from` address of the `email:Message` record from the `SmtpClient` authentication field, `username`.
Earlier, the username for authentication was decoupled from the message data. Now, the `from` field is made optional and the default value will be set from the username.

- Made POP3 and IMAP clients as blocking clients by providing an optional `timeout` argument.
The time unit is in seconds and the data type is `decimal`. The default value is 0 in which the inbuilt polling interval is 100 milliseconds.
A sample client code is as follows.
```ballerina
email:Message|email:Error? email = popClient->receiveMessage(timeout = 2);
```
- In the `PopListener` and `ImapListener` configurations, the polling interval is not set with the  `decimal` type in seconds to the `pollingInterval` field, which was earlier named as `pollingIntervalInMillis`.

- Renamed the `email:SmtpConfig`, `email:PopConfig`, `email:ImapConfig`, `email:PopListenerConfig`, and `email:ImapListenerConfiguration` as `email:SmtpConfiguration`, `email:PopConfiguration`, `email:ImapConfiguration`, `email:PopListenerConfiguration`, and `email:ImapListenerConfiguration` respectively.

- Removed the `cronExpression` field from the `email:ImapListenerConfig` and `email:PopListenerConfig`.

- Made the `body` field of the `send` method mandatory in the `email:SmtpClient`. 

##### WebSub package updates

- Introduced a websub-listener configuration for the websub-listener.

```ballerina
import ballerina/websub;

websub:ListenerConfiguration configs = {
    		secureSocket: {
        		key: {
            		certFile: "../resource/path/to/public.crt", 
                    keyFile: "../resource/path/to/private.key"
        		}
    		}    
    // any additional configurations related to http-listener 
};

service /subscriber on new websub:Listener(9090, configs) {
   // resources
}
```

##### WebSubHub package updates

- Included HTTP Headers parameter into the WebSub Hub API.

```ballerina
import ballerina/websubhub;
import ballerina/http;

listener websubhub:Listener hubListener = new(9095);

service /websubhub on new websubhub:Listener(9090) {
    remote function onRegisterTopic(TopicRegistration message, http:Headers requestHeaders)
                                returns TopicRegistrationSuccess|TopicRegistrationError {
		return {};
    }
    // http:Headers parameter will be an optional parameter for all the API endpoints
}
```

- Introduced pre-initialized constant responses to be used in the `websubhub:Service` implementation.

```ballerina
import ballerina/websubhub;

service /websubhub on new websubhub:Listener(9090) {

    remote function onRegisterTopic(websubhub:TopicRegistration message)
                                returns websubhub:TopicRegistrationSuccess {
        log:print("Received topic-registration request ", message = message);
        return websubhub:TOPIC_REGISTRATION_SUCCESS;
    }

    // implement other service methods
}
```

- Initializing the `websubhub:HubClient` with the client configurations.

```ballerina
import ballerina/websubhub;

websubhub:ClientConfiguration config = {
    retryConfig: {
        interval: 3,
            count: 3,
            backOffFactor: 2.0,
            maxWaitInterval: 20,
            statusCodes: [500]
        },
        timeout: 2
    };

HubClient hubClientEP = check new(subscriptionMsg, config);

websubhub:ContentDistributionMessage msg = {content: "This is sample content delivery"};

var publishResponse = hubClientEP->notifyContentDistribution(msg);
```

- Introduced the `websubhub-listener` configuration to configure a websubhub listener.

```ballerina
import ballerina/websubhub;

websubhub:ListenerConfiguration configs = {
    		secureSocket: {
        			key: {
            			certFile: "../resource/path/to/public.crt", 
keyFile: "../resource/path/to/private.key"
        			}
    		}
    
    	// any additional configurations related to http-listener 
};

service /hub on new websubhub:Listener(9090, configs) {
    		// resources
}
```

##### Security updates

- Renamed the `ballerina/encoding` module as `ballerina/url` and updated the APIs.

```ballerina
import ballerina/url;

string|url:Error encoded = url:encode("http://localhost:9090", "UTF-8");
string|url:Error decoded = url:decode("http%3A%2F%2Flocalhost%3A9090", "UTF-8");
```

- The Ballerina HTTP listener can be configured to authenticate and authorize the inbound requests with a Basic Auth file user store.

- Improved client and listener `SecureSocket` APIs of HTTP, gRPC, WebSocket, GraphQL, WebSub, WebSubHub, TCP, Email, NATS, STAN, and RabbitMQ modules.

```ballerina
public type ListenerSecureSocket record {|
   crypto:KeyStore|CertKey key;
   record {|
       VerifyClient verifyClient = REQUIRE;
       crypto:TrustStore|string cert;
   |} mutualSsl?;
   record {|
       Protocol name;
       string[] versions = [];
   |} protocol?;
   record {|
       CertValidationType type = OCSP_STAPLING;
       int cacheSize;
       decimal cacheValidityPeriod;
   |} certValidation?;
   string[] ciphers = [];
   boolean shareSession = true;
   decimal handshakeTimeout?;
   decimal sessionTimeout?;
|};

public type ClientSecureSocket record {|
   boolean enable = true;
   crypto:TrustStore|string cert?;
   crypto:KeyStore|CertKey key?;
   record {|
       Protocol name;
       string[] versions = [];
   |} protocol?;
   record {|
       CertValidationType type = OCSP_STAPLING;
       int cacheSize;
       decimal cacheValidityPeriod;
   |} certValidation?;
   string[] ciphers?;
   boolean verifyHostName = true;
   boolean shareSession = true;
   decimal handshakeTimeout?;
   decimal sessionTimeout?;
|};

public type CertKey record {|
   string certFile;
   string keyFile;
   string keyPassword?;
|};
 
public enum VerifyClient {
   REQUIRE,
   OPTIONAL
}
 
public enum Protocol {
   SSL,
   TLS,
   DTLS
}
 
public enum CertValidationType {
   OCSP_CRL,
   OCSP_STAPLING
}
```

- Improved the `SecureSocket` configuration of the JDK11 client of the JWT and OAuth2 modules.

- Added support for OAuth2 client authentication of the JDK11 client, which is used to call an authorization endpoint.

##### TCP package updates

- Introduced SSL/TLS support for both the client and listener.

```ballerina
import ballerina/tcp;

public function main() returns error? {
    tcp:Client socketClient = check new ("localhost", 9002, secureSocket = {
        cert: "../resource/path/to/public.crt",
        protocol: {
            name: tcp:TLS,
            versions: ["TLSv1.2", "TLSv1.1"]
        },
        ciphers: ["TLS_ECDHE_RSA_WITH_AES_128_CBC_SHA"]
    });

    string msg = "Hello Ballerina Echo from secure client";
    byte[] msgByteArray = msg.toBytes();
    check socketClient->writeBytes(msgByteArray);

    readonly & byte[] receivedData = check socketClient->readBytes();

    check socketClient->close();
}
```

```ballerina
import ballerina/tcp;
import ballerina/io;

tcp:ListenerSecureSocket listenerSecureSocket = {
    key: {
        certFile: "../resource/path/to/public.crt",
        keyFile: "../resource/path/to/private.key"
    },
    protocol: {
        name: tcp:TLS,
        versions: ["TLSv1.2", "TLSv1.1"]
    },
    ciphers: ["TLS_ECDHE_RSA_WITH_AES_128_CBC_SHA"]
}

service on new tcp:Listener(9002, secureSocket = listenerSecureSocket) {

    isolated remote function onConnect(tcp:Caller caller) returns tcp:ConnectionService {
        io:println("Client connected to secureEchoServer: ", caller.remotePort);
        return new EchoService(caller);
    }
}

service class EchoService {
  
    remote function onBytes(readonly & byte[] data) returns (readonly & byte[])|tcp:Error? {
        io:println("Echo: ", 'string:fromBytes(data));
        return data;
    }
}
```

- Included a `tcp:Caller` as an optional parameter in the `onBytes()` method.

```ballerina
service class EchoService {
  
    remote function onBytes(tcp:Caller caller, readonly & byte[] data) returns (readonly & byte[])|tcp:Error? {
        io:println("Echo: ", 'string:fromBytes(data));
        check caller->writeBytes(data);
    }
}
```

- Renamed `tcp:ListenerConfig` and `tcp:ClientConfig` to `tcp:ListenerConfiguration` and `tcp:ClientConfiguration`

##### UDP package updates

- Renamed `udp:ListenerConfig` and `udp:ClientConfig` to `udp:ListenerConfiguration` and `udp:ClientConfiguration`

##### Kafka package updates

- Renamed the `sendProducerRecord` function in the client object `Producer` to `send`.

- Renamed the `flushRecords` function in the client object `Producer` to `’flush`.

- Replaced the `kafka:ConsumerError` and `kafka:ProducerError` with `kafka:Error`.

##### NATS package updates

- Renamed the `ConnectionConfig` record to `ConnectionConfiguration`. 

- Included `url` as a field in the `ConnectionConfiguration` record. 

- Changed the `ConnectionConfiguration` in the client and listener init functions to an included record parameter. This allows the record field values to be passed as named parameters. 

##### STAN package updates

- Renamed the `StreamingConfig` record to `StreamingConfiguration`. 

- Included the `url` as a field in the `StreamingConfiguration` record. 

- Changed the `StreamingConfiguration` in the client and listener init functions to an included record parameter. This allows the record field values to be passed as named parameters. 

##### RabbitMQ package updates

- Renamed the `ConnectionConfig` record to `ConnectionConfiguration`. 

##### Common standard library updates

- All the timeout configurations are converted to accept decimal values and the time unit is in seconds.

#### Code to Cloud

- Removed Docker annotation support.

##### Bug fixes

To view bug fixes, see the [GitHub milestone for Swan Lake Alpha3](https://github.com/ballerina-platform/module-ballerina-c2c/issues?q=is%3Aissue+is%3Aclosed+label%3AType%2FBug+milestone%3A%22Ballerina+Swan+Lake+-+Alpha3%22).

### Ballerina packages

#### Introduced local repository support

- Apart from the Ballerina Central remote repository, you can now push packages to the local repository which can be found at `<user-home>/.ballerina/repositories/local`. Refer to the section on changes to CLI commands for information regarding pushing to the local repository.
- To use a package from the local repository, the 'repository' has to be specified in the TOML table of the relevant dependency in the `Dependencies.toml` file.

E.g., to test a developed package before pushing it to Ballerina Central, build and push it to the local repository using the `push` command and add it to the `Dependencies.toml` file of the depending package as shown below.

```toml
[[dependency]]
org = "ballerinax"
name = "googleapis_sheets"
version = "1.0.0"
repository = "local"
```

### Developer tools

#### CLI

##### Changes to CLI commands

- Build and test commands
  - Support for providing `[(--key=value)...]` is removed from `bal build`. 

- Run command
  - Providing the project path to the run command is now optional. The default source root is the present working directory similar to how the build command works.
  - Program arguments should be followed by the end-of-options delimiter `--`.
- New and init commands
  - Introduced creation of the `Pacakge.md` file for a library template. Passing the `--template lib` flag will create the `Package.md` file in addition to the `Ballerina.toml` file and the source BAL files.
- Push command
  - Introduced pushing to the local repository. Passing `--repository=local` will push the Ballerina archive (.bala) to the local repository. For information about local repository support, see the [Ballerina Packages Changelist](#ballerina-packages).
- Run `bal help <command>` to get more information on the command changes.

- CLI Auto-Completion
  - Installing On Linux Bash
    - Set up auto-completion in the current bash shell.
  
    ```shell
    source <(bal completion bash)
    ```

    - Set up auto-completion permanently in the bash shell.

    ```shell
    echo "source <(bal completion bash)" >> ~/.bashrc
    ```

  - Installing On Mac Bash
    - Set up auto-completion permanently in the bash shell.

    ```shell
    echo "$(bal completion bash)" >> ~/.bash_profile
    ```

#### Test framework

- Moved the Project Test Suite execution to a single JVM. Changed from running each Test Suite in a JVM instance. This improves the user experience when debugging tests. It no longer prompts to debug each test suite of a project.
- Support for seamless integration of CICD tools by adding inbuilt path fixes to the JaCoCo XML generated for Ballerina packages.

#### Debugger

- Added conditional breakpoint support. (Conditional expressions can now be configured for Ballerina breakpoints in the Visual Studio Code Debug view).
- Added support to configure environment variables in the launch mode.
- Added expression evaluation support for type cast expressions.

#### OpenAPI

- Added JSON file generation support to the Ballerina to OpenAPI command.

```shell
bal openapi -i <ballerina file> --json
```

- Added improvements for handling the Ballerina resource method response type in the OpenAPI to Ballerina command.

#### Bindgen tool

- Improved the generated bindings with the use of distinct type classes.
- Improved the internal mechanism used to generate the bindings. Previous handlebars-based implementation is now changed to a syntax-tree-based implementation.

#### Documentation

- Moved the standard library API documentation out to Ballerina Central Docs from the Ballerina Website.

##### Language Server
- The Ballerina Language Server now supports telemetry-based crash reporting. This was enabled through the LSP protocol's [telemetry events](https://microsoft.github.io/language-server-protocol/specifications/specification-current/#telemetry_event). If you wish to disable Ballerina Telemetry, uncheck the **Ballerina: Enable Telemetry** setting from VSCode.

To view bug fixes, see the [GitHub milestone for Swan Lake Alpha3](https://github.com/ballerina-platform/ballerina-lang/issues?q=is%3Aissue+is%3Aclosed+milestone%3A%22Ballerina+Swan+Lake+-+Alpha3%22+label%3AType%2FBug+label%3ATeam%2FLanguageServer).

##### Ballerina Shell

- The Ballerina Shell now supports redefining module-level definitions and variable declarations. 

```ballerina
=$ int i = 3;
=$ string j = "Hi";
=$ string i = "Hello";  // Same variable can be redefined
```

- A new `/remove` command has been introduced to be used from within the Ballerina Shell to remove one or more declarations from the snippet memory.

```ballerina
=$ int i = 3;
=$ string j = "Hi";
=$ /remove i j
=$ i
| error: undefined symbol 'i'
|       i
|       ^
| Compilation aborted due to errors.
```

- Ballerina Shell can now load definitions and declarations from a file. The file to load from can be specified using the `-f` or `--file` command-line options when launching the Ballerina Shell. Alternatively, the `/file` command can also be used for this purpose from within the Shell. 

```bash
$ bal shell -f my_file.bal
```

The `--force-dumb` command-line option will now have only a long option and the short option `-f` is now used to load from a file.

- The Ballerina Shell now supports cyclic type definitions and list binding patterns.

- The Ballerina Shell now preserves qualifiers such as the `final` qualifier of a variable declaration.

##### Debugger

Now, the debugger supports conditional breakpoints. Conditional expressions can be configured for Ballerina breakpoints in the VSCode debug view.

#### Breaking changes
1. `==` and `!=` equality expressions can no longer be used with variables of type `readonly`.
2. Implicit conversion from `xml:Text` to `string` is no longer supported.<|MERGE_RESOLUTION|>--- conflicted
+++ resolved
@@ -24,11 +24,7 @@
 
 ### Updating Ballerina
 
-<<<<<<< HEAD
-If you are already using Ballerina, you can directly update your distribution to Ballerina Swan Lake Alpha3 using the [Ballerina update tool](/learn/bal-command/update-tool/). To do this, first, execute the command below to get the update tool updated to its latest version. 
-=======
 If you are already using Ballerina, you can directly update your distribution to Ballerina Swan Lake Alpha3 using the [Ballerina update tool](/learn/update-tool/). To do this, first, execute the command below to get the update tool updated to its latest version. 
->>>>>>> 79b0dab8
 
 > `bal update`
 
