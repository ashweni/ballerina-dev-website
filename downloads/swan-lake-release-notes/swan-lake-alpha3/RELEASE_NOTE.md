--- conflicted
+++ resolved
@@ -625,11 +625,7 @@
 
 - The Ballerina HTTP listener can be configured to authenticate and authorize the inbound requests with a Basic Auth file user store.
 
-<<<<<<< HEAD
 - Improved client and listener `SecureSocket` APIs of HTTP, gRPC, WebSocket, GraphQL, WebSub, WebSubHub, TCP, Email, NATS, STAN and RabbitMQ modules.
-=======
-- Improved client and listener `SecureSocket` APIs of HTTP, GRPC, WebSocket, GraphQL, WebSub, WebSubHub, TCP, Email, NATS, STAN, and RabbitMQ modules.
->>>>>>> ef966cc5
 
 ```ballerina
 public type ListenerSecureSocket record {|
@@ -897,23 +893,14 @@
 
 #### Bindgen Tool
 
-<<<<<<< HEAD
 - Improved the generated bindings with the use of distinct type classes.
 - Improved the internal mechanism used to generate the bindings. Previous handlebars based implementation is now changed to a syntax tree based implementation.
-=======
-- Improve the generated bindings with the use of distinct type classes.
-- Improve the internal mechanism used to generate the bindings. Previous handlebars-based implementation is now changed to a syntax-tree-based implementation.
->>>>>>> ef966cc5
 
 #### Documentation
 
 - Moved the standard library API documentation out to [Ballerina Central Docs](https://docs.central.ballerina.io) from the Ballerina Website.
 
-<<<<<<< HEAD
 To view bug fixes, see the [GitHub milestone for Swan Lake Alpha3](https://github.com/ballerina-platform/ballerina-lang/issues?q=is%3Aissue+is%3Aclosed+milestone%3A%22Ballerina+Swan+Lake+-+Alpha3%22+label%3AType%2FBug+label%3ATeam%2FDevTools).
-=======
-To view bug fixes, see the GitHub milestone for Swan Lake Alpha3 of the repositories below.
->>>>>>> ef966cc5
 
 ##### Language Server
 - The Ballerina Language Server now supports telemetry-based crash reporting. This was enabled through the LSP protocol's [telemetry events](https://microsoft.github.io/language-server-protocol/specifications/specification-current/#telemetry_event). If you wish to disable Ballerina Telemetry, uncheck the **Ballerina: Enable Telemetry** setting from VSCode.
