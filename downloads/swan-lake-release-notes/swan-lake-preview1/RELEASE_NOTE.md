--- conflicted
+++ resolved
@@ -590,17 +590,13 @@
 }
 ```
 
-<<<<<<< HEAD
 
 ### Socket module is available in Ballerina Central
 
 Previously the Socket module was available only in Ballerina distribution. From this release, It is available in both
  released Ballerina distribution and Ballerina Central. This will allow we to release the module independently.
-=======
-### Added new connectors
 
 ## Build Tools
->>>>>>> 2af63322
 
 ### Native dependency manager
 
