---
layout: ballerina-left-nav-release-notes
title: Swan Lake Preview 1
permalink: /downloads/swan-lake-release-notes/swan-lake-preview1/
active: swan-lake-preview1
redirect_from: 
    - /downloads/swan-lake-release-notes/swan-lake-preview1
---
### Overview of Ballerina Swan Lake - Preview 1
Ballerina Swan Lake will be a major new version of Ballerina that we plan to release in January 2021. We will be doing major releases every 6 months from then on. We also plan to use popular ballet names as the codename for each release - so the 2021-07 release will be the Nutcracker release. We will announce details on maintenance of released versions and will also have an LTS release model similar to Ubuntu or Java.

This release is the first preview version of Ballerina Swan Lake. This release includes a new set of language features and significant improvements to the compiler, runtime, standard libraries, and developer tooling.

You can use the update tool to update to Ballerina Swan Lake Preview 1 as follows.

**For existing users:**

<<<<<<< HEAD
If you are already using jBallerina, you can directly update your distribution to the Swan Lake channel using the [Ballerina update tool](/learn/bal-command/update-tool/). To do this, first, execute the command below to get the update tool updated to its latest version. 
=======
If you are already using jBallerina, you can directly update your distribution to the Swan Lake channel using the [Ballerina update tool](/learn/update-tool/). To do this, first, execute the command below to get the update tool updated to its latest version. 
>>>>>>> 79b0dab8
                        
> `ballerina update`

 Next, execute the command below to update to Swan Lake Preview 1.

 > `ballerina dist pull slp1`                  

However, if you are using a jBallerina version below 1.1.0, install via the [installers](https://ballerina.io/downloads/).

**For new users:**

If you have not installed jBallerina, then download the [installers](https://ballerina.io/downloads/) to install.

### Highlights

- Immutability in the type system: Ballerina compiler guarantees that when you state a value as immutable,  it stays unchanged 
- `distinct` types bring native support for nominal typing into the structural type system in Ballerina 
- Improved the error type design eliminates pain-points in the previous version. The `distinct error` type allows programmers  to define more refined error types that support common error handling use cases
- Improved transaction support in the language: A set of language features that are designed to make it easier and more convenient to write robust applications in Ballerina
- Enhanced Query expressions that bring the power of SQL-like query capabilities directly into the language as comprehensions for data processing
- Introducing the `table` type: A new built-in collection type that works like a general-purpose hash table, where the keys are part of the values being stored
- Improved Ballerina SQL module API that leverages the latest languages features such as `stream` type, query expressions, and raw templates
- The new mocking API in Ballerina test framework helps you to mock an entire object or a function allowing you to test your code independent of external dependencies

### What's new in Ballerina Swan Lake - Preview 1

#### Language

The Language implementation is based on [Ballerina Language Specifications Draft 2020-06-18](https://ballerina.io/spec/lang/draft/v2020-06-18/). This Specification introduces a set of new features and improvements in the following main areas.   

- Type system enhancements
- Improved immutability support 
- New transactions support 
- Improved query support 

Some of these new language features are revamped versions of the existing language features. Therefore, the source code will not be backward compatible with the stable Ballerina 1.2 releases. 

In addition to the new Language features, this release introduces a new parser implementation aiming to improve the performance and usability of the compiler. Now, the compiler has more control over syntax errors and it can provide better diagnostics for syntax errors. Additionally, the new parser has tightened up the language parser rules with respect to the Ballerina language specification. However, it still does not cover the full set of the language features. This will be fixed in the upcoming preview versions.  

##### Type system enhancements
###### Enum

An Enum provides a convenient syntax for declaring a union of string constants.

```ballerina
public enum Color {
  RED,
  GREEN,
  BLUE
}
```
is exactly equivalent to:

```ballerina
public const RED = "RED";
public const GREEN = "GREEN";
public const BLUE = "BLUE";
public type Color RED|GREEN|BLUE;
```

###### New `readonly` type

A value belongs to the `readonly` type if its read-only flag is set. A value belonging to one of the following inherently-immutable basic types will always have it’s read-only bit set and will always belong to the `readonly` type.

- all simple basic types - nil, boolean, int, float, decimal
- string
- error
- function
- service 
- typedesc

A value belonging to one of the following selectively-immutable types will belong to `readonly` (i.e., will be immutable) only if its read-only bit is set.

- xml
- list
- mapping 
- table
- object

An immutable value is deeply immutable and thus an immutable structure is guaranteed to have only immutable values at any level. As with previous versions of Ballerina, an immutable value can be created by calling `.cloneReadOnly()` on the value. Additionally, it is now possible to create an immutable value by providing a read-only type as the contextually expected type.

```ballerina
readonly immutableValue = “hello world“;
```
###### Intersection type 

Intersection types have been introduced with this release. A value belongs to an intersection type `T1 & T2` if the value belongs to both `T1` and `T2`. The implementation currently supports intersection types only if one of the constituent types of the intersection is `readonly`.

Intersection types are especially useful when defining immutable values of selectively immutable types. Providing a `readonly` intersection type as the contextually expected type for a constructor expression results in the value being created as an immutable value. By definition, such a value belongs to the `readonly` type too.

```ballerina
map<int> & readonly immutableMap = {
    a: 1,
    b: 2,
    c: 3
};

readonly immutableValue = immutableMap;
```

Here, `immutableMap` belongs to both `map<int>` and `readonly`.

###### Introduction of `distinct` types

Distinct types provide functionalities similar to that provided by nominal types but they work within Ballerina's structural type system. Distinct types are similar to the branded types found in some other structurally typed languages, such as Modula-3. 

With`distinct` types, it is possible to define unique types that are structurally similar. Distinct types can be used only with the object or error basic types. This release adds `distinct error` support and `distinct object` support will be added later. 
###### Revamped `error` type

The error type has been revised to take advantage of distinct types. The previous error value had a reason string for categorizing errors and a detail record for additional data about the error such as message and cause. 

*Old Syntax*
```ballerina
type Error error<reasonType, detailType>;
```
Here the `reasonType` is a subtype of `string` and `detailType` is a subtype of `record {| string message?; error cause; (anydata|error)... |}`.

Now error value has a message string, an optional cause, and mapping value for additional details about the error value and distinct error types are used for categorizing. .

*New Syntax*
```ballerina
type Error error<typeParameter>;
```

Here the error `typeParameter` has to be a subtype of `map<anydata|readonly>`. The error type parameter is optional and if absent, it defaults to `map<anydata|readonly>`. If present, it must be a subtype of `map<anydata|readonly>`.

```ballerina
type Error0 error;
type Error1 error<map<string>>;
type Error2 error<record {| int code; |}>;
```
**Revised error constructor**

Error values of user-defined types are created using the error constructor of that type. The first mandatory positional augment of the error constructor is the error message and it must be a subtype of `string`. The second optional positional argument can be provided to pass an `error` cause. Error details are provided as named arguments in the error constructor.

```ballerina
type AppError error<record {| string buildNo; string userId; |};

AppError appError = AppError("Failed to delete the order line", buildNo=getBuildNo(), userId=userId);
```
**Inferring the type of the error**

A type of `error<*>` means that the type is a subtype of `error`, where the precise subtype is to be inferred from the context.

```ballerina
type TrxErrorData record {|
   string message = "";
   error cause?;
   string data = "";
|};

type TrxError error<TrxErrorData>;

TrxError e = TrxError("IAmAnInferredErr");
error<*> err = e;
```
###### The `distinct error` type

The `error` types can be defined as `distinct` types so that Ballerina programmers can have more fine-grained control over error handling. 

```ballerina
// Define a distinct error type `ApplicationError` to be a subtype of `error`.
type ApplicationError distinct error;

// `FileUploadError` is a subtype of `ApplicationError`.
type FileUploadError distinct ApplicationError;

// `UserPermissionError` is a subtype of `ApplicationError`.
type UserPermissionError distinct ApplicationError;
 
// Creating Error values
FileUploadError fileErr = FileUploadError("File upload failed");

ApplicationError err = fileErr;
UserPermissionError userErr = fileErr;  // Compile Time Error.
```

The type test expression can be used to identify values of each distinct error type at runtime.

###### The `never` type

The `never` type describes the type that does not contain any shapes. No value ever belongs to `never`.

This can be useful to describe the return type of a function, if the function never returns. It can also be useful as a type parameter. For example, `xml<never>` describes an `xml` type that has no constituents, i.e. the empty xml value.

```ballerina
function aNeverReturningFunction() returns never {
    panic error("Invalid function call");
}
```
###### Revamped `table` type

The table type has been redesigned to be more consistent with other structural types and no longer has preview status.

A `table` is a structural value whose members are mapping values that represent rows of the table. A table provides access to its members using a key, which comes from the read-only fields of the member. It keeps its members in order but does not provide random access to a member using its position in this order. The built-in functions enable inserting, accessing, deleting data, and applying functions on members of a table.

```ballerina
type Employee record {
    readonly int id;
    string name;
    float salary;
};

table<Employee> tbEmployee = table {
    {key id, name, salary},
    [
        {1, "Mary", 300.5},
        {2, "John", 200.5},
        {3, "Jim", 330.5}
    ]
};

type EmployeeTable table<Employee> key(id);

public function main() {
    EmployeeTable employeeTab = table [
        {id: 1, name: "John", salary: 300.50},
        {id: 2, name: "Bella", salary: 500.50},
        {id: 3, name: "Peter", salary: 750.0}
    ];
    
    Employee emp = {id: 5, name: "Gimantha", salary: 100.50};
    employeeTab.add(emp);
    Employee peekEmp = employeeTab.get(1);
}
```
###### Type inclusion

The type (including type) that includes another object (included type) can override fields and functions of the included type. The types of the fields and functions in the including type should be subtypes of the types of the corresponding fields and functions in the included type. Object type inclusion can now include non-abstract objects. 

```ballerina
type GridMessage object {
    int|string address = "";
    string body = "";

    public function init(string body, int|string address) {
        self.body = body;
        self.address = address;
    }

    function getAddress() returns int|string {
        return self.address;
    }
};

type EfficientGridMessage object {
    *GridMessage;

    int address = 0;

    public function init(string body, int address) {
        self.body = body;
        self.address = address;
    }

    function getAddress() returns int {
        return self.address;
    }
};
```

```ballerina
type GridPacket record {
    int|string address;
    string body = "";
    (int|byte|string)[] header?;
};

type EfficientGridPacket record {
    *GridPacket;

    int address = 0;
    byte[] header?;
};
```
###### Raw templates
Similar to string template literals, a raw template literal allows interpolating expressions into a string literal. However, for a raw template, the resulting value is an object whose type is a subtype of `lang.object:RawTemplate`.

```ballerina
import ballerina/io;
import ballerina/lang.'object;

public function main() {
    string name = "Ballerina";
    'object:RawTemplate greeting = `Hello ${name}!!!`;

    io:println(greeting.strings);
    io:println(greeting.insertions[0]);
}
```
###### Dependently-typed function signatures
A function's return type descriptor can now refer to a name of a parameter of the function if the type of the parameter is a subtype of `typedesc`. The actual return type of such a function then depends on the value the user specifies for the referenced `typedesc` parameter when calling the function.

Note that currently this is only supported for external functions.

```ballerina
import ballerina/java;

function query(typedesc<anydata> rowType) returns map<rowType> = @java:Method {
    class: "org.ballerinalang.test.DependentlyTypedFunctions",
    name: "query",
    paramTypes: ["org.ballerinalang.jvm.values.api.BTypedesc"]
} external;

public function main() {
    map<int> m1 = query(int);
    map<string> m2 = query(string);
}
```

##### Improved support for immutability

This release introduces improved support for immutability. With the introduction of the `readonly` type, values that are known to be immutable can now be defined at compile-time. 

An intersection type `T & readonly` where `T` is a selectively-immutable type results in a read-only type. When such a type is used as the contextually expected type for a constructor expression, the value created will be an immutable value.

```ballerina
import ballerina/io;
 
type Details record {|
   int id;
   string country;
|};
 
type Employee record {|
   Details details;
   string department;
|};
 
public function main() {
   Employee & readonly emp = {
       details: {
           id: 112233,
           country: "Sri Lanka"
       },
       department: "IT"
   };
 
   io:println(emp.isReadOnly());           // true
   io:println(emp.details.isReadOnly());   // true
}
```

Attempting to create an immutable value with incompatible mutable values as members will result in compilation errors.Read-only intersections for objects are only allowed with abstract objects. In order to represent a non-abstract object type as a read-only type, the object would have to be defined as a `readonly object`. For more information, see [Read-only objects](#read-only-objects).

###### Read-only fields
A record or an object can now have `readonly` fields. A `readonly` field cannot be updated once the record or the object value is created and the value provided for the particular field should be an immutable value. If the field is of type `T`, the contextually-expected type for a value provided for a field would be `T & readonly`.

Thus, a `readonly` field guarantees that the field will not change and also that the value set for the field itself will not be updated.

```ballerina
type Details record {|
   int id;
   string country;
|};
 
type Employee record {|
   readonly Details details;
   string department;
|};
 
public function main() {
   Details & readonly immutableDetails = {
       id: 112233,
       country: "Sri Lanka"
   };
 
   Employee emp = {
       details: immutableDetails,
       department: "IT"
   };
 
   emp.details = { // error - cannot update 'readonly' record field 'details' in 'Employee'
       id: 2222,
       country: "UK"
   };
}
```

If all the fields of a closed record or an object are `readonly`, the record or the object itself is considered immutable and a value of the particular type can be used where an immutable value is expected.

```ballerina
type Identifier record {|
   readonly int id;
   readonly string code;
|};
 
type Controller object {
   readonly int id;
  
   function init(int id) {
       self.id = id;
   }
 
   function getId() returns int {
       return self.id;
   }
};
 
public function main() {
   Identifier details = {
       id: 112233,
       code: "SLC"
   };
  
   Controller controller = new (1234);
 
   readonly[] arr = [details, controller];
}
```

###### Read-only objects
An object type can also be defined as a `readonly object` type and any value belonging to this type will be immutable. Similar to `readonly` fields, each value provided for a field of a `readonly object` is expected to be immutable and the field itself cannot be updated once set.

```ballerina
type Details record {
   int id;
   string country;
};
 
type Controller readonly object {
   Details details;
   boolean allow = true;
  
   function init(Details & readonly details) {
       self.details = details;
   }
 
   function getDetails() returns Details {
       return self.details;
   }
};
 
public function main() {
   Controller controller = new ({id: 1234, country: "SL"});
 
   controller.allow = false; // error - cannot update 'readonly' value of type 'Controller'
}
```
##### Transactions
Transaction support has been revisited based on a [new  proposal](https://github.com/ballerina-platform/ballerina-spec/blob/master/lang/proposals/transaction/transaction.md)

A Ballerina transaction is a series of data manipulation statements that must either fully complete or fully fail, thereby, leaving the system in a consistent state. A transaction is performed using a transaction statement. The semantics of the transaction statement guarantees that every `Begin()` operation will be paired with a corresponding `Rollback()` or `Commit()` operation. It is also possible to perform retry operations over the transactions as well. Other than that, the transaction module provides some util functions to set commit/rollback handlers, retrieve transaction information, etc. This release only supports local transactions.

```ballerina
public function main() returns error? {
    // JDBC Client for H2 database.
    jdbc:Client dbClient = check new (url = "jdbc:h2:file:./local-transactions/testdb",
                                        user = "test", password = "test");

    // Create the tables that are required for the transaction.
    var ret = dbClient->execute("CREATE TABLE IF NOT EXISTS CUSTOMER " +
                                "(ID INTEGER, NAME VARCHAR(30))");
    handleExecute(ret, "Create CUSTOMER table");

    ret = dbClient->execute("CREATE TABLE IF NOT EXISTS SALARY " +
                                "(ID INTEGER, MON_SALARY FLOAT)");
    handleExecute(ret, "Create SALARY table");

    transaction {
        var customerResult = dbClient->execute("INSERT INTO CUSTOMER(ID,NAME) " +
                                        "VALUES (1, 'Anne')");
        var salaryResult = dbClient->execute("INSERT INTO SALARY (ID, MON_SALARY) " +
                                        "VALUES (1, 2500)");

        transactions:Info transInfo = transactions:info();
        io:println(transInfo);

        var commitResult = commit;

        if (commitResult is ()) {
            io:println("Transaction committed");
            handleExecute(customerResult, "Insert data into CUSTOMER table");
            handleExecute(salaryResult, "Insert data into SALARY table");
        } else {
            io:println("Transaction failed");
        }
    }

    // Drop the tables.
    ret = dbClient->execute("DROP TABLE CUSTOMER");
    handleExecute(ret, "Drop table CUSTOMER");
    ret = dbClient->execute("DROP TABLE SALARY");
    handleExecute(ret, "Drop table SALARY");

    check dbClient.close();
}
```
##### Query improvements 

Ballerina query action/expression provides a language-integrated query feature using SQL-like syntax. A Ballerina query is a comprehension, which can be used with a value that is iterable with any error type. A query consists of a sequence of clauses (i.e., `from`, `join`, `let`, `on`, `where`, `select`, `do`, and `limit`). The first clause must be a `from` clause and must consist of either a `select` or a `do` clause as well. When a query is evaluated, its clauses are executed in a pipeline by making the sequence of frames emitted by one clause being the input to the next clause. Each clause in the pipeline is executed lazily pulling input from its preceding clause. The result of such a query can either be a list, stream, table, string, XML, or termination value of the iterator which is ().


```ballerina
import ballerina/io;

type Student record {
    string fName;
    string lName;
    int intakeYear;
    float score;
};

type Report record {
    string name;
    string degree;
    int expectedGradYear;
};

public function main() {

    Student s1 = {fName: "Alex", lName: "George", intakeYear: 2020, score: 1.5};
    Student s2 = {fName: "Ranjan", lName: "Fonseka", intakeYear: 2020, score: 0.9};
    Student s3 = {fName: "John", lName: "David", intakeYear: 2022, score: 1.2};
    Student s4 = {fName: "Gorge", lName: "Fernando", intakeYear: 2021, score: 1.1};
    Student[] studentList = [s1, s2, s3, s4];

    Report[] reportList = from var student in studentList
       where student.score >= 1
       let string degreeName = "Bachelor of Medicine",
       int graduationYear = student.intakeYear + 5
       select {
              name: student.fName,
              degree: degreeName,
              expectedGradYear: graduationYear
       }
       limit 2;

    foreach var report in reportList {
        io:println(report);
    }
}
```
##### Other backward-incompatible/significant improvements

- Parameter defaults are not added if a rest argument is provided when calling a function.
- The `__init` method of `object` and the `__init` function of modules have been renamed to `init`.
- Module variables can now be initialized in the module's `init` function.
- Hex literals have been disallowed as decimal values
- Record values compatible with `json` can now be assigned to `json` variables.
- Record values compatible with a `map` type can now be assigned to variables of that `map` type.
- Type descriptors cannot be used in expression contexts. Only type references are now allowed to be used in expression contexts. 
- List binding patterns can now be used with arrays.
- Error binding patterns and structured match patterns are not yet supported with the new parser.


#### Standard library

##### Introduced new `sql` module

The newly-introduced `sql` module provides a common interface and functionality to interact with a database. The corresponding database clients can be created by using specific database modules such as MySQL or using the Java Database Connectivity module JDBC. 

The revamped SQL implementation has the support for `sql:ParameterizedQuery` through which parameterized queries can be passed easily.

A sample connector for a MySQL database is as follows.
```ballerina
import ballerina/mysql;
import ballerina/sql;

public function main() returns sql:Error? {

    mysql:Client mysqlClient = check new ("localhost", "root", "root", "testdb");

    int id = 10;
    string name = "Alice";
    sql:ParameterizedQuery sqlQuery = `INSERT INTO Persons (id, name) values (${id}, ${name})`;

    sql:ExecutionResult result = check mysqlClient->execute(sqlQuery);
    
    check mysqlClient.close();   
}
```

##### Enhanced `logapi` module

Revamped log API to support `anydata` and improved performance.

```ballerina
import ballerina/log;

public function main() {
    log:printDebug("Debug log");
    log:printDebug(12345);
    log:printDebug(3.146);
    log:printDebug(true);

    Fruit apple = new ("Apple", 20);
    log:printDebug(function() returns int {
        return apple.getCount();
    });
}

public type Fruit object {
    string name;
    int count;
    public function init(string name, int count) {
        self.name = name;
        self.count = count;
    }
    function getCount() returns int {
        return self.count;
    }
};
```

##### Enhanced `grpc` module

The client/bidirectional streaming service implementation is revamped to support multiple service resources.

The previous gRPC client/bidirectional streaming had a shortcoming where a service can only contain a single streaming resource. In order to overcome this, the implementation of the client/bidi streaming has been changed to accept a stream type like below.

E.g.,

```ballerina

service HelloWorld on new grpc:Listener(9090) {
   resource function lotsOfGreetings(grpc:Caller caller, stream<string,error> clientStream) {

       //Read and process each message in the client stream
       error? e = clientStream.forEach(function(string name) {
       });
       //Once the client sends a notification to indicate the end of the stream, 'grpc:EOS' is returned by the stream
       if (e is grpc:EOS) {
           grpc:Error? err = caller->send("Ack");

       //If the client sends an error to the server, the stream closes and returns the error
       } else if (e is error) {

       }
   }
}

```

##### Enhanced `auth` module

The capability to validate the JWT signature with JWKs is extended now. With that, the JWT signature can be validated either from the TrustStore configuration or JWKs configuration.

```ballerina
jwt:JwtValidatorConfig validatorConfig = {
    issuer: "ballerina",
    audience: "vEwzbcasJVQm1jVYHUHCjhxZ4tYa",
    clockSkewInSeconds: 60,
    jwksConfig: {
        url: "https://example.com/oauth2/jwks",
        clientConfig: {
            secureSocket: {
                trustStore: trustStore
            }
        }
    }
};
```

##### Enhanced `email` module

The Email Connector clients are given the capability to add custom SMTP properties, custom POP properties, and custom IMAP properties via the configuration of each of the clients.

The SMTP client is made capable of sending custom email headers (SMTP header) via the SMTP client and retrieving all the email headers to the user via POP and IMAP clients.

A `listener` is introduced to asynchronously listen to email servers with polling and receive if any email is received. This listener supports both POP3 and IMAP4 protocols. A sample code is given below.

```ballerina

import ballerina/email;
import ballerina/io;

email:PopConfig popConfig = {
     port: 995,
     enableSsl: true
};

listener email:Listener emailListener = new ({
    host: "pop.email.com",
    username: "reader@email.com",
    password: "pass456",
    protocol: "POP",
    protocolConfig: popConfig,
    pollingInterval: 2000
});

service emailObserver on emailListener {

    resource function onMessage(email:Email emailMessage) {
    }

    resource function onError(email:Error emailError) {
    }

}
```


##### Adding the `socket` module to Ballerina Central

Previously, the Socket module was available only in the Ballerina distribution. From this release onwards, it is available in both the
 released Ballerina distribution and Ballerina Central. This will allow us to release the module independently.

#### Developer tools

##### Maven dependency management

Now, you can specify your native jar dependencies with maven artifact id in the Ballerina.toml. When you build the program build tool will fetch those dependencies from the Maven Central automatically. If you specify the maven artifact id and the jar path both the jar path will get precedence.

E.g.,

```ballerina
[[platform.libraries]]
modules = [ "module1", "module2"]
artifactId = "json"
groupId = "json.org"
version = "0.7.2"
```

##### Scoping support for native dependencies

Now you can specify the scope for platform libraries. Based on the scope, dependencies will be included to different phases. The values of this will be as follows

- default - will be available to compile, run tests, execute, and also distributed with the BALO.
- provided - will be available to compile, run tests, execute but not distributed with the BALO.
- testOnly - will be only available to run tests.

E.g., 

```ballerina
[platform]
target = "java8"

[[platform.libraries]]
modules = ["sap-client"]
path = "path/to/sap_client_1.2.3.jar"
scope = "provided" 
```

##### The Bindgen tool

- Java Subtyping support is added to the generated bindings.
- Maven dependency resolving is integrated into the tool and a new `-mvn|--maven` command option is introduced to facilitate this.
- Error mappings are improved by generating Ballerina error types for Java exceptions.
- Introduces a function in the `java` module of the Ballerina standard library to support Java Casting.
- Introduces the generation of API documentation comments in the generated bindings.
- Introduces a `--public` flag to change the visibility modifier (which is module private by default) to public.
- Moves the array util functions into the `java.arrays` module in the Ballerina standard library instead of generating it each time when the tool is executed.
- Bug fixes and improvements to usability and generated bindings.

The bindgen tool command after the newly-introduced options is as follows.

```ballerina
ballerina bindgen [(-cp|--classpath) <classpath>...]
                  [(-mvn|--maven) <groupId>:<artifactId>:<version>]
                  [(-o|--output) <output>]
                  [--public]
                  (<class-name>...)
```


##### API documentation

- The search capability is added into the API Documentation
- You can now combine documentation from multiple projects using the doc tool

##### Debugger

This provides variable evaluation support. This will allow you to evaluate a variable using the expression evaluation option to retrieve the value of the variable at a debug hit. 


#### Test framework

###### Introduction of the mocking API in the `test` module

The new mocking API simplifies function and object mocking in unit tests via the ***when-then*** convention. 

The mocking features can be used to control the behavior of functions and objects by defining return values or
 replacing the entire object or function with a user-defined equivalent. This feature will help you to test your Ballerina code independently 
from other modules and external endpoints. For the complete list of available mocking features, see 
[API Documentation of the `test` module](https://lib.ballerina.io/ballerina/test/latest/).

###### Function mocking

The `MockFunction` object is added to handle function mocking. The `MockFunction` objects are defined by attaching the `@test:MockFn` annotation to the `MockFunction` to specify the function to mock.

```ballerina
@test:MockFn {
    functionName : "<function_to_mock>"
}
test:MockFunction mockObj = new();
```

Function mocking is done by using the following functions:
- The `test:when(mockObj)` is used to initialize the mocking capability within a particular test case
- This allows you to use the associated mocking functions like `call()`, `thenReturn()` and `withArguments()`

###### Object mocking

Object mocking enables controlling the values of member variables and the behavior of the member functions of an object

- Introduced the ability to create a `test double`, which provides an equivalent mock in place of the real object
- Introduced the capability of stubbing the member function or member variable

Object mocking is done by using the following functions:
- The `test:mock()` and `test:prepare()` are used to initialize the mocking capability
- The `test:prepare()` function allows you to use the associated mocking functions like `thenReturn()`, `thenReturnSequence()`, `doNothing() `, and `withArguments()`

	<|MERGE_RESOLUTION|>--- conflicted
+++ resolved
@@ -15,11 +15,7 @@
 
 **For existing users:**
 
-<<<<<<< HEAD
-If you are already using jBallerina, you can directly update your distribution to the Swan Lake channel using the [Ballerina update tool](/learn/bal-command/update-tool/). To do this, first, execute the command below to get the update tool updated to its latest version. 
-=======
 If you are already using jBallerina, you can directly update your distribution to the Swan Lake channel using the [Ballerina update tool](/learn/update-tool/). To do this, first, execute the command below to get the update tool updated to its latest version. 
->>>>>>> 79b0dab8
                         
 > `ballerina update`
 
