---
layout: release-note
title: Swan Lake Preview 1 Release note
---
# Overview of Ballerina Swan Lake - Preview 1
This release is the first preview version of Ballerina Swan Lake. This release includes a new set of Language features and significant improvements to the compiler, runtime, standard libraries, and developer tooling.
 
# Highlights

- New recursive descent parser
- Type system enhancements
- Improved language integration support
- Improvements on Standard Library modules 
- Improved mocking support in testing

# What's new in Ballerina Swan Lake - Preview 1

## Language

The Language implementation is based on [Ballerina Language Specifications Draft 2020-06-18](https://ballerina.io/spec/lang/draft/v2020-06-18/). This Specification introduces a set of new features and improvements in the following main areas.   
 
- Type system enhancements (e.g., new `distinct` type, revamped `error` type, revamped `table` type revamp, `intersection` type support, new `readonly` type) 
- Improved immutability support 
- [New transactions support](https://github.com/ballerina-platform/ballerina-spec/blob/master/lang/proposals/transaction/transaction.md) 
- Improved query support 
 
Some of these new language features are revamped versions of the existing language features. Therefore, the source code will not be backward compatible with the stable Ballerina 1.2 releases. 
 
In addition to the new Language features, this release introduces a new parser implementation aiming to improve the performance and usability of the compiler. Now, the compiler has more control over syntax errors and it can provide a better diagnostic for syntax errors. Additionally, the new parser has tightened up the language parser rules with respect to the Ballerina specification. However, still it doesn’t cover the full set of the language features. This will be fixed in the upcoming preview versions.  

### Introduction of `distinct` types

Ballerina `distinct` types provide functionalities similar to those provided by the nominal types but they work within the Ballerina's structural type system. With`distinct` types, it is possible to define unique types that are structurally similar. 

##### The `distinct` `error` type

The `error` types can be defined as `distinct` types so that Ballerina programmers can have more fine-grained control over error handling.

```ballerina
// Define distinct error type ApplicationError to be a subtype `error`.
 type ApplicationError distinct error;
// FileUploadError is a subtype of ApplicationError
type FileUploadError distinct ApplicationError;
// UserPermissionError is a subtype of ApplicationError
type UserPermissionError distinct ApplicationError;
 
 
function uploadFile(string filePath, string securityToken, UserId userId) returns ApplicationError? {
 if (!PermTokenValidator:validToken(securityToken)) {
   return UserPermissionError(userId.userName + " does not have permission to upload file");
 }
 
 error|int fileId = NetworkUtil:uploadFile(filePath, getContentServerUri(securityToken, userId));
 if (fileId is error) {
   return FileUploadError("File upload failed", fileId);
 }
 notifyFileUploadEvent(userId, <int> fileId);
}
```

Type-guards can be used to identify values of each distinct error at runtime.

```ballerina
 ApplicationError? status = uploadFile(path, token, userId);
 if (status is FileUploadError) {
     // handle FileUploadError
 } else if (status is UserPermissionError) {
     // handle UserPermissionError
 }
```

With the introduction of the `distinct` error type, the error reason is removed from the error type. For more information, see [error type changes](#error-type-changes).

### `error` type changes
Previous error type was `error<reasonType, detailType>` in which the `reasonType` is a subtype of string and `detailType` is a subtype of `record {| string message?; error cause; (anydata|error)... |}`. With the error type change, the reason type parameter is removed and the detail type parameter is a subtype of `map<anydata|readonly>`.

```ballerina
type Error error<map<anydata|readonly>>;
```

The error detail type parameter is optional and if absent, it defaults to `map<anydata|readonly>` and if present, it must be a subtype of `map<anydata|readonly>`.

```ballerina
type Error0 error;
type Error1 error<map<string>>;
type Error2 error<record {| int code; |}>;
```

#### Revised error constructor

Error-values of user-defined types are created using the error constructor of that type. The first mandatory positional augment of the error constructor is the error message and it must be a subtype of string. The second optional positional argument can be provided to pass an `error` cause. Error details are provided as named arguments in the error constructor.

```ballerina
type AppError error<record {| string buildNo; string userId; |};

AppError appError = AppError("Failed to delete order line", buildNo=getBuildNo(), userId=userId);
```

#### Error type infer 

A type of `error<*>` means that the type is a subtype of error in which the precise subtype is to be inferred from the context.

```Ballerina
type TrxErrorData record {|
   string message = "";
   error cause?;
   string data = "";
|};

type TrxError error<TrxErrorData>;

TrxError e = TrxError("IAmAInferedErr");
error<*> err = e;
```

### Introduction of the `readonly` type and improved support for immutability

This release introduces improved support for immutability. With the introduction of the `readonly` type, values that are known to be immutable can now be defined at compile-time. 

#### The `readonly` type

A value belongs to the `readonly` type if its read-only flag is set. A value belonging to one of the following inherently-immutable basic types will always have it’s read-only bit set and will always belong to the `readonly` type.

- all simple basic types - nil, boolean, int, float, decimal
- string
- error
- function
- service 
- typedesc

A value belonging to one of the following selectively-immutable types will belong to `readonly` (i.e., will be immutable) only if its read-only bit is set.

- xml
- list
- mapping 
- table
- object

An immutable value is deeply immutable and thus an immutable structure is guaranteed to have only immutable values at any level. As with previous versions of Ballerina, an immutable value can be created by calling `.cloneReadOnly()` on the value. Additionally, it is now possible to create an immutable value by providing a read-only type as the contextually expected type.

An intersection type `T & readonly` where `T` is a selectively-immutable type results in a read-only type. When it is used with a constructor,the  expression creates an immutable value.

```ballerina
import ballerina/io;
 
type Details record {|
   int id;
   string country;
|};
 
type Employee record {|
   Details details;
   string department;
|};
 
public function main() {
   Employee & readonly emp = {
       details: {
           id: 112233,
           country: "Sri Lanka"
       },
       department: "IT"
   };
 
   io:println(emp.isReadOnly());           // true
   io:println(emp.details.isReadOnly());   // true
}
```

Attempting to create an immutable value with incompatible mutable values as members will result in compilation errors.Read-only intersections for objects are only allowed with abstract objects. In order to represent a non-abstract object type as a read-only type, the object would have to be defined as a `readonly object`. For more information, see [Read-only objects](#read-only-objetcs).

#### Read-only fields
A record or an object can now have `readonly` fields. A `readonly` field cannot be updated once the record or the object value is created and the value provided for the particular field should be an immutable value. If the field is of type `T`, the contextually-expected type for a value provided for a field would be `T & readonly`.

Thus, a `readonly` field guarantees that the field will not change and also that the value set for the field itself will not be updated.

```ballerina
type Details record {|
   int id;
   string country;
|};
 
type Employee record {|
   readonly Details details;
   string department;
|};
 
public function main() {
   Details & readonly immutableDetails = {
       id: 112233,
       country: "Sri Lanka"
   };
 
   Employee emp = {
       details: immutableDetails,
       department: "IT"
   };
 
   emp.details = { // error - cannot update 'readonly' record field 'details' in 'Employee'
       id: 2222,
       country: "UK"
   };
}
```

If all the fields of a closed record or an object are `readonly`, the record or the object itself is considered immutable and a value of the particular type can be used where an immutable value is expected.

```ballerina
type Identifier record {|
   readonly int id;
   readonly string code;
|};
 
type Controller object {
   readonly int id;
  
   function init(int id) {
       self.id = id;
   }
 
   function getId() returns int {
       return self.id;
   }
};
 
public function main() {
   Identifier details = {
       id: 112233,
       code: "SLC"
   };
  
   Controller controller = new (1234);
 
   readonly[] arr = [details, controller];
}
```

#### Read-only objects
An object type can also be defined as a `readonly object` type and any value belonging to this type will be immutable. Similar to `readonly` fields, each value provided for a field of a `readonly object` is expected to be immutable and the field itself cannot be updated once set.

```ballerina
type Details record {
   int id;
   string country;
};
 
type Controller readonly object {
   Details details;
   boolean allow = true;
  
   function init(Details & readonly details) {
       self.details = details;
   }
 
   function getDetails() returns Details {
       return self.details;
   }
};
 
public function main() {
   Controller controller = new ({id: 1234, country: "SL"});
 
   controller.allow = false; // error - cannot update 'readonly' value of type 'Controller'
}
```
<<<<<<< HEAD
### Never type
The `never` type provides a way to describe the type that contains no shapes. 

The `never` type is useful as the return type of a function that never terminates normally. 
=======

### The Never type
The `never` type represents the type of values that never occur. This can be useful to describe the return type of a function if the function never returns. No value can ever belong to the `never` type. Thus, it can not be declared or a value cannot be assigned to it.

>>>>>>> fa8a05fb
```ballerina
function somefunction() returns never {
    panic error("Invalid");
}
```
The `never` type is a subtype of `nil`. Therefore, functions with the `never` type as the return type can only be invoked in call statements. i.e., they can never be called as an expression nor can the result of calling such a function be assigned to a variable. Since the `never` type represents the type which has no values, variables of type `never` cannot be declared.
```ballerina
never s;    // error: cannot define a variable type of 'never'
```
The `never` type can be used to define key-less tables by setting the `never` type as the key constraint.
```ballerina
table<Person> key<never> personTable = table [
       { name: "John", age: 23 },
       { name: "Paul", age:25 }
   ];
```
An optional field of type `never` can be defined in a `record`, but no value can be assigned to such a field.
This can be used to ensure that a value of the particular record type will never have a field by that name.
```ballerina
type SampleRecord record {
   int x;
   never y?;
};
```
For `xml`, the `never` type can be used to describe the `xml` type that has no constituents, i.e., the empty `xml` value.
```ballerina
xml<never> xmlValue = <xml<never>> 'xml:concat();
```

### Object and Module Init Change

Module level variables can be initialized inside the module init function. Now, this is the same as initializing the fields inside an object.

### Type inclusion

Object type inclusion can now include non-abstract objects. Type reference expressions can also override fields and function declarations of the same name. Including type overrides fields of the included type provided that overriding field type is a subtype of the overridden field.

```Ballerina
type GridMessage object {
    int|string address = "";
    string body = "";

    public function init(string body, int|string address) {
        self.body = body;
        self.address = address;
    }

    function getAddress() returns int|string {
        return self.address;
    }
};

type EfficientGridMessage object {
    *GridMessage;

    int address = 0;

    public function init(string body, int address) {
        self.body = body;
        self.address = address;
    }

    function getAddress() returns int {
        return self.address;
    }
};
```

```Ballerina
type GridPacket record {
    int|string address;
    string body = "";
    (int|byte|string)[] header?;
};

type EfficientGridPacket record {
    *GridPacket;

    int address = 0;
    byte[] header?;
};

```
### Enum

The typical way of doing an enumeration in Ballerina previously was:

```ballerina
 public const NORTH = "NORTH";
 public const EAST = "EAST";
 public const SOUTH = "SOUTH";
 public const WEST = "WEST";
 public type Direction NORTH|EAST|SOUTH|WEST;

```

With the introduction of enums, the above can be simplified to the following:

```ballerina
public enum Direction {
      NORTH,
      EAST,
      SOUTH,
      WEST
    }
```

The value of the const can be overridden in the enum declaration as follows:


```ballerina
public enum Direction {
      NORTH = "N",
      EAST = "E",
      SOUTH = "S",
      WEST = "W"
    }
```

The expression following `=` must be a constant expression with a static type that is a subtype of string.

### Raw templates

### Typedesc function parameters referencing in the return type

### Backward-incompatible improvements and bug fixes

Parameter defaults are not added if a rest argument is provided when calling a function.

### Transactions

A Ballerina transaction is a series of data manipulation statements that must either fully complete or fully fail, thereby, leaving the system in a consistent state. A transaction is performed using a transaction statement. The semantics of the transaction statement guarantees that every `Begin()` operation will be paired with a corresponding `Rollback()` or `Commit()` operation. It is also possible to perform retry operations over the transactions as well. Other than that, the transaction module provides some util functions to set commit/rollback handlers, retrieve transaction information, etc. This release provides support only for local transactions.

```Ballerina
public function main() returns error? {
    // JDBC Client for H2 database.
    jdbc:Client dbClient = check new (url = "jdbc:h2:file:./local-transactions/testdb",
                                        user = "test", password = "test");

    // Create the tables that are required for the transaction.
    var ret = dbClient->execute("CREATE TABLE IF NOT EXISTS CUSTOMER " +
                                "(ID INTEGER, NAME VARCHAR(30))");
    handleExecute(ret, "Create CUSTOMER table");

    ret = dbClient->execute("CREATE TABLE IF NOT EXISTS SALARY " +
                                "(ID INTEGER, MON_SALARY FLOAT)");
    handleExecute(ret, "Create SALARY table");

    transaction {
        var customerResult = dbClient->execute("INSERT INTO CUSTOMER(ID,NAME) " +
                                        "VALUES (1, 'Anne')");
        var salaryResult = dbClient->execute("INSERT INTO SALARY (ID, MON_SALARY) " +
                                        "VALUES (1, 2500)");

        transactions:Info transInfo = transactions:info();
        io:println(transInfo);

        var commitResult = commit;

        if(commitResult is ()){
            io:println("Transaction committed");
            handleExecute(customerResult, "Insert data into CUSTOMER table");
            handleExecute(salaryResult, "Insert data into SALARY table");
        } else {
            io:println("Transaction failed");
        }
    }

    //Drop the tables.
    ret = dbClient->execute("DROP TABLE CUSTOMER");
    handleExecute(ret, "Drop table CUSTOMER");
    ret = dbClient->execute("DROP TABLE SALARY");
    handleExecute(ret, "Drop table SALARY");

    check dbClient.close();
}

```

### Table
A `table` is a structural value whose members are mapping values that represent rows of the table. A table provides access to its members using a key, which comes from the read-only fields of the member. It keeps its members in order but does not provide random access to a member using its position in this order. The built-in functions enable inserting, accessing, deleting data, and applying functions on members of a table.

```Ballerina
type Employee record {
    readonly int id;
    string name;
    float salary;
};

table<Employee> tbEmployee = table {
    {key id, name, salary},
    [
        {1, "Mary", 300.5},
        {2, "John", 200.5},
        {3, "Jim", 330.5}
    ]
};

type EmployeeTable table<Employee> key(id);

public function main() {
	EmployeeTable employeeTab = table [
	  { id: 1, name: "John", salary: 300.50 },
	  { id: 2, name: "Bella", salary: 500.50 },
	  { id: 3, name: "Peter", salary: 750.0 }
	];

	Employee emp = { id: 5, name: "Gimantha", salary: 100.50 };
	employeeTab.add(emp);
	Employee peekEmp = employeeTab.get(1);
}
```

### Query Improvements 

Ballerina query action/expression provides a language-integrated query feature using SQL-like syntax. A Ballerina query is a comprehension, which can be used with a value that is iterable with any error type. A query consists of a sequence of clauses (i.e., `from`, `join`, `let`, `on`, `where`, `select`, `do`, and `limit`). The first clause must be a `from` clause and must consist of either a `select` or a `do` clause as well. When a query is evaluated, its clauses are executed in a pipeline by making the sequence of frames emitted by one clause being the input to the next clause. Each clause in the pipeline is executed lazily pulling input from its preceding clause. The result of such a query can either be a list, stream, table, string, XML, or termination value of the iterator which is ().


```ballerina

import ballerina/io;

type Student record {
    string fName;
    string lName;
    int intakeYear;
    float score;
};

type Report record {
    string name;
    string degree;
    int expectedGradYear;
};

public function main() {

    Student s1 = {fName: "Alex", lName: "George", intakeYear: 2020, score: 1.5};
    Student s2 = {fName: "Ranjan", lName: "Fonseka", intakeYear: 2020, score: 0.9};
    Student s3 = {fName: "John", lName: "David", intakeYear: 2022, score: 1.2};
    Student s4 = {fName: "Gorge", lName: "Fernando", intakeYear: 2021, score: 1.1};
    Student[] studentList = [s1, s2, s3, s4];

    Report[] reportList = from var student in studentList
       where student.score >= 1
       let string degreeName = "Bachelor of Medicine",
       int graduationYear = student.intakeYear + 5
       select {
              name: student.fName,
              degree: degreeName,
              expectedGradYear: graduationYear
       }
       limit 2;

    foreach var report in reportList {
        io:println(report);
    }
}

```

## Standard Library

### Introduced new JDBC module

### Enhanced log api module

### Enhanced gRPC module

The client/bidirectional streaming service implementation is revamped to support multiple service resources.

The previous gRPC client/bidirectional streaming had a shortcoming where a service can only contain a single streaming resource. In order to overcome this, the implementation of the client/bidi streaming has been changed to accept a stream type like below.

E.g.,

```ballerina

service HelloWorld on new grpc:Listener(9090) {
   resource function lotsOfGreetings(grpc:Caller caller, stream<string,error> clientStream) {

       //Read and process each message in the client stream
       error? e = clientStream.forEach(function(string name) {
       });
       //Once the client sends a notification to indicate the end of the stream, 'grpc:EOS' is returned by the stream
       if (e is grpc:EOS) {
           grpc:Error? err = caller->send("Ack");

       //If the client sends an error to the server, the stream closes and returns the error
       } else if (e is error) {

       }
   }
}

```

### Enhanced auth module

### Enhanced email module

The Email Connector clients are given the capability to add custom SMTP properties, custom POP properties, and custom IMAP properties via the configuration of each of the clients.

The SMTP client is made capable of sending custom email headers (SMTP header) via the SMTP client and retrieving all the email headers to the user via POP and IMAP clients.

A `listener` is introduced to asynchronously listen to email servers with polling and receive if any email is received. This listener supports both POP3 and IMAP4 protocols. A sample code is given below.

```ballerina

import ballerina/email;
import ballerina/io;

email:PopConfig popConfig = {
     port: 995,
     enableSsl: true
};

listener email:Listener emailListener = new ({
    host: "pop.email.com",
    username: "reader@email.com",
    password: "pass456",
    protocol: "POP",
    protocolConfig: popConfig,
    pollingInterval: 2000
});

service emailObserver on emailListener {

    resource function onMessage(email:Email emailMessage) {
    }

    resource function onError(email:Error emailError) {
    }

}
```

### Added new connectors

## Build Tools

### Native dependency manager

THis bringhs the Maven dependency resolving support. Now, you can specify Maven dependencies by specifying the Group ID, Artifact ID, and version as below. 

```
[[platform.libraries]]
modules = [ "module1", "module2"]
artifactId = "json"
groupId = "json.org"
version = "0.7.2"
```

The Maven resolver will fetch those dependencies from the Maven Central.


### Scoping support

Added an additional attribute called “scope” for platform libraries. Based on the scope, dependencies will be included to different phases. The values of this will be as follows

- default - will be available to compile, run tests, execute, and also distributed with the BALO.
- provided - will be available to compile, run tests, execute but not distributed with the BALO.
- testOnly - will be only available to run tests.

E.g., 

```
[platform]
target = "java8"

[[platform.libraries]]
modules = ["sap-client"]
path = "path/to/sap_client_1.2.3.jar"
scope = "provided" 
```

### The Bindgen tool

This provides support for Java Subtyping. 

- Maven dependency resolving is integrtaed into the tool and this is introducing a new command option `-mvn|--maven` to facilitate it.
- Error mappings are improved by generating error types for Java exceptions.
- Introduces a function in the `java` module of the Ballerina standard library to support Java Casting.
- Introduces the generation of API documentation comments in the generated bindings.
- Introduces a `--public` flag to change the visibility modifier (which is module private by default) to public.
- Moves the array util functions into the `java.arrays` module in the Ballerina standard library instead of generating it each time when the  tool is executed.
- Bug fixes and improvements to usability and generated bindings.

The bindgen tool command after the newly-introduced options is as follows.

```
ballerina bindgen [(-cp|--classpath) <classpath>...]
                  [(-mvn|--maven) <groupId>:<artifactId>:<version>]
                  [(-o|--output) <output>]
                  [--public]
                  (<class-name>...)
```

### Testerina

Introducing the Mocking API for object and function mocking.

### API Documentation

- The search capability is added into the API Documentation
- A feature is added to combine documentation from multiple projects

### Debugger

This provides variable evaluation support. This will allow you to evaluate a variable using the expression evaluation option to retrieve the value of the variable at a debug hit. 
	<|MERGE_RESOLUTION|>--- conflicted
+++ resolved
@@ -263,17 +263,12 @@
    controller.allow = false; // error - cannot update 'readonly' value of type 'Controller'
 }
 ```
-<<<<<<< HEAD
+
 ### Never type
+
 The `never` type provides a way to describe the type that contains no shapes. 
 
 The `never` type is useful as the return type of a function that never terminates normally. 
-=======
-
-### The Never type
-The `never` type represents the type of values that never occur. This can be useful to describe the return type of a function if the function never returns. No value can ever belong to the `never` type. Thus, it can not be declared or a value cannot be assigned to it.
-
->>>>>>> fa8a05fb
 ```ballerina
 function somefunction() returns never {
     panic error("Invalid");
