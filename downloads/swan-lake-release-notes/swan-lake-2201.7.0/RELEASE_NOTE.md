--- conflicted
+++ resolved
@@ -28,25 +28,6 @@
 
 ## Backward-incompatible changes
 
-<<<<<<< HEAD
-- A bug that caused the broader type to be used instead of the singleton type when a constant is used as a type descriptor has been fixed. 
-
-  This may result in compilation errors that were previously not identified.
-
-    ```ballerina
-    const int CONST = 1 + 7;
-    CONST num = 2;
-    ```
-  
-  This results in a compilation error now since `num` can only be integer `8`.
-
-  
-- A bug that resulted in compilation errors not being logged for duplicate keys via computed name fields of a mapping constructor in a map constant declaration has been fixed. This previously resulted in a runtime panic instead.
-
-    ```ballerina
-    const NAME = "name";
-    const map<string> PERSON = {name : "Joe", [NAME] : "Jack"}; // Compilation error.
-=======
 - A bug that allowed using a function reference of a non-`isolated` function type in a function or method call expression within an `isolated` function or method has been fixed.
 
     ```ballerina
@@ -65,7 +46,25 @@
         id: idFunction(),
         department
     };
->>>>>>> a8aa2716
+    ```
+  
+- A bug that caused the broader type to be used instead of the singleton type when a constant is used as a type descriptor has been fixed.
+
+  This may result in compilation errors that were previously not identified.
+
+    ```ballerina
+    const int CONST = 1 + 7;
+    CONST num = 2;
+    ```
+  
+  This results in a compilation error now since `num` can only be integer `8`.
+
+  
+- A bug that resulted in compilation errors not being logged for duplicate keys via computed name fields of a mapping constructor in a map constant declaration has been fixed. This previously resulted in a runtime panic instead.
+
+    ```ballerina
+    const NAME = "name";
+    const map<string> PERSON = {name : "Joe", [NAME] : "Jack"}; // Compilation error.
     ```
 
 ## Language updates
