---
layout: ballerina-left-nav-release-notes
title: 2201.10.0 (Swan Lake) 
permalink: /downloads/swan-lake-release-notes/2201.10.0/
active: 2201.10.0
redirect_from: 
    - /downloads/swan-lake-release-notes/2201.10.0
    - /downloads/swan-lake-release-notes/2201.10.0-swan-lake/
    - /downloads/swan-lake-release-notes/2201.10.0-swan-lake
    - /downloads/swan-lake-release-notes/
    - /downloads/swan-lake-release-notes
---

## Overview of Ballerina Swan Lake Update 10 (2201.10.0)

<em> Swan Lake Update 10 (2201.10.0) is the tenth update release of Ballerina Swan Lake, and it includes a new set of features and significant improvements to the compiler, runtime, Ballerina library, and developer tooling. It is based on the 2024R1 version of the Language Specification.</em> 

## Update Ballerina

Update your current Ballerina installation directly to 2201.10.0 using the [Ballerina Update Tool](/learn/update-tool/) as follows.

1. Run `bal update` to get the latest version of the Update Tool.
2. Run `bal dist update` to update to this latest distribution.

## Install Ballerina

If you have not installed Ballerina, download the [installers](/downloads/#swanlake) to install.

## Language updates

### New features

#### `http` package

- Introduced support for server-sent events.
- Introduced service contract type.
- Introduced default status code response record type.

### Improvements

#### `http` package

- Added connection eviction support for the HTTP listener.
- Enhanced the configurability of Ballerina access logging by introducing multiple configuration options.

### Bug fixes

- A bug that caused an invalid static type to be set for an additive expression with operands of an XML and string subtype has been fixed.

```ballerina
public function main() {
    xml<xml:Element> x = xml `<bar/>`;
    string s1 = "foo";

    // Used to result in an incompatible types error, allowed now.
    xml<xml:Element|xml:Text> r1 = x + s1;

    "foo"|"bar" s2 = "foo";
    // Compile-time error now.
    xml<xml:Element|xml:Comment> r2 = x + s2;
}
```

To view bug fixes, see the [GitHub milestone for Swan Lake Update 10 (2201.10.0)](https://github.com/ballerina-platform/ballerina-lang/issues?q=is%3Aissue+label%3ATeam%2FCompilerFE+milestone%3A2201.10.0+is%3Aclosed+label%3AType%2FBug).

## Runtime updates

### New features

### Improvements

### Bug fixes

To view bug fixes, see the [GitHub milestone for Swan Lake Update 10 (2201.10.0)](https://github.com/ballerina-platform/ballerina-lang/issues?q=is%3Aissue+milestone%3A2201.10.0+label%3ATeam%2FjBallerina+label%3AType%2FBug+is%3Aclosed).

## Ballerina library updates

### New features

<<<<<<< HEAD
#### `persist` package

- Introduced support for the h2 data store, mirroring the functionality provided for other supported SQL data stores like MySQL, MSSQL, and PostgreSQL.

### Improvements

#### `java.jdbc` package

- Updated the `datasourceName` and `properties` field in the `jdbc:Options` record from optional value types to optional fields to allow users to use the record as a configurable variable.
=======
#### `data.jsondata` package

- Introduced constraint validation support, allowing validation of the output against constraints specified in the target type.
- Introduced support for parsing JSON with union types as expected types.

#### `data.xmldata` package

- Introduced constraint validation support, allowing validation of the output against constraints specified in the target type.
- Introduced support for parsing XML with record types with default values as the expected type, using the default values where required (i.e., if a value corresponding to the record field is not present in the XML value).
- Introduced the option to choose between semantic and syntactic equality of XML elements and attributes.
>>>>>>> d0cd0ad5

### Deprecations

### Bug fixes

To view bug fixes, see the [GitHub milestone for Swan Lake Update 10 (2201.10.0)](https://github.com/ballerina-platform/ballerina-standard-library/issues?q=is%3Aclosed+is%3Aissue+milestone%3A%222201.10.0%22+label%3AType%2FBug).

## Developer tools updates

### New features

#### Language Server

- Introduced the `Convert to configurable` code action to convert a module-level variable into a configurable variable.
- Introduced the `Extract to configurable` code action to extract expressions or function arguments into configurable variables.
- Introduced the `Add to Config.toml` code action to add configurable variables to the `Config.toml` file.

#### CLI

- Introduced auto-restarting of services with the `bal run` command as an experimental feature.

    ```
    $ bal run --watch
    ```

#### OpenAPI tool

#### Persist tool

- Introduced a new option to the `persist generate` command to give test datastore. This will generate separate client which can use to mock the actual client.
    - `--test-datastore` - This is optional and used to indicate the test data store. The possible options are h2 datastore for SQL datastores and inmemory datastore for non-SQL datastores.

  For example,
    ```
    $ bal persist generate --datastore mysql --module db --test-datastore h2
    ```

- Introduced a new option to the `persist add` command to give test datastore. This will generate separate client which can use to mock the actual client.
  - `--test-datastore` - This is optional and used to indicate the test data store. The possible options are h2 datastore for SQL datastores and inmemory datastore for non-SQL datastores.

  For example,
    ```
    $ bal persist add --datastore mysql --module db --test-datastore h2
    ```

- Added introspection support for `mssql` and `postgres` databases to facilitate the generation of the persist data model.

### Improvements

#### Language Server

- Added navigation and reference-finding support for object `init` functions.

### Bug fixes

To view bug fixes, see the GitHub milestone for Swan Lake Update 10 (2201.10.0) of the repositories below.

- [Language server](https://github.com/ballerina-platform/ballerina-lang/issues?q=is%3Aissue+label%3ATeam%2FLanguageServer+milestone%3A2201.10.0+is%3Aclosed+label%3AType%2FBug+)
- [OpenAPI](https://github.com/ballerina-platform/openapi-tools/issues?q=is%3Aissue+label%3AType%2FBug+milestone%3A%22Swan+Lake+2201.10.0%22+is%3Aclosed)

## Ballerina packages updates

### New features

### Improvements

- Added support to mark a Java dependency as GraalVM compatible in the `Ballerina.toml` file as follows.

    ``` toml
    [[platform.java11.dependency]]
    groupId = "<group-id>"
    artifactId = "<artifact-id>"
    version = "<version>"
    graalvmCompatible = true
    ```

- Introduced an experimental build option to enable memory-efficient compilation for large packages to prevent out-of-memory issues that can happen during the initial compilation which happens with a clean Central cache.

    ```
    $ bal build --optimize-dependency-compilation
    ```

### Bug fixes

## Backward-incompatible changes

### Language changes

 A bug that caused an invalid static type to be set for optional XML attribute access on `xml:Element` has been fixed for compliance with the specification. The static type now includes `error`.

```ballerina
public function main() {
    xml:Element xe = xml `<x attr="e"/>`;
    string? attr = xe?.attr; // Compile-time error now.
}
```

### Ballerina library changes

#### `jwt` package

- Add support to directly provide `crypto:PrivateKey` and `crypto:PublicKey` in JWT signature configurations. With this update, the `config` field in `jwt:IssuerSignatureConfig` now supports `crypto:PrivateKey`, and the `certFile` field in `jwt:ValidatorSignatureConfig` now supports `crypto:PublicKey`. These additions will breaks the previous union-type support.
    ```ballerina
    // previous `jwt:IssuerSignatureConfig` record
    public type IssuerSignatureConfig record {|
        // ... other fields
        record {|
            crypto:KeyStore keyStore;
            string keyAlias;
            string keyPassword;
        |} | record {|
            string keyFile;
            string keyPassword?;
        |}|string config?;
    |};

    // new `jwt:IssuerSignatureConfig` record
    public type IssuerSignatureConfig record {|
        // ... other fields
        record {|
            crypto:KeyStore keyStore;
            string keyAlias;
            string keyPassword;
        |} | record {|
            string keyFile;
            string keyPassword?;
        |}|crypto:PrivateKey|string config?;
    |};

    // previous `jwt:ValidatorSignatureConfig` record
    public type ValidatorSignatureConfig record {|
        // ... other fields
        string|crypto:PublicKey certFile?;
    |};

    // new `jwt:ValidatorSignatureConfig` record
    public type ValidatorSignatureConfig record {|
        // ... other fields
        string|crypto:PublicKey certFile?;
    |};
    ```<|MERGE_RESOLUTION|>--- conflicted
+++ resolved
@@ -77,17 +77,12 @@
 
 ### New features
 
-<<<<<<< HEAD
 #### `persist` package
 
 - Introduced support for the h2 data store, mirroring the functionality provided for other supported SQL data stores like MySQL, MSSQL, and PostgreSQL.
 
 ### Improvements
 
-#### `java.jdbc` package
-
-- Updated the `datasourceName` and `properties` field in the `jdbc:Options` record from optional value types to optional fields to allow users to use the record as a configurable variable.
-=======
 #### `data.jsondata` package
 
 - Introduced constraint validation support, allowing validation of the output against constraints specified in the target type.
@@ -98,7 +93,10 @@
 - Introduced constraint validation support, allowing validation of the output against constraints specified in the target type.
 - Introduced support for parsing XML with record types with default values as the expected type, using the default values where required (i.e., if a value corresponding to the record field is not present in the XML value).
 - Introduced the option to choose between semantic and syntactic equality of XML elements and attributes.
->>>>>>> d0cd0ad5
+
+#### `java.jdbc` package
+
+- Updated the `datasourceName` and `properties` field in the `jdbc:Options` record from optional value types to optional fields to allow users to use the record as a configurable variable.
 
 ### Deprecations
 
