--- conflicted
+++ resolved
@@ -119,63 +119,6 @@
 - Introduced support for parsing XML with record types with default values as the expected type, using the default values where required (i.e., if a value corresponding to the record field is not present in the XML value).
 - Introduced the option to choose between semantic and syntactic equality of XML elements and attributes.
 
-<<<<<<< HEAD
-#### `salesforce` package
-
-- Added support for Salesforce listener with Streaming API for real-time data synchronization and event-driven workflows.
-- Added support for base types with `salesforce.types` submodule.
-- Reorganized salesforce clients for better usability.
-
-### New connectors
-
-#### `sap` package
-
-- Added support for invoking any OData endpoints in S/4HANA.
-- Added support for automatic CSRF token authentication for enhanced security and usability.
-
-#### `sap.jco` package
-
-- Enabled invocation of RFC modules with improved type binding.
-- Added support for sending and receiving iDocs.
-
-#### `sap.s4hana.sales` packages
-
-- Provided a high-level interface for APIs related to Sales and Distribution (SD) in S/4HANA.
-- Provided operations for sales order management, delivery processing, and billing.
-
-### Revamped connectors
-
-New versions of the following connectors have been released with major updates, as part of the Ballerina connector revamp initiative.
-All listed connectors have been released under new major versions, featuring significant API and functionality changes, along with improved documentation and examples.
-
-#### `asb` package
-
-- Introduced support for listener-service-based async message consumption functionality.
-
-#### `dayforce` package
-
-- Introduced as a new connector with support for the Dayforce REST API v1.
-
-#### `discord` package
-
-- Introduced as a new connector with support for the Discord REST API v10.
-
-#### `slack` package
-
-- Replaced existing remote function-based APIs with resource function-based APIs.
-- Added support for the latest Slack REST API.
-
-#### `stripe` package
-
-- Replaced existing remote function-based APIs with resource function-based APIs.
-- Added support for the latest Stripe v1 REST API.
-
-#### `twitter(X)` package
-
-- Added support for the Twitter REST API v2.
-- Replaced existing remote function-based APIs with resource function-based APIs.
-
-=======
 #### `data.yaml` package
 
 The [`data.yaml`](https://lib.ballerina.io/ballerina/data.yaml/latest/) package has been introduced to parse YAML as Ballerina `anydata` values with data projection and to serialize Ballerina values to YAML format.
@@ -302,7 +245,59 @@
 #### `xslt` package
 
 - Added parameter passing support for XSLT transformations.
->>>>>>> ac86b650
+
+### Connector updates
+
+New versions of the following connectors have been released with major updates, as part of the Ballerina connector revamp initiative.
+All listed connectors have been released under new major versions, featuring significant API and functionality changes, along with improved documentation and examples.
+
+#### `salesforce` package
+
+- Added support for Salesforce listener with Streaming API for real-time data synchronization and event-driven workflows.
+- Added support for base types with `salesforce.types` submodule.
+- Reorganized salesforce clients for better usability.
+
+#### `sap` package
+
+- Added support for invoking any OData endpoints in S/4HANA.
+- Added support for automatic CSRF token authentication for enhanced security and usability.
+
+#### `sap.jco` package
+
+- Enabled invocation of RFC modules with improved type binding.
+- Added support for sending and receiving iDocs.
+
+#### `sap.s4hana.sales` packages
+
+- Provided a high-level interface for APIs related to Sales and Distribution (SD) in S/4HANA.
+- Provided operations for sales order management, delivery processing, and billing.
+
+#### `asb` package
+
+- Introduced support for listener-service-based async message consumption functionality.
+
+#### `dayforce` package
+
+- Introduced as a new connector with support for the Dayforce REST API v1.
+
+#### `discord` package
+
+- Introduced as a new connector with support for the Discord REST API v10.
+
+#### `slack` package
+
+- Replaced existing remote function-based APIs with resource function-based APIs.
+- Added support for the latest Slack REST API.
+
+#### `stripe` package
+
+- Replaced existing remote function-based APIs with resource function-based APIs.
+- Added support for the latest Stripe v1 REST API.
+
+#### `twitter(X)` package
+
+- Added support for the Twitter REST API v2.
+- Replaced existing remote function-based APIs with resource function-based APIs.
 
 ### Deprecations
 
