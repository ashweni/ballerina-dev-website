--- conflicted
+++ resolved
@@ -30,7 +30,8 @@
 
 ## Backward-incompatible changes
 
-<<<<<<< HEAD
+- Ballerina interoperability implementation may have an impact with the Java 17 support due to any incompatible changes. For example, Java 17 has some restrictions on using Java reflections with internal Java packages. For more information, see the Java 17 release notes.
+
 - Fixed a bug that resulted in variables that may or may not be initialized in an `on fail` clause not being identified as potentially uninitialized variables.
 
   ```ballerina
@@ -63,9 +64,6 @@
              collect sum(i);
   }
   ```
-=======
-- Ballerina interoperability implementation may have an impact with the Java 17 support due to any incompatible changes. For example, Java 17 has some restrictions on using Java reflections with internal Java packages. For more information, see the Java 17 release notes.
->>>>>>> 06fb4b08
 
 ## Platform updates
 
