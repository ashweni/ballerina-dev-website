--- conflicted
+++ resolved
@@ -30,16 +30,14 @@
 
 ## Backward-incompatible changes
 
-<<<<<<< HEAD
 - Fixed a bug that allowed using field access with a map of `xml`. 
 
     ```ballerina
     map<xml> m = {a: xml `foo`};
     xml x = check m.a; // Compilation error now.
     ```
-=======
+
 - Ballerina interoperability implementation may have an impact with the Java 17 support due to any incompatible changes. For example, Java 17 has some restrictions on using Java reflections with internal Java packages. For more information, see the Java 17 release notes.
->>>>>>> e4407124
 
 ## Platform updates
 
