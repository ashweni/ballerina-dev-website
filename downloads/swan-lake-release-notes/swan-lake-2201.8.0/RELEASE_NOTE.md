---
layout: ballerina-left-nav-release-notes
title: 2201.8.0 (Swan Lake) 
permalink: /downloads/swan-lake-release-notes/2201.8.0/
active: 2201.7.0
redirect_from: 
    - /downloads/swan-lake-release-notes/2201.8.0
    - /downloads/swan-lake-release-notes/2201.8.0-swan-lake/
    - /downloads/swan-lake-release-notes/2201.8.0-swan-lake
    - /downloads/swan-lake-release-notes/
    - /downloads/swan-lake-release-notes
---

## Overview of Ballerina Swan Lake 2201.8.0

<em>2201.8.0 (Swan Lake Update 8) is the eighth update release of Ballerina Swan Lake, and it includes a new set of features and significant improvements to the compiler, runtime, standard library, and developer tooling. It is based on the 2023R1 version of the Language Specification.</em> 

## Update Ballerina

Update your current Ballerina installation directly to 2201.8.0 using the [Ballerina Update Tool](/learn/cli-documentation/update-tool/) as follows.

1. Run `bal update` to get the latest version of the Update Tool.
2. Run `bal dist update` to update to this latest distribution.

## Install Ballerina

If you have not installed Ballerina, download the [installers](/downloads/#swanlake) to install.

>**Info:** From this release onwards, you can verify Ballerina artifacts using the Cosign CLI and Rekor APIs. For more information, see [Verify Ballerina artifacts](/downloads/verify-ballerina-artifacts).

## Backward-incompatible changes

<<<<<<< HEAD
- A bug related to the inference of numeric literal types has been fixed.

    ```ballerina
    2f|1 num1 = 2; // Compilation error now.
    2f|3d|6 num2 = 10; // Compilation error now.
    3d|6 num3 = 10; // Compilation error now.
    ```
=======
- Ballerina interoperability implementation may have an impact with the Java 17 support due to any incompatible changes. For example, Java 17 has some restrictions on using Java reflections with internal Java packages. For more information, see the Java 17 release notes.
>>>>>>> e4407124

## Platform updates

### New features

#### Introduction of list constants

The language now supports list constants. You can declare a constant variable using a list constructor as shown below.

```ballerina
const int[] ERROR_CODES = [404, 500, 503];
const ERROR_MESSAGES = ["Not Found", "Internal Server Error", "Service Unavailable"];
```

Also, you can declare a list constant using a byte array literal.

```ballerina
const byte[] data16 = base16 `55 EE 66`;
const data64 = base64 `ABCD pqrs`;
```

### Improvements

#### Make `async-send` an action

- Reclassified `async-send` from a statement to an action in alignment with the Ballerina specification.

The following case is now supported.

```ballerina
public function main() {
    worker w1 {
        _ = 5 -> w2;
    }
}
```

### Bug fixes

## Language updates

### New features

### Improvements

### Bug fixes

To view bug fixes, see the [GitHub milestone for 2201.8.0 (Swan Lake)](https://github.com/ballerina-platform/ballerina-lang/issues?q=is%3Aissue+label%3ATeam%2FCompilerFE+milestone%3A2201.8.0+is%3Aclosed+label%3AType%2FBug).

## Runtime updates

### New features

#### Ballerina Profiler (experimental)

Introduced the `profile` CLI command, which runs a Ballerina package and does a CPU profile of it during runtime.

```
$ bal profile
```

- For example, if we run the above command in the root directory of a Ballerina package, it generates a flame graph that shows the time taken to execute each function.

- The output is given by the `ProfilerOutput.html` file, which can be opened using a web browser.

>**Note:** This is an experimental feature, which supports only a limited set of functionality.

### Improvements

#### Java 17 support

Ballerina now supports code compilation and execution with Java 17.

#### Support large list and mapping constructors

The number of members supported in a list constructor expression and the number of fields supported in a mapping constructor expression have been increased to create new array, tuple, map, and record values that are larger in size.

For example, the following array constructor is now supported.

```ballerina
// Array with 10000 elements. Middle elements are not shown and replaced with `...`.
int[] array = [1, 2, 3, ..., 9998, 9999, 10000];
```

### Bug fixes

To view bug fixes, see the [GitHub milestone for 2201.8.0 (Swan Lake)](https://github.com/ballerina-platform/ballerina-lang/issues?q=is%3Aissue+milestone%3A2201.8.0+label%3ATeam%2FjBallerina+label%3AType%2FBug+is%3Aclosed).

## Standard library updates

### New features

#### `soap` package
- Introduced the `soap` standard library package, which provides a client API to connect to SOAP endpoints.

#### `mqtt` package
- Introduced the `mqtt` standard library package, which provides an implementation to interact with message brokers using the MQTT protocol.

#### `java.jms` package
- Introduced the `java.jms` standard library package, which provides an implementation to interact with message brokers using the JMS protocol.

#### `graphql` package

- Introduced the `DataLoader` functionality.

### Deprecations

#### `graphql` package

- Deprecated the `executeWithType()` method of the `graphql:Client`.

### Improvements

#### `graphql` package

- Added support for the `@deprecated` directive to output objects defined using record types.
- Added support for printing the GraphiQL URL to `stdout`.
- Added support for generating a subgraph SDL schema at compile time.

### Bug fixes

To view bug fixes, see the [GitHub milestone for 2201.8.0 (Swan Lake)](https://github.com/ballerina-platform/ballerina-standard-library/issues?q=is%3Aclosed+is%3Aissue+milestone%3A%222201.8.0%22+label%3AType%2FBug).

## Developer tools updates

### New features

#### Language Server

- Add custom completions for HTTP services.

#### CLI

- Added a new `bal tool` command to manage tools that extend the functionality of the CLI. Tools can be pulled from the Ballerina Central and are managed using the `bal tool` command. For more information, see [Tool commands](https://ballerina.io/learn/cli-documentation/cli-commands/#tool-commands).

#### OpenAPI tool
- Added support to generate Ballerina client and service declarations from OpenAPI v3.1.x definitions.

### Improvements

#### Language Server

- Suggest Ballerina Central packages when they are partially typed.
- Improve sorting in the record type descriptor node context.
- Introduce a code action to add local module dependencies to the `Ballerina.toml` file.
- Introduce a code action to change the variable type of a `let` expression.
- Introduce a code action to create a function for the expression of a `select` clause.
- Improve completions in the service declaration node context.
- Improved the LS simulator.

### Bug fixes

To view bug fixes, see the GitHub milestone for 2201.8.0 (Swan Lake) of the repositories below.

- [Language Server](https://github.com/orgs/ballerina-platform/projects/356/views/55?filterQuery=task-approved%3AYes+release%3A%22Swan+Lake+-+U8%22+subteam%3ALS+label%3A%22Type%2FBug%22+status%3ADone)
- [OpenAPI](https://github.com/ballerina-platform/openapi-tools/issues?q=is%3Aissue+label%3AType%2FBug+milestone%3A%22Swan+Lake+2201.8.0%22+is%3Aclosed)

## Ballerina packages updates

### New features

Added support for custom package repositories for dependency resolution. This feature enables configuring commonly used package repositories to publish Ballerina libraries and to use them in Ballerina projects. <|MERGE_RESOLUTION|>--- conflicted
+++ resolved
@@ -30,7 +30,8 @@
 
 ## Backward-incompatible changes
 
-<<<<<<< HEAD
+- Ballerina interoperability implementation may have an impact with the Java 17 support due to any incompatible changes. For example, Java 17 has some restrictions on using Java reflections with internal Java packages. For more information, see the Java 17 release notes.
+
 - A bug related to the inference of numeric literal types has been fixed.
 
     ```ballerina
@@ -38,9 +39,6 @@
     2f|3d|6 num2 = 10; // Compilation error now.
     3d|6 num3 = 10; // Compilation error now.
     ```
-=======
-- Ballerina interoperability implementation may have an impact with the Java 17 support due to any incompatible changes. For example, Java 17 has some restrictions on using Java reflections with internal Java packages. For more information, see the Java 17 release notes.
->>>>>>> e4407124
 
 ## Platform updates
 
