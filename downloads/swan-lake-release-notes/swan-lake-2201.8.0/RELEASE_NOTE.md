--- conflicted
+++ resolved
@@ -30,7 +30,8 @@
 
 ## Backward-incompatible changes
 
-<<<<<<< HEAD
+- Ballerina interoperability implementation may have an impact with the Java 17 support due to any incompatible changes. For example, Java 17 has some restrictions on using Java reflections with internal Java packages. For more information, see the Java 17 release notes.
+
 - A bug that allowed assigning `anydata` value to a `readonly` `anydata` variable has been fixed.
 
     ```ballerina
@@ -63,9 +64,6 @@
     // `TypeSymbol` of `A` will now be an `IntersectionTypeSymbol` instead of `StringTypeSymbol`.
     type A string & readonly;
     ```
-=======
-- Ballerina interoperability implementation may have an impact with the Java 17 support due to any incompatible changes. For example, Java 17 has some restrictions on using Java reflections with internal Java packages. For more information, see the Java 17 release notes.
->>>>>>> e4407124
 
 ## Platform updates
 
@@ -119,7 +117,6 @@
 
 ### New features
 
-<<<<<<< HEAD
 #### New Runtime Java APIs
 
 - Introduced the `getImpliedType()` API in the `io.ballerina.runtime.api.utils.TypeUtils` class to retrieve the referred type if a given type is a type-reference type or to retrieve the effective type if the given type is an intersection type.
@@ -128,7 +125,36 @@
     Type getImpliedType(Type type)
     ```
 
-### Improvements
+#### Ballerina Profiler (experimental)
+
+Introduced the `profile` CLI command, which runs a Ballerina package and does a CPU profile of it during runtime.
+
+```
+$ bal profile
+```
+
+- For example, if we run the above command in the root directory of a Ballerina package, it generates a flame graph that shows the time taken to execute each function.
+
+- The output is given by the `ProfilerOutput.html` file, which can be opened using a web browser.
+
+>**Note:** This is an experimental feature, which supports only a limited set of functionality.
+
+### Improvements
+
+#### Java 17 support
+
+Ballerina now supports code compilation and execution with Java 17.
+
+#### Support large list and mapping constructors
+
+The number of members supported in a list constructor expression and the number of fields supported in a mapping constructor expression have been increased to create new array, tuple, map, and record values that are larger in size.
+
+For example, the following array constructor is now supported.
+
+```ballerina
+// Array with 10000 elements. Middle elements are not shown and replaced with `...`.
+int[] array = [1, 2, 3, ..., 9998, 9999, 10000];
+```
 
 #### Intersection type support in runtime Java APIs
 
@@ -179,38 +205,6 @@
 | `array.getType()`                                      | This will return an `IntersectionType` instead of `ArrayType`. |
 | `getDescribingType()` on `ReadonlyIntArray` type       | This will return an `IntersectionType` instead of `ArrayType`. |
 | `getImpliedType()` on received `IntersectionType` type | This will return an `ArrayType`.                               |      
-=======
-#### Ballerina Profiler (experimental)
-
-Introduced the `profile` CLI command, which runs a Ballerina package and does a CPU profile of it during runtime.
-
-```
-$ bal profile
-```
-
-- For example, if we run the above command in the root directory of a Ballerina package, it generates a flame graph that shows the time taken to execute each function.
-
-- The output is given by the `ProfilerOutput.html` file, which can be opened using a web browser.
-
->**Note:** This is an experimental feature, which supports only a limited set of functionality.
-
-### Improvements
-
-#### Java 17 support
-
-Ballerina now supports code compilation and execution with Java 17.
-
-#### Support large list and mapping constructors
-
-The number of members supported in a list constructor expression and the number of fields supported in a mapping constructor expression have been increased to create new array, tuple, map, and record values that are larger in size.
-
-For example, the following array constructor is now supported.
-
-```ballerina
-// Array with 10000 elements. Middle elements are not shown and replaced with `...`.
-int[] array = [1, 2, 3, ..., 9998, 9999, 10000];
-```
->>>>>>> e4407124
 
 ### Bug fixes
 
