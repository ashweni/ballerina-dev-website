---
layout: ballerina-left-nav-release-notes
title: 2201.8.0 (Swan Lake) 
permalink: /downloads/swan-lake-release-notes/2201.8.0/
active: 2201.7.0
redirect_from: 
    - /downloads/swan-lake-release-notes/2201.8.0
    - /downloads/swan-lake-release-notes/2201.8.0-swan-lake/
    - /downloads/swan-lake-release-notes/2201.8.0-swan-lake
    - /downloads/swan-lake-release-notes/
    - /downloads/swan-lake-release-notes
---

## Overview of Ballerina Swan Lake 2201.8.0

<em>2201.8.0 (Swan Lake Update 8) is the eighth update release of Ballerina Swan Lake, and it includes a new set of features and significant improvements to the compiler, runtime, standard library, and developer tooling. It is based on the 2023R1 version of the Language Specification.</em> 

## Update Ballerina

Update your current Ballerina installation directly to 2201.8.0 using the [Ballerina Update Tool](/learn/cli-documentation/update-tool/) as follows.

1. Run `bal update` to get the latest version of the Update Tool.
2. Run `bal dist update` to update to this latest distribution.

## Install Ballerina

If you have not installed Ballerina, download the [installers](/downloads/#swanlake) to install.

>**Info:** From this release onwards, you can verify Ballerina artifacts using the Cosign CLI and Rekor APIs. For more information, see [Verify Ballerina artifacts](/downloads/verify-ballerina-artifacts).

## Backward-incompatible changes

- Fixed a bug that allowed using field access with a map of `xml`. 

    ```ballerina
    map<xml> m = {a: xml `foo`};
    xml x = check m.a; // Compilation error now.
    ```

- Ballerina interoperability implementation may have an impact with the Java 17 support due to any incompatible changes. For example, Java 17 has some restrictions on using Java reflections with internal Java packages. For more information, see the Java 17 release notes.

<<<<<<< HEAD
- A bug that permitted uninitialized variables to evade detection when utilizing the `on fail` clause has been fixed.

  ```ballerina
  public function main() {
    int resultInt;
    transaction {
        resultInt = check calculateDefaultValue(true);
        check commit;
    } on fail {
        io:println("Failed to initialize resultInt");
    }
    resultInt += 1; // Compilation error now.
  }
  ```

- A bug that resulted incorrect type inference within query expressions when there is no expected type has been addressed. Previously, when iterating over a map without explicitly specifying an expected type, the resulting type of the query expression was erroneously inferred as an array. This misinterpretation has now been rectified and is properly restricted.
  
- ```ballerina
  function filterEmployeesByDepartment(map<Employee> employees, string department) {
    var result = from var e in employees // Compilation error now.
        where e.department == department
        select e.name;
  }
  ```

- A bug that allowed ignoring possible completion with an error when using the `collect` clause in a query expression has been fixed.
 
- ```ballerina
  function calculateTotalSalary(stream<Employee, error?> strm, string dept) {
    int total = from var {department, salary} in strm // Compilation error now.
        where department == dept
        collect sum(salary);
  }
  ```
=======
- A bug related to deciding the types of numeric literals has been fixed.

    ```ballerina
    2f|1 a = 2; // Compilation error now, `2` is considered to be `int`.
    3d|6 b = 3; // Compilation error now, `3` is considered to be `int`.
    3d|4f|6 b = 4; // Compilation error now, `4` is considered to be `int`.
    ```
>>>>>>> 45b6b366

## Platform updates

### New features

#### Introduction of list constants

The language now supports list constants. You can declare a constant variable using a list constructor as shown below.

```ballerina
const int[] ERROR_CODES = [404, 500, 503];
const ERROR_MESSAGES = ["Not Found", "Internal Server Error", "Service Unavailable"];
```

Also, you can declare a list constant using a byte array literal.

```ballerina
const byte[] data16 = base16 `55 EE 66`;
const data64 = base64 `ABCD pqrs`;
```

### Improvements

#### Make `async-send` an action

- Reclassified `async-send` from a statement to an action in alignment with the Ballerina specification.

The following case is now supported.

```ballerina
public function main() {
    worker w1 {
        _ = 5 -> w2;
    }
}
```

### Bug fixes

## Language updates

### New features

### Improvements

### Bug fixes

To view bug fixes, see the [GitHub milestone for 2201.8.0 (Swan Lake)](https://github.com/ballerina-platform/ballerina-lang/issues?q=is%3Aissue+label%3ATeam%2FCompilerFE+milestone%3A2201.8.0+is%3Aclosed+label%3AType%2FBug).

## Runtime updates

### New features

#### Ballerina Profiler (experimental)

Introduced the `profile` CLI command, which runs a Ballerina package and does a CPU profile of it during runtime.

```
$ bal profile
```

- For example, if we run the above command in the root directory of a Ballerina package, it generates a flame graph that shows the time taken to execute each function.

- The output is given by the `ProfilerOutput.html` file, which can be opened using a web browser.

>**Note:** This is an experimental feature, which supports only a limited set of functionality.

### Improvements

#### Java 17 support

Ballerina now supports code compilation and execution with Java 17.

#### Support large list and mapping constructors

The number of members supported in a list constructor expression and the number of fields supported in a mapping constructor expression have been increased to create new array, tuple, map, and record values that are larger in size.

For example, the following array constructor is now supported.

```ballerina
// Array with 10000 elements. Middle elements are not shown and replaced with `...`.
int[] array = [1, 2, 3, ..., 9998, 9999, 10000];
```

### Bug fixes

To view bug fixes, see the [GitHub milestone for 2201.8.0 (Swan Lake)](https://github.com/ballerina-platform/ballerina-lang/issues?q=is%3Aissue+milestone%3A2201.8.0+label%3ATeam%2FjBallerina+label%3AType%2FBug+is%3Aclosed).

## Standard library updates

### New features

#### `soap` package
- Introduced the `soap` standard library package, which provides a client API to connect to SOAP endpoints.

#### `mqtt` package
- Introduced the `mqtt` standard library package, which provides an implementation to interact with message brokers using the MQTT protocol.

#### `java.jms` package
- Introduced the `java.jms` standard library package, which provides an implementation to interact with message brokers using the JMS protocol.

#### `graphql` package

- Introduced the `DataLoader` functionality.

### Deprecations

#### `graphql` package

- Deprecated the `executeWithType()` method of the `graphql:Client`.

### Improvements

#### `graphql` package

- Added support for the `@deprecated` directive to output objects defined using record types.
- Added support for printing the GraphiQL URL to `stdout`.
- Added support for generating a subgraph SDL schema at compile time.

### Bug fixes

To view bug fixes, see the [GitHub milestone for 2201.8.0 (Swan Lake)](https://github.com/ballerina-platform/ballerina-standard-library/issues?q=is%3Aclosed+is%3Aissue+milestone%3A%222201.8.0%22+label%3AType%2FBug).

## Developer tools updates

### New features

#### Language Server

- Add custom completions for HTTP services.

#### CLI

- Added a new `bal tool` command to manage tools that extend the functionality of the CLI. Tools can be pulled from the Ballerina Central and are managed using the `bal tool` command. For more information, see [Tool commands](https://ballerina.io/learn/cli-documentation/cli-commands/#tool-commands).

#### OpenAPI tool
- Added support to generate Ballerina client and service declarations from OpenAPI v3.1.x definitions.

### Improvements

#### Language Server

- Suggest Ballerina Central packages when they are partially typed.
- Improve sorting in the record type descriptor node context.
- Introduce a code action to add local module dependencies to the `Ballerina.toml` file.
- Introduce a code action to change the variable type of a `let` expression.
- Introduce a code action to create a function for the expression of a `select` clause.
- Improve completions in the service declaration node context.
- Improved the LS simulator.

### Bug fixes

To view bug fixes, see the GitHub milestone for 2201.8.0 (Swan Lake) of the repositories below.

- [Language Server](https://github.com/orgs/ballerina-platform/projects/356/views/55?filterQuery=task-approved%3AYes+release%3A%22Swan+Lake+-+U8%22+subteam%3ALS+label%3A%22Type%2FBug%22+status%3ADone)
- [OpenAPI](https://github.com/ballerina-platform/openapi-tools/issues?q=is%3Aissue+label%3AType%2FBug+milestone%3A%22Swan+Lake+2201.8.0%22+is%3Aclosed)

## Ballerina packages updates

### New features

Added support for custom package repositories for dependency resolution. This feature enables configuring commonly used package repositories to publish Ballerina libraries and to use them in Ballerina projects. <|MERGE_RESOLUTION|>--- conflicted
+++ resolved
@@ -39,7 +39,6 @@
 
 - Ballerina interoperability implementation may have an impact with the Java 17 support due to any incompatible changes. For example, Java 17 has some restrictions on using Java reflections with internal Java packages. For more information, see the Java 17 release notes.
 
-<<<<<<< HEAD
 - A bug that permitted uninitialized variables to evade detection when utilizing the `on fail` clause has been fixed.
 
   ```ballerina
@@ -74,7 +73,7 @@
         collect sum(salary);
   }
   ```
-=======
+
 - A bug related to deciding the types of numeric literals has been fixed.
 
     ```ballerina
@@ -82,7 +81,6 @@
     3d|6 b = 3; // Compilation error now, `3` is considered to be `int`.
     3d|4f|6 b = 4; // Compilation error now, `4` is considered to be `int`.
     ```
->>>>>>> 45b6b366
 
 ## Platform updates
 
