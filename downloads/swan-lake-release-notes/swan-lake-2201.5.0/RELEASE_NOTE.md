---
layout: ballerina-left-nav-release-notes
title: 2201.5.0 (Swan Lake) 
permalink: /downloads/swan-lake-release-notes/2201.5.0/
active: 2201.5.0
redirect_from: 
    - /downloads/swan-lake-release-notes/2201.5.0
    - /downloads/swan-lake-release-notes/2201.5.0-swan-lake/
    - /downloads/swan-lake-release-notes/2201.5.0-swan-lake
    - /downloads/swan-lake-release-notes/
    - /downloads/swan-lake-release-notes
---

## Overview of Ballerina Swan Lake 2201.5.0

<em>2201.5.0 (Swan Lake Update 5) is the fifth update release of Ballerina Swan Lake, and it includes a new set of features and significant improvements to the compiler, runtime, standard library, and developer tooling. It is based on the 2022R4 version of the Language Specification.</em> 

## Update Ballerina

Run either of the commands below to directly update to 2201.5.0 using the [Ballerina Update Tool](/learn/cli-documentation/update-tool/).

`bal dist pull 2201.5.0`

## Install Ballerina

If you have not installed Ballerina, download the [installers](/downloads/#swanlake) to install.

>**Note:** From the release 2201.5.0 onwards, a [new installer](https://dist.ballerina.io/downloads/2201.5.0/ballerina-2201.5.0-swan-lake-macos-arm-x64.pkg) is introduced to support the macOS-ARM platform.

## Backward-incompatible changes

- Fixed a bug that resulted in invalid usage of additive expressions with operands of different incompatible basic types not resulting in a compilation error.

    ```ballerina
    public function main() {
        "abc"|string:Char a = "a";
        var b = a + 1; // Compilation error now.
        var c = ["a", "b", "c"].map(s => s + 1); // Compilation error now.
    }
    ```

- Fixed a bug that previously resulted in incorrect type checking for an intersection with `readonly` against an incompatible union type as the expected type.

    ```ballerina
    type Employee record {|
        string[] name;
        int id;
    |};

    public function main() {
        json & readonly v = {};

        string|error r = v; // Compilation error now.
        Employee|string s = v.cloneReadOnly(); // Compilation error now.
    }
    ```

- Fixed a bug that previously resulted in variables that were initialized with non-isolated expressions being inferred as `isolated` variables.

    ```ballerina
    int[] config = [];

    // `configs` was previously inferred as an `isolated` variable
    // incorrectly. It will no longer be inferred as an `isolated` 
    // variable since `config` is not an isolated expression.
    int[][] configs = [[1, 2], config];

    // Since `configs` is not inferred as an `isolated` variable now,
    // `getConfig` is not inferred as an `isolated` function.
    function getConfig(int index) returns int[] {
        lock {
            return configs[index].clone();
        }
    }
    ```

- Fixed a bug in dependently-typed function analysis. Previously, compilation errors were not logged when the `typedesc` argument is defined using a type definition (`T`) and the return type is a union (`T|t`) in which basic types for `T` and `t` are not disjoint.

    ```ballerina
    public type TargetType typedesc<anydata>;

    // Already a compilation error.
    function f1(typedesc<anydata> targetType = <>) returns targetType|json = external;

    // Also a compilation error now.
    function f2(TargetType targetType = <>) returns targetType|json = external;
    ```

- Fixed a bug that allowed using an included record parameter of the same name as that of a field of the parameter record type.
    
    ```ballerina
    type ErrorDetail record {|
        string 'error;
        int code;
        int[] locations?;
    |};
    
    function getError(*ErrorDetail 'error) { // Compilation error now.
    }
    ```

<<<<<<< HEAD
- Improved how the inherent type is chosen when constructing a structural value in the `value:cloneWithType` 
and `value:fromJsonWithType` functions. Now, if the target type is a union that includes more than one type descriptor such that a value belonging to that type can be constructed, then, the inherent type used will be the first (leftmost) such type descriptor.
=======
- Fixed a bug that chose the inherent type incorrectly when constructing a structural value in the `value:cloneWithType` and `value:fromJsonWithType` functions. Now, if the target type is a union that includes more than one type descriptor such that a value belonging to that type can be constructed, then, the inherent type used will be the first (leftmost) such type descriptor.
>>>>>>> 775a4fb6
    
    ```ballerina
    type FloatSubtype record {|
        float value;
    |};

    type DecimalSubtype record {|
        decimal value;
    |};

    public function main() {
        FloatSubtype x = {value: 0.0};
        DecimalSubtype|FloatSubtype y = checkpanic x.cloneWithType(); // Inherent type of `y` will be `DecimalSubtype`.
    }
    ```

- Fixed a bug that resulted in inconsistent error messages with the `value:cloneWithType` function.
    
    ```ballerina
    type OpenRecord record {
    };

    public function main() returns error? {
        [OpenRecord...] tupleVal = [{"nonJson": xml `<a>abc</a>`}];
        json jsonVal = check tupleVal.cloneWithType();
    }
    ```
    Now, this gives the error below.
    
    ```
    error: {ballerina/lang.value}ConversionError {"message":"'[OpenRecord...]' value cannot be converted to 'json'"}    
    ```

- Improved the error message given in a failure of the `fromJsonWithType` or `cloneWithType` operations when the target type is a union type.
    
    ```ballerina
    public function main() {
        json j = [1, 1.2, "hello"];
        int[]|float[] val = checkpanic j.fromJsonWithType();
    }
    ```
    Now, this gives the error below.
    
    ```
    error: {ballerina/lang.value}ConversionError {"message":"'json[]' value cannot be converted to '(int[]|float[])': 
                {
                  array element '[2]' should be of type 'int', found '"hello"'
                or
                  array element '[2]' should be of type 'float', found '"hello"'
                }"}
        at ballerina.lang.value.0:fromJsonWithType(value.bal:370)
           sample:main(sample.bal:3)
    ```

- Added validations for the incorrect use of the `@test` annotation (i.e., disallowed the usage of it on resource methods and object methods). Previously, the annotation was ignored and the code compiled successfully.

    ```ballerina
    distinct service class Book {
        @test:Config // Compilation error now.
        resource function get id() {
        }
        
        resource function get title() {
        }
    }
    ```

## Language updates

### New features

#### Introduction of the `int:range` lang library function

The `int:range` lang library function returns an iterable object, which iterates over a range of integers.

The `int:range(start, end, step)` function call will return an iterable object (`S`), which iterates over a range of integers from `start` (inclusive) to `end` (exclusive) with `step` being the difference between successive integers. `start`, `end`, and `step` are integer arguments.

- When `step` is greater than `0`, the members of `S` that are less than `end` are returned in increasing order.
- When `step` is less than `0`, the members of `S` that are greater than `end` are returned in decreasing order.
- When `step` is `0`, the function panics.
    
```ballerina
// Iterate over a range of integers from 0 (inclusive) to 5 (exclusive) with a step of 2 between each integer (i.e., 0, 2, 4).
foreach int i in int:range(0, 5, 2) {
    io:println(i);
}

// A negative step can be used to get a descending set of integers (i.e., 5, 3, 1).
foreach int i in int:range(5, 0, -2) {
    io:println(i);
}    
```

#### Language support for regular expressions

The language now supports regular expressions enabling powerful pattern-matching and text-processing operations. A new type, named `RegExp`, has been introduced in the new `lang.regexp` module (it can also be referred to using the type alias `RegExp` defined in the `lang.string` module). The `RegExp` type conforms to a subset of the ECMAScript specification for regular expressions.

```ballerina
import ballerina/lang.regexp;
import ballerina/io;

public function main() {
    string:RegExp reg = re `[bB].tt[a-z]*`;
    regexp:Span[] result = reg.findAll("Butter was bought by Betty.");
    io:println(result.length()); // Prints "2".

    regexp:Span span1 = result[0];
    io:println(span1.substring()); // Prints "Butter".

    regexp:Span span2 = result[1];
    io:println(span2.substring()); // Prints "Betty".
}
```

For more information, see the new [RegExp type example](/learn/by-example/regexp-type), [RegExp operations example](/learn/by-example/regexp-operations), [API Documentation](https://lib.ballerina.io/ballerina/lang.regexp/0.0.0), and [Regular expressions feature guide](/learn/distinctive-language-features/advanced-general-purpose-language-features/#regular-expressions).

### Bug fixes

To view other bug fixes, see the [GitHub milestone for Swan Lake 2201.5.0](https://github.com/ballerina-platform/ballerina-lang/issues?q=is%3Aissue+label%3ATeam%2FCompilerFE+milestone%3A2201.5.0+is%3Aclosed+label%3AType%2FBug).

## Runtime updates

### New features

#### New Runtime Java APIs

- Introduced the following API in the `io.ballerina.runtime.api.utils.ValueUtils` class to convert an `anydata` value to another subtype of the `anydata` type.

    ```java
    public static Object convert(Object value, Type targetType);
    ```
    
- Introduced the `getFunctionName()` and `getPathParameters()` APIs in the runtime `io.ballerina.runtime.api.Environment` class. They provide the Ballerina function name and path parameters associated with an external Java method respectively.

### Improvements

#### Support for command-line arguments of built-in subtypes

The command-line arguments of the Ballerina built-in subtypes are now supported to be parsed as operands.

For the following `main` function,
```ballerina
public function main(byte byteVal, string:Char charVal, int:Signed8 int8Val) {
}
```

the values can be passed through command-line arguments as follows.

```
$ bal run -- 1 b 33
```

#### Support ambiguous union-type configurable variables

When a structural value is provided for a configurable variable of a union type that includes more than one type descriptor, the inherent type used will be the first (leftmost) type descriptor from which the value can be constructed.

For example, in the following Ballerina code,
```ballerina
type Person record {|
    string name;
    string city;
|};

configurable map<string>|Person configVar = ?;
```
and when the `Config.toml` file contents are as follows,
```toml
configVar = {name = "Jack", city = "Colombo"}
```
`configVar` is instantiated with the `map<string>` inherent type.

#### Support binding of resource methods to a generic native method

A new way has been introduced to support the binding of any resource method to a generic native method regardless of the resource path parameters. The generic native method should be defined with a `BArray` parameter, which represents all the path parameters. To avoid errors due to overloaded methods, it is recommended to define the parameter type constraints as well.

For example, the following Ballerina resource method,

```ballerina
isolated resource function get abc/[int p1]/[string p2]/[string p3]/[int... p4](string s) = @java:Method {
    'class: "javalibs.app.App",
    name: "getResource",
    paramTypes: ["io.ballerina.runtime.api.values.BObject", "io.ballerina.runtime.api.values.BArray", "io.ballerina.runtime.api.values.BString"]
} external;
```

can be bound to the following Java method.

```java
public static void getResource(BObject client, BArray path, BString str) {
}
```

#### Improvements in Runtime Java APIs

- Deprecated the `getType` runtime API, which returns an `ObjectType` in the `io.ballerina.runtime.api.values.BObject` class. Instead, a new `getOriginalType` API, which returns the `Type` is introduced to return both the `ObjectType` and the type-reference type.
- Deprecated the `XMLNS` Java constant in the `io.ballerina.runtime.api.values.BXmlItem` runtime class. Instead, the `javax.xml.XMLConstants.XMLNS_ATTRIBUTE` constant needs to be used.

### Bug fixes

To view bug fixes, see the [GitHub milestone for 2201.5.0 (Swan Lake)](https://github.com/ballerina-platform/ballerina-lang/issues?q=is%3Aissue+milestone%3A2201.5.0+label%3ATeam%2FjBallerina+label%3AType%2FBug+is%3Aclosed).

## Standard library updates

### New features

#### `http` package
- Introduced a new HTTP status code error structure.
- Added support for allowing the tuple type in the resource return type.
- Added basic path parameter support for client resource methods.

#### `graphql` package

- Added support for the federation subgraph.

### Improvements

#### `http` package

- Made the `@http:Payload` annotation optional for the `post`, `put`, and `patch` actions.
- Rewrote the compiler plugin to resolve inconsistencies.

#### `graphql` package

- Added parallel execution support for GraphQL resolvers.
- Allowed adding a single interceptor without creating an array.
- Skipped additional validation for unused operations in the GraphQL document.
- Improved the listener's behavior to exit when a panic occurs.

#### `nats` package
- Improved the listener's behavior to exit when a panic occurs.

#### `rabbitmq` package
- Improved the listener's behavior to exit when a panic occurs.

#### `persist` package

>**Info:** The Ballerina persistence feature is an experimental feature. APIs might change in future releases.

- Added support for specifying the fields to be retrieved from the database table in the `get` function. This allows the user to retrieve only the required fields by setting up the target type of the `get` function.
- Added support for retrieving associated records from the database table in the `get` function. This allows the user to retrieve associated records along with the main record.
- Added support for setting multiple associations between the same entities. The relation owner should be the same for all associations.
- Added support for specifying the relation owner in the one-to-one association. The associated entity field must be an optional value field in the child entity.
- Added code actions to make defining the data model easier.

#### `regex` package

- The `regex` package has been deprecated and will no longer be maintained or updated. Instead, it is recommended to use the [`ballerina/lang.regexp`](https://lib.ballerina.io/ballerina/lang.regexp/latest) library. For more information, see the new [RegExp type example](/learn/by-example/regexp-type), [RegExp operations example](/learn/by-example/regexp-operations), and [Regular expressions feature guide](/learn/distinctive-language-features/advanced-general-purpose-language-features/#regular-expressions).

### Bug fixes

To view bug fixes, see the [GitHub milestone for Swan Lake 2201.5.0](https://github.com/ballerina-platform/ballerina-standard-library/issues?q=is%3Aclosed+is%3Aissue+milestone%3A%222201.5.0%22+label%3AType%2FBug).

## Code to Cloud updates

### Improvements
- Improved the Kubernetes Horizontal autoscaler to use `autoscaling/v2`.

## Developer tools updates

### New features

#### Language Server

- Added quick fix support for the `Extract to local variable` and `Extract to function` code actions.
- Added completion support for regular expressions.

#### Persist Tool

>**Info:** The Ballerina persistence feature is an experimental feature. The commands associated with the tool might change in future releases.

- Added the following new arguments to the `persist init` commands.
    - `--datastore` - This is used to indicate the preferred database client. Currently, only `mysql` is supported.
    - `--module` - This is used to indicate the module in which the files are generated.

    For example, 
    ```bash
    $ bal persist init --datastore mysql --module db
    ```
- Changed the `persist init` command to create a `persist` directory in the Ballerina project and generate a new definition file (`model.bal`) in the `persist` directory if the file does not exist.
- Restricted to have only one persist model definition per Ballerina package.
- Removed the `persist push` command support and generate SQL script file in the `persist generate` command. The generated SQL script file needs to be executed manually to create the database table.
- Changed the `persist generate` command to generate all the Ballerina client, types, `db_config` files, and the SQL script files in the `generated/<module_name>` directory.
- Renamed the generated files to the following.
  - `generated_client.bal` -> `persist_client.bal`
  - `generated_types.bal` -> `persist_types.bal`
  - `database_configuration.bal` -> `persist_db_config.bal`
  - `<schema_name>_db_script.sql` -> `script.sql`
- Changed the code in the generated Ballerina client and types files to support the new changes.

### Improvements

#### Bindgen Tool 

- Added the `--with-optional-types`, `--with-optional-types-param`, and `--with-optional-types-return` command options to the `bal bindgen` command, to support handling Java null values via generated bindings. These command options will generate optional (i.e., nilable) types 
  for parameter or/and return types in generated Ballerina binding functions.

    Consider the below Java methods and the corresponding Ballerina binding functions generated with and without the new command options.
    ```java
    // Parameters and return types having inbuilt object types (`java.lang.String`).
    public String f1(String str) {
        return str;
    }
    
    // Parameter and return types having external object arrays (`Foo[]`).
    public Foo[] f2(Foo[] fooArray) {
        return fooArray;
    }
    ```
    
    **Without optional types** 
    
    ```bash
    $ bal bindgen
    ```
    
    ```ballerina
    public function f1(string arg0) returns string {
        return java:toString(Foo_strParamReturns(self.jObj, java:fromString(arg0))) ?: "";
    }

    public function f2(Foo[] arg0) returns Foo[]|error {
        handle externalObj = Foo_objArrayParamReturns(self.jObj, check jarrays:toHandle(arg0, "Foo"));
        Foo[] newObj = [];
        handle[] anyObj = <handle[]>check jarrays:fromHandle(externalObj, "handle");
        int count = anyObj.length();
        foreach int i in 0 ... count - 1 {
            Foo element = new (anyObj[i]);
            newObj[i] = element;
        }
        return newObj;
    }
    ```
    
    **With optional types**

    ```bash
    $ bal bindgen --with-optional-types
    ``` 
    
    ```ballerina
    public function f1(string? arg0) returns string? {
        return java:toString(Foo_strParamReturns(self.jObj, arg0 is () ? java:createNull() : java:fromString(arg0)));
    }

    public function f2(Foo?[]? arg0) returns Foo?[]?|error {
        handle externalObj = Foo_objArrayParamReturns(self.jObj, check jarrays:toHandle(arg0 ?: [], "Foo"));
        Foo?[]? newObj = [];
        handle[] anyObj = <handle[]>check jarrays:fromHandle(externalObj, "handle");
        int count = anyObj.length();
        foreach int i in 0 ... count - 1 {
            Foo? element = new (anyObj[i]);
            if (newObj is Foo?[]) {
                newObj[i] = element;
            }
        }
        return newObj;
    }
    ```

#### Language Server

- Updated the LSP4J version to 0.15.0.
- Added annotation completions for the tuple member context.
- Added snippet completions for the `string` and `xml` templates.
- Added code action support for regular expressions.
- Added field access completions for template expressions.

#### OpenAPI Tool
- Updated the tool to handle multiple media types with the same return code in the Ballerina service to OpenAPI contract generation. 
- Added the support to handle the newly introduced `@http:Query` annotation of the `ballerina/http` module in the Ballerina service to OpenAPI contract generation.
- Added the support to generate API documentation for the resource functions in the generated Ballerina service. 

### Bug fixes

To view bug fixes, see the GitHub milestone for Swan Lake 2201.5.0 of the repositories below.

- [Test Framework](https://github.com/ballerina-platform/ballerina-lang/issues?q=is%3Aissue+is%3Aclosed+label%3AType%2FBug+label%3AArea%2FTestFramework+milestone%3A2201.5.0)
- [Language Server](https://github.com/ballerina-platform/ballerina-lang/issues?q=is%3Aissue+label%3ATeam%2FLanguageServer+milestone%3A2201.5.0+is%3Aclosed+label%3AType%2FBug)
- [OpenAPI](https://github.com/ballerina-platform/openapi-tools/issues?q=is%3Aclosed+milestone%3A%22Swan+Lake+2201.5.0%22+label%3AType%2FBug)

## Ballerina packages updates

### New features

- Introduced the `bal deprecate` command. With this, now, a version of a package in Ballerina Central can be deprecated and undeprecated by the owner.

### Improvements

- Added support for maintaining generated test code in a Ballerina package.
- Improved the dependency resolution to minimize the impact of essential incompatible changes added with new Update releases.

### Bug fixes

To view bug fixes, see the [GitHub milestone for Swan Lake 2201.5.0](https://github.com/ballerina-platform/ballerina-lang/issues?q=is%3Aissue+is%3Aclosed+label%3AType%2FBug+milestone%3A2201.5.0+label%3AArea%2FProjectAPI).<|MERGE_RESOLUTION|>--- conflicted
+++ resolved
@@ -99,12 +99,8 @@
     }
     ```
 
-<<<<<<< HEAD
 - Improved how the inherent type is chosen when constructing a structural value in the `value:cloneWithType` 
 and `value:fromJsonWithType` functions. Now, if the target type is a union that includes more than one type descriptor such that a value belonging to that type can be constructed, then, the inherent type used will be the first (leftmost) such type descriptor.
-=======
-- Fixed a bug that chose the inherent type incorrectly when constructing a structural value in the `value:cloneWithType` and `value:fromJsonWithType` functions. Now, if the target type is a union that includes more than one type descriptor such that a value belonging to that type can be constructed, then, the inherent type used will be the first (leftmost) such type descriptor.
->>>>>>> 775a4fb6
     
     ```ballerina
     type FloatSubtype record {|
