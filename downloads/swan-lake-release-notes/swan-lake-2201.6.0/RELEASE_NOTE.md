--- conflicted
+++ resolved
@@ -218,7 +218,6 @@
 
 ### Improvements
 
-<<<<<<< HEAD
 #### `persist` package
 
 - Renamed the error types to the following:
@@ -228,12 +227,11 @@
 - Removed the `FieldDoesNotExistError` error type as the `NotFoundError` error type can be used instead.
 - Marked the generated client object as `isolated`.
 - Added support for transactions in the `mysql` data store.
-=======
+
 #### `http` package
 
 - Allowed a single interceptor service object to be configured as the interceptor pipeline.
 - Allowed the subtypes of one of `string`, `int`, `float`, `boolean`, or `decimal` as path parameters.
->>>>>>> 243bf446
 
 ### Bug fixes
 
@@ -261,16 +259,14 @@
 
 ### Improvements
 
-<<<<<<< HEAD
 #### Persist Tool
 - Added support for additional DB configurations in MySQL generated client objects.
 - Changed the Ballerina `byte[]` type mapping to `LONGBLOB` in MySQL generated script file.
-=======
+
 #### Ballerina Update Tool
 
 - Improved the `bal dist update` command to update the active distribution to the latest patch version (of the active Swan Lake version). 
 - Improved the `bal dist pull latest` command to update the active distribution to the latest Swan Lake version.
->>>>>>> 243bf446
 
 #### Support for providing paths with `bal new`
 
