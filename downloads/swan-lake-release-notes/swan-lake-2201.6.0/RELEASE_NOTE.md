---
layout: ballerina-left-nav-release-notes
title: 2201.6.0 (Swan Lake) 
permalink: /downloads/swan-lake-release-notes/2201.6.0/
active: 2201.6.0
redirect_from: 
    - /downloads/swan-lake-release-notes/2201.6.0
    - /downloads/swan-lake-release-notes/2201.6.0-swan-lake/
    - /downloads/swan-lake-release-notes/2201.6.0-swan-lake
    - /downloads/swan-lake-release-notes/
    - /downloads/swan-lake-release-notes
---

## Overview of Ballerina Swan Lake 2201.6.0

<em>2201.6.0 (Swan Lake Update 6) is the sixth update release of Ballerina Swan Lake, and it includes a new set of features and significant improvements to the compiler, runtime, standard library, and developer tooling. It is based on the 2022R4 version of the Language Specification.</em> 

## Update Ballerina

Update your currrent Ballerina installation directly to 2201.6.0 by using the [Ballerina Update Tool](/learn/cli-documentation/update-tool/) as follows.

1. Run `bal update` to get the latest version of the Update Tool.
2. Run `bal dist pull 2201.6.0` to update to this latest distribution.

## Install Ballerina

If you have not installed Ballerina, download the [installers](/downloads/#swanlake) to install.

## Backward-incompatible changes

<<<<<<< HEAD
- Fixed a bug with the XML parser error messages that showed dependency information. The error message prefix `failed to create xml` is now changed to `failed to parse xml`, to have a single prefix for all the XML-parsing error messages.

    For example, consider the content below of the `invalid_xml.txt` file.

    ```
    <!-- comments cannot have -- in it -->
    ```

    When the following Ballerina code is run,

    ```ballerina
    import ballerina/io;

    public function main() returns error? {
        xml readResult = check io:fileReadXml("invalid_xml.txt");
    }
    ```

    it gives the error below.

    ```
    error: failed to parse xml: String '--' not allowed in comment (missing '>'?)
     at [row,col {unknown-source}]: [1,4]
    ```

- The `Environment`, `Future`, and `Runtime` classes in the `io.ballerina.runtime.api` package are refactored to abstract classes. Creating an instance of those classes is incorrect.

- A typedesc value (returned by evaluating the `typeof` expression on a result of the `value:cloneWithType` and `value:fromJsonWithType` functions) is changed to give the correct type-reference type.

    ```ballerina
    import ballerina/io;

    type IntArray int[];

    public function main() returns error? {
        float[] arr = [1.0, 2.0];
        IntArray result = check arr.cloneWithType();
        io:println(typeof result); // Prints 'typedesc IntArray'.
=======
- `self` of an object is now implicitly final and cannot be assigned to.

    ```ballerina
    class Counter {
        private int i = 0;

        function updateSelf() {
            self = new; // Compilation error now.
        }

        function increment() {
            lock {
                self.i += 1;
            }
        }
    }    
    ```

  This also allows using `self` of an object that is a subtype of `readonly` or `isolated object {}` as a captured variable within an `isolated` anonymous function.

    ```ballerina
    isolated class Filter {
        final string[] & readonly words;
        private int length;

        isolated function init(string[] & readonly words, int length) {
            self.words = words;
            self.length = length;
        }

        isolated function setLength(int length) {
            lock {
                self.length = length;
            }
        }

        isolated function getCount() returns int =>
            self.words.filter(
                // Allowed now.
                word => word.length() == self.length).length();
    }
    ```

- A bug that allowed assigning nil to a record field with member access expressions when there are no fields of optional types has been fixed. This previously resulted in a runtime panic if the value was nil.

    ```ballerina
    type Employee record {|
        string id;
        string name;
    |};

    public function main() {
        Employee employee = {
            name: "Jo",
            id: "E12321"
        };

        string key = "name";
        employee[key] = (); // Compilation error now.

        map<string> data = {
            name: "Jo Doe",
            dept: "IT"
        };

        foreach string mkey in employee.keys() {
            // `data[key]` will be nil if the key is not present in `data`.
            // E.g., `data[key]` is nil when `key` is `name`.
            employee[mkey] = data[mkey]; // Compilation error now.
        }
>>>>>>> 445503fe
    }
    ```

## Language updates

### New features

### Bug fixes

To view other bug fixes, see the [GitHub milestone for Swan Lake 2201.6.0](https://github.com/ballerina-platform/ballerina-lang/issues?q=is%3Aissue+label%3ATeam%2FCompilerFE+milestone%3A2201.6.0+is%3Aclosed+label%3AType%2FBug).

## Runtime updates

### New features

#### New Runtime Java APIs

Introduced the `getInitMethod()` API in the `io.ballerina.runtime.api.types.ObjectType` class to get the method type of the initializer method of Ballerina objects.

```java
MethodType getInitMethod();
```

### Improvements

#### Improvements in Runtime Java APIs

The following APIs in the `io.ballerina.runtime.api` package are deprecated and marked for removal in a future release.

<style>
  table {
    font-size: 15px;
  }
</style>

<table>
  <thead>
    <tr>
      <th><strong>Runtime API</strong></th>
      <th><strong>Java class</strong></th>
    </tr>
  </thead>
  <tbody>
    <tr>
      <td><code>getCurrentRuntime()</code></td>
      <td><code>io.ballerina.runtime.api.Runtime</code></td>
    </tr>
    <tr>
      <td><code>createDecimalValue(String, DecimalValueKind)</code></td>
      <td><code>io.ballerina.runtime.api.creators.ValueCreator</code></td>
    </tr>
    <tr>
      <td><code>createStreamingJsonValue(JsonDataSource)</code></td>
      <td><code>io.ballerina.runtime.api.creators.ValueCreator</code></td>
    </tr>
    <tr>
      <td><code>convertToJson(Object, List&lt;TypeValuePair&gt;)</code></td>
      <td><code>io.ballerina.runtime.api.utils.JsonUtils</code></td>
    </tr>
    <tr>
      <td><code>getStringValue(Object, BLink)</code></td>
      <td><code>io.ballerina.runtime.api.utils.StringUtils</code></td>
    </tr>
    <tr>
      <td><code>getExpressionStringValue(Object, BLink)</code></td>
      <td><code>io.ballerina.runtime.api.utils.StringUtils</code></td>
    </tr>
    <tr>
      <td><code>parseExpressionStringValue(String, BLink)</code></td>
      <td><code>io.ballerina.runtime.api.utils.StringUtils</code></td>
    </tr>
    <tr>
      <td><code>getValueKind()</code></td>
      <td><code>io.ballerina.runtime.api.values.BDecimal</code></td>
    </tr>
    <tr>
      <td><code>getStrand()</code></td>
      <td><code>io.ballerina.runtime.api.values.BFuture</code></td>
    </tr>
    <tr>
      <td><code>call(Strand, String, Object...)</code></td>
      <td><code>io.ballerina.runtime.api.values.BObject</code></td>
    </tr>
    <tr>
      <td><code>start(Strand, String, Object...)</code></td>
      <td><code>io.ballerina.runtime.api.values.BObject</code></td>
    </tr>
    <tr>
      <td><code>getRegExpDisjunction()</code></td>
      <td><code>io.ballerina.runtime.api.values.BRegexpValue</code></td>
    </tr>
    <tr>
      <td><code>instantiate(Strand)</code></td>
      <td><code>io.ballerina.runtime.api.values.BTypedesc</code></td>
    </tr>
    <tr>
      <td><code>instantiate(Strand, BInitialValueEntry[])</code></td>
      <td><code>io.ballerina.runtime.api.values.BTypedesc</code></td>
    </tr>
  </tbody>
</table>

### Bug fixes

To view bug fixes, see the [GitHub milestone for 2201.6.0 (Swan Lake)](https://github.com/ballerina-platform/ballerina-lang/issues?q=is%3Aissue+milestone%3A2201.6.0+label%3ATeam%2FjBallerina+label%3AType%2FBug+is%3Aclosed).

## Standard library updates

### New features

#### `graphql` package

- Added support for GraphQL field interceptors.
- Added support for GraphQL interceptor configurations.
- Added support to access subfields of a GraphQL field from the `graphql:Field` object.

### Improvements

### Bug fixes

To view bug fixes, see the [GitHub milestone for Swan Lake 2201.6.0](https://github.com/ballerina-platform/ballerina-standard-library/issues?q=is%3Aclosed+is%3Aissue+milestone%3A%222201.6.0%22+label%3AType%2FBug).

## Code to Cloud updates

### New features

### Improvements

### Bug fixes

To view bug fixes, see the [GitHub milestone for 2201.6.0 (Swan Lake)](https://github.com/ballerina-platform/module-ballerina-c2c/issues?q=is%3Aissue+is%3Aclosed+milestone%3A%22Ballerina+2201.6.0%22+label%3AType%2FBug).

## Developer tools updates

### New features

### Improvements

#### Support for providing paths with `bal new`

Added support to provide a directory path with `bal new` to create a package in a specific directory. E.g., `bal new <package-path>`. 

#### Deprecation of the `bal init` command 

`bal init` is deprecated and will be removed in a future version. `bal new .` can be used instead.

#### Architecture Model Generator

To view improvements, see the [GitHub milestone for 2201.6.0 (Swan Lake)](https://github.com/ballerina-platform/ballerina-dev-tools/pulls?q=is%3Apr+is%3Aclosed+label%3AArea%2FArchitectureModelGenerator+label%3AType%2FImprovement+milestone%3A2201.6.0).

### Bug fixes

To view bug fixes, see the GitHub milestone for Swan Lake 2201.6.0 of the repositories below.

- [Test Framework](https://github.com/ballerina-platform/ballerina-lang/issues?q=is%3Aissue+is%3Aclosed+label%3AType%2FBug+label%3AArea%2FTestFramework+milestone%3A2201.6.0)
- [Language Server](https://github.com/ballerina-platform/ballerina-lang/issues?q=is%3Aissue+label%3ATeam%2FLanguageServer+milestone%3A2201.6.0+is%3Aclosed+label%3AType%2FBug)
- [OpenAPI](https://github.com/ballerina-platform/openapi-tools/issues?q=is%3Aclosed+milestone%3A%22Swan+Lake+2201.6.0%22+label%3AType%2FBug)
- [Architecture Model Generator](https://github.com/ballerina-platform/ballerina-dev-tools/issues?q=is%3Aissue+milestone%3A2201.6.0+is%3Aclosed+label%3AArea%2FArchitectureModelGenerator+label%3AType%2FBug)

## Ballerina packages updates

### New features

#### Language Server

- Added inlay hint support for function call expressions and method call expressions to provide information about parameters.

### Improvements

#### Language Server

- Removed service template initialization from the lightweight mode.
- Improved the completion support and signature help for client resource access actions.
- Improved the main function completion item.
- improved completions in the named argument context.
- Added support to rename parameter documentation for record fields and required parameters.

### Bug fixes

To view bug fixes, see the [GitHub milestone for Swan Lake 2201.6.0](https://github.com/ballerina-platform/ballerina-lang/issues?q=is%3Aissue+is%3Aclosed+label%3AType%2FBug+milestone%3A2201.6.0+label%3AArea%2FProjectAPI).<|MERGE_RESOLUTION|>--- conflicted
+++ resolved
@@ -28,46 +28,6 @@
 
 ## Backward-incompatible changes
 
-<<<<<<< HEAD
-- Fixed a bug with the XML parser error messages that showed dependency information. The error message prefix `failed to create xml` is now changed to `failed to parse xml`, to have a single prefix for all the XML-parsing error messages.
-
-    For example, consider the content below of the `invalid_xml.txt` file.
-
-    ```
-    <!-- comments cannot have -- in it -->
-    ```
-
-    When the following Ballerina code is run,
-
-    ```ballerina
-    import ballerina/io;
-
-    public function main() returns error? {
-        xml readResult = check io:fileReadXml("invalid_xml.txt");
-    }
-    ```
-
-    it gives the error below.
-
-    ```
-    error: failed to parse xml: String '--' not allowed in comment (missing '>'?)
-     at [row,col {unknown-source}]: [1,4]
-    ```
-
-- The `Environment`, `Future`, and `Runtime` classes in the `io.ballerina.runtime.api` package are refactored to abstract classes. Creating an instance of those classes is incorrect.
-
-- A typedesc value (returned by evaluating the `typeof` expression on a result of the `value:cloneWithType` and `value:fromJsonWithType` functions) is changed to give the correct type-reference type.
-
-    ```ballerina
-    import ballerina/io;
-
-    type IntArray int[];
-
-    public function main() returns error? {
-        float[] arr = [1.0, 2.0];
-        IntArray result = check arr.cloneWithType();
-        io:println(typeof result); // Prints 'typedesc IntArray'.
-=======
 - `self` of an object is now implicitly final and cannot be assigned to.
 
     ```ballerina
@@ -138,7 +98,47 @@
             // E.g., `data[key]` is nil when `key` is `name`.
             employee[mkey] = data[mkey]; // Compilation error now.
         }
->>>>>>> 445503fe
+    }
+    ```
+    
+- Fixed a bug with the XML parser error messages that showed dependency information. The error message prefix `failed to create xml` is now changed to `failed to parse xml`, to have a single prefix for all the XML-parsing error messages.
+
+    For example, consider the content below of the `invalid_xml.txt` file.
+
+    ```
+    <!-- comments cannot have -- in it -->
+    ```
+
+    When the following Ballerina code is run,
+
+    ```ballerina
+    import ballerina/io;
+
+    public function main() returns error? {
+        xml readResult = check io:fileReadXml("invalid_xml.txt");
+    }
+    ```
+
+    it gives the error below.
+
+    ```
+    error: failed to parse xml: String '--' not allowed in comment (missing '>'?)
+     at [row,col {unknown-source}]: [1,4]
+    ```
+
+- The `Environment`, `Future`, and `Runtime` classes in the `io.ballerina.runtime.api` package are refactored to abstract classes. Creating an instance of those classes is incorrect.
+
+- A typedesc value (returned by evaluating the `typeof` expression on a result of the `value:cloneWithType` and `value:fromJsonWithType` functions) is changed to give the correct type-reference type.
+
+    ```ballerina
+    import ballerina/io;
+
+    type IntArray int[];
+
+    public function main() returns error? {
+        float[] arr = [1.0, 2.0];
+        IntArray result = check arr.cloneWithType();
+        io:println(typeof result); // Prints 'typedesc IntArray'.
     }
     ```
 
