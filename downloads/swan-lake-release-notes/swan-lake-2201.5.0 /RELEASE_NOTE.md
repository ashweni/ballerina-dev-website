---
layout: ballerina-left-nav-release-notes
title: 2201.5.0 (Swan Lake) 
permalink: /downloads/swan-lake-release-notes/2201.5.0/
active: 2201.5.0
redirect_from: 
    - /downloads/swan-lake-release-notes/2201.5.0
    - /downloads/swan-lake-release-notes/2201.5.0/
    - /downloads/swan-lake-release-notes/2201.5.0-swan-lake/
    - /downloads/swan-lake-release-notes/2201.5.0-swan-lake
    - /downloads/swan-lake-release-notes/
    - /downloads/swan-lake-release-notes
---

## Overview of Ballerina Swan Lake 2201.5.0

<em>2201.5.0 (Swan Lake Update 5) is the fourth update release of Ballerina Swan Lake, and it includes a new set of features and significant improvements to the compiler, runtime, standard library, and developer tooling. It is based on the 2022R4 version of the Language Specification.</em> 

## Update Ballerina

**If you are already using Ballerina 2201.0.0 (Swan Lake)**, run either of the commands below to directly update to 2201.5.0 using the [Ballerina Update Tool](/learn/cli-documentation/update-tool/).

`bal dist update` (or `bal dist pull 2201.5.0`)

**If you are using a version below 2201.0.0 (Swan Lake)**, run the commands below to update to 2201.5.0.

1. Run `bal update` to get the latest version of the Update Tool.

2. Run `bal dist update` ( or `bal dist pull 2201.5.0`) to update your Ballerina version to 2201.5.0.

However, if you are using a version below 2201.0.0 (Swan Lake) and if you already ran `bal dist update` (or `bal dist pull 2201.5.0`) before `bal update`, see [Troubleshooting](/downloads/swan-lake-release-notes/swan-lake-2201.0.0#troubleshooting) to recover your installation.

## Install Ballerina

If you have not installed Ballerina, download the [installers](/downloads/#swanlake) to install.

## Backward-incompatible changes

- Fixed a bug that resulted in invalid usage of additive expressions with operands of different incompatible basic types not resulting in a compilation error.

    ```ballerina
    public function main() {
        "abc"|string:Char a = "a";
        var b = a + 1; // compilation error now
        var c = ["a","b","c"].map(s => s + 1); // compilation error now
    } 
    ```

- Fixed a bug that previously resulted in incorrect type checking for an intersection with `readonly` against an incompatible union type as the expected type.

    ```ballerina
    type Employee record {|
        string[] name;
        int id;
    |};

    public function main() {
        json & readonly v = {};
        
        string|error r = v; // compilation error now
        Employee|string s = v.cloneReadOnly(); // compilation error now
    }
    ```

- Fixed a bug in dependently-typed function analysis which previously resulted in compilation errors not being logged when the `typedesc` argument is defined using a type definition (`T`) and the return type is a union (`T|t`) where the basic types for `T` and `t` are not disjoint.

    ```ballerina
    public type TargetType typedesc<anydata>;

    // already a compilation error
    function f1(typedesc<anydata> targetType = <>) returns targetType|json = external;

    // also a compilation error now
    function f2(TargetType targetType = <>) returns targetType|json = external;
    ```

- Fixed a bug that allowed using an included record parameter of the same name as that of a field of the parameter record type.
    
    ```ballerina
    type ErrorDetail record {|
        string 'error;
        int code;
        int[] locations?;
    |};
    
    function getError(*ErrorDetail 'error) { // compilation error now
    }
    ```

- Due to an internal API change, the GraphQL `1.7.0` package is not compatible with older Ballerina versions and older GraphQL versions are not compatible with Ballerina `2201.5.0`. When migrating to Ballerina `2201.5.0` from previous Ballerina distributions, the GraphQL version should be updated to `1.7.0` with this release.

## Language updates

### New features

<<<<<<< HEAD
#### Introduction of the `int:range` lang library function

The `int:range` lang library function returns an iterable object, which iterates over a range of integers.

The `int:range(start, end, step)` function call will return an `S` iterable object, which iterates over a range of integers from `start` (inclusive) to `end` (exclusive) with `step` being the difference successive integers.
`start`, `end` and `step` are integer arguments.

- When `step` is greater than `0`, the members of `S` that are less than `end` are returned in increasing order.
- When `step` is less than `0`, the members of `S` that are greater than `end` are returned in decreasing order.
- When `step` is `0`, the function panics.
    
```ballerina
// Iterate over a range of integers from 0 (inclusive) to 5 (exclusive) with a step of 2 between each integer (i.e., 0, 2, 4).
foreach int i in int:range(0, 5, 2) {
    io:println(i);
}

// A negative step can be used to get a descending set of integers (i.e., 5, 3, 1).
foreach int i in int:range(5, 0, -2) {
    io:println(i);
}    
=======
#### Language support for regular expressions

The language now supports regular expressions enabling powerful pattern-matching and text processing operations. A new type, named `RegExp`, has been introduced in the new `lang.regexp` module (it can also be referred to using the type alias `RegExp` defined in the `lang.string` module). The `RegExp` type conforms to a subset of the ECMAScript specification for regular expressions.

```ballerina
import ballerina/lang.regexp;
import ballerina/io;

public function main() {
    string:RegExp reg = re `[bB].tt[a-z]*`;
    regexp:Span[] result = reg.findAll("Butter was bought by Betty.");
    io:println(result.length()); // 2

    regexp:Span span1 = result[0];
    io:println(span1.substring()); // Butter

    regexp:Span span2 = result[1];
    io:println(span2.substring()); // Betty
}
>>>>>>> e760113b
```

### Improvements

### Bug fixes

To view other bug fixes, see the [GitHub milestone for Swan Lake 2201.5.0](https://github.com/ballerina-platform/ballerina-lang/issues?q=is%3Aissue+label%3ATeam%2FCompilerFE+milestone%3A2201.5.0+is%3Aclosed+label%3AType%2FBug).

## Runtime updates

### New features

### Improvements

### Bug fixes

To view bug fixes, see the [GitHub milestone for 2201.5.0 (Swan Lake)](https://github.com/ballerina-platform/ballerina-lang/issues?q=is%3Aissue+milestone%3A2201.5.0+label%3ATeam%2FjBallerina+label%3AType%2FBug+is%3Aclosed).

## Standard library updates

### New features

#### `graphql` package

- Added support for the federation subgraph.

### Improvements

#### `graphql` package

- Added parallel execution support for GraphQL resolvers.
- Allowed adding a single interceptor without creating an array.

### Bug fixes

To view bug fixes, see the [GitHub milestone for Swan Lake 2201.5.0](https://github.com/ballerina-platform/ballerina-standard-library/issues?q=is%3Aclosed+is%3Aissue+milestone%3A%222201.5.0%22+label%3AType%2FBug).

### Code to Cloud updates

### New features

### Improvements

### Bug fixes

To view bug fixes, see the [GitHub milestone for 2201.5.0 (Swan Lake)](https://github.com/ballerina-platform/module-ballerina-c2c/issues?q=is%3Aissue+is%3Aclosed+milestone%3A%22Ballerina+2201.5.0%22+label%3AType%2FBug).

## Developer tools updates

### New features

#### Test Framework

#### Language Server

#### GraphQL Tool

#### OpenAPI Tool

#### Persist Tool

### Improvements

#### CLI

#### JSON-to-record converter

#### Language Server

#### OpenAPI Tool
- Updated the tool to handle multiple media types with the same return code in the Ballerina service to OpenAPI contract generation. 
- Added the support to handle the newly introduced `@http:Query` annotation of the `ballerina/http` module in the Ballerina service to OpenAPI contract generation.
- Added the support to generate API documentation for the resource functions in the generated Ballerina service. 

### Bug fixes

To view bug fixes, see the GitHub milestone for Swan Lake 2201.5.0 of the repositories below.

- [Test Framework](https://github.com/ballerina-platform/ballerina-lang/issues?q=is%3Aissue+is%3Aclosed+label%3AType%2FBug+label%3AArea%2FTestFramework+milestone%3A2201.5.0)
- [Language Server](https://github.com/ballerina-platform/ballerina-lang/issues?q=is%3Aissue+label%3ATeam%2FLanguageServer+milestone%3A2201.5.0+is%3Aclosed+label%3AType%2FBug)
- [Debugger](https://github.com/ballerina-platform/ballerina-lang/issues?q=is%3Aissue+milestone%3A2201.5.0+is%3Aclosed+label%3AArea%2FDebugger+label%3AType%2FBug)
- [OpenAPI Tool](https://github.com/ballerina-platform/openapi-tools/issues?q=is%3Aclosed+milestone%3A%22Swan+Lake+2201.5.0+%22+label%3AType%2FBug)

## Ballerina packages updates

### New features

- Introduced `bal deprecate`. With this command, now a package in the Ballerina Central can be deprecated and undeprecated by the owner.

### Improvements

- Added support for maintaining generated test code in a Ballerina package
- Improved the dependency resolution to minimize the impact of essential incompatible changes added with new Update releases

### Bug fixes

To view bug fixes, see the [GitHub milestone for Swan Lake 2201.5.0](https://github.com/ballerina-platform/ballerina-lang/issues?q=is%3Aissue+is%3Aclosed+label%3AType%2FBug+milestone%3A2201.5.0+label%3AArea%2FProjectAPI)<|MERGE_RESOLUTION|>--- conflicted
+++ resolved
@@ -93,7 +93,6 @@
 
 ### New features
 
-<<<<<<< HEAD
 #### Introduction of the `int:range` lang library function
 
 The `int:range` lang library function returns an iterable object, which iterates over a range of integers.
@@ -115,7 +114,8 @@
 foreach int i in int:range(5, 0, -2) {
     io:println(i);
 }    
-=======
+```
+
 #### Language support for regular expressions
 
 The language now supports regular expressions enabling powerful pattern-matching and text processing operations. A new type, named `RegExp`, has been introduced in the new `lang.regexp` module (it can also be referred to using the type alias `RegExp` defined in the `lang.string` module). The `RegExp` type conforms to a subset of the ECMAScript specification for regular expressions.
@@ -135,7 +135,6 @@
     regexp:Span span2 = result[1];
     io:println(span2.substring()); // Betty
 }
->>>>>>> e760113b
 ```
 
 ### Improvements
