--- conflicted
+++ resolved
@@ -100,15 +100,9 @@
 `int:range(start, end, step)` will return an iterable S from `start` to `end`, where `end` is exclusive, with a difference between each member of `step`.
 `start`, `end` and `step` are integer arguments.
 
-<<<<<<< HEAD
-When `step` is greater than 0, the members of S that are less than `end` are returned in increasing order.
-When `step` is less than 0, the members of S that are greater than `end` are returned in decreasing order.
-When `step` is 0, the function panics.
-=======
 When step is > 0, the members of S that are < end are returned in increasing order.
 When step is < 0, the members of S that are > end are returned in decreasing order.
 When step is 0, the function panics.
->>>>>>> 517834a0
     
 ```ballerina
 // Using `int:range(0, 5, 2)` in the `foreach` statement results in the iteration over a range of integers from 0 to 5 (excluding) with a step of 2 between each integer (i.e., 0, 2, 4).
