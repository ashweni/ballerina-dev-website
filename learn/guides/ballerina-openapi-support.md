--- conflicted
+++ resolved
@@ -5,7 +5,7 @@
 keywords: ballerina, programming language, openapi, open api, restful api
 permalink: /learn/ballerina-openapi-support/
 active: openapi
-intro: OpenAPI Specification is a specification that creates a RESTFUL contract for APIs by detailing all of its resources and operations in a human and machine-readable format for easy development, discovery, and integration. Ballerina OpenAPI tooling will make it easy for you to start the development of a service documented in an OpenAPI contract in Ballerina by generating a Ballerina service and client skeletons. It enables you to take the code-first API design approach by generating an OpenAPI contract for the given service implementation.
+intro: OpenAPI Specification is a specification that creates a RESTFUL contract for APIs by detailing all of its resources and operations in a human and machine-readable format for easy development, discovery, and integration. Ballerina Swan Lake supports the OpenAPI Specification version 3.0.0 onwards.
 redirect_from:
   - /learn/how-to-use-openapi-tools/
   - /learn/how-to-use-openapi-tools
@@ -22,44 +22,23 @@
   - /learn/cli-documentation/openapi/#openapi-validator-compiler-plugin
   - /learn/cli-documentation/openapi/
   - /learn/cli-documentation/openapi
----
-
-<<<<<<< HEAD
-> **Note:** Ballerina SwanLake supports OpenAPI Specification version 3.0.0 onwards.
-
-## Use the capabilities of the OpenAPI tools
+--- 
+
+Ballerina OpenAPI tooling will make it easy for you to start the development of a service documented in an OpenAPI contract in Ballerina by generating a Ballerina service and client skeletons. It enables you to take the code-first API design approach by generating an OpenAPI contract for the given service implementation.
 
 The Ballerina OpenAPI tooling support provides the following capabilities.
 
 > **Prerequisite:** Download and install the Ballerina Swan Lake from [downloads](https://ballerina.io/downloads/).
-
-1. Generating Ballerina service/client stubs from a given OpenAPI contract file using the CLI tool.
-2. Exporting the OpenAPI definition from a given Ballerina service implementation using the CLI tool.
-3. Validating the service implementation compliance with a provided OpenAPI contract using the OpenAPI annotation.
-  - The OpenAPI compiler plugin will allow you to validate a service implementation against an OpenAPI contract during the compile time. This plugin ensures that the implementation of a service does not deviate from its OpenAPI contract. 
-    
-## Generate a Ballerina service from an OpenAPI definition (design-first approach)
-
-To generate only the Ballerina service, you can use the following CLI command of the OpenAPI tool.
-
-=======
-The Ballerina OpenAPI tooling support provides the following capabilities.
-
-> **Prerequisite**: Download and install the Ballerina Swan Lake from [downloads](https://ballerina.io/downloads/).
 
  1. Generating Ballerina service/client stubs from a given OpenAPI contract file using the CLI tool.
  2. Exporting the OpenAPI definition from a given Ballerina service implementation using the CLI tool.
  3. Validating the service implementation compliance with a provided OpenAPI contract using the OpenAPI annotation.
-    - The OpenAPI compiler plugin will allow you to validate a service implementation against an OpenAPI contract during
-  the compile time. This plugin ensures that the implementation of a service does not deviate from its OpenAPI contract. 
-
- > **Note**: Ballerina Swan Lake supports the OpenAPI Specification version 3.0.0 onwards.
+- The OpenAPI compiler plugin will allow you to validate a service implementation against an OpenAPI contract during the compile time. This plugin ensures that the implementation of a service does not deviate from its OpenAPI contract. 
 
 ## Generate a Ballerina service 
 
-Generating a Ballerina service from an OpenAPI definition is named as the `design-first approach`. To generate only the Ballerina service, you can use the following CLI command of the OpenAPI tool.
-
->>>>>>> a2c6733b
+By following an **API design-first approach**, you can generate only the Ballerina service from an OpenAPI definition using the CLI command of the OpenAPI tool as follows.
+
 ```bash
 $ bal openapi -i <openapi-contract> --mode service
 ```
@@ -94,49 +73,40 @@
 
 Once you execute the command, only the operations related to the given tags will be included in the generated service file.
 
-<<<<<<< HEAD
->**Info:** For more command options, see [OpenAPI to Ballerina command reference](#openapi-to-ballerina-command-reference).
-=======
 >**Info:** For more command options, see [Command reference](#command-reference).
->>>>>>> a2c6733b
 
 ## Export an OpenAPI contract
 
-Exporting an OpenAPI contract from a Ballerina service is named as the `code-first approach`. You can convert your Ballerina service APIs into human-readable or machine-readable documents such as OpenAPI documents by using the Ballerina to OpenAPI CLI Tool as follows.
-
-<<<<<<< HEAD
-### Use the Ballerina to OpenAPI CLI tool
-
-=======
->>>>>>> a2c6733b
+By following an **API code-first approach**, you can convert your Ballerina service APIs into human-readable or machine-readable documents such as OpenAPI documents by using the Ballerina to OpenAPI CLI Tool as follows.
+
 Export the Ballerina service to an OpenAPI Specification 3.0.0 definition. For the export to work properly, the input Ballerina service should be defined using the basic service and resource-level HTTP annotations.
 
 ```bash
 $ bal openapi [-i | --input] <ballerina-service-file-path> [(-o | --output) <output-location>]
 ```
-Parameter `ballerina-service-file-path` specifies the path of the ballerina service file (e.g., `my_api.bal`) and is mandatory.
+
+The `ballerina-service-file-path` parameter specifies the path of the ballerina service file (e.g., `my_api.bal`) and is mandatory.
 
 If your Ballerina file includes multiple services, this command generates the OpenAPI contract for each service in the Ballerina file.
 
 ### Export in JSON format
+
 Use the `--json` flag If you need the Ballerina service to OpenAPI output in JSON. The default is YAML.
 
 ```bash
 $ bal openapi -i <ballerina-resource-file> [--json]
 ```
+
 ### Export for a given service
+
 If you need to document an OpenAPI contract for only one given service, then use the following command, specifying the service name as the `absolute-resource-path`.
 
 ```bash
 $ bal openapi -i <ballerina-resource-file> [-s|--service] <service-name>
 ```
 
-<<<<<<< HEAD
-**Example:**
-=======
 For example,
 
->>>>>>> a2c6733b
 ```bash
 $ bal openapi -i helloService.bal
 ```
@@ -149,22 +119,12 @@
 
 This will generate the OpenAPI contracts for the Ballerina service in the `hello_service.bal` Ballerina file
 of which the `absolute-resource-path` is `/hello`. 
-<<<<<<< HEAD
-
-### Generate the OpenAPI contract with a given title and version
+### Export with a given title and version
 
 You can use the `@openapi:ServiceInfo` annotation for specifying the title and version information of the OpenAPI contract as follows.
 
-**Annotation reference:**
-
 >**Info:** These `contract`, `title`, and `'version` are all optional attributes.
 
-=======
-### Export with a given title and version
-
-You can use an annotation for specifying the title and version information of the OpenAPI contract as follows.
-
->>>>>>> a2c6733b
 ```ballerina
 @openapi:ServiceInfo {
     contract: "/path/to/openapi.json|yaml",
@@ -173,27 +133,21 @@
 }    
 ```
 
-<<<<<<< HEAD
-**Contract: string?**:
+**Contract: string?**
 
 This is an optional attribute. A path to the OpenAPI contract as a string and the OpenAPI file can either be `.yaml` or `.json`. This is an optional attribute. When you use the Ballerina to OpenAPI tool, it will provide an attached OpenAPI contract as the output for a given service. If this attribute is not provided, then the tool generates an OpenAPI Specification(OAS) contract for the given Ballerina file content.
 
-**Title: string?**:
-
-=======
-- **Contract: string?** :
-A path to the OpenAPI contract as a string and the OpenAPI file can either be `.yaml` or `.json`. This is an optional attribute. When you use the Ballerina to OpenAPI tool, it will provide an attached OpenAPI contract as the output for a given service. If this attribute is not provided, then the tool generates an OpenAPI Specification(OAS) contract for the given Ballerina file content.
-- **Title: string?** :
->>>>>>> a2c6733b
+**Title: string?**
+
 This is an optional attribute. You can use this to add the title of the `info` section in the generated OpenAPI contract. If this attribute is not provided, then the tool takes the absolute base path as the title to the OAS contract.
 
-- **Version: string?**:
+**Version: string?**
 
 This is an optional attribute. You can use this to add the version of the `info` section in the generated OpenAPI contract. If this attribute is not provided, then the tool picks the Ballerina package version as the OAS version.
 
 For example,
 
-**Ballerina service file with the OpenAPI annotation:**
+**Ballerina service file with the OpenAPI annotation**
 ```ballerina
 @openapi:ServiceInfo {
     title: "Store Management APIs",
@@ -203,7 +157,7 @@
 ...
 }
 ```
-**Generated OpenAPI contract with the given details:**
+**Generated OpenAPI contract with the given details**
 ```openapi
 openapi: 3.0.1
 info:
@@ -216,16 +170,9 @@
 
 The OpenAPI Validator Compiler plugin validates a service against a given OpenAPI contract. The Compiler Plugin gets activated if a service has the `@openapi:ServiceInfo` annotation. This plugin compares the service and the OpenAPI contract and validates both against a pre-defined set of validation rules. If any of the rules fail, the plugin provides compilation errors.
 
-<<<<<<< HEAD
-### Annotation for validator plugin
 The `@openapi:ServiceInfo` annotation is used to bind the service with an OpenAPI contract. You need to add this annotation to the service file with the required values for enabling the validations.
 
 >**Note:** Providing a `contract` path attribute is mandatory for the OpenAPI validator. The other attributes are optional.
-=======
-The `@openapi:ServiceInfo` annotation is used to bind the service with an OpenAPI contract. You need to add this annotation to the service file with the required values for enabling the validations.
-
->**Note:** Providing a `contract` path attribute is mandatory for the OpenAPI validator.
->>>>>>> a2c6733b
 
 The following is an example of the annotation usage in the Ballerina file.
 
@@ -251,11 +198,7 @@
 
 The client generated from an OpenAPI definition can be used in your applications to call the service defined in the OpenAPI file. If you want to generate only the Ballerina client, you can set the `mode` as the `client` when running the OpenAPI tool. 
 
-<<<<<<< HEAD
-**Note:** Before generating your client using the command-line tool, please check if a pre-generated client for your API already exists in the [Ballerina Central](https://central.ballerina.io/). (If so, you can refer to the client's API documentation for more information on how to use the pre-generated client in your code.)
-=======
 >**Note:** Before generating your client using the command-line tool, please check if a pre-generated client for your API already exists in the [Ballerina Central](https://central.ballerina.io/). (If so, you can refer to the client's API documentation for more information on how to use the pre-generated client in your code.)
->>>>>>> a2c6733b
 
 ```bash
 $ bal openapi -i <openapi-contract> --mode client
@@ -298,7 +241,7 @@
 $ bal openapi -i <openapi-contract> [-n |--nullable]
 ```
 
->**Info:** For more command options, see [Command reference](#command-reference).
+For more command options, see [Command reference](#command-reference).
 
 ## Publish your client
 
@@ -343,24 +286,16 @@
             [--with-tests]
 ```
 
-
-<<<<<<< HEAD
-## OpenAPI annotation reference
-
-The `@openapi:ServiceInfo` annotation supports several usages in the Ballerina OpenAPI tool. It contains attributes such as `contract` , `tags`, `operations`, `failOnErrors`, `excludeTags`, `excludeOperations`, `title`, `version`, and `embed` for each particular purpose. 
-
->**Info:** All these attributes are optional to be used in the annotation.
-=======
-- **`-i | --input`**<br/>
+**`-i | --input`**<br/>
   The `openapi-contract-path` parameter specifies the path of the OpenAPI contract file (e.g., `my-api.yaml` or `my-api.json`) and is mandatory.<br/>
 
-- **`-o | --output`**<br/>
+**`-o | --output`**<br/>
   The Ballerina files will be generated at the same location from which the OpenAPI command is executed. Optionally, you can point to another directory location by using the optional flag `(-o|--output)`.<br/>
 
-- **`--mode`**<br/>
+**`--mode`**<br/>
   Mode type is optional and can be either a service or client. The Ballerina service and client will be generated according to the mode. Without the `--mode`, it will generate both service and client stubs for the given OpenAPI contract.<br/>
 
-- **`--tags`**<br/>
+**`--tags`**<br/>
   To generate the Ballerina client or service stub with a subset of tags defined in the OpenAPI contract, use the `--tags` option and specify the tags you need as specified in the OpenAPI definition.
 
   ```bash
@@ -368,7 +303,7 @@
   ```
   <br/>
 
-- **`--operations`**<br/>
+**`--operations`**<br/>
   To generate the Ballerina client or service stub with a subset of operations defined in the OpenAPI contract, use the `--operations` option and specify the operations you need as specified in the OpenAPI definition.
 
   ```bash
@@ -376,7 +311,7 @@
   ```
   <br/> 
 
-- **`--license`**<br/>
+**`--license`**<br/>
   To generate the Ballerina files with the given copyright or license header, you can use this `--license` flag with your copyright text.
 
   ```bash
@@ -384,7 +319,7 @@
   ```
   <br/>
 
-- **`-n |--nullable`**<br/>
+**`-n |--nullable`**<br/>
   This is an optional flag in the OpenAPI to Ballerina command. If your OpenAPI specification includes JSON schema properties that are not marked as **nullable:true**, they may return as null in some responses. It will result in a JSON schema to Ballerina record data binding error. If you suspect this can happen for any property, it is safe to generate all data types in the generated record with Ballerina nil support by turning on this flag.
 
   ```bash
@@ -392,13 +327,12 @@
   ```
   <br/>
 
-- **`--with-tests`**<br/>
+**`--with-tests`**<br/>
   This is optional. It works with the client generation command and generates a boiler-plate test for all the remote functions of the generated client.
 
 ## Annotation reference
 
 The `@openapi:ServiceInfo` annotation supports several usages in the Ballerina OpenAPI tool. It contains attributes such as `contract` , `tags`, `operations`, `failOnErrors`, `excludeTags`, `excludeOperations`, `title`, `version`, and `embed` for each particular purpose. These attributes are optional to be used in the annotation.
->>>>>>> a2c6733b
 
 ```ballerina
 @openapi:ServiceInfo {
@@ -417,31 +351,31 @@
 }
 ```
 
-- **`Contract: string?`**<br/>
+**`Contract: string?`**<br/>
   Here, you can provide a path to the OpenAPI contract as a string and the OpenAPI file can either be a `.yaml` or `.json`.<br/> <br/> 
 
-- **`Tags: string[]?`**<br/>
+**`Tags: string[]?`**<br/>
   The compiler will only validate resources against operations, which are tagged with a tag specified in the list. If not specified, the compiler will validate resources against all the operations defined in the OpenAPI contract.<br/><br/> 
 
-- **`Operations: string[]?`**<br/>
+**`Operations: string[]?`**<br/>
   This should contain a list of operation names that need to be validated against the resources in the service. If not specified, the compiler will validate resources against all the operations defined in the OpenAPI contract.
 
   If both tags and operations are defined, it will validate against the union set of the resources.<br/><br/> 
 
-- **`ExcludeTags: string[]?`**<br/>
+**`ExcludeTags: string[]?`**<br/>
   This stores the tags that do not need to be validated. The annotation can not have both the `excludeTags` and `Tags` attributes at the same time.<br/><br/> 
 
-- **`ExcludeOperations: string[]?`**<br/>
+**`ExcludeOperations: string[]?`**<br/>
   This specifies the operations that do not need to be validated.<br/><br/> 
 
-- **`FailOnErrors: boolean?`**<br/>
+**`FailOnErrors: boolean?`**<br/>
   To turn off the validation, add this to the annotation with the value as `false`.<br/><br/> 
 
-- **`Title: string?`**<br/>
+**`Title: string?`**<br/>
   Use this to add the title of the `info` section in the generated OpenAPI contract.<br/><br/> 
 
-- **`Version: string?`**<br/>
+**`Version: string?`**<br/>
   Use this to add the version of the `info` section in the generated OpenAPI contract.<br/><br/> 
 
-- **`Embed: string?`**<br/>
+**`Embed: string?`**<br/>
   To turn off generating OpenAPI documentation for service for introspection endpoint support, use this attribute with `false` in the annotation.