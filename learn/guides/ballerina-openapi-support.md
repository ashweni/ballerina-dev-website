---
layout: ballerina-openapi-support-left-nav-pages-swanlake
title: Ballerina OpenAPI Support 
description: Check out how the Ballerina OpenAPI tooling makes it easy for you to start developing a service documented in an OpenAPI contract.
keywords: ballerina, programming language, openapi, open api, restful api
permalink: /learn/ballerina-openapi-support/
active: openapi
intro: OpenAPI Specification is a specification that creates a RESTFUL contract for APIs by detailing all of its resources and operations in a human and machine-readable format for easy development, discovery, and integration. Ballerina OpenAPI tooling will make it easy for you to start the development of a service documented in an OpenAPI contract in Ballerina by generating a Ballerina service and client skeletons. It enables you to take the code-first API design approach by generating an OpenAPI contract for the given service implementation.
redirect_from:
  - /learn/how-to-use-openapi-tools/
  - /learn/how-to-use-openapi-tools
  - /learn/using-the-openapi-tools/
  - /learn/using-the-openapi-tools
  - /swan-lake/learn/using-the-openapi-tools/
  - /swan-lake/learn/using-the-openapi-tools
  - /learn/tooling-guide/cli-tools/openapi
  - /learn/tooling-guide/cli-tools/openapi/
  - /learn/ballerina-openapi-support/openapi
  - /learn/cli-documentation/openapi/#using-the-capabilities-of-the-openapi-tools/
  - /learn/cli-documentation/openapi/#using-the-capabilities-of-the-openapi-tools
  - /learn/cli-documentation/openapi/#openapi-validator-compiler-plugin/
  - /learn/cli-documentation/openapi/#openapi-validator-compiler-plugin
  - /learn/cli-documentation/openapi/
  - /learn/cli-documentation/openapi
---

## Using the Capabilities of the OpenAPI Tools

The Ballerina OpenAPI tooling support provides the following capabilities.
 1. Generating Ballerina service/client stubs from a given OpenAPI contract file using the CLI tool.
 2. Exporting the OpenAPI definition from a given Ballerina service implementation using the CLI tool.
 3. Validating the service implementation compliance with a provided OpenAPI contract using the OpenAPI annotation.
    - The OpenAPI compiler plugin will allow you to validate a service implementation against an OpenAPI contract during
  the compile time. This plugin ensures that the implementation of a service does not deviate from its OpenAPI contract. 
    
 > **Prerequisite**: Download and install the Ballerina Swan Lake from [downloads](https://ballerina.io/downloads/).

 > **Note**: Ballerina SwanLake supports OpenAPI Specification version 3.0.0 onwards.

## Generating a Ballerina Service from an OpenAPI Definition (Design-First Approach)

To generate only the Ballerina service, you can use the following CLI command of the OpenAPI tool.
```bash
$ bal openapi -i <openapi-contract> --mode service
```
The generated service can be used as a code template to start the service implementation.

**Example:** 
```bash
$ bal openapi -i hello.yaml --mode service
```

This will generate a Ballerina service in a file named `hello_service.bal` and relevant schemas in a file named `types.bal` for the `hello.yaml` OpenAPI contract as depicted below. The above command can be run from anywhere on the execution path. It is not mandatory to run it from within a Ballerina project.

```bash
The service generation process is complete. The following files were created.
-- hello_service.bal
-- types.bal
```
#### Generating a Ballerina Service from Tags
To generate the Ballerina service stub with a subset of tags defined in an OpenAPI contract, use the `--tags` option and specify the tags you need as specified in the OpenAPI definition.
```bash
$ bal openapi -i <openapi-contract> [--tags <"tag1","tag2">]
```

**Example:**
```bash
$ bal openapi -i hello.yaml --tags "pets", "list"
```
Once you execute the command, only the operations related to the given tags will be included in the generated service file.

>**Info:** For more command options, see
[OpenAPI to Ballerina Command Reference](#openapi-to-ballerina-command-reference)

<<<<<<< HEAD
## Exporting an OpenAPI Contract from a Ballerina service (Code-First Approach)
=======
## Exporting an OpenAPI Contract from a Ballerina Service (Code-First Approach)
>>>>>>> 1a71b555

You can convert your Ballerina service APIs into human-readable or machine-readable documents such as OpenAPI documents by using the Ballerina to OpenAPI command as follows.

#### Using the Ballerina to OpenAPI CLI Tool
Export the Ballerina service to an OpenAPI Specification 3.0.0 definition. For the export to work properly, the input Ballerina service should be defined using the basic service and resource-level HTTP annotations.

```bash
$ bal openapi [-i | --input] <ballerina-service-file-path> [(-o | --output) <output-location>]
```
Parameter `ballerina-service-file-path` specifies the path of the ballerina service file (e.g., `my_api.bal`) and is mandatory.
If your Ballerina file includes multiple services, this command generates the OpenAPI contract for each service in the Ballerina file.

#### Generating an OpenAPI Specification in JSON Format
Use the `--json` flag If you need the Ballerina service to OpenAPI output in JSON. The default is YAML.
```bash
$ bal openapi -i <ballerina-resource-file> [--json]
```
#### Generating an OpenAPI Specification for a Given Service
If you need to document an OpenAPI contract for only one given service, then use the following command, specifying the service name as the `absolute-resource-path`.

```bash
$ bal openapi -i <ballerina-resource-file> [-s|--service] <service-name>
```
**Example:**
```bash
$ bal openapi -i helloService.bal
```
This will generate the OpenAPI contracts for the Ballerina services in the `hello_service.bal` Ballerina file.

```bash
$ bal openapi -i helloService.bal -s "/hello"
```

This will generate the OpenAPI contracts for the Ballerina service in the `hello_service.bal` Ballerina file
of which the `absolute-resource-path` is `/hello`. 
#### Generating the OpenAPI Contract with a Given Title and Version

You can use an annotation for specifying the title and version information of the OpenAPI contract as follows.  
```ballerina
@openapi:ServiceInfo {
    [contract: "/path/to/openapi.json|yaml"],
    [title: "Store Management"],
    ['version: "0.1.0"]
}    
```
- **Contract: string?** :
A path to the OpenAPI contract as a string and the OpenAPI file can either be `.yaml` or `.json`. This is an optional attribute. When you use the Ballerina to OpenAPI tool, it will provide an attached OpenAPI contract as the output for a given service. If this attribute is not provided, then the tool generates an OpenAPI Specification(OAS) contract for the given Ballerina file content.
- **Title: string?** :
This is an optional attribute. You can use this to add the title of the `info` section in the generated OpenAPI contract. If this attribute is not provided, then the tool takes the absolute base path as the title to the OAS contract.
- **Version: string?** :
This is an optional attribute. You can use this to add the version of the `info` section in the generated OpenAPI contract. If this attribute is not provided, then the tool picks the Ballerina package version as the OAS version.

**Example:**

**Ballerina service file with the OpenAPI annotation**
```ballerina
@openapi:ServiceInfo {
    title: "Store Management APIs",
    'version: "1.1.0"
}
service /greet on new http:Listener(9090) {
...
}
```
**Generated OpenAPI contract with the given details**
```openapi
openapi: 3.0.1
info:
  title: Store Management APIs
  version: 1.1.0
...
```

## OpenAPI Validator Compiler Plugin

The OpenAPI Validator Compiler plugin validates a service against a given OpenAPI contract. The Compiler Plugin gets activated if a service has the `@openapi:ServiceInfo` annotation. This plugin compares the service and the OpenAPI contract and validates both against a pre-defined set of validation rules. If any of the rules fail, the plugin provides compilation errors.
#### Annotation for Validator Plugin
The `@openapi:ServiceInfo` annotation is used to bind the service with an OpenAPI contract. You need to add this annotation to the service file with the required values for enabling the validations.
>**Note:** Providing a `contract` path attribute is mandatory for the OpenAPI validator.

The following is an example of the annotation usage in the Ballerina file.
```ballerina
import ballerina/openapi;

@openapi:ServiceInfo {
    contract: "/path/to/openapi.json|yaml",
    [tags: "store"],
    [operations: ["op1", "op2"]],
    [failOnErrors: true/false → default: true],
    [excludeTags: ["pets", "user"]],
    [excludeOperations: ["op1", "op2"]]
}
service /greet on new http:Listener(9090) {
  ...
}
```

For annotation attributes details, see [OpenAPI annotation reference](#openapi-annotation-reference).

## Generating a Ballerina Client from an OpenAPI Definition
The generated client can be used in your applications to call the service defined in the OpenAPI file. If you want to generate only the Ballerina client, you can set the `mode` as the `client` when running the OpenAPI tool. 

- **Note :** Before generating your client using the command-line tool, please check if a pre-generated client for your API already exists in the [Ballerina Central](https://central.ballerina.io/). (If so, you can refer to the client's API documentation for more information on how to use the pre-generated client in your code.)

```bash
$ bal openapi -i <openapi-contract> --mode client
```
**Example:**
```bash
$ bal openapi -i hello.yaml --mode client
```
This will generate a Ballerina client stub (`client.bal`), a util file (`utils.bal`) for the relevant utils methods related to the client stub, and a schemas file (`types.bal`) for the `hello.yaml` OpenAPI contract. The above command can be run from anywhere on the execution path. It is not mandatory to run it from within a Ballerina project.

```bash
Client generated successfully. The following files were created. 
-- client.bal
-- types.bal
-- utils.bal
```
#### Generating a Ballerina Client with Boiler-Plate Tests
Use the `--with-tests` flag in the client mode to generate a Ballerina client with boilerplate test cases for all the remote functions available in it.
```bash
$ bal openapi -i <openapi-contract> [--mode client] [--with-tests]
```

**Example:**
```bash
$ bal openapi -i hello.yaml --mode client --with-tests
```
In addition to the above-mentioned generated file, this will generate a `test.bal` file in the default client generation.

#### Generating with Nillable Types
This is an optional flag in the OpenAPI to Ballerina command. If your OpenAPI specification includes JSON schema properties that are not marked as **nullable:true**, they may be returned as null in some responses which will result in a JSON schema to Ballerina record data binding error. If you suspect this can happen for any property, it is safe to generate all data types in the generated record with Ballerina nil support by turning this flag on.
```bash
$ bal openapi -i <openapi-contract> [-n |--nullable]
```

>**Info:** For more command options, see [OpenAPI to Ballerina Command Reference](#openapi-to-ballerina-command-reference).

## Contributing to the WSO2 `openapi-connectors` Repository
To see your new client in Ballerina central in the future, follow the steps below and send a GitHub Pull Request.

#### **Step 01 :** Set up the Prerequisites 
1. Fork and clone the [`openapi-connectors`](https://github.com/ballerina-platform/openapi-connectors) repository. Connectors generated from the Ballerina OpenAPI tool are managed in this repository.

#### **Step 02 :** Add the Ballerina client
1. Open the cloned repository and navigate to the `/openapi` directory.
2. Run the `bal new <connector_name> -t lib` command to create a new Ballerina package. 
3. Copy the [generated files](#generating-a-ballerina-client-from-an-openapi-definition)(**client.bal, types.bal, utils.bal**) into the `<connector_name>` directory. 
4. Run the `bal build` command to check whether the newly-generated connector is compiling successfully. 
5. Run the necessary unit tests to verify the functionality of the generated connector. 
6. Add the license header at the top of each `.bal` file. 
7. Add the [`Package.md`](https://github.com/ballerina-platform/ballerina-extended-library/discussions/77) and [`Module.md`](https://github.com/ballerina-platform/ballerina-extended-library/discussions/78) files.
8. Add a connector icon to the root of the connector. The icon needs to be a `.png` of 200x200 px size named as `icon.png`. 
9. Update the [`Ballerina.toml` file](https://github.com/ballerina-platform/ballerina-extended-library/discussions/72).

#### **Step 03:** Send a PR to the `openapi-connectors` Repository
1. Run the `./gradlew build` command. 
2. Push the changes and create a Pull Request to the master branch of the `openapi-connectors` repository.

## OpenAPI to Ballerina Command Reference
```bash
bal openapi [-i | --input] <openapi-contract-file-path> 
            [-o | --output] <output-location>
            [--mode] <mode-type>
            [--tags] <tag-names> 
            [--operations] <operation-names> 
            [-n | --nullable]
            [--license] <license-file-path> 
            [--with-tests]
```

- ##### `-i | --input`
The `openapi-contract-path` parameter specifies the path of the OpenAPI contract file (e.g., `my-api.yaml` or `my-api.json`) and is mandatory.
- ##### `-o | --output`
The Ballerina files will be generated at the same location from which the OpenAPI command is executed. Optionally, you can point to another directory location by using the optional flag `(-o|--output)`.
- ##### `--mode`
Mode type is optional and can be either a service or client. The Ballerina service and client will be generated according to the mode. Without the `--mode`, it will generate both service and client stubs for the given OpenAPI contract.
- ##### `--tags`
To generate the Ballerina client or service stub with a subset of tags defined in the OpenAPI contract, use the `--tags` option and specify the tags you need as specified in the OpenAPI definition.
```bash
$ bal openapi -i <openapi-contract>  [--tags < "tag1","tag2">]
```
- ##### `--operations`
To generate the Ballerina client or service stub with a subset of operations defined in the OpenAPI contract, use the `--operations` option and specify the operations you need as specified in the OpenAPI definition.
```bash
$ bal openapi -i <openapi-contract> [--operations <"op1", "op2">]
```
- ##### `--license`
To generate the Ballerina files with the given copyright or license header, you can use this `--license` flag with your copyright text.
```bash
$ bal openapi -i <openapi-contract> [--license <license-file-path>]
```
- ##### `-n |--nullable`
This is an optional flag in the OpenAPI to Ballerina command. If your OpenAPI specification includes JSON schema properties that are not marked as **nullable:true**, they may return as null in some responses. It will result in a JSON schema to Ballerina record data binding error. If you suspect this can happen for any property, it is safe to generate all data types in the generated record with Ballerina nil support by turning on this flag.
```bash
$ bal openapi -i <openapi-contract> [-n |--nullable]
```
- ##### `--with-tests`
This is optional. It works with the client generation command and generates a boiler-plate test for all the remote functions of the generated client.

## OpenAPI Annotation Reference
The `@openapi:ServiceInfo` annotation supports several usages in the Ballerina OpenAPI tool. It contains attributes such as `contract` , `tags`, `operations`, `failOnErrors`, `excludeTags`, `excludeOperations`, `title`, `version`, and `embed` for each particular purpose. These attributes are optional to be used in the annotation.

```ballerina
@openapi:ServiceInfo {
    [contract: "/path/to/openapi.json|yaml"],
    [tags: "store"],
    [operations: ["op1", "op2"]],
    [failOnErrors: true/false → default: true],
    [excludeTags: ["pets", "user"]],
    [excludeOperations: ["op1", "op2"]],
    [title: "store"],
    ['version: "0.1.0"],
    [embed: false/true → default:true]
}
service /greet on new http:Listener(9090) {
   ...
}
```
- ##### `Contract: string?`
Here, you can provide a path to the OpenAPI contract as a string and the OpenAPI file can either be a `.yaml` or `.json`. 
- ##### `Tags: string[]?`
The compiler will only validate resources against operations, which are tagged with a tag specified in the list. If not specified, the compiler will validate resources against all the operations defined in the OpenAPI contract.
- ##### `Operations: string[]?`
This should contain a list of operation names that need to be validated against the resources in the service. If not specified, the compiler will validate resources against all the operations defined in the OpenAPI contract. If both tags and operations are defined, it will validate against the union set of the resources.
- ##### `ExcludeTags: string[]?`
This stores the tags that do not need to be validated. The annotation can not have both the `excludeTags` and `Tags` attributes at the same time. 
- ##### `ExcludeOperations: string[]?`
This specifies the operations that do not need to be validated.
- ##### `FailOnErrors: boolean?`
To turn off the validation, add this to the annotation with the value as `false`.
- ##### `Title: string?`
Use this to add the title of the `info` section in the generated OpenAPI contract.
- ##### `Version: string?`
Use this to add the version of the `info` section in the generated OpenAPI contract.
- ##### `Embed: string?`
To turn off generating OpenAPI documentation for service for introspection endpoint support, use this attribute with `false` in the annotation.<|MERGE_RESOLUTION|>--- conflicted
+++ resolved
@@ -72,11 +72,7 @@
 >**Info:** For more command options, see
 [OpenAPI to Ballerina Command Reference](#openapi-to-ballerina-command-reference)
 
-<<<<<<< HEAD
-## Exporting an OpenAPI Contract from a Ballerina service (Code-First Approach)
-=======
 ## Exporting an OpenAPI Contract from a Ballerina Service (Code-First Approach)
->>>>>>> 1a71b555
 
 You can convert your Ballerina service APIs into human-readable or machine-readable documents such as OpenAPI documents by using the Ballerina to OpenAPI command as follows.
 
