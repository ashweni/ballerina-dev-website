--- conflicted
+++ resolved
@@ -10,11 +10,7 @@
 - /learn/distinctive-language-features/concurrency
 ---
 
-<<<<<<< HEAD
 ## Sequence Diagram-Based Concurrency
-=======
-## Sequence-Diagram Based Concurrency
->>>>>>> ff84dd02
 
 ### Named Workers
 
