--- conflicted
+++ resolved
@@ -24,6 +24,7 @@
 ---
 
 ## Generating Documentation for Modules
+
 Developers can write the documentation in line with the Ballerina source code using the lightweight [markdown](https://daringfireball.net/projects/markdown/syntax) markup language.
 They can document special constructs such as parameters, return values, fields, etc., within the code using documentation attributes.
 Once the code is documented, developers can generate a basic HTML version of their Ballerina modules using the `bal doc` command. Developers are encouraged to have their custom themes and styles, to have a standard presentation of their Ballerina documentation.
@@ -149,8 +150,7 @@
 
 ```bash
 $ bal new math
-<<<<<<< HEAD
-Created new package 'math' at math.
+Created new Ballerina package 'math' at math
 ```
 
 Next, move into the package directory and execute `bal add <module-name>` to add a new Ballerina module.
@@ -158,10 +158,7 @@
 ```bash
 $ cd math/
 $ bal add world
-Added new Ballerina module at modules/world
-=======
-Created new Ballerina package 'math' at math
->>>>>>> 512ac828
+Added new ballerina module at 'modules/world'.
 $ tree
 └── math
     ├── Ballerina.toml
@@ -186,46 +183,7 @@
 }
 ```
 
-<<<<<<< HEAD
-```ballerina
-# Represents a person object.
-#
-# + name - Name of the person
-# + age - Age of the person in years
-# + address - Address of the person
-# + wealth - Account balance of the person
-public class Person {
-    public string name = "";
-    public int age = 0;
-    public string address = "";
-    public float wealth = 0;
-
-    # Gets invoked to initialize the `Person` object.
-    #
-    # + name - Name of the person for the constructor
-    # + age - Age of the person for the constructor
-    public function init(string name, int age) {
-    }
-
-    # Get the address of the person.
-    #
-    # + return - New address of the person
-    public function getAddress() returns string {
-        return self.address ;
-    }
-
-    # Add the wealth of the person.
-    #
-    # + amt - Amount to be added
-    # + rate - Interest rate
-    public function addWealth(int[] amt, float rate = 1.5) {
-    }
-}
-```
-Now, let's generate documentation of the package:
-=======
 Now, navigate to the `math` directory, and run the `bal doc` command to generate the documentation of the package.
->>>>>>> 512ac828
 ```bash
 $ cd math
 $ bal doc
