--- conflicted
+++ resolved
@@ -6,10 +6,6 @@
 permalink: /learn/user-guide/why-ballerina/cloud-native/
 active: cloud-native
 intro: See how the Ballerina programming language has constructs that seamlessly map to network programming concepts such as services and network resources. It also comes with built-in language support to deploy Ballerina applications on the cloud using Docker and Kubernetes.
-<<<<<<< HEAD
-=======
-
->>>>>>> fed37b49
 redirect_from:
   - /why/from-code-to-cloud/
   - /why/from-code-to-cloud
