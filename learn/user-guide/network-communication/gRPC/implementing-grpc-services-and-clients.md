--- conflicted
+++ resolved
@@ -118,11 +118,7 @@
 
 ![Admin Service Client Remote Functions List](/learn/images/grpc-service-functions-list.png)
 
-<<<<<<< HEAD
-Complete automatically-generated code in the `client` module of the `AdminService_sample_client.bal` file. The completed gRPC client code, which invokes all the methods defined in the service is as follows. 
-=======
 Complete the automatically-generated code in the `client` module of the `AdminService_sample_client.bal` file. The completed gRPC client code, which invokes all the methods defined in the service is as follows. 
->>>>>>> be847487
 
 ```ballerina
 import ballerina/io;
