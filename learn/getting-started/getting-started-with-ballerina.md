---
layout: ballerina-getting-started-left-nav-pages-swanlake
title: Getting Started with Ballerina
description: Let’s set up a Ballerina development environment and write a simple Ballerina program.
keywords: ballerina, programming language, ballerina packages, getting started
permalink: /learn/getting-started-with-ballerina/
active: getting-started-with-ballerina
intro: Let’s set up a Ballerina development environment and write a simple Ballerina program.
redirect_from:
- /learn/getting-started-with-ballerina
- /learn/getting-started/hello-world/creating-your-first-ballerina-package
- /learn/getting-started/hello-world/creating-your-first-ballerina-package/
- /learn/getting-started/hello-world/writing-your-first-ballerina-program
- /learn/getting-started/hello-world/writing-your-first-ballerina-program/
---

## Setting up the Prerequisites

To complete this tutorial, you need the below.

1. A command terminal
2. A text editor
    >**Tip:** Preferably, [Visual Studio Code](https://code.visualstudio.com/) with the [Ballerina extension](https://marketplace.visualstudio.com/items?itemName=WSO2.ballerina) installed as it has good support for Ballerina.
3. A [Ballerina installation](https://ballerina.io/learn/installing-ballerina/setting-up-ballerina/)
4. Prior programming experience

## Meeting `bal`

`bal` is the Ballerina build tool and package manager. Among other things, `bal` helps you to create, build, test, and run your project. The latest `bal` tool version is available with the latest Ballerina installation. 

Open your terminal, and run the following commands to make sure everything is ready.

```bash
$bal
$bal version
```

## Creating a New Project

Let’s write a Ballerina program, which prints `Hello, World!`. Use the `bal new` command to create a new Ballerina project. 

```bash
$ bal new greeter
```

This command creates a new directory called `greeter` with the content below.

```bash
greeter/
├── Ballerina.toml
└── main.bal
```

- `Ballerina.toml` contains metadata that describes your project. Also, the `bal` tool uses `Ballerina.toml` to identify the root of a project.
- `main.bal` is a source file and it should contain Ballerina code that prints “Hello, World!” to the console. You can add any number of source files into the `greeter` directory.

## Saying `Hello, World!`

You can open the project directory in your text editor. If you are using VSCode, run `code .` inside the `greeter` directory. Then, open `main.bal` to see the generated source.

<<<<<<< HEAD
 ```ballerina
 import ballerina/io;

 public function main() {
     io:println("Hello, World!");
 }
 ```
=======
```ballerina
import ballerina/io;

public function main() {
    io:println("Hello, World!");
}
```
>>>>>>> 0a4fd5b0

In this code:

- The first line is an import statement that makes the capabilities in the [`ballerina/io`](https://lib.ballerina.io/ballerina/io/latest) module available for your program. This module contains functions to write to the console, read from the console, and perform read/write operations on the files.
- The `main` function is your program’s entry point, and you can execute it by running the program. 
- This function contains a statement, which prints `Hello, World!` to the console. This statement calls the `println` function in the `io` with `Hello, World!`.

>**Info:** To learn more about the language, see [Language Basics](/learn/language-basics/). 

## Running the Project

Run `bal run` in your terminal to run this project.

```bash
$ bal run
Compiling source
	example/greeter:0.1.0

Running executable

Hello, World!
```

You can also generate an executable program with `bal build`,

```bash
$ bal build
Compiling source
	example/greeter:0.1.0

Generating executable
	target/bin/greeter.jar
```

and then, use `bal run` as follows.

```bash
$ bal run target/bin/greeter.jar
Hello, World!
```

## Writing a Simple REST API

Now, let’s change the `greeter` application to a REST API. Ballerina has first-class abstractions for services, resources, etc., and they make network service development easier and more fun. 

Replace the `main.bal` content with the code below.

```ballerina
import ballerina/http;

listener http:Listener httpListener = new (8080);

service / on httpListener {
    resource function get greeting() returns string { 
        return "Hello, World!"; 
    }

    resource function get greeting/[string name]() returns string { 
        return "Hello " + name; 
    }
}
```

Let’s take a moment to digest new constructs in this code:

- The [`http`](https://lib.ballerina.io/ballerina/http/latest) module provides high-level abstractions to work with the HTTP protocol. 
- The listener declaration creates a new HTTP listener with the port 8080. Listener is the entity that receives the network input and then routes it to the attached service(s).
- The service declaration specifies the listener to which the service gets attached and a collection of remotely accessible methods. There are two kinds of methods: `resource` and `remote` methods.
- Services use remote methods to expose services in procedural style: remote methods are named by verbs, and resource methods for data-oriented protocols: resources are named by nouns.
- In this example, there are two resource methods: The first one responds to HTTP GET requests with the `/greeting` path, and the other one responds to `GET` requests with the `/greeting/{name}` path.
- These resource methods return a `string` value, which maps to the `text/plan` content-type in the HTTP response.

>**Info:** To learn more about services, see [Network Interaction](/learn/distinctive-language-features/network-interaction/). 

Let’s run this project in your terminal:

```bash
$ bal run
Compiling source
	example/greeter:0.1.0

Running executable
```

Run the commands below in another terminal window.

```bash
$ curl localhost:8080/greeting
Hello, World!

$ curl localhost:8080/greeting/Ballerina
Hello Ballerina
```

## Learning More

In this guide, you did set up your development environment and wrote two Ballerina programs. Now, see the other [guides](/learn/) to learn more about Ballerina.
<|MERGE_RESOLUTION|>--- conflicted
+++ resolved
@@ -58,15 +58,6 @@
 
 You can open the project directory in your text editor. If you are using VSCode, run `code .` inside the `greeter` directory. Then, open `main.bal` to see the generated source.
 
-<<<<<<< HEAD
- ```ballerina
- import ballerina/io;
-
- public function main() {
-     io:println("Hello, World!");
- }
- ```
-=======
 ```ballerina
 import ballerina/io;
 
@@ -74,7 +65,6 @@
     io:println("Hello, World!");
 }
 ```
->>>>>>> 0a4fd5b0
 
 In this code:
 
