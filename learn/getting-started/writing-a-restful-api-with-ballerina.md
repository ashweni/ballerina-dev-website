---
layout: ballerina-rest-api-guide-left-nav-pages-swanlake
title: Writing a RESTful API with Ballerina
permalink: /learn/writing-a-restful-api-with-ballerina/
description: This guide helps you understand the basics of Ballerina constructs, which allow you to write RESTful APIs. 
active: writing-a-restful-api-with-ballerina
intro: This guide helps you understand the basics of Ballerina constructs, which allow you to write RESTful APIs. 
redirect_from:
  - /learn/writing-a-restful-api-with-ballerina
---

<<<<<<< HEAD
This guide helps you understand the basics of Ballerina constructs, which allow you to write RESTful APIs. 

=======
>>>>>>> c88fe744
Due to the batteries included nature of the Ballerina language, there is no need to add any third-party libraries to implement the RESTful API. The Ballerina standard library itself is adequate. In this API, you will be writing a simple CRUD-like RESTful service.

In this tutorial, you will be creating a RESTful API with two endpoints. The sample is built around a set of COVID-19 data.

## Setting up the Prerequisites

To complete this tutorial, you need:

1. A command terminal
2. A text editor
    >**Tip:** Preferably, [Visual Studio Code](https://code.visualstudio.com/) with the [Ballerina extension](https://marketplace.visualstudio.com/items?itemName=WSO2.ballerina) installed as it has good support for Ballerina.
3. A [Ballerina installation](https://ballerina.io/learn/installing-ballerina/setting-up-ballerina/)

## Designing the Two Endpoints 

The first endpoint is about getting data from the service as well as adding data to the service. Therefore, the service should handle both HTTP GET and POST requests. The GET request is to get data whereas the POST request is to add data. In the case of the GET request, the response should be 200 OK whereas in the case of POST request the response should be 201 created.

The second endpoint is about getting filtered data from the service. The data is filtered by the ISO code. Therefore, the second service accepts the ISO code as part of the URL and then responds with 200 OK status code. In the event of an error, the relevant error is sent back to the client.

Following is the URL for each endpoint respectively.

1. /covid/status/countries
2. /covid/status/countries/{iso_code}

## Creating a Package for Your Code

Ballerina uses packages to group code. In this case, a package with the default module is created by executing the following command.

`bal new covid19 -t service`

This creates a folder named `covid19` along with a sample code for service. Move to the new folder and execute the following command to start VSCode.

`code .`

`Ballerina.toml` is the file that makes the folder a Ballerina package. It also contains a test directory to include tests for the service. But for the sake of simplicity, we will ignore it in this tutorial. You can just go through the sample to get a look and feel about Ballerina services. However, we will be starting with a blank page. Hence, before you start you can delete the entire code or edit it if you wish.

## Creating the COVID-19 Dataset 

To keep things simple an in-memory dataset is used with three entries. Ballerina tables are used to store data. Each entry in the table is represented by a Ballerina record. Following is the definition of the record and the declaration of the table.

```ballerina
public type CovidEntry record {|
    readonly string iso_code;
    string country;
    decimal cases;
    decimal deaths;
    decimal recovered;
    decimal active;
|};

public final table<CovidEntry> key(iso_code) covidTable = table [
    { iso_code: "AFG", country: "Afghanistan", cases: 159303, deaths: 7386, recovered: 146084, active: 5833 },
    { iso_code: "SL", country: "Sri Lanka", cases: 598536, deaths: 15243, recovered: 568637, active: 14656 },
    { iso_code: "US", country: "USA", cases: 69808350, deaths: 880976, recovered: 43892277, active: 25035097 }
];
```

## Writing a Resource to Get All the COVID-19 Data

As mentioned earlier, the first endpoint has two parts: getting data as well as adding data. In this section, the focus is on getting data. 

Ballerina resources can only be inside a service. Therefore, first, a service needs to be created. If you have noticed, both endpoints have a common URL segment. When creating the service, the common URL segment can be moved to the service level as the base path. 

Each service is associated with an `http:Listener`, it is the Ballerina abstraction that deals with network-level details such as host, port, SSL, etc. 

```ballerina
service /covid/status on new http:Listener(9000) {
}   
```

Adding the first endpoint to the service.

```ballerina
service /covid/status on new http:Listener(9000){
	resource function get countries() returns CovidEntry[] {
        return covidTable.toArray();
    }
}
```

Unlike normal functions, resource functions can have accessors. In this case, the accessor is set to `get`, which means only HTTP GET requests could hit this resource. 

Ballerina automatically serializes Ballerina records as JSON and sends them over the wire. The default status code HTTP responses are 200 OK.

## Writing a Resource to Add COVID-19 Data by ISO Code

The second part of the first endpoint is about adding or appending new data to the dataset. Following is the second resource associated with the first endpoint.

```ballerina
resource function post countries(@http:Payload CovidEntry covidEntry) 
                                    returns CreatedCovidEntry|ConflictingIsoCodeError {
    if covidTable.hasKey(covidEntry.iso_code) {
        return <ConflictingIsoCodeError>{ 
            body : { 
                errmsg : string `Conflicting ISO Code: ${covidEntry.iso_code}`
            } 
        };
    }
    covidTable.add(covidEntry); 
    return <CreatedCovidEntry>{ body: covidEntry }; 
}
```

Copying this straightway results in an error which is expected as the `ConflictingIsoCodeError` type is not defined yet.

This resource is a bit more interesting than the second resource. To begin with, there is a resource argument named `covidEntry` annotated with `@http:Payload`. This means the resource is expecting a payload with type `CovideEntry`. 

Finally, as the return values, there are two types of records `CovidEntry` and `ConflictingIsoCodeError`. The former is the same record that was used in the first resource. The other is a bit different and the following is the definition of `ConflictingIsoCodeError`.

```ballerina
public type ConflictingIsoCodeError record {|
    *http:Conflict;
    ErrorMsg body;
|};

public type ErrorMsg record {|
    string errmsg;
|};
```

As you can see, there is something new here. `*http:Conflict` is the Ballerina way of saying one type is a subtype another. In this case `ConflictingIsoCodeError` is a subtype of `*http:Conflict`.Ballerina has defined a set of types for each HTTP status code. This allows users to write services in a type oriented way which is, in turn, helpful when it comes to tooling and generating OpenAPI specifications for HTTP services. Returning this record results in HTTP 409 response with JSON payload. 

The body of the response is of type `ErrorMsg` which simply has a string field named `errmsg`. Based on the need users can have any data type for their response body.

## Writing a Resource to Get Filtered COVID-19 Data by ISO Code

This resource is a bit more different than the first two resources. As explained earlier, resource functions have accessors. In addition, it also supports hierarchical paths making it ideal for implementing RESTful APIs. Hierarchical paths can have path params. In this case, `iso_code` is used as the path param, which in turn, becomes a string variable.

```ballerina
resource function get countries/[string iso_code]() returns CovidEntry|InvalidIsoCodeError {
    CovidEntry? covidEntry = covidTable[iso_code];
    if covidEntry is () {
        return { 
            body: { 
                errmsg: string `Invalid ISO Code: ${iso_code}`
            }
        };
    }
    return covidEntry;
}
```

As in the previous example, this resource also includes its own return types. However, the basic principle behind them is as the previous example. The following is the type definition of the `InvalidIsoCodeError`.

```ballerina
public type InvalidIsoCodeError record {|
    *http:NotFound;
    ErrorMsg body;
|};
```
## The Complete Code

It is always a good practice to document your interfaces. However, this example has omitted documentation for brevity. Nevertheless, any production-ready API interface must include API documentation. 

You can run the service by executing the following command inside the `covid19` folder. 

`bal run`

> **Note**: The console should have warning logs related to the isolatedness of resources. It is a built-in service concurrency safety feature of Ballerina.

You can also try generating an OpenAPI specification for the written service by executing the following command, which creates a `yaml` file in the current folder.

`bal openapi -i service.bal`

```ballerina
import ballerina/http;

service /covid/status on new http:Listener(9000) {

    resource function get countries() returns CovidEntry[] {
        return covidTable.toArray();
    }

    resource function post country(@http:Payload CovidEntry covidEntry) 
                                    returns CreatedCovidEntry|ConflictingIsoCodeError {
        if covidTable.hasKey(covidEntry.iso_code) {
            return <ConflictingIsoCodeError>{ 
                body : { 
                    errmsg : string `Conflicting ISO Code: ${covidEntry.iso_code}`
                } 
            };
        }
        covidTable.add(covidEntry); 
        return <CreatedCovidEntry>{ body: covidEntry }; 
    }

    resource function get countries/[string iso_code]() returns CovidEntry|InvalidIsoCodeError {
        CovidEntry? covidEntry = covidTable[iso_code];
        if covidEntry is () {
            return { 
                body: { 
                    errmsg: string `Invalid ISO Code: ${iso_code}`
                }
            };
        }
        return covidEntry;
    }
}

public type CovidEntry record {|
    readonly string iso_code;
    string country;
    decimal cases;
    decimal deaths;
    decimal recovered;
    decimal active;
|};

public final table<CovidEntry> key(iso_code) covidTable = table [
    { iso_code: "AFG", country: "Afghanistan", cases: 159303, deaths: 7386, recovered: 146084, active: 5833 },
    { iso_code: "SL", country: "Sri Lanka", cases: 598536, deaths: 15243, recovered: 568637, active: 14656 },
    { iso_code: "US", country: "USA", cases: 69808350, deaths: 880976, recovered: 43892277, active: 25035097 }
];

public type CreatedCovidEntry record {|
    *http:Created;
    CovidEntry body;
|};

public type ConflictingIsoCodeError record {|
    *http:Conflict;
    ErrorMsg body;
|};

public type InvalidIsoCodeError record {|
    *http:NotFound;
    ErrorMsg body;
|};

public type ErrorMsg record {|
    string errmsg;
|};
```<|MERGE_RESOLUTION|>--- conflicted
+++ resolved
@@ -8,12 +8,7 @@
 redirect_from:
   - /learn/writing-a-restful-api-with-ballerina
 ---
-
-<<<<<<< HEAD
-This guide helps you understand the basics of Ballerina constructs, which allow you to write RESTful APIs. 
-
-=======
->>>>>>> c88fe744
+ 
 Due to the batteries included nature of the Ballerina language, there is no need to add any third-party libraries to implement the RESTful API. The Ballerina standard library itself is adequate. In this API, you will be writing a simple CRUD-like RESTful service.
 
 In this tutorial, you will be creating a RESTful API with two endpoints. The sample is built around a set of COVID-19 data.
