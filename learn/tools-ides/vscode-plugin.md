---
layout: ballerina-inner-page
<<<<<<< HEAD
title: The Visual Studio Code Plugin
permalink: /learn/vscode-plugin/
redirect_from:
  - /learn/tools-ides/vscode-plugin
=======
title: The Visual Studio Code Extension
permalink: /learn/tools-ides/vscode-plugin/
>>>>>>> 1a083cc1
---

# The Visual Studio Code Extension

The VS Code Ballerina extension provides the Ballerina development capabilities in VS Code. The below sections include instructions on how to download, install, and use the features of the VS Code extension.

- [Downloading VS Code](#downloading-vs-code)
- [Installing the extension](#installing-the-extension)
- [Using the extension](#using-the-extension)

## Downloading VS Code 

Download the [Visual Studio Code editor](https://code.visualstudio.com/download).


## Installing the extension

Use either of the below approaches to install the VS Code Ballerina extension.

- [Installing via the VS Code editor](#installing-via-the-vs-code-editor)
- [Installing by downloading the extension](#installing-by-downloading-the-extension)

### Installing via the VS Code editor

Click **Extensions** on the left-most menu of the editor, search for the Ballerina extension, and click **Install**.

> **Tip**: Click **Reload** to reload the editor to apply the change.

![Install the extension via VS Code](/learn/images/install-via-editor.gif)

This downloads the extension and installs it.

### Installing by downloading the extension

1. Download the [Visual Studio Code Ballerina extension](https://marketplace.visualstudio.com/items?itemName=ballerina.ballerina).
2. Follow either of the below approaches to install the extension.
    - [Using the VS Code editor](#using-the-vs-code-editor)
    - [Using the Command Line](#using-the-command-line)

#### Using the VS Code editor

1. Click **View** in the top menu of the editor and click **Command Palette**.
2. In the search bar, type "vsix" and click **Extensions: Install from VSIX...**.
3. Browse and select the VSIX file of the extension you downloaded.

![Install using the Command Palette of the editor.](/learn/images/install-via-palette.gif)

#### Using the Command Line
In a new Command Line tab, execute the below command.
```bash
$ code --install-extension <BALLERINA-EXTENSION-DIRECTORY>
```
> **Tip**: In the above command, `<BALLERINA_EXTENSION-DIRECTORY>` refers to the path of the Ballerina extension directory (i.e., the VSIX file) you downloaded.

## Using the extension

> **Tip:** Ballerina Language Specification supports a set of experimental features such as transactions syntax. In order to be compatible with the experimental features and for supporting language intelligence in VSCode Extension, enable the Allow Experimental option in user settings.

> **Troubleshooting**: If you installed a new Ballerina version recently, you might need to restart the VS Code Editor to pick the new Ballerina version. Herein, If you are using Mac OS, press 'Command+Q' keys to quit the app and reopen it.

The below sections include information on the various capabilities that are facilitated by the VS Code Ballerina extension for the development process.

- [Language intelligence](/learn/vscode-plugin/language-intelligence)
- [Run and debug](/learn/vscode-plugin/run-and-debug)
- [Graphical View](/learn/vscode-plugin/graphical-editor)
- [Documentation Viewer](/learn/vscode-plugin/documentation-viewer)
<|MERGE_RESOLUTION|>--- conflicted
+++ resolved
@@ -1,14 +1,9 @@
 ---
 layout: ballerina-inner-page
-<<<<<<< HEAD
 title: The Visual Studio Code Plugin
 permalink: /learn/vscode-plugin/
 redirect_from:
   - /learn/tools-ides/vscode-plugin
-=======
-title: The Visual Studio Code Extension
-permalink: /learn/tools-ides/vscode-plugin/
->>>>>>> 1a083cc1
 ---
 
 # The Visual Studio Code Extension
