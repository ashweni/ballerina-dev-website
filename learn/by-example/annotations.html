---
layout: ballerina-example-page-old
title: Annotations
description: This BBE demonstrates how to use annotations in Ballerina
keywords: ballerina, ballerina by example, bbe, annotations,
permalink: /learn/by-example/annotations
active: annotations
redirect_from:
  - /swan-lake/learn/by-example/annotations
  - /swan-lake/learn/by-example/annotations.html
---
<div class="row cBallerina-io-Gray-row">
        <div class="container cBallerinaBySampleContainer">
            <div class="FullCode">
                <div class="highlight"><pre><span class="kn">import</span> <span class="nx">ballerina</span><span class="o">/</span><span class="nx">io</span><span class="p">;</span>
<span class="c1">// The `@display` annotation applies to the transform function.</span>
<span class="nd">@display {</span>
    <span class="nx">label</span><span class="p">:</span> <span class="s">&quot;Transform&quot;</span><span class="p">,</span>
    <span class="nx">iconPath</span><span class="p">:</span> <span class="s">&quot;transform.png&quot;</span>
<span class="p">}</span>
<span class="nx">public</span> <span class="kd">function</span> <span class="nx">transform</span><span class="p">(</span><span class="kt">string</span> <span class="nx">s</span><span class="p">)</span> <span class="nx">returns</span> <span class="kt">string</span> <span class="p">{</span>
   <span class="k">return</span> <span class="nx">s</span><span class="p">.</span><span class="nx">toUpperAscii</span><span class="p">();</span>
<span class="p">}</span>

<span class="nx">public</span> <span class="kd">function</span> <span class="nx">main</span><span class="p">()</span> <span class="p">{</span>
    <span class="c1">// The `@strand` annotation applies to the `start` action.</span>
    <span class="nx">future</span><span class="p">&lt;</span><span class="kt">int</span><span class="p">&gt;</span> <span class="nx">fut</span> <span class="p">=</span> <span class="nd">@strand {</span> <span class="nx">thread</span><span class="p">:</span> <span class="s">&quot;any&quot;</span> <span class="p">}</span> <span class="nx">start</span> <span class="nx">foo</span><span class="p">();</span>

    <span class="kt">int</span><span class="p">|</span><span class="nx">error</span> <span class="nx">x</span> <span class="p">=</span> <span class="nx">wait</span> <span class="nx">fut</span><span class="p">;</span>
    <span class="nx">io</span><span class="p">:</span><span class="nb">println</span><span class="p">(</span><span class="nx">x</span><span class="p">);</span>
<span class="p">}</span>

<span class="nx">public</span> <span class="kd">function</span> <span class="nx">foo</span><span class="p">()</span> <span class="nx">returns</span> <span class="kt">int</span> <span class="p">{</span>
    <span class="k">return</span> <span class="mi">10</span><span class="p">;</span>
<span class="p">}</span>
</pre></div>

            </div>

            <div class="col-xs-12 col-sm-12 col-md-12">
                <table class="cTopInfoContainer cTopControlsContainer">
                    <tr>
                        <td class="cLeftTD">
                            <h2>Annotations</h2>
                            <p><p>Annotations start with <code>@tag</code> and they come before what they apply to.
 Unprefixed tags refer to standard platform-defined annotations and
 Prefixed tags refer to annotations declared in modules.
 <code>@tag</code> can be followed by record constructor expression.</p>
</p>

                        </td>
                        <td class="cRightTD">
                            <div class="cTopButtonContainer">
                                
                                <div class="cButtonInfoContainer">
                                    <a class="prev" href="documentation.html?is_ref_by_example=true">
                                        <span>< PREVIOUS</span>
                                        <p>Documentation</p>
                                    </a>
                                </div>
                                 
                                <div class="cButtonInfoContainer">
                                    <a class="next" href="consuming-services.html?is_ref_by_example=true">
                                        <span>NEXT ></span>
                                        <p>Consuming Services: Client Objects</p>
                                    </a>
                                </div>
                                
                            </div>
                        </td>
                    </tr>
                </table>
            </div>
            <div class="example" id="annotations">
                <div class="col-xs-12 col-sm-12 col-md-12 cBBETable-container cCodeLeft">
                    <div class="cTopControlsContainer">
                        <div class="cTopControlsRow">
                            <div class="cLeftTD">
                                <div class="cBBE-links">
                                    <ul>
                                        <li>
                                            <a class="copy"><img src="/img/copy-icon.svg" /></a>
                                        </li>
                                        <li>
                                            <a target="_blank" href="https://github.com/ballerina-platform/ballerina-distribution/tree/master/examples/annotations/"><img src="/img/github-logo-green.svg" /></a>
                                        </li>
                                        
                                        <li>
<<<<<<< HEAD
                                            <a target="_blank" href="https://play.ballerina.io/?gist=adcb952e5c2d5cb79b88ac88908ad8c5&file=annotations.bal"><img src="/img/main-play-green-btn.svg" /></a>
=======
                                            <a target="_blank" href="https://play.ballerina.io/?gist=d295c3c3689367872f4405f9334a0e6d&file=annotations.bal"><img src="/img/main-play-green-btn.svg" /></a>
>>>>>>> 9cc0b157
                                        </li>
                                        
                                    </ul>
                                </div>
                            </div> 
                        </div>
                    </div>
              
                    
                    <div class="codeSnippeset">

                        <div class="cBBE-body">
                            
                            <div class="cTR">

                                <div class="code leading">
                                    <div class="highlight"><pre><code class=language-ballerina>import ballerina/io;
</code></pre></div>

                                </div>
                                <div class="docs">
                                    
                                </div>
                            </div>
                            
                            <div class="cTR hover-enable">

                                <div class="code leading">
                                    <div class="highlight"><pre><code class=language-ballerina>@display {
    label: &quot;Transform&quot;,
    iconPath: &quot;transform.png&quot;
}
public function transform(string s) returns string {
   return s.toUpperAscii();
}
</code></pre></div>

                                </div>
                                <div class="docs">
                                    
                                    <div class="cCodeDesription">
                                        <div>
                                            <p>The <code>@display</code> annotation applies to the transform function.</p>

                                        </div>
                                    </div>
                                    
                                </div>
                            </div>
                            
                            <div class="cTR">

                                <div class="code leading">
                                    <div class="highlight"><pre><code class=language-ballerina>public function main() {
</code></pre></div>

                                </div>
                                <div class="docs">
                                    
                                </div>
                            </div>
                            
                            <div class="cTR hover-enable">

                                <div class="code leading">
                                    <div class="highlight"><pre><code class=language-ballerina>    future&lt;int&gt; fut = @strand { thread: &quot;any&quot; } start foo();
</code></pre></div>

                                </div>
                                <div class="docs">
                                    
                                    <div class="cCodeDesription">
                                        <div>
                                            <p>The <code>@strand</code> annotation applies to the <code>start</code> action.</p>

                                        </div>
                                    </div>
                                    
                                </div>
                            </div>
                            
                            <div class="cTR">

                                <div class="code leading">
                                    <div class="highlight"><pre><code class=language-ballerina>    int|error x = wait fut;
    io:println(x);
}
</code></pre></div>

                                </div>
                                <div class="docs">
                                    
                                </div>
                            </div>
                            
                            <div class="cTR">

                                <div class="code">
                                    <div class="highlight"><pre><code class=language-ballerina>public function foo() returns int {
    return 10;
}
</code></pre></div>

                                </div>
                                <div class="docs">
                                    
                                </div>
                            </div>
                            
                        </div>
                    </div>
                    
                    <div class="codeSnippeset">

                        <div class="cBBE-body">
                            
                            <div class="cTR cOutputTr">

                                <div class="code cOutput">
                                    <div class="highlight"><pre><code class=shell-session>bal run annotations.bal
10
</code></pre></div>

                                </div>
                                <div class="docs">
                                    
                                </div>
                            </div>
                            
                        </div>
                    </div>
                    


                     
                </div>
            </div>
        </div>
    </div>

     <script>
            $(document).ready(function() {

                // hljs.initHighlightingOnLoad();

                $(".switch").click(function() {
                    $(".cCodeRight").toggleClass('cShow');
                    $(".cCodeLeft").toggleClass('cHide');
                });

                // get code text
                var codeSnippet = document.getElementsByClassName('FullCode')[0];
                var codeText = codeSnippet.getElementsByTagName('pre')[0].textContent;

                // register "copy to clipboard" event to elements with "copy" class
                var clipboard = new ClipboardJS('.copy', {
                    text: function(trigger) {
                        return codeText;
                    }
                });

                // Register events show hide tooltip on click event
                clipboard.on('success', function(e) {
                    setTooltip(e.trigger, 'Copied!');
                    hideTooltip(e.trigger);
                });

                clipboard.on('error', function(e) {
                    setTooltip(e.trigger, 'Failed!');
                    hideTooltip(e.trigger);
                });

                $('.copy').tooltip({
                    trigger: 'click',
                    placement: 'bottom'
                });
                $("a.copy").unbind("click");
            });

            function setTooltip(btn, message) {
                $(btn).attr('data-original-title', message)
                    .tooltip('show');
            }

            function hideTooltip(btn) {
                setTimeout(function() {
                    $(btn).tooltip('hide').removeAttr('data-original-title');
                }, 1000);
            }
        </script><|MERGE_RESOLUTION|>--- conflicted
+++ resolved
@@ -86,11 +86,7 @@
                                         </li>
                                         
                                         <li>
-<<<<<<< HEAD
-                                            <a target="_blank" href="https://play.ballerina.io/?gist=adcb952e5c2d5cb79b88ac88908ad8c5&file=annotations.bal"><img src="/img/main-play-green-btn.svg" /></a>
-=======
                                             <a target="_blank" href="https://play.ballerina.io/?gist=d295c3c3689367872f4405f9334a0e6d&file=annotations.bal"><img src="/img/main-play-green-btn.svg" /></a>
->>>>>>> 9cc0b157
                                         </li>
                                         
                                     </ul>
