---
layout: ballerina-example-page-old
title: Annotations
description: This BBE demonstrates how to use annotations in Ballerina
keywords: ballerina, ballerina by example, bbe, annotations,
permalink: /learn/by-example/annotations
active: annotations
redirect_from:
  - /swan-lake/learn/by-example/annotations
  - /swan-lake/learn/by-example/annotations.html
---
<div class="row cBallerina-io-Gray-row">
        <div class="container cBallerinaBySampleContainer">
            <div class="FullCode">
                <div class="highlight"><pre><span class="kn">import</span> <span class="nx">ballerina</span><span class="o">/</span><span class="nx">io</span><span class="p">;</span>

<span class="c1">// The `@display` annotation applies to the transform function.</span>
<span class="nd">@display {</span>
    <span class="nx">label</span><span class="p">:</span> <span class="s">&quot;Transform&quot;</span><span class="p">,</span>
    <span class="nx">iconPath</span><span class="p">:</span> <span class="s">&quot;transform.png&quot;</span>
<span class="p">}</span>
<span class="nx">public</span> <span class="kd">function</span> <span class="nx">transform</span><span class="p">(</span><span class="kt">string</span> <span class="nx">s</span><span class="p">)</span> <span class="nx">returns</span> <span class="kt">string</span> <span class="p">{</span>
    <span class="k">return</span> <span class="nx">s</span><span class="p">.</span><span class="nx">toUpperAscii</span><span class="p">();</span>
<span class="p">}</span>

<span class="nx">public</span> <span class="kd">function</span> <span class="nx">main</span><span class="p">()</span> <span class="p">{</span>
    <span class="c1">// The `@strand` annotation applies to the `start` action.</span>
    <span class="nx">future</span><span class="p">&lt;</span><span class="kt">int</span><span class="p">&gt;</span> <span class="nx">fut</span> <span class="p">=</span> <span class="nd">@strand {</span><span class="nx">thread</span><span class="p">:</span> <span class="s">&quot;any&quot;</span><span class="p">}</span> <span class="nx">start</span> <span class="nx">foo</span><span class="p">();</span>

    <span class="kt">int</span><span class="p">|</span><span class="nx">error</span> <span class="nx">x</span> <span class="p">=</span> <span class="nx">wait</span> <span class="nx">fut</span><span class="p">;</span>
    <span class="nx">io</span><span class="p">:</span><span class="nb">println</span><span class="p">(</span><span class="nx">x</span><span class="p">);</span>
<span class="p">}</span>

<span class="nx">public</span> <span class="kd">function</span> <span class="nx">foo</span><span class="p">()</span> <span class="nx">returns</span> <span class="kt">int</span> <span class="p">{</span>
    <span class="k">return</span> <span class="mi">10</span><span class="p">;</span>
<span class="p">}</span>
</pre></div>

            </div>

            <div class="col-xs-12 col-sm-12 col-md-12">
                <table class="cTopInfoContainer cTopControlsContainer">
                    <tr>
                        <td class="cLeftTD">
                            <h2>Annotations</h2>
                            <p><p>Annotations start with <code>@tag</code> and they come before what they apply to.
 Unprefixed tags refer to standard platform-defined annotations and
 prefixed tags refer to annotations declared in modules.
 <code>@tag</code> can be followed by record constructor expression.</p>
</p>

                        </td>
                        <td class="cRightTD">
                            <div class="cTopButtonContainer">
                                
                                <div class="cButtonInfoContainer">
                                    <a class="prev" href="documentation.html?is_ref_by_example=true">
                                        <span>< PREVIOUS</span>
                                        <p>Documentation</p>
                                    </a>
                                </div>
                                 
                                <div class="cButtonInfoContainer">
                                    <a class="next" href="consuming-services.html?is_ref_by_example=true">
                                        <span>NEXT ></span>
                                        <p>Consuming services: client objects</p>
                                    </a>
                                </div>
                                
                            </div>
                        </td>
                    </tr>
                </table>
            </div>
            <div class="example" id="annotations">
                <div class="col-xs-12 col-sm-12 col-md-12 cBBETable-container cCodeLeft">
                    <div class="cTopControlsContainer">
                        <div class="cTopControlsRow">
                            <div class="cLeftTD">
                                <div class="cBBE-links">
                                    <ul>
                                        <li>
                                            <a class="copy"><img src="/img/copy-icon.svg" /></a>
                                        </li>
                                        <li>
                                            <a target="_blank" href="https://github.com/ballerina-platform/ballerina-distribution/tree/master/examples/annotations/"><img src="/img/github-logo-green.svg" /></a>
                                        </li>
                                        
                                        <li>
<<<<<<< HEAD
                                            <a target="_blank" href="https://play.ballerina.io/?gist=f7b2144afc6b3d4665eeee9cf4dc2af2&file=annotations.bal"><img src="/img/main-play-green-btn.svg" /></a>
=======
                                            <a target="_blank" href="https://play.ballerina.io/?gist=32de1293aa14c488fbfc157b05786f85&file=annotations.bal"><img src="/img/main-play-green-btn.svg" /></a>
>>>>>>> 17e73713
                                        </li>
                                        
                                    </ul>
                                </div>
                            </div> 
                        </div>
                    </div>
              
                    
                    <div class="codeSnippeset">

                        <div class="cBBE-body">
                            
                            <div class="cTR">

                                <div class="code leading">
                                    <div class="highlight"><pre><code class=language-ballerina>import ballerina/io;
</code></pre></div>

                                </div>
                                <div class="docs">
                                    
                                </div>
                            </div>
                            
                            <div class="cTR hover-enable">

                                <div class="code leading">
                                    <div class="highlight"><pre><code class=language-ballerina>@display {
    label: &quot;Transform&quot;,
    iconPath: &quot;transform.png&quot;
}
public function transform(string s) returns string {
    return s.toUpperAscii();
}
</code></pre></div>

                                </div>
                                <div class="docs">
                                    
                                    <div class="cCodeDesription">
                                        <div>
                                            <p>The <code>@display</code> annotation applies to the transform function.</p>

                                        </div>
                                    </div>
                                    
                                </div>
                            </div>
                            
                            <div class="cTR">

                                <div class="code leading">
                                    <div class="highlight"><pre><code class=language-ballerina>public function main() {
</code></pre></div>

                                </div>
                                <div class="docs">
                                    
                                </div>
                            </div>
                            
                            <div class="cTR hover-enable">

                                <div class="code leading">
                                    <div class="highlight"><pre><code class=language-ballerina>    future&lt;int&gt; fut = @strand {thread: &quot;any&quot;} start foo();
</code></pre></div>

                                </div>
                                <div class="docs">
                                    
                                    <div class="cCodeDesription">
                                        <div>
                                            <p>The <code>@strand</code> annotation applies to the <code>start</code> action.</p>

                                        </div>
                                    </div>
                                    
                                </div>
                            </div>
                            
                            <div class="cTR">

                                <div class="code leading">
                                    <div class="highlight"><pre><code class=language-ballerina>    int|error x = wait fut;
    io:println(x);
}
</code></pre></div>

                                </div>
                                <div class="docs">
                                    
                                </div>
                            </div>
                            
                            <div class="cTR">

                                <div class="code">
                                    <div class="highlight"><pre><code class=language-ballerina>public function foo() returns int {
    return 10;
}
</code></pre></div>

                                </div>
                                <div class="docs">
                                    
                                </div>
                            </div>
                            
                        </div>
                    </div>
                    
                    <div class="codeSnippeset">

                        <div class="cBBE-body">
                            
                            <div class="cTR cOutputTr">

                                <div class="code cOutput">
                                    <div class="highlight"><pre><code class=shell-session>bal run annotations.bal
10
</code></pre></div>

                                </div>
                                <div class="docs">
                                    
                                </div>
                            </div>
                            
                        </div>
                    </div>
                    


                     
                </div>
            </div>
        </div>
    </div>

     <script>
            $(document).ready(function() {

                // hljs.initHighlightingOnLoad();

                $(".switch").click(function() {
                    $(".cCodeRight").toggleClass('cShow');
                    $(".cCodeLeft").toggleClass('cHide');
                });

                // get code text
                var codeSnippet = document.getElementsByClassName('FullCode')[0];
                var codeText = codeSnippet.getElementsByTagName('pre')[0].textContent;

                // register "copy to clipboard" event to elements with "copy" class
                var clipboard = new ClipboardJS('.copy', {
                    text: function(trigger) {
                        return codeText;
                    }
                });

                // Register events show hide tooltip on click event
                clipboard.on('success', function(e) {
                    setTooltip(e.trigger, 'Copied!');
                    hideTooltip(e.trigger);
                });

                clipboard.on('error', function(e) {
                    setTooltip(e.trigger, 'Failed!');
                    hideTooltip(e.trigger);
                });

                $('.copy').tooltip({
                    trigger: 'click',
                    placement: 'bottom'
                });
                $("a.copy").unbind("click");
            });

            function setTooltip(btn, message) {
                $(btn).attr('data-original-title', message)
                    .tooltip('show');
            }

            function hideTooltip(btn) {
                setTimeout(function() {
                    $(btn).tooltip('hide').removeAttr('data-original-title');
                }, 1000);
            }
        </script><|MERGE_RESOLUTION|>--- conflicted
+++ resolved
@@ -87,11 +87,7 @@
                                         </li>
                                         
                                         <li>
-<<<<<<< HEAD
-                                            <a target="_blank" href="https://play.ballerina.io/?gist=f7b2144afc6b3d4665eeee9cf4dc2af2&file=annotations.bal"><img src="/img/main-play-green-btn.svg" /></a>
-=======
                                             <a target="_blank" href="https://play.ballerina.io/?gist=32de1293aa14c488fbfc157b05786f85&file=annotations.bal"><img src="/img/main-play-green-btn.svg" /></a>
->>>>>>> 17e73713
                                         </li>
                                         
                                     </ul>
