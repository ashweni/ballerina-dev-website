---
layout: ballerina-example-page-old
title: Creating Tables With Query
description: This BBE demonstrates creating tables with query in Ballerina.
keywords: ballerina, ballerina by example, bbe, creating table, query expression
permalink: /learn/by-example/creating-tables-with-query
active: creating-tables-with-query
redirect_from:
  - /swan-lake/learn/by-example/creating-tables-with-query
  - /swan-lake/learn/by-example/creating-tables-with-query.html
---
<div class="row cBallerina-io-Gray-row">
        <div class="container cBallerinaBySampleContainer">
            <div class="FullCode">
                <div class="highlight"><pre><span class="kn">import</span> <span class="nx">ballerina</span><span class="o">/</span><span class="nx">io</span><span class="p">;</span>

<span class="nx">type</span> <span class="nx">Employee</span> <span class="nx">record</span> <span class="p">{|</span>
    <span class="nx">readonly</span> <span class="kt">int</span> <span class="nx">id</span><span class="p">;</span>
    <span class="kt">string</span> <span class="nx">firstName</span><span class="p">;</span>
    <span class="kt">string</span> <span class="nx">lastName</span><span class="p">;</span>
    <span class="kt">int</span> <span class="nx">salary</span><span class="p">;</span>
<span class="p">|};</span>

<span class="nx">public</span> <span class="kd">function</span> <span class="nx">main</span><span class="p">()</span> <span class="p">{</span>
    <span class="nx">table</span><span class="p">&lt;</span><span class="nx">Employee</span><span class="p">&gt;</span> <span class="nx">key</span><span class="p">(</span><span class="nx">id</span><span class="p">)</span> <span class="nx">employees</span> <span class="p">=</span> <span class="nx">table</span> <span class="p">[</span>
        <span class="p">{</span><span class="nx">id</span><span class="p">:</span> <span class="mi">1</span><span class="p">,</span> <span class="nx">firstName</span><span class="p">:</span> <span class="s">&quot;John&quot;</span><span class="p">,</span> <span class="nx">lastName</span><span class="p">:</span> <span class="s">&quot;Smith&quot;</span><span class="p">,</span> <span class="nx">salary</span><span class="p">:</span> <span class="mi">100</span><span class="p">},</span>
        <span class="p">{</span><span class="nx">id</span><span class="p">:</span> <span class="mi">2</span><span class="p">,</span> <span class="nx">firstName</span><span class="p">:</span> <span class="s">&quot;Fred&quot;</span><span class="p">,</span> <span class="nx">lastName</span><span class="p">:</span> <span class="s">&quot;Bloggs&quot;</span><span class="p">,</span> <span class="nx">salary</span><span class="p">:</span> <span class="mi">2000</span><span class="p">}</span>
    <span class="p">];</span>

    <span class="c1">// The query expression starts with `table`.</span>
    <span class="c1">// The key specifier `key(id)` specifies the key sequence of the constructed `table`.</span>
    <span class="c1">// The result of the query expression is a `table`.</span>
    <span class="k">var</span> <span class="nx">highPaidEmployees</span> <span class="p">=</span> <span class="nx">table</span> <span class="nx">key</span><span class="p">(</span><span class="nx">id</span><span class="p">)</span> <span class="nx">from</span> <span class="k">var</span> <span class="nx">e</span> <span class="nx">in</span> <span class="nx">employees</span>
                            <span class="nx">where</span> <span class="nx">e</span><span class="p">.</span><span class="nx">salary</span> <span class="o">&gt;=</span> <span class="mi">1000</span>
                            <span class="nx">select</span> <span class="nx">e</span><span class="p">;</span>


    <span class="nx">io</span><span class="p">:</span><span class="nb">println</span><span class="p">(</span><span class="nx">highPaidEmployees</span><span class="p">);</span>
<span class="p">}</span>
</pre></div>

            </div>

            <div class="col-xs-12 col-sm-12 col-md-12">
                <table class="cTopInfoContainer cTopControlsContainer">
                    <tr>
                        <td class="cLeftTD">
                            <h2>Creating Tables With Query</h2>
                            <p><p>Query expressions can create tables. The key of the created <code>table</code> can be specified explicitly.</p>
</p>

                        </td>
                        <td class="cRightTD">
                            <div class="cTopButtonContainer">
                                
                                <div class="cButtonInfoContainer">
                                    <a class="prev" href="querying-tables.html?is_ref_by_example=true">
                                        <span>< PREVIOUS</span>
                                        <p>Querying Tables</p>
                                    </a>
                                </div>
                                 
                                <div class="cButtonInfoContainer">
                                    <a class="next" href="join-clause.html?is_ref_by_example=true">
                                        <span>NEXT ></span>
                                        <p>Join Clause</p>
                                    </a>
                                </div>
                                
                            </div>
                        </td>
                    </tr>
                </table>
            </div>
            <div class="example" id="creating-tables-with-query">
                <div class="col-xs-12 col-sm-12 col-md-12 cBBETable-container cCodeLeft">
                    <div class="cTopControlsContainer">
                        <div class="cTopControlsRow">
                            <div class="cLeftTD">
                                <div class="cBBE-links">
                                    <ul>
                                        <li>
                                            <a class="copy"><img src="/img/copy-icon.svg" /></a>
                                        </li>
                                        <li>
                                            <a target="_blank" href="https://github.com/ballerina-platform/ballerina-distribution/tree/master/examples/creating-tables-with-query/"><img src="/img/github-logo-green.svg" /></a>
                                        </li>
                                        
                                        <li>
<<<<<<< HEAD
                                            <a target="_blank" href="https://play.ballerina.io/?gist=75e0a972b1116970f9287e11f7b93ba5&file=creating_tables_with_query.bal"><img src="/img/main-play-green-btn.svg" /></a>
=======
                                            <a target="_blank" href="https://play.ballerina.io/?gist=10b22e9f4154bcd3eebd25d0123e7250&file=creating_tables_with_query.bal"><img src="/img/main-play-green-btn.svg" /></a>
>>>>>>> 4daec9d8
                                        </li>
                                        
                                    </ul>
                                </div>
                            </div> 
                        </div>
                    </div>
              
                    
                    <div class="codeSnippeset">

                        <div class="cBBE-body">
                            
                            <div class="cTR">

                                <div class="code leading">
                                    <div class="highlight"><pre><code class=language-ballerina>import ballerina/io;
</code></pre></div>

                                </div>
                                <div class="docs">
                                    
                                </div>
                            </div>
                            
                            <div class="cTR">

                                <div class="code leading">
                                    <div class="highlight"><pre><code class=language-ballerina>type Employee record {|
    readonly int id;
    string firstName;
    string lastName;
    int salary;
|};
</code></pre></div>

                                </div>
                                <div class="docs">
                                    
                                </div>
                            </div>
                            
                            <div class="cTR">

                                <div class="code leading">
                                    <div class="highlight"><pre><code class=language-ballerina>public function main() {
    table&lt;Employee&gt; key(id) employees = table [
        {id: 1, firstName: &quot;John&quot;, lastName: &quot;Smith&quot;, salary: 100},
        {id: 2, firstName: &quot;Fred&quot;, lastName: &quot;Bloggs&quot;, salary: 2000}
    ];
</code></pre></div>

                                </div>
                                <div class="docs">
                                    
                                </div>
                            </div>
                            
                            <div class="cTR hover-enable">

                                <div class="code leading">
                                    <div class="highlight"><pre><code class=language-ballerina>    var highPaidEmployees = table key(id) from var e in employees
                            where e.salary &gt;= 1000
                            select e;
</code></pre></div>

                                </div>
                                <div class="docs">
                                    
                                    <div class="cCodeDesription">
                                        <div>
                                            <p>The query expression starts with <code>table</code>.
 The key specifier <code>key(id)</code> specifies the key sequence of the constructed <code>table</code>.
 The result of the query expression is a <code>table</code>.</p>

                                        </div>
                                    </div>
                                    
                                </div>
                            </div>
                            
                            <div class="cTR">

                                <div class="code">
                                    <div class="highlight"><pre><code class=language-ballerina>    io:println(highPaidEmployees);
}
</code></pre></div>

                                </div>
                                <div class="docs">
                                    
                                </div>
                            </div>
                            
                        </div>
                    </div>
                    
                    <div class="codeSnippeset">

                        <div class="cBBE-body">
                            
                            <div class="cTR cOutputTr">

                                <div class="code cOutput">
                                    <div class="highlight"><pre><code class=shell-session>bal run creating_tables_with_query.bal
[{&quot;id&quot;:2,&quot;firstName&quot;:&quot;Fred&quot;,&quot;lastName&quot;:&quot;Bloggs&quot;,&quot;salary&quot;:2000}]
</code></pre></div>

                                </div>
                                <div class="docs">
                                    
                                </div>
                            </div>
                            
                        </div>
                    </div>
                    


                     
                </div>
            </div>
        </div>
    </div>

     <script>
            $(document).ready(function() {

                // hljs.initHighlightingOnLoad();

                $(".switch").click(function() {
                    $(".cCodeRight").toggleClass('cShow');
                    $(".cCodeLeft").toggleClass('cHide');
                });

                // get code text
                var codeSnippet = document.getElementsByClassName('FullCode')[0];
                var codeText = codeSnippet.getElementsByTagName('pre')[0].textContent;

                // register "copy to clipboard" event to elements with "copy" class
                var clipboard = new ClipboardJS('.copy', {
                    text: function(trigger) {
                        return codeText;
                    }
                });

                // Register events show hide tooltip on click event
                clipboard.on('success', function(e) {
                    setTooltip(e.trigger, 'Copied!');
                    hideTooltip(e.trigger);
                });

                clipboard.on('error', function(e) {
                    setTooltip(e.trigger, 'Failed!');
                    hideTooltip(e.trigger);
                });

                $('.copy').tooltip({
                    trigger: 'click',
                    placement: 'bottom'
                });
                $("a.copy").unbind("click");
            });

            function setTooltip(btn, message) {
                $(btn).attr('data-original-title', message)
                    .tooltip('show');
            }

            function hideTooltip(btn) {
                setTimeout(function() {
                    $(btn).tooltip('hide').removeAttr('data-original-title');
                }, 1000);
            }
        </script><|MERGE_RESOLUTION|>--- conflicted
+++ resolved
@@ -87,11 +87,7 @@
                                         </li>
                                         
                                         <li>
-<<<<<<< HEAD
-                                            <a target="_blank" href="https://play.ballerina.io/?gist=75e0a972b1116970f9287e11f7b93ba5&file=creating_tables_with_query.bal"><img src="/img/main-play-green-btn.svg" /></a>
-=======
                                             <a target="_blank" href="https://play.ballerina.io/?gist=10b22e9f4154bcd3eebd25d0123e7250&file=creating_tables_with_query.bal"><img src="/img/main-play-green-btn.svg" /></a>
->>>>>>> 4daec9d8
                                         </li>
                                         
                                     </ul>
