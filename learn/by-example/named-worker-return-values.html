--- conflicted
+++ resolved
@@ -98,11 +98,7 @@
                                         </li>
                                         
                                         <li>
-<<<<<<< HEAD
-                                            <a target="_blank" href="https://play.ballerina.io/?gist=aa867b91d3f45c5902c9f95ccbb56146&file=named_worker_return_values.bal"><img src="/img/main-play-green-btn.svg" /></a>
-=======
                                             <a target="_blank" href="https://play.ballerina.io/?gist=1a81acf8a9cb515d717b84e1088fa03b&file=named_worker_return_values.bal"><img src="/img/main-play-green-btn.svg" /></a>
->>>>>>> 9cc0b157
                                         </li>
                                         
                                     </ul>
