---
layout: ballerina-example-page-old
title: Named Worker Return Values
description: This BBE demonstrates named workers with return values
keywords: ballerina, ballerina by example, bbe, worker, return
permalink: /learn/by-example/named-worker-return-values
active: named-worker-return-values
redirect_from:
  - /swan-lake/learn/by-example/named-worker-return-values
  - /swan-lake/learn/by-example/named-worker-return-values.html
---
<div class="row cBallerina-io-Gray-row">
        <div class="container cBallerinaBySampleContainer">
            <div class="FullCode">
                <div class="highlight"><pre><span class="kn">import</span> <span class="nx">ballerina</span><span class="o">/</span><span class="nx">io</span><span class="p">;</span>

<span class="kd">function</span> <span class="nx">demo</span><span class="p">(</span><span class="kt">string</span> <span class="nx">s</span><span class="p">)</span> <span class="nx">returns</span> <span class="kt">int</span><span class="p">|</span><span class="nx">error</span> <span class="p">{</span>
    <span class="c1">// Named workers have a return type, which defaults to nil</span>
    <span class="c1">// if not specified.</span>
    <span class="kd">worker</span> <span class="nx">A</span> <span class="nx">returns</span> <span class="kt">int</span><span class="p">|</span><span class="nx">error</span> <span class="p">{</span>
        <span class="c1">// A return statement in a named worker terminates </span>
        <span class="c1">// the worker, not the function.</span>
        <span class="c1">// Similarly, when `check` is used and the expression evaluates</span>
        <span class="c1">// to an error, the error value is returned terminating only the worker.</span>
        <span class="kt">int</span> <span class="nx">x</span> <span class="p">=</span> <span class="nx">check</span> <span class="kt">int</span><span class="p">:</span><span class="nx">fromString</span><span class="p">(</span><span class="nx">s</span><span class="p">);</span>
        <span class="k">return</span> <span class="nx">x</span> <span class="o">+</span> <span class="mi">1</span><span class="p">;</span>

    <span class="p">}</span>

    <span class="nx">io</span><span class="p">:</span><span class="nb">println</span><span class="p">(</span><span class="s">&quot;In function worker&quot;</span><span class="p">);</span>

    <span class="c1">// Waiting on a named worker will give its return value.</span>
    <span class="kt">int</span> <span class="nx">y</span> <span class="p">=</span> <span class="nx">check</span> <span class="nx">wait</span> <span class="nx">A</span><span class="p">;</span>

    <span class="k">return</span> <span class="nx">y</span> <span class="o">+</span> <span class="mi">1</span><span class="p">;</span>
<span class="p">}</span>

<span class="nx">public</span> <span class="kd">function</span> <span class="nx">main</span><span class="p">()</span> <span class="nx">returns</span> <span class="nx">error</span><span class="err">?</span> <span class="p">{</span>
    <span class="kt">int</span> <span class="nx">res</span> <span class="p">=</span> <span class="nx">check</span> <span class="nx">demo</span><span class="p">(</span><span class="s">&quot;50&quot;</span><span class="p">);</span>
    <span class="nx">io</span><span class="p">:</span><span class="nb">println</span><span class="p">(</span><span class="nx">res</span><span class="p">);</span>

    <span class="nx">res</span> <span class="p">=</span> <span class="nx">check</span> <span class="nx">demo</span><span class="p">(</span><span class="s">&quot;50m&quot;</span><span class="p">);</span>
    <span class="nx">io</span><span class="p">:</span><span class="nb">println</span><span class="p">(</span><span class="nx">res</span><span class="p">);</span>
    <span class="k">return</span><span class="p">;</span>
<span class="p">}</span>
</pre></div>

            </div>

            <div class="col-xs-12 col-sm-12 col-md-12">
                <table class="cTopInfoContainer cTopControlsContainer">
                    <tr>
                        <td class="cLeftTD">
                            <h2>Named Worker Return Values</h2>
                            <p><p>Named workers have a return type, which defaults to nil.
 A return statement in a named worker terminates
 the worker, not the function.
 Similarly, when <code>check</code> is used and the expression evaluates
 to an error, the error value is returned terminating the worker.
 Waiting on a named worker will give its return value.</p>
</p>

                        </td>
                        <td class="cRightTD">
                            <div class="cTopButtonContainer">
                                
                                <div class="cButtonInfoContainer">
                                    <a class="prev" href="strands.html?is_ref_by_example=true">
                                        <span>< PREVIOUS</span>
                                        <p>Strands</p>
                                    </a>
                                </div>
                                 
                                <div class="cButtonInfoContainer">
                                    <a class="next" href="alternate-wait.html?is_ref_by_example=true">
                                        <span>NEXT ></span>
                                        <p>Alternate Wait</p>
                                    </a>
                                </div>
                                
                            </div>
                        </td>
                    </tr>
                </table>
            </div>
            <div class="example" id="named-worker-return-values">
                <div class="col-xs-12 col-sm-12 col-md-12 cBBETable-container cCodeLeft">
                    <div class="cTopControlsContainer">
                        <div class="cTopControlsRow">
                            <div class="cLeftTD">
                                <div class="cBBE-links">
                                    <ul>
                                        <li>
                                            <a class="copy"><img src="/img/copy-icon.svg" /></a>
                                        </li>
                                        <li>
                                            <a target="_blank" href="https://github.com/ballerina-platform/ballerina-distribution/tree/master/examples/named-worker-return-values/"><img src="/img/github-logo-green.svg" /></a>
                                        </li>
                                        
                                        <li>
<<<<<<< HEAD
                                            <a target="_blank" href="https://play.ballerina.io/?gist=eae1cf31f6f6e8c82172c2cd044349cf&file=named_worker_return_values.bal"><img src="/img/main-play-green-btn.svg" /></a>
=======
                                            <a target="_blank" href="https://play.ballerina.io/?gist=aa867b91d3f45c5902c9f95ccbb56146&file=named_worker_return_values.bal"><img src="/img/main-play-green-btn.svg" /></a>
>>>>>>> 4daec9d8
                                        </li>
                                        
                                    </ul>
                                </div>
                            </div> 
                        </div>
                    </div>
              
                    
                    <div class="codeSnippeset">

                        <div class="cBBE-body">
                            
                            <div class="cTR">

                                <div class="code leading">
                                    <div class="highlight"><pre><code class=language-ballerina>import ballerina/io;
</code></pre></div>

                                </div>
                                <div class="docs">
                                    
                                </div>
                            </div>
                            
                            <div class="cTR">

                                <div class="code leading">
                                    <div class="highlight"><pre><code class=language-ballerina>function demo(string s) returns int|error {
</code></pre></div>

                                </div>
                                <div class="docs">
                                    
                                </div>
                            </div>
                            
                            <div class="cTR hover-enable">

                                <div class="code leading">
                                    <div class="highlight"><pre><code class=language-ballerina>    worker A returns int|error {
</code></pre></div>

                                </div>
                                <div class="docs">
                                    
                                    <div class="cCodeDesription">
                                        <div>
                                            <p>Named workers have a return type, which defaults to nil
 if not specified.</p>

                                        </div>
                                    </div>
                                    
                                </div>
                            </div>
                            
                            <div class="cTR hover-enable">

                                <div class="code leading">
                                    <div class="highlight"><pre><code class=language-ballerina>        int x = check int:fromString(s);
        return x + 1;
</code></pre></div>

                                </div>
                                <div class="docs">
                                    
                                    <div class="cCodeDesription">
                                        <div>
                                            <p>A return statement in a named worker terminates
 the worker, not the function.
 Similarly, when <code>check</code> is used and the expression evaluates
 to an error, the error value is returned terminating only the worker.</p>

                                        </div>
                                    </div>
                                    
                                </div>
                            </div>
                            
                            <div class="cTR">

                                <div class="code leading">
                                    <div class="highlight"><pre><code class=language-ballerina>    }
</code></pre></div>

                                </div>
                                <div class="docs">
                                    
                                </div>
                            </div>
                            
                            <div class="cTR">

                                <div class="code leading">
                                    <div class="highlight"><pre><code class=language-ballerina>    io:println(&quot;In function worker&quot;);
</code></pre></div>

                                </div>
                                <div class="docs">
                                    
                                </div>
                            </div>
                            
                            <div class="cTR hover-enable">

                                <div class="code leading">
                                    <div class="highlight"><pre><code class=language-ballerina>    int y = check wait A;
</code></pre></div>

                                </div>
                                <div class="docs">
                                    
                                    <div class="cCodeDesription">
                                        <div>
                                            <p>Waiting on a named worker will give its return value.</p>

                                        </div>
                                    </div>
                                    
                                </div>
                            </div>
                            
                            <div class="cTR">

                                <div class="code leading">
                                    <div class="highlight"><pre><code class=language-ballerina>    return y + 1;
}
</code></pre></div>

                                </div>
                                <div class="docs">
                                    
                                </div>
                            </div>
                            
                            <div class="cTR">

                                <div class="code leading">
                                    <div class="highlight"><pre><code class=language-ballerina>public function main() returns error? {
    int res = check demo(&quot;50&quot;);
    io:println(res);
</code></pre></div>

                                </div>
                                <div class="docs">
                                    
                                </div>
                            </div>
                            
                            <div class="cTR">

                                <div class="code">
                                    <div class="highlight"><pre><code class=language-ballerina>    res = check demo(&quot;50m&quot;);
    io:println(res);
    return;
}
</code></pre></div>

                                </div>
                                <div class="docs">
                                    
                                </div>
                            </div>
                            
                        </div>
                    </div>
                    
                    <div class="codeSnippeset">

                        <div class="cBBE-body">
                            
                            <div class="cTR cOutputTr">

                                <div class="code cOutput">
                                    <div class="highlight"><pre><code class=shell-session>bal run named_worker_return_values.bal
In function worker
52
In function worker
error: {ballerina/lang.int}NumberParsingError {&quot;message&quot;:&quot;&#39;string&#39; value &#39;50m&#39; cannot be converted to &#39;int&#39;&quot;}
</code></pre></div>

                                </div>
                                <div class="docs">
                                    
                                </div>
                            </div>
                            
                        </div>
                    </div>
                    


                     
                </div>
            </div>
        </div>
    </div>

     <script>
            $(document).ready(function() {

                // hljs.initHighlightingOnLoad();

                $(".switch").click(function() {
                    $(".cCodeRight").toggleClass('cShow');
                    $(".cCodeLeft").toggleClass('cHide');
                });

                // get code text
                var codeSnippet = document.getElementsByClassName('FullCode')[0];
                var codeText = codeSnippet.getElementsByTagName('pre')[0].textContent;

                // register "copy to clipboard" event to elements with "copy" class
                var clipboard = new ClipboardJS('.copy', {
                    text: function(trigger) {
                        return codeText;
                    }
                });

                // Register events show hide tooltip on click event
                clipboard.on('success', function(e) {
                    setTooltip(e.trigger, 'Copied!');
                    hideTooltip(e.trigger);
                });

                clipboard.on('error', function(e) {
                    setTooltip(e.trigger, 'Failed!');
                    hideTooltip(e.trigger);
                });

                $('.copy').tooltip({
                    trigger: 'click',
                    placement: 'bottom'
                });
                $("a.copy").unbind("click");
            });

            function setTooltip(btn, message) {
                $(btn).attr('data-original-title', message)
                    .tooltip('show');
            }

            function hideTooltip(btn) {
                setTimeout(function() {
                    $(btn).tooltip('hide').removeAttr('data-original-title');
                }, 1000);
            }
        </script><|MERGE_RESOLUTION|>--- conflicted
+++ resolved
@@ -98,11 +98,7 @@
                                         </li>
                                         
                                         <li>
-<<<<<<< HEAD
-                                            <a target="_blank" href="https://play.ballerina.io/?gist=eae1cf31f6f6e8c82172c2cd044349cf&file=named_worker_return_values.bal"><img src="/img/main-play-green-btn.svg" /></a>
-=======
                                             <a target="_blank" href="https://play.ballerina.io/?gist=aa867b91d3f45c5902c9f95ccbb56146&file=named_worker_return_values.bal"><img src="/img/main-play-green-btn.svg" /></a>
->>>>>>> 4daec9d8
                                         </li>
                                         
                                     </ul>
