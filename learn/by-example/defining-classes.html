---
layout: ballerina-example-page-old
title: Defining Classes
description: This BBE demonstrates how classes are defined in Ballerina
keywords: ballerina, ballerina by example, bbe, class, object
permalink: /learn/by-example/defining-classes
active: defining-classes
redirect_from:
  - /swan-lake/learn/by-example/defining-classes
  - /swan-lake/learn/by-example/defining-classes.html
---
<div class="row cBallerina-io-Gray-row">
        <div class="container cBallerinaBySampleContainer">
            <div class="FullCode">
                <div class="highlight"><pre><span class="kn">import</span> <span class="nx">ballerina</span><span class="o">/</span><span class="nx">io</span><span class="p">;</span>

<span class="nx">public</span> <span class="nx">class</span> <span class="nx">Counter</span> <span class="p">{</span>
    <span class="c1">// `private` means accessible only by code within the class definition.</span>
    <span class="nx">private</span> <span class="kt">int</span> <span class="nx">n</span><span class="p">;</span>

    <span class="c1">// `init` method initializes the object.</span>
    <span class="nx">public</span> <span class="kd">function</span> <span class="nx">init</span><span class="p">(</span><span class="kt">int</span> <span class="nx">n</span> <span class="p">=</span> <span class="mi">0</span><span class="p">)</span> <span class="p">{</span>
        <span class="nx">self</span><span class="p">.</span><span class="nx">n</span> <span class="p">=</span> <span class="nx">n</span><span class="p">;</span>
    <span class="p">}</span>

    <span class="nx">public</span> <span class="kd">function</span> <span class="nx">get</span><span class="p">()</span> <span class="nx">returns</span> <span class="kt">int</span> <span class="p">{</span>
        <span class="c1">// Methods use `self` to access their object.</span>
        <span class="k">return</span> <span class="nx">self</span><span class="p">.</span><span class="nx">n</span><span class="p">;</span>

    <span class="p">}</span>

    <span class="nx">public</span> <span class="kd">function</span> <span class="nx">inc</span><span class="p">()</span> <span class="p">{</span>
        <span class="nx">self</span><span class="p">.</span><span class="nx">n</span> <span class="o">+=</span> <span class="mi">1</span><span class="p">;</span>
    <span class="p">}</span>
<span class="p">}</span>

<span class="nx">public</span> <span class="kd">function</span> <span class="nx">main</span><span class="p">()</span> <span class="p">{</span>
    <span class="c1">// Arguments to `new` are passed as arguments to `init`.</span>
    <span class="nx">Counter</span> <span class="nx">counter</span> <span class="p">=</span> <span class="nx">new</span> <span class="p">(</span><span class="mi">12</span><span class="p">);</span>

    <span class="nx">io</span><span class="p">:</span><span class="nb">println</span><span class="p">(</span><span class="nx">counter</span><span class="p">.</span><span class="nx">get</span><span class="p">());</span>
<span class="p">}</span>
</pre></div>

            </div>

            <div class="col-xs-12 col-sm-12 col-md-12">
                <table class="cTopInfoContainer cTopControlsContainer">
                    <tr>
                        <td class="cLeftTD">
                            <h2>Defining Classes</h2>
                            <p><p>Module can contain class definitions.
 <code>init</code> method initializes the object.
 Arguments to <code>new</code> are passed as arguments to <code>init</code>.
 Methods use <code>self</code> to access their object.
 <code>private</code> means accessible only by code within the class definition.</p>
</p>

                        </td>
                        <td class="cRightTD">
                            <div class="cTopButtonContainer">
                                
                                <div class="cButtonInfoContainer">
                                    <a class="prev" href="object.html?is_ref_by_example=true">
                                        <span>< PREVIOUS</span>
                                        <p>Object</p>
                                    </a>
                                </div>
                                 
                                <div class="cButtonInfoContainer">
                                    <a class="next" href="init-return-type.html?is_ref_by_example=true">
                                        <span>NEXT ></span>
                                        <p>Init Return Type</p>
                                    </a>
                                </div>
                                
                            </div>
                        </td>
                    </tr>
                </table>
            </div>
            <div class="example" id="defining-classes">
                <div class="col-xs-12 col-sm-12 col-md-12 cBBETable-container cCodeLeft">
                    <div class="cTopControlsContainer">
                        <div class="cTopControlsRow">
                            <div class="cLeftTD">
                                <div class="cBBE-links">
                                    <ul>
                                        <li>
                                            <a class="copy"><img src="/img/copy-icon.svg" /></a>
                                        </li>
                                        <li>
                                            <a target="_blank" href="https://github.com/ballerina-platform/ballerina-distribution/tree/master/examples/defining-classes/"><img src="/img/github-logo-green.svg" /></a>
                                        </li>
                                        
                                        <li>
<<<<<<< HEAD
                                            <a target="_blank" href="https://play.ballerina.io/?gist=d1e2c71bf37f2cdacd93492333fd307b&file=defining_classes.bal"><img src="/img/main-play-green-btn.svg" /></a>
=======
                                            <a target="_blank" href="https://play.ballerina.io/?gist=df296c5d2bc84c18368d8e644e3cdae3&file=defining_classes.bal"><img src="/img/main-play-green-btn.svg" /></a>
>>>>>>> 4daec9d8
                                        </li>
                                        
                                    </ul>
                                </div>
                            </div> 
                        </div>
                    </div>
              
                    
                    <div class="codeSnippeset">

                        <div class="cBBE-body">
                            
                            <div class="cTR">

                                <div class="code leading">
                                    <div class="highlight"><pre><code class=language-ballerina>import ballerina/io;
</code></pre></div>

                                </div>
                                <div class="docs">
                                    
                                </div>
                            </div>
                            
                            <div class="cTR">

                                <div class="code leading">
                                    <div class="highlight"><pre><code class=language-ballerina>public class Counter {
</code></pre></div>

                                </div>
                                <div class="docs">
                                    
                                </div>
                            </div>
                            
                            <div class="cTR hover-enable">

                                <div class="code leading">
                                    <div class="highlight"><pre><code class=language-ballerina>    private int n;
</code></pre></div>

                                </div>
                                <div class="docs">
                                    
                                    <div class="cCodeDesription">
                                        <div>
                                            <p><code>private</code> means accessible only by code within the class definition.</p>

                                        </div>
                                    </div>
                                    
                                </div>
                            </div>
                            
                            <div class="cTR hover-enable">

                                <div class="code leading">
                                    <div class="highlight"><pre><code class=language-ballerina>    public function init(int n = 0) {
        self.n = n;
    }
</code></pre></div>

                                </div>
                                <div class="docs">
                                    
                                    <div class="cCodeDesription">
                                        <div>
                                            <p><code>init</code> method initializes the object.</p>

                                        </div>
                                    </div>
                                    
                                </div>
                            </div>
                            
                            <div class="cTR">

                                <div class="code leading">
                                    <div class="highlight"><pre><code class=language-ballerina>    public function get() returns int {
</code></pre></div>

                                </div>
                                <div class="docs">
                                    
                                </div>
                            </div>
                            
                            <div class="cTR hover-enable">

                                <div class="code leading">
                                    <div class="highlight"><pre><code class=language-ballerina>        return self.n;
</code></pre></div>

                                </div>
                                <div class="docs">
                                    
                                    <div class="cCodeDesription">
                                        <div>
                                            <p>Methods use <code>self</code> to access their object.</p>

                                        </div>
                                    </div>
                                    
                                </div>
                            </div>
                            
                            <div class="cTR">

                                <div class="code leading">
                                    <div class="highlight"><pre><code class=language-ballerina>    }
</code></pre></div>

                                </div>
                                <div class="docs">
                                    
                                </div>
                            </div>
                            
                            <div class="cTR">

                                <div class="code leading">
                                    <div class="highlight"><pre><code class=language-ballerina>    public function inc() {
        self.n += 1;
    }
}
</code></pre></div>

                                </div>
                                <div class="docs">
                                    
                                </div>
                            </div>
                            
                            <div class="cTR">

                                <div class="code leading">
                                    <div class="highlight"><pre><code class=language-ballerina>public function main() {
</code></pre></div>

                                </div>
                                <div class="docs">
                                    
                                </div>
                            </div>
                            
                            <div class="cTR hover-enable">

                                <div class="code leading">
                                    <div class="highlight"><pre><code class=language-ballerina>    Counter counter = new (12);
</code></pre></div>

                                </div>
                                <div class="docs">
                                    
                                    <div class="cCodeDesription">
                                        <div>
                                            <p>Arguments to <code>new</code> are passed as arguments to <code>init</code>.</p>

                                        </div>
                                    </div>
                                    
                                </div>
                            </div>
                            
                            <div class="cTR">

                                <div class="code">
                                    <div class="highlight"><pre><code class=language-ballerina>    io:println(counter.get());
}
</code></pre></div>

                                </div>
                                <div class="docs">
                                    
                                </div>
                            </div>
                            
                        </div>
                    </div>
                    
                    <div class="codeSnippeset">

                        <div class="cBBE-body">
                            
                            <div class="cTR cOutputTr">

                                <div class="code cOutput">
                                    <div class="highlight"><pre><code class=shell-session>bal run defining_classes.bal
12
</code></pre></div>

                                </div>
                                <div class="docs">
                                    
                                </div>
                            </div>
                            
                        </div>
                    </div>
                    


                     
                </div>
            </div>
        </div>
    </div>

     <script>
            $(document).ready(function() {

                // hljs.initHighlightingOnLoad();

                $(".switch").click(function() {
                    $(".cCodeRight").toggleClass('cShow');
                    $(".cCodeLeft").toggleClass('cHide');
                });

                // get code text
                var codeSnippet = document.getElementsByClassName('FullCode')[0];
                var codeText = codeSnippet.getElementsByTagName('pre')[0].textContent;

                // register "copy to clipboard" event to elements with "copy" class
                var clipboard = new ClipboardJS('.copy', {
                    text: function(trigger) {
                        return codeText;
                    }
                });

                // Register events show hide tooltip on click event
                clipboard.on('success', function(e) {
                    setTooltip(e.trigger, 'Copied!');
                    hideTooltip(e.trigger);
                });

                clipboard.on('error', function(e) {
                    setTooltip(e.trigger, 'Failed!');
                    hideTooltip(e.trigger);
                });

                $('.copy').tooltip({
                    trigger: 'click',
                    placement: 'bottom'
                });
                $("a.copy").unbind("click");
            });

            function setTooltip(btn, message) {
                $(btn).attr('data-original-title', message)
                    .tooltip('show');
            }

            function hideTooltip(btn) {
                setTimeout(function() {
                    $(btn).tooltip('hide').removeAttr('data-original-title');
                }, 1000);
            }
        </script><|MERGE_RESOLUTION|>--- conflicted
+++ resolved
@@ -94,11 +94,7 @@
                                         </li>
                                         
                                         <li>
-<<<<<<< HEAD
-                                            <a target="_blank" href="https://play.ballerina.io/?gist=d1e2c71bf37f2cdacd93492333fd307b&file=defining_classes.bal"><img src="/img/main-play-green-btn.svg" /></a>
-=======
                                             <a target="_blank" href="https://play.ballerina.io/?gist=df296c5d2bc84c18368d8e644e3cdae3&file=defining_classes.bal"><img src="/img/main-play-green-btn.svg" /></a>
->>>>>>> 4daec9d8
                                         </li>
                                         
                                     </ul>
