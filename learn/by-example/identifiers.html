--- conflicted
+++ resolved
@@ -80,11 +80,7 @@
                                         </li>
                                         
                                         <li>
-<<<<<<< HEAD
-                                            <a target="_blank" href="https://play.ballerina.io/?gist=6fba3f465a4219f359b8043b02c25ea9&file=identifiers.bal"><img src="/img/main-play-green-btn.svg" /></a>
-=======
                                             <a target="_blank" href="https://play.ballerina.io/?gist=80cc9db50a65ceb3360b8fb418e4dc85&file=identifiers.bal"><img src="/img/main-play-green-btn.svg" /></a>
->>>>>>> 4daec9d8
                                         </li>
                                         
                                     </ul>
