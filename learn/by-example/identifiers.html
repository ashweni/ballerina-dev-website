---
layout: ballerina-example-page-old
title: Identifiers
description: This BBE introduces identifiers in Ballerina.
keywords: ballerina, ballerina by example, bbe, identifiers
permalink: /learn/by-example/identifiers
active: identifiers
redirect_from:
  - /swan-lake/learn/by-example/identifiers
  - /swan-lake/learn/by-example/identifiers.html
---
<div class="row cBallerina-io-Gray-row">
        <div class="container cBallerinaBySampleContainer">
            <div class="FullCode">
                <div class="highlight"><pre><span class="kn">import</span> <span class="nx">ballerina</span><span class="o">/</span><span class="nx">io</span><span class="p">;</span>

<span class="c1">// You can have Unicode identifiers.</span>
<span class="kd">function</span> <span class="nx">พ</span><span class="err">ิ</span><span class="nx">มพ</span><span class="err">์</span><span class="nx">ช</span><span class="err">ื่</span><span class="nx">อ</span><span class="p">(</span><span class="kt">string</span> <span class="nx">ช</span><span class="err">ื่</span><span class="nx">อ</span><span class="p">)</span> <span class="p">{</span>
    <span class="c1">// Use \u{H} to specify character using Unicode code point in hex.</span>
   <span class="nx">io</span><span class="p">:</span><span class="nb">println</span><span class="p">(</span><span class="nx">ช</span><span class="err">ื่\</span><span class="nx">u</span><span class="p">{</span><span class="nx">E2D</span><span class="p">});</span>

<span class="p">}</span>

<span class="c1">// Prefix reserved keywords with a single quote.</span>
<span class="kt">string</span> <span class="err">&#39;</span><span class="nx">from</span> <span class="p">=</span> <span class="s">&quot;contact@ballerina.io&quot;</span><span class="p">;</span>

<span class="c1">// Prefix non-identifier character with a \.</span>
<span class="kt">string</span> <span class="nx">first</span><span class="err">\</span> <span class="nx">name</span> <span class="p">=</span> <span class="s">&quot;Ballerina&quot;</span><span class="p">;</span>

<span class="nx">public</span> <span class="kd">function</span> <span class="nx">main</span><span class="p">()</span> <span class="p">{</span>
    <span class="nx">พ</span><span class="err">ิ</span><span class="nx">มพ</span><span class="err">์</span><span class="nx">ช</span><span class="err">ื่</span><span class="nx">อ</span><span class="p">(</span><span class="s">&quot;ආයුබෝවන්&quot;</span><span class="p">);</span>
<span class="p">}</span>
</pre></div>

            </div>

            <div class="col-xs-12 col-sm-12 col-md-12">
                <table class="cTopInfoContainer cTopControlsContainer">
                    <tr>
                        <td class="cLeftTD">
                            <h2>Identifiers</h2>
                            <p><p>Identifier syntax is similar to C. Keywords are reserved.</p>
</p>

                        </td>
                        <td class="cRightTD">
                            <div class="cTopButtonContainer">
                                
                                <div class="cButtonInfoContainer">
                                    <a class="prev" href="variables-and-types.html?is_ref_by_example=true">
                                        <span>< PREVIOUS</span>
                                        <p>Variables and Types</p>
                                    </a>
                                </div>
                                 
                                <div class="cButtonInfoContainer">
                                    <a class="next" href="integers.html?is_ref_by_example=true">
                                        <span>NEXT ></span>
                                        <p>Integers</p>
                                    </a>
                                </div>
                                
                            </div>
                        </td>
                    </tr>
                </table>
            </div>
            <div class="example" id="identifiers">
                <div class="col-xs-12 col-sm-12 col-md-12 cBBETable-container cCodeLeft">
                    <div class="cTopControlsContainer">
                        <div class="cTopControlsRow">
                            <div class="cLeftTD">
                                <div class="cBBE-links">
                                    <ul>
                                        <li>
                                            <a class="copy"><img src="/img/copy-icon.svg" /></a>
                                        </li>
                                        <li>
                                            <a target="_blank" href="https://github.com/ballerina-platform/ballerina-distribution/tree/master/examples/identifiers/"><img src="/img/github-logo-green.svg" /></a>
                                        </li>
                                        
                                        <li>
<<<<<<< HEAD
                                            <a target="_blank" href="https://play.ballerina.io/?gist=80cc9db50a65ceb3360b8fb418e4dc85&file=identifiers.bal"><img src="/img/main-play-green-btn.svg" /></a>
=======
                                            <a target="_blank" href="https://play.ballerina.io/?gist=4cdd06cf76aa4d0ddf93e5928c362c9c&file=identifiers.bal"><img src="/img/main-play-green-btn.svg" /></a>
>>>>>>> 9cc0b157
                                        </li>
                                        
                                    </ul>
                                </div>
                            </div> 
                        </div>
                    </div>
              
                    
                    <div class="codeSnippeset">

                        <div class="cBBE-body">
                            
                            <div class="cTR">

                                <div class="code leading">
                                    <div class="highlight"><pre><code class=language-ballerina>import ballerina/io;
</code></pre></div>

                                </div>
                                <div class="docs">
                                    
                                </div>
                            </div>
                            
                            <div class="cTR hover-enable">

                                <div class="code leading">
                                    <div class="highlight"><pre><code class=language-ballerina>function พิมพ์ชื่อ(string ชื่อ) {
</code></pre></div>

                                </div>
                                <div class="docs">
                                    
                                    <div class="cCodeDesription">
                                        <div>
                                            <p>You can have Unicode identifiers.</p>

                                        </div>
                                    </div>
                                    
                                </div>
                            </div>
                            
                            <div class="cTR hover-enable">

                                <div class="code leading">
                                    <div class="highlight"><pre><code class=language-ballerina>   io:println(ชื่\u{E2D});
</code></pre></div>

                                </div>
                                <div class="docs">
                                    
                                    <div class="cCodeDesription">
                                        <div>
                                            <p>Use \u{H} to specify character using Unicode code point in hex.</p>

                                        </div>
                                    </div>
                                    
                                </div>
                            </div>
                            
                            <div class="cTR">

                                <div class="code leading">
                                    <div class="highlight"><pre><code class=language-ballerina>}
</code></pre></div>

                                </div>
                                <div class="docs">
                                    
                                </div>
                            </div>
                            
                            <div class="cTR hover-enable">

                                <div class="code leading">
                                    <div class="highlight"><pre><code class=language-ballerina>string &#39;from = &quot;contact@ballerina.io&quot;;
</code></pre></div>

                                </div>
                                <div class="docs">
                                    
                                    <div class="cCodeDesription">
                                        <div>
                                            <p>Prefix reserved keywords with a single quote.</p>

                                        </div>
                                    </div>
                                    
                                </div>
                            </div>
                            
                            <div class="cTR hover-enable">

                                <div class="code leading">
                                    <div class="highlight"><pre><code class=language-ballerina>string first\ name = &quot;Ballerina&quot;;
</code></pre></div>

                                </div>
                                <div class="docs">
                                    
                                    <div class="cCodeDesription">
                                        <div>
                                            <p>Prefix non-identifier character with a .</p>

                                        </div>
                                    </div>
                                    
                                </div>
                            </div>
                            
                            <div class="cTR">

                                <div class="code">
                                    <div class="highlight"><pre><code class=language-ballerina>public function main() {
    พิมพ์ชื่อ(&quot;ආයුබෝවන්&quot;);
}
</code></pre></div>

                                </div>
                                <div class="docs">
                                    
                                </div>
                            </div>
                            
                        </div>
                    </div>
                    
                    <div class="codeSnippeset">

                        <div class="cBBE-body">
                            
                            <div class="cTR cOutputTr">

                                <div class="code cOutput">
                                    <div class="highlight"><pre><code class=shell-session>bal run identifiers.bal
ආයුබෝවන්
</code></pre></div>

                                </div>
                                <div class="docs">
                                    
                                </div>
                            </div>
                            
                        </div>
                    </div>
                    


                     
                </div>
            </div>
        </div>
    </div>

     <script>
            $(document).ready(function() {

                // hljs.initHighlightingOnLoad();

                $(".switch").click(function() {
                    $(".cCodeRight").toggleClass('cShow');
                    $(".cCodeLeft").toggleClass('cHide');
                });

                // get code text
                var codeSnippet = document.getElementsByClassName('FullCode')[0];
                var codeText = codeSnippet.getElementsByTagName('pre')[0].textContent;

                // register "copy to clipboard" event to elements with "copy" class
                var clipboard = new ClipboardJS('.copy', {
                    text: function(trigger) {
                        return codeText;
                    }
                });

                // Register events show hide tooltip on click event
                clipboard.on('success', function(e) {
                    setTooltip(e.trigger, 'Copied!');
                    hideTooltip(e.trigger);
                });

                clipboard.on('error', function(e) {
                    setTooltip(e.trigger, 'Failed!');
                    hideTooltip(e.trigger);
                });

                $('.copy').tooltip({
                    trigger: 'click',
                    placement: 'bottom'
                });
                $("a.copy").unbind("click");
            });

            function setTooltip(btn, message) {
                $(btn).attr('data-original-title', message)
                    .tooltip('show');
            }

            function hideTooltip(btn) {
                setTimeout(function() {
                    $(btn).tooltip('hide').removeAttr('data-original-title');
                }, 1000);
            }
        </script><|MERGE_RESOLUTION|>--- conflicted
+++ resolved
@@ -80,11 +80,7 @@
                                         </li>
                                         
                                         <li>
-<<<<<<< HEAD
-                                            <a target="_blank" href="https://play.ballerina.io/?gist=80cc9db50a65ceb3360b8fb418e4dc85&file=identifiers.bal"><img src="/img/main-play-green-btn.svg" /></a>
-=======
                                             <a target="_blank" href="https://play.ballerina.io/?gist=4cdd06cf76aa4d0ddf93e5928c362c9c&file=identifiers.bal"><img src="/img/main-play-green-btn.svg" /></a>
->>>>>>> 9cc0b157
                                         </li>
                                         
                                     </ul>
