--- conflicted
+++ resolved
@@ -86,11 +86,7 @@
                                         </li>
                                         
                                         <li>
-<<<<<<< HEAD
-                                            <a target="_blank" href="https://play.ballerina.io/?gist=f2c8485276c7149e1332f674b62adae7&file=io_json.bal"><img src="/img/main-play-green-btn.svg" /></a>
-=======
                                             <a target="_blank" href="https://play.ballerina.io/?gist=1b12d97ac155ef370327114395bd336d&file=io_json.bal"><img src="/img/main-play-green-btn.svg" /></a>
->>>>>>> 4daec9d8
                                         </li>
                                         
                                     </ul>
