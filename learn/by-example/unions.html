---
layout: ballerina-example-page-old
title: Unions
description: This BBE demonstrates unions in Ballerina.
keywords: ballerina, ballerina by example, bbe, unions
permalink: /learn/by-example/unions
active: unions
redirect_from:
  - /swan-lake/learn/by-example/unions
  - /swan-lake/learn/by-example/unions.html
---
<div class="row cBallerina-io-Gray-row">
        <div class="container cBallerinaBySampleContainer">
            <div class="FullCode">
                <div class="highlight"><pre><span class="kn">import</span> <span class="nx">ballerina</span><span class="o">/</span><span class="nx">io</span><span class="p">;</span>

<span class="nx">type</span> <span class="nx">StructuredName</span> <span class="nx">record</span> <span class="p">{</span>
    <span class="kt">string</span> <span class="nx">firstName</span><span class="p">;</span>
    <span class="kt">string</span> <span class="nx">lastName</span><span class="p">;</span>
<span class="p">};</span>

<span class="c1">// A `Name` type value can be either a `StructuredName` or a `string`.</span>
<span class="nx">type</span> <span class="nx">Name</span> <span class="nx">StructuredName</span><span class="p">|</span><span class="kt">string</span><span class="p">;</span>

<span class="nx">public</span> <span class="kd">function</span> <span class="nx">main</span><span class="p">()</span> <span class="p">{</span>
    <span class="c1">// `name1` is a `StructuredName`.</span>
    <span class="nx">Name</span> <span class="nx">name1</span> <span class="p">=</span> <span class="p">{</span>
        <span class="nx">firstName</span><span class="p">:</span> <span class="s">&quot;Rowan&quot;</span><span class="p">,</span>
        <span class="nx">lastName</span><span class="p">:</span> <span class="s">&quot;Atkinson&quot;</span>
    <span class="p">};</span>
    <span class="c1">// `name2` is a `string`.</span>
    <span class="nx">Name</span> <span class="nx">name2</span> <span class="p">=</span> <span class="s">&quot;Leslie Banks&quot;</span><span class="p">;</span>

    <span class="nx">io</span><span class="p">:</span><span class="nb">println</span><span class="p">(</span><span class="nx">nameToString</span><span class="p">(</span><span class="nx">name1</span><span class="p">));</span>
    <span class="nx">io</span><span class="p">:</span><span class="nb">println</span><span class="p">(</span><span class="nx">nameToString</span><span class="p">(</span><span class="nx">name2</span><span class="p">));</span>
<span class="p">}</span>

<span class="kd">function</span> <span class="nx">nameToString</span><span class="p">(</span><span class="nx">Name</span> <span class="nx">nm</span><span class="p">)</span> <span class="nx">returns</span> <span class="kt">string</span> <span class="p">{</span>
    <span class="c1">// Checks whether `nm` belongs to `string` type.</span>
    <span class="k">if</span> <span class="nx">nm</span> <span class="nx">is</span> <span class="kt">string</span> <span class="p">{</span>

        <span class="k">return</span> <span class="nx">nm</span><span class="p">;</span>
    <span class="p">}</span> <span class="k">else</span> <span class="p">{</span>
        <span class="k">return</span> <span class="nx">nm</span><span class="p">.</span><span class="nx">firstName</span> <span class="o">+</span> <span class="s">&quot; &quot;</span> <span class="o">+</span> <span class="nx">nm</span><span class="p">.</span><span class="nx">lastName</span><span class="p">;</span>
    <span class="p">}</span>
<span class="p">}</span>
</pre></div>

            </div>

            <div class="col-xs-12 col-sm-12 col-md-12">
                <table class="cTopInfoContainer cTopControlsContainer">
                    <tr>
                        <td class="cLeftTD">
                            <h2>Unions</h2>
                            <p><p><code>T1|T2</code> is the union of the sets described by <code>T1</code> and <code>T2</code>. <code>T?</code> is completely equivalent to <code>T|()</code>.
 Unions are untagged. The <code>is</code> operator tests whether a value belongs to a specific type. <code>is</code> operator in
 the condition causes declared type to be narrowed.</p>
</p>

                        </td>
                        <td class="cRightTD">
                            <div class="cTopButtonContainer">
                                
                                <div class="cButtonInfoContainer">
                                    <a class="prev" href="structural-typing.html?is_ref_by_example=true">
                                        <span>< PREVIOUS</span>
                                        <p>Structural Typing</p>
                                    </a>
                                </div>
                                 
                                <div class="cButtonInfoContainer">
                                    <a class="next" href="error-reporting.html?is_ref_by_example=true">
                                        <span>NEXT ></span>
                                        <p>Errors</p>
                                    </a>
                                </div>
                                
                            </div>
                        </td>
                    </tr>
                </table>
            </div>
            <div class="example" id="unions">
                <div class="col-xs-12 col-sm-12 col-md-12 cBBETable-container cCodeLeft">
                    <div class="cTopControlsContainer">
                        <div class="cTopControlsRow">
                            <div class="cLeftTD">
                                <div class="cBBE-links">
                                    <ul>
                                        <li>
                                            <a class="copy"><img src="/img/copy-icon.svg" /></a>
                                        </li>
                                        <li>
                                            <a target="_blank" href="https://github.com/ballerina-platform/ballerina-distribution/tree/master/examples/unions/"><img src="/img/github-logo-green.svg" /></a>
                                        </li>
                                        
                                        <li>
<<<<<<< HEAD
                                            <a target="_blank" href="https://play.ballerina.io/?gist=d49ec789d632df6967d3a22cbaaef541&file=unions.bal"><img src="/img/main-play-green-btn.svg" /></a>
=======
                                            <a target="_blank" href="https://play.ballerina.io/?gist=aee1374ccf7ddbf290bf1e5910cac560&file=unions.bal"><img src="/img/main-play-green-btn.svg" /></a>
>>>>>>> 9cc0b157
                                        </li>
                                        
                                    </ul>
                                </div>
                            </div> 
                        </div>
                    </div>
              
                    
                    <div class="codeSnippeset">

                        <div class="cBBE-body">
                            
                            <div class="cTR">

                                <div class="code leading">
                                    <div class="highlight"><pre><code class=language-ballerina>import ballerina/io;
</code></pre></div>

                                </div>
                                <div class="docs">
                                    
                                </div>
                            </div>
                            
                            <div class="cTR">

                                <div class="code leading">
                                    <div class="highlight"><pre><code class=language-ballerina>type StructuredName record {
    string firstName;
    string lastName;
};
</code></pre></div>

                                </div>
                                <div class="docs">
                                    
                                </div>
                            </div>
                            
                            <div class="cTR hover-enable">

                                <div class="code leading">
                                    <div class="highlight"><pre><code class=language-ballerina>type Name StructuredName|string;
</code></pre></div>

                                </div>
                                <div class="docs">
                                    
                                    <div class="cCodeDesription">
                                        <div>
                                            <p>A <code>Name</code> type value can be either a <code>StructuredName</code> or a <code>string</code>.</p>

                                        </div>
                                    </div>
                                    
                                </div>
                            </div>
                            
                            <div class="cTR">

                                <div class="code leading">
                                    <div class="highlight"><pre><code class=language-ballerina>public function main() {
</code></pre></div>

                                </div>
                                <div class="docs">
                                    
                                </div>
                            </div>
                            
                            <div class="cTR hover-enable">

                                <div class="code leading">
                                    <div class="highlight"><pre><code class=language-ballerina>    Name name1 = {
        firstName: &quot;Rowan&quot;,
        lastName: &quot;Atkinson&quot;
    };
</code></pre></div>

                                </div>
                                <div class="docs">
                                    
                                    <div class="cCodeDesription">
                                        <div>
                                            <p><code>name1</code> is a <code>StructuredName</code>.</p>

                                        </div>
                                    </div>
                                    
                                </div>
                            </div>
                            
                            <div class="cTR hover-enable">

                                <div class="code leading">
                                    <div class="highlight"><pre><code class=language-ballerina>    Name name2 = &quot;Leslie Banks&quot;;
</code></pre></div>

                                </div>
                                <div class="docs">
                                    
                                    <div class="cCodeDesription">
                                        <div>
                                            <p><code>name2</code> is a <code>string</code>.</p>

                                        </div>
                                    </div>
                                    
                                </div>
                            </div>
                            
                            <div class="cTR">

                                <div class="code leading">
                                    <div class="highlight"><pre><code class=language-ballerina>    io:println(nameToString(name1));
    io:println(nameToString(name2));
}
</code></pre></div>

                                </div>
                                <div class="docs">
                                    
                                </div>
                            </div>
                            
                            <div class="cTR">

                                <div class="code leading">
                                    <div class="highlight"><pre><code class=language-ballerina>function nameToString(Name nm) returns string {
</code></pre></div>

                                </div>
                                <div class="docs">
                                    
                                </div>
                            </div>
                            
                            <div class="cTR hover-enable">

                                <div class="code leading">
                                    <div class="highlight"><pre><code class=language-ballerina>    if nm is string {
</code></pre></div>

                                </div>
                                <div class="docs">
                                    
                                    <div class="cCodeDesription">
                                        <div>
                                            <p>Checks whether <code>nm</code> belongs to <code>string</code> type.</p>

                                        </div>
                                    </div>
                                    
                                </div>
                            </div>
                            
                            <div class="cTR">

                                <div class="code">
                                    <div class="highlight"><pre><code class=language-ballerina>        return nm;
    } else {
        return nm.firstName + &quot; &quot; + nm.lastName;
    }
}
</code></pre></div>

                                </div>
                                <div class="docs">
                                    
                                </div>
                            </div>
                            
                        </div>
                    </div>
                    
                    <div class="codeSnippeset">

                        <div class="cBBE-body">
                            
                            <div class="cTR cOutputTr">

                                <div class="code cOutput">
                                    <div class="highlight"><pre><code class=shell-session>bal run unions.bal
Rowan Atkinson
Leslie Banks
</code></pre></div>

                                </div>
                                <div class="docs">
                                    
                                </div>
                            </div>
                            
                        </div>
                    </div>
                    


                     
                </div>
            </div>
        </div>
    </div>

     <script>
            $(document).ready(function() {

                // hljs.initHighlightingOnLoad();

                $(".switch").click(function() {
                    $(".cCodeRight").toggleClass('cShow');
                    $(".cCodeLeft").toggleClass('cHide');
                });

                // get code text
                var codeSnippet = document.getElementsByClassName('FullCode')[0];
                var codeText = codeSnippet.getElementsByTagName('pre')[0].textContent;

                // register "copy to clipboard" event to elements with "copy" class
                var clipboard = new ClipboardJS('.copy', {
                    text: function(trigger) {
                        return codeText;
                    }
                });

                // Register events show hide tooltip on click event
                clipboard.on('success', function(e) {
                    setTooltip(e.trigger, 'Copied!');
                    hideTooltip(e.trigger);
                });

                clipboard.on('error', function(e) {
                    setTooltip(e.trigger, 'Failed!');
                    hideTooltip(e.trigger);
                });

                $('.copy').tooltip({
                    trigger: 'click',
                    placement: 'bottom'
                });
                $("a.copy").unbind("click");
            });

            function setTooltip(btn, message) {
                $(btn).attr('data-original-title', message)
                    .tooltip('show');
            }

            function hideTooltip(btn) {
                setTimeout(function() {
                    $(btn).tooltip('hide').removeAttr('data-original-title');
                }, 1000);
            }
        </script><|MERGE_RESOLUTION|>--- conflicted
+++ resolved
@@ -96,11 +96,7 @@
                                         </li>
                                         
                                         <li>
-<<<<<<< HEAD
-                                            <a target="_blank" href="https://play.ballerina.io/?gist=d49ec789d632df6967d3a22cbaaef541&file=unions.bal"><img src="/img/main-play-green-btn.svg" /></a>
-=======
                                             <a target="_blank" href="https://play.ballerina.io/?gist=aee1374ccf7ddbf290bf1e5910cac560&file=unions.bal"><img src="/img/main-play-green-btn.svg" /></a>
->>>>>>> 9cc0b157
                                         </li>
                                         
                                     </ul>
