---
layout: ballerina-example-page-old
title: Binary Data
description: This BBE demonstrates binary data in Ballerina.
keywords: ballerina, ballerina by example, bbe, binary data, byte
permalink: /learn/by-example/binary-data
active: binary-data
redirect_from:
  - /swan-lake/learn/by-example/binary-data
  - /swan-lake/learn/by-example/binary-data.html
---
<div class="row cBallerina-io-Gray-row">
        <div class="container cBallerinaBySampleContainer">
            <div class="FullCode">
                <div class="highlight"><pre><span class="nx">public</span> <span class="kd">function</span> <span class="nx">main</span><span class="p">()</span> <span class="p">{</span>
    <span class="c1">// Creates a `byte` array using the `base64` byte array literal.</span>
    <span class="nx">byte</span><span class="p">[]</span> <span class="nx">_</span> <span class="p">=</span> <span class="nx">base64</span><span class="s">`yPHaytRgJPg+QjjylUHakEwz1fWPx/wXCW41JSmqYW8=`</span><span class="p">;</span>

    <span class="c1">// Creates a `byte` using a hexadecimal numeral.</span>
    <span class="nx">byte</span> <span class="nx">x</span> <span class="p">=</span> <span class="mh">0xA</span><span class="p">;</span>

    <span class="c1">// `byte &amp; int` will be `byte`.</span>
    <span class="nx">byte</span> <span class="nx">_</span> <span class="p">=</span> <span class="nx">x</span> <span class="o">&amp;</span> <span class="mh">0xFF</span><span class="p">;</span>

<span class="p">}</span>
</pre></div>

            </div>

            <div class="col-xs-12 col-sm-12 col-md-12">
                <table class="cTopInfoContainer cTopControlsContainer">
                    <tr>
                        <td class="cLeftTD">
                            <h2>Binary Data</h2>
                            <p><p>Binary data is represented by arrays of <code>byte</code> values. It is a special syntax for <code>byte</code> arrays
 in <code>base 64</code> and <code>base 16</code>. The relationship between <code>byte</code> and <code>int</code> is not the same as
 what you are used to. A <code>byte</code> is an <code>int</code> in the range <code>0</code> to <code>0xFF</code>. <code>byte</code> is a subtype of int.
 <code>int</code> type supports normal bitwise operators: <code>&amp;</code> <code>|</code> <code>^</code> <code>~</code> <code>&lt;&lt;</code> <code>&gt;&gt;</code> <code>&gt;&gt;&gt;</code>.
 Ballerina knows the obvious rules about when bitwise operations produce a <code>byte</code>.</p>
</p>

                        </td>
                        <td class="cRightTD">
                            <div class="cTopButtonContainer">
                                
                                <div class="cButtonInfoContainer">
                                    <a class="prev" href="arrays.html?is_ref_by_example=true">
                                        <span>< PREVIOUS</span>
                                        <p>Arrays</p>
                                    </a>
                                </div>
                                 
                                <div class="cButtonInfoContainer">
                                    <a class="next" href="structural-typing.html?is_ref_by_example=true">
                                        <span>NEXT ></span>
                                        <p>Structural Typing</p>
                                    </a>
                                </div>
                                
                            </div>
                        </td>
                    </tr>
                </table>
            </div>
            <div class="example" id="binary-data">
                <div class="col-xs-12 col-sm-12 col-md-12 cBBETable-container cCodeLeft">
                    <div class="cTopControlsContainer">
                        <div class="cTopControlsRow">
                            <div class="cLeftTD">
                                <div class="cBBE-links">
                                    <ul>
                                        <li>
                                            <a class="copy"><img src="/img/copy-icon.svg" /></a>
                                        </li>
                                        <li>
                                            <a target="_blank" href="https://github.com/ballerina-platform/ballerina-distribution/tree/master/examples/binary-data/"><img src="/img/github-logo-green.svg" /></a>
                                        </li>
                                        
                                        <li>
<<<<<<< HEAD
                                            <a target="_blank" href="https://play.ballerina.io/?gist=ed03b85158f35da97e1b7c768f8f5b30&file=binary_data.bal"><img src="/img/main-play-green-btn.svg" /></a>
=======
                                            <a target="_blank" href="https://play.ballerina.io/?gist=232393bfea4eb0c830bfe73611ee753c&file=binary_data.bal"><img src="/img/main-play-green-btn.svg" /></a>
>>>>>>> 4daec9d8
                                        </li>
                                        
                                    </ul>
                                </div>
                            </div> 
                        </div>
                    </div>
              
                    
                    <div class="codeSnippeset">

                        <div class="cBBE-body">
                            
                            <div class="cTR">

                                <div class="code leading">
                                    <div class="highlight"><pre><code class=language-ballerina>public function main() {
</code></pre></div>

                                </div>
                                <div class="docs">
                                    
                                </div>
                            </div>
                            
                            <div class="cTR hover-enable">

                                <div class="code leading">
                                    <div class="highlight"><pre><code class=language-ballerina>    byte[] _ = base64`yPHaytRgJPg+QjjylUHakEwz1fWPx/wXCW41JSmqYW8=`;
</code></pre></div>

                                </div>
                                <div class="docs">
                                    
                                    <div class="cCodeDesription">
                                        <div>
                                            <p>Creates a <code>byte</code> array using the <code>base64</code> byte array literal.</p>

                                        </div>
                                    </div>
                                    
                                </div>
                            </div>
                            
                            <div class="cTR hover-enable">

                                <div class="code leading">
                                    <div class="highlight"><pre><code class=language-ballerina>    byte x = 0xA;
</code></pre></div>

                                </div>
                                <div class="docs">
                                    
                                    <div class="cCodeDesription">
                                        <div>
                                            <p>Creates a <code>byte</code> using a hexadecimal numeral.</p>

                                        </div>
                                    </div>
                                    
                                </div>
                            </div>
                            
                            <div class="cTR hover-enable">

                                <div class="code leading">
                                    <div class="highlight"><pre><code class=language-ballerina>    byte _ = x &amp; 0xFF;
</code></pre></div>

                                </div>
                                <div class="docs">
                                    
                                    <div class="cCodeDesription">
                                        <div>
                                            <p><code>byte &amp; int</code> will be <code>byte</code>.</p>

                                        </div>
                                    </div>
                                    
                                </div>
                            </div>
                            
                            <div class="cTR">

                                <div class="code">
                                    <div class="highlight"><pre><code class=language-ballerina>}
</code></pre></div>

                                </div>
                                <div class="docs">
                                    
                                </div>
                            </div>
                            
                        </div>
                    </div>
                    
                    <div class="codeSnippeset">

                        <div class="cBBE-body">
                            
                            <div class="cTR cOutputTr">

                                <div class="code cOutput">
                                    <div class="highlight"><pre><code class=shell-session>bal run binary_data.bal
</code></pre></div>

                                </div>
                                <div class="docs">
                                    
                                </div>
                            </div>
                            
                        </div>
                    </div>
                    


                     
                </div>
            </div>
        </div>
    </div>

     <script>
            $(document).ready(function() {

                // hljs.initHighlightingOnLoad();

                $(".switch").click(function() {
                    $(".cCodeRight").toggleClass('cShow');
                    $(".cCodeLeft").toggleClass('cHide');
                });

                // get code text
                var codeSnippet = document.getElementsByClassName('FullCode')[0];
                var codeText = codeSnippet.getElementsByTagName('pre')[0].textContent;

                // register "copy to clipboard" event to elements with "copy" class
                var clipboard = new ClipboardJS('.copy', {
                    text: function(trigger) {
                        return codeText;
                    }
                });

                // Register events show hide tooltip on click event
                clipboard.on('success', function(e) {
                    setTooltip(e.trigger, 'Copied!');
                    hideTooltip(e.trigger);
                });

                clipboard.on('error', function(e) {
                    setTooltip(e.trigger, 'Failed!');
                    hideTooltip(e.trigger);
                });

                $('.copy').tooltip({
                    trigger: 'click',
                    placement: 'bottom'
                });
                $("a.copy").unbind("click");
            });

            function setTooltip(btn, message) {
                $(btn).attr('data-original-title', message)
                    .tooltip('show');
            }

            function hideTooltip(btn) {
                setTimeout(function() {
                    $(btn).tooltip('hide').removeAttr('data-original-title');
                }, 1000);
            }
        </script><|MERGE_RESOLUTION|>--- conflicted
+++ resolved
@@ -77,11 +77,7 @@
                                         </li>
                                         
                                         <li>
-<<<<<<< HEAD
-                                            <a target="_blank" href="https://play.ballerina.io/?gist=ed03b85158f35da97e1b7c768f8f5b30&file=binary_data.bal"><img src="/img/main-play-green-btn.svg" /></a>
-=======
                                             <a target="_blank" href="https://play.ballerina.io/?gist=232393bfea4eb0c830bfe73611ee753c&file=binary_data.bal"><img src="/img/main-play-green-btn.svg" /></a>
->>>>>>> 4daec9d8
                                         </li>
                                         
                                     </ul>
