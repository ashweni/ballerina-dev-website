---
layout: ballerina-example-page-old
title: Random Numbers
description: BBE on how to to generate random numbers.
keywords: ballerina, Ballerina By Example, bbe, random
permalink: /learn/by-example/random-numbers
active: random-numbers
redirect_from:
  - /swan-lake/learn/by-example/random-numbers
  - /swan-lake/learn/by-example/random-numbers.html
---
<div class="row cBallerina-io-Gray-row">
        <div class="container cBallerinaBySampleContainer">
            <div class="FullCode">
                <div class="highlight"><pre><span class="kn">import</span> <span class="nx">ballerina</span><span class="o">/</span><span class="nx">io</span><span class="p">;</span>
<span class="kn">import</span> <span class="nx">ballerina</span><span class="o">/</span><span class="nx">random</span><span class="p">;</span>

<span class="nx">public</span> <span class="kd">function</span> <span class="nx">main</span><span class="p">()</span> <span class="nx">returns</span> <span class="nx">error</span><span class="err">?</span> <span class="p">{</span>
    <span class="c1">// Generates a random decimal number between 0.0 and 1.0.</span>
    <span class="kt">float</span> <span class="nx">randomDecimal</span> <span class="p">=</span> <span class="nx">random</span><span class="p">:</span><span class="nx">createDecimal</span><span class="p">();</span>
    <span class="nx">io</span><span class="p">:</span><span class="nb">println</span><span class="p">(</span><span class="s">&quot;Random decimal number: &quot;</span><span class="p">,</span> <span class="nx">randomDecimal</span><span class="p">);</span>

    <span class="c1">// Generates a random number between the given start(inclusive) and end(exclusive) values.</span>
    <span class="kt">int</span> <span class="nx">randomInteger</span> <span class="p">=</span> <span class="nx">check</span> <span class="nx">random</span><span class="p">:</span><span class="nx">createIntInRange</span><span class="p">(</span><span class="mi">1</span><span class="p">,</span> <span class="mi">100</span><span class="p">);</span>
    <span class="nx">io</span><span class="p">:</span><span class="nb">println</span><span class="p">(</span><span class="s">&quot;Random integer number in range: &quot;</span><span class="p">,</span> <span class="nx">randomInteger</span><span class="p">);</span>
<span class="p">}</span>
</pre></div>

            </div>

            <div class="col-xs-12 col-sm-12 col-md-12">
                <table class="cTopInfoContainer cTopControlsContainer">
                    <tr>
                        <td class="cLeftTD">
                            <h2>Random Numbers</h2>
                            <p><p>The <code>random</code> library provides functions related to random number generation.<br/><br/>
 For more information on the underlying module,
 see the <a href="https://docs.central.ballerina.io/ballerina/random/latest/">Random module</a>.</p>
</p>

                        </td>
                        <td class="cRightTD">
                            <div class="cTopButtonContainer">
                                
                                <div class="cButtonInfoContainer">
                                    <a class="prev" href="directory-listener.html?is_ref_by_example=true">
                                        <span>< PREVIOUS</span>
                                        <p>Directory Listener</p>
                                    </a>
                                </div>
                                 
                                <div class="cButtonInfoContainer">
                                    <a class="next" href="task-frequency-job-execution.html?is_ref_by_example=true">
                                        <span>NEXT ></span>
                                        <p>Schedule Job recurrence by Frequency</p>
                                    </a>
                                </div>
                                
                            </div>
                        </td>
                    </tr>
                </table>
            </div>
            <div class="example" id="random-numbers">
                <div class="col-xs-12 col-sm-12 col-md-12 cBBETable-container cCodeLeft">
                    <div class="cTopControlsContainer">
                        <div class="cTopControlsRow">
                            <div class="cLeftTD">
                                <div class="cBBE-links">
                                    <ul>
                                        <li>
                                            <a class="copy"><img src="/img/copy-icon.svg" /></a>
                                        </li>
                                        <li>
                                            <a target="_blank" href="https://github.com/ballerina-platform/ballerina-distribution/tree/master/examples/random-numbers/"><img src="/img/github-logo-green.svg" /></a>
                                        </li>
                                        
                                        <li>
<<<<<<< HEAD
                                            <a target="_blank" href="https://play.ballerina.io/?gist=2129e4cebe1dc895adc2611dafc5c8c6&file=random_numbers.bal"><img src="/img/main-play-green-btn.svg" /></a>
=======
                                            <a target="_blank" href="https://play.ballerina.io/?gist=901109fc0ce268d974853ec984b24604&file=random_numbers.bal"><img src="/img/main-play-green-btn.svg" /></a>
>>>>>>> 4daec9d8
                                        </li>
                                        
                                    </ul>
                                </div>
                            </div> 
                        </div>
                    </div>
              
                    
                    <div class="codeSnippeset">

                        <div class="cBBE-body">
                            
                            <div class="cTR">

                                <div class="code leading">
                                    <div class="highlight"><pre><code class=language-ballerina>import ballerina/io;
import ballerina/random;
</code></pre></div>

                                </div>
                                <div class="docs">
                                    
                                </div>
                            </div>
                            
                            <div class="cTR">

                                <div class="code leading">
                                    <div class="highlight"><pre><code class=language-ballerina>public function main() returns error? {
</code></pre></div>

                                </div>
                                <div class="docs">
                                    
                                </div>
                            </div>
                            
                            <div class="cTR hover-enable">

                                <div class="code leading">
                                    <div class="highlight"><pre><code class=language-ballerina>    float randomDecimal = random:createDecimal();
    io:println(&quot;Random decimal number: &quot;, randomDecimal);
</code></pre></div>

                                </div>
                                <div class="docs">
                                    
                                    <div class="cCodeDesription">
                                        <div>
                                            <p>Generates a random decimal number between 0.0 and 1.0.</p>

                                        </div>
                                    </div>
                                    
                                </div>
                            </div>
                            
                            <div class="cTR hover-enable">

                                <div class="code">
                                    <div class="highlight"><pre><code class=language-ballerina>    int randomInteger = check random:createIntInRange(1, 100);
    io:println(&quot;Random integer number in range: &quot;, randomInteger);
}
</code></pre></div>

                                </div>
                                <div class="docs">
                                    
                                    <div class="cCodeDesription">
                                        <div>
                                            <p>Generates a random number between the given start(inclusive) and end(exclusive) values.</p>

                                        </div>
                                    </div>
                                    
                                </div>
                            </div>
                            
                        </div>
                    </div>
                    
                    <div class="codeSnippeset">

                        <div class="cBBE-body">
                            
                            <div class="cTR cOutputTr">

                                <div class="code cOutput">
                                    <div class="highlight"><pre><code class=shell-session>bal run random_numbers.bal
Random decimal number: 0.6146990788006506
Random integer number in range: 94
</code></pre></div>

                                </div>
                                <div class="docs">
                                    
                                </div>
                            </div>
                            
                        </div>
                    </div>
                    


                     
                </div>
            </div>
        </div>
    </div>

     <script>
            $(document).ready(function() {

                // hljs.initHighlightingOnLoad();

                $(".switch").click(function() {
                    $(".cCodeRight").toggleClass('cShow');
                    $(".cCodeLeft").toggleClass('cHide');
                });

                // get code text
                var codeSnippet = document.getElementsByClassName('FullCode')[0];
                var codeText = codeSnippet.getElementsByTagName('pre')[0].textContent;

                // register "copy to clipboard" event to elements with "copy" class
                var clipboard = new ClipboardJS('.copy', {
                    text: function(trigger) {
                        return codeText;
                    }
                });

                // Register events show hide tooltip on click event
                clipboard.on('success', function(e) {
                    setTooltip(e.trigger, 'Copied!');
                    hideTooltip(e.trigger);
                });

                clipboard.on('error', function(e) {
                    setTooltip(e.trigger, 'Failed!');
                    hideTooltip(e.trigger);
                });

                $('.copy').tooltip({
                    trigger: 'click',
                    placement: 'bottom'
                });
                $("a.copy").unbind("click");
            });

            function setTooltip(btn, message) {
                $(btn).attr('data-original-title', message)
                    .tooltip('show');
            }

            function hideTooltip(btn) {
                setTimeout(function() {
                    $(btn).tooltip('hide').removeAttr('data-original-title');
                }, 1000);
            }
        </script><|MERGE_RESOLUTION|>--- conflicted
+++ resolved
@@ -76,11 +76,7 @@
                                         </li>
                                         
                                         <li>
-<<<<<<< HEAD
-                                            <a target="_blank" href="https://play.ballerina.io/?gist=2129e4cebe1dc895adc2611dafc5c8c6&file=random_numbers.bal"><img src="/img/main-play-green-btn.svg" /></a>
-=======
                                             <a target="_blank" href="https://play.ballerina.io/?gist=901109fc0ce268d974853ec984b24604&file=random_numbers.bal"><img src="/img/main-play-green-btn.svg" /></a>
->>>>>>> 4daec9d8
                                         </li>
                                         
                                     </ul>
