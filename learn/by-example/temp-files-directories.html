---
layout: ballerina-example-page-old
title: Temp Files and Directories
description: This BBE shows how to perform file-system operations in Ballerina.
keywords: ballerina, Ballerina By Example, BBE, file, path, temp
permalink: /learn/by-example/temp-files-directories
active: temp-files-directories
redirect_from:
  - /swan-lake/learn/by-example/temp-files-directories
  - /swan-lake/learn/by-example/temp-files-directories.html
---
<div class="row cBallerina-io-Gray-row">
        <div class="container cBallerinaBySampleContainer">
            <div class="FullCode">
                <div class="highlight"><pre><span class="kn">import</span> <span class="nx">ballerina</span><span class="o">/</span><span class="nx">file</span><span class="p">;</span>
<span class="kn">import</span> <span class="nx">ballerina</span><span class="o">/</span><span class="nx">io</span><span class="p">;</span>

<span class="nx">public</span> <span class="kd">function</span> <span class="nx">main</span><span class="p">()</span> <span class="nx">returns</span> <span class="nx">error</span><span class="err">?</span> <span class="p">{</span>

    <span class="c1">// Creates a temporary directory in the default `tmp` directory of the OS.</span>
    <span class="kt">string</span> <span class="nx">tmpDir</span> <span class="p">=</span> <span class="nx">check</span> <span class="nx">file</span><span class="p">:</span><span class="nx">createTempDir</span><span class="p">();</span>
    <span class="nx">io</span><span class="p">:</span><span class="nb">println</span><span class="p">(</span><span class="s">&quot;Absolute path of the tmp directory: &quot;</span><span class="p">,</span> <span class="nx">tmpDir</span><span class="p">);</span>

    <span class="c1">// Creates a temporary file in the default `tmp` directory of the OS.</span>
    <span class="kt">string</span> <span class="nx">tmpResult</span> <span class="p">=</span> <span class="nx">check</span> <span class="nx">file</span><span class="p">:</span><span class="nx">createTemp</span><span class="p">();</span>
    <span class="nx">io</span><span class="p">:</span><span class="nb">println</span><span class="p">(</span><span class="s">&quot;Absolute path of the tmp file: &quot;</span><span class="p">,</span> <span class="nx">tmpResult</span><span class="p">);</span>

    <span class="c1">// Creates a temporary file in a specific directory.</span>
    <span class="kt">string</span> <span class="nx">tmp2Result</span> <span class="p">=</span> <span class="nx">check</span> <span class="nx">file</span><span class="p">:</span><span class="nx">createTemp</span><span class="p">(</span><span class="nx">dir</span> <span class="p">=</span> <span class="nx">tmpDir</span><span class="p">);</span>
    <span class="nx">io</span><span class="p">:</span><span class="nb">println</span><span class="p">(</span><span class="s">&quot;Absolute path of the tmp file: &quot;</span><span class="p">,</span> <span class="nx">tmp2Result</span><span class="p">);</span>
<span class="p">}</span>
</pre></div>

            </div>

            <div class="col-xs-12 col-sm-12 col-md-12">
                <table class="cTopInfoContainer cTopControlsContainer">
                    <tr>
                        <td class="cLeftTD">
                            <h2>Temp Files and Directories</h2>
                            <p><p>The Ballerina File API contains functions to perform temp file and directory operations.<br/><br/>
 For more information on the underlying module,
 see the <a href="https://docs.central.ballerina.io/ballerina/file/latest/">File module</a>.</p>
</p>

                        </td>
                        <td class="cRightTD">
                            <div class="cTopButtonContainer">
                                
                                <div class="cButtonInfoContainer">
                                    <a class="prev" href="files.html?is_ref_by_example=true">
                                        <span>< PREVIOUS</span>
                                        <p>Files</p>
                                    </a>
                                </div>
                                 
                                <div class="cButtonInfoContainer">
                                    <a class="next" href="directory-listener.html?is_ref_by_example=true">
                                        <span>NEXT ></span>
                                        <p>Directory Listener</p>
                                    </a>
                                </div>
                                
                            </div>
                        </td>
                    </tr>
                </table>
            </div>
            <div class="example" id="temp-files-directories">
                <div class="col-xs-12 col-sm-12 col-md-12 cBBETable-container cCodeLeft">
                    <div class="cTopControlsContainer">
                        <div class="cTopControlsRow">
                            <div class="cLeftTD">
                                <div class="cBBE-links">
                                    <ul>
                                        <li>
                                            <a class="copy"><img src="/img/copy-icon.svg" /></a>
                                        </li>
                                        <li>
                                            <a target="_blank" href="https://github.com/ballerina-platform/ballerina-distribution/tree/master/examples/temp-files-directories/"><img src="/img/github-logo-green.svg" /></a>
                                        </li>
                                        
                                        <li>
<<<<<<< HEAD
                                            <a target="_blank" href="https://play.ballerina.io/?gist=53782073b1f2fb7cdee9b209846f4316&file=temp_files_directories.bal"><img src="/img/main-play-green-btn.svg" /></a>
=======
                                            <a target="_blank" href="https://play.ballerina.io/?gist=23c2ddbc3bfb9c71452be36b5c4af097&file=temp_files_directories.bal"><img src="/img/main-play-green-btn.svg" /></a>
>>>>>>> 4daec9d8
                                        </li>
                                        
                                    </ul>
                                </div>
                            </div> 
                        </div>
                    </div>
              
                    
                    <div class="codeSnippeset">

                        <div class="cBBE-body">
                            
                            <div class="cTR">

                                <div class="code leading">
                                    <div class="highlight"><pre><code class=language-ballerina>import ballerina/file;
import ballerina/io;
</code></pre></div>

                                </div>
                                <div class="docs">
                                    
                                </div>
                            </div>
                            
                            <div class="cTR">

                                <div class="code leading">
                                    <div class="highlight"><pre><code class=language-ballerina>public function main() returns error? {
</code></pre></div>

                                </div>
                                <div class="docs">
                                    
                                </div>
                            </div>
                            
                            <div class="cTR hover-enable">

                                <div class="code leading">
                                    <div class="highlight"><pre><code class=language-ballerina>    string tmpDir = check file:createTempDir();
    io:println(&quot;Absolute path of the tmp directory: &quot;, tmpDir);
</code></pre></div>

                                </div>
                                <div class="docs">
                                    
                                    <div class="cCodeDesription">
                                        <div>
                                            <p>Creates a temporary directory in the default <code>tmp</code> directory of the OS.</p>

                                        </div>
                                    </div>
                                    
                                </div>
                            </div>
                            
                            <div class="cTR hover-enable">

                                <div class="code leading">
                                    <div class="highlight"><pre><code class=language-ballerina>    string tmpResult = check file:createTemp();
    io:println(&quot;Absolute path of the tmp file: &quot;, tmpResult);
</code></pre></div>

                                </div>
                                <div class="docs">
                                    
                                    <div class="cCodeDesription">
                                        <div>
                                            <p>Creates a temporary file in the default <code>tmp</code> directory of the OS.</p>

                                        </div>
                                    </div>
                                    
                                </div>
                            </div>
                            
                            <div class="cTR hover-enable">

                                <div class="code">
                                    <div class="highlight"><pre><code class=language-ballerina>    string tmp2Result = check file:createTemp(dir = tmpDir);
    io:println(&quot;Absolute path of the tmp file: &quot;, tmp2Result);
}
</code></pre></div>

                                </div>
                                <div class="docs">
                                    
                                    <div class="cCodeDesription">
                                        <div>
                                            <p>Creates a temporary file in a specific directory.</p>

                                        </div>
                                    </div>
                                    
                                </div>
                            </div>
                            
                        </div>
                    </div>
                    
                    <div class="codeSnippeset">

                        <div class="cBBE-body">
                            
                            <div class="cTR cOutputTr">

                                <div class="code cOutput">
                                    <div class="highlight"><pre><code class=shell-session>bal run temp_files_directories.bal
Absolute path of the tmp directory: /var/folders/f2/1s2f2mzd30ldl_fzxk4_gq3c0000gn/T/90eb0a6f-200a-454d-9285-f3264a71cd80
Absolute path of the tmp file: /var/folders/f2/1s2f2mzd30ldl_fzxk4_gq3c0000gn/T/9b0ce907-51cd-4f6b-98f0-d99566e3870d
Absolute path of the tmp file: /var/folders/f2/1s2f2mzd30ldl_fzxk4_gq3c0000gn/T/90eb0a6f-200a-454d-9285-f3264a71cd80/14c45332-37df-44d1-b24b-3dbcb7c7404c
</code></pre></div>

                                </div>
                                <div class="docs">
                                    
                                </div>
                            </div>
                            
                        </div>
                    </div>
                    


                     
                </div>
            </div>
        </div>
    </div>

     <script>
            $(document).ready(function() {

                // hljs.initHighlightingOnLoad();

                $(".switch").click(function() {
                    $(".cCodeRight").toggleClass('cShow');
                    $(".cCodeLeft").toggleClass('cHide');
                });

                // get code text
                var codeSnippet = document.getElementsByClassName('FullCode')[0];
                var codeText = codeSnippet.getElementsByTagName('pre')[0].textContent;

                // register "copy to clipboard" event to elements with "copy" class
                var clipboard = new ClipboardJS('.copy', {
                    text: function(trigger) {
                        return codeText;
                    }
                });

                // Register events show hide tooltip on click event
                clipboard.on('success', function(e) {
                    setTooltip(e.trigger, 'Copied!');
                    hideTooltip(e.trigger);
                });

                clipboard.on('error', function(e) {
                    setTooltip(e.trigger, 'Failed!');
                    hideTooltip(e.trigger);
                });

                $('.copy').tooltip({
                    trigger: 'click',
                    placement: 'bottom'
                });
                $("a.copy").unbind("click");
            });

            function setTooltip(btn, message) {
                $(btn).attr('data-original-title', message)
                    .tooltip('show');
            }

            function hideTooltip(btn) {
                setTimeout(function() {
                    $(btn).tooltip('hide').removeAttr('data-original-title');
                }, 1000);
            }
        </script><|MERGE_RESOLUTION|>--- conflicted
+++ resolved
@@ -81,11 +81,7 @@
                                         </li>
                                         
                                         <li>
-<<<<<<< HEAD
-                                            <a target="_blank" href="https://play.ballerina.io/?gist=53782073b1f2fb7cdee9b209846f4316&file=temp_files_directories.bal"><img src="/img/main-play-green-btn.svg" /></a>
-=======
                                             <a target="_blank" href="https://play.ballerina.io/?gist=23c2ddbc3bfb9c71452be36b5c4af097&file=temp_files_directories.bal"><img src="/img/main-play-green-btn.svg" /></a>
->>>>>>> 4daec9d8
                                         </li>
                                         
                                     </ul>
