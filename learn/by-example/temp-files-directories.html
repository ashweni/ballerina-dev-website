---
layout: ballerina-example-page-old
title: Temp Files and Directories
description: This BBE shows how to perform file-system operations in Ballerina.
keywords: ballerina, ballerina by examples, BBE, file, path, temp
permalink: /learn/by-example/temp-files-directories
active: temp-files-directories
redirect_from:
  - /swan-lake/learn/by-example/temp-files-directories
  - /swan-lake/learn/by-example/temp-files-directories.html
---
<div class="row cBallerina-io-Gray-row">
        <div class="container cBallerinaBySampleContainer">
            <div class="FullCode">
                <div class="highlight"><pre><span class="kn">import</span> <span class="nx">ballerina</span><span class="o">/</span><span class="nx">file</span><span class="p">;</span>
<span class="kn">import</span> <span class="nx">ballerina</span><span class="o">/</span><span class="nx">io</span><span class="p">;</span>

<span class="nx">public</span> <span class="kd">function</span> <span class="nx">main</span><span class="p">()</span> <span class="nx">returns</span> <span class="nx">error</span><span class="err">?</span> <span class="p">{</span>

    <span class="c1">// Creates a temporary directory in the default `tmp` directory of the OS.</span>
    <span class="kt">string</span> <span class="nx">tmpDir</span> <span class="p">=</span> <span class="nx">check</span> <span class="nx">file</span><span class="p">:</span><span class="nx">createTempDir</span><span class="p">();</span>
    <span class="nx">io</span><span class="p">:</span><span class="nb">println</span><span class="p">(</span><span class="s">&quot;Absolute path of the tmp directory: &quot;</span><span class="p">,</span> <span class="nx">tmpDir</span><span class="p">);</span>

    <span class="c1">// Creates a temporary file in the default `tmp` directory of the OS.</span>
    <span class="kt">string</span> <span class="nx">tmpResult</span> <span class="p">=</span> <span class="nx">check</span> <span class="nx">file</span><span class="p">:</span><span class="nx">createTemp</span><span class="p">();</span>
    <span class="nx">io</span><span class="p">:</span><span class="nb">println</span><span class="p">(</span><span class="s">&quot;Absolute path of the tmp file: &quot;</span><span class="p">,</span> <span class="nx">tmpResult</span><span class="p">);</span>

    <span class="c1">// Creates a temporary file in a specific directory.</span>
    <span class="kt">string</span> <span class="nx">tmp2Result</span> <span class="p">=</span> <span class="nx">check</span> <span class="nx">file</span><span class="p">:</span><span class="nx">createTemp</span><span class="p">(</span><span class="nx">dir</span> <span class="p">=</span> <span class="nx">tmpDir</span><span class="p">);</span>
    <span class="nx">io</span><span class="p">:</span><span class="nb">println</span><span class="p">(</span><span class="s">&quot;Absolute path of the tmp file: &quot;</span><span class="p">,</span> <span class="nx">tmp2Result</span><span class="p">);</span>
<span class="p">}</span>
</pre></div>

            </div>

            <div class="col-xs-12 col-sm-12 col-md-12">
                <table class="cTopInfoContainer cTopControlsContainer">
                    <tr>
                        <td class="cLeftTD">
                            <h2>Temp Files and Directories</h2>
                            <p><p>The Ballerina File API contains functions to perform temp file and directory operations.<br/><br/>
 For more information on the underlying module,
 see the <a href="https://docs.central.ballerina.io/ballerina/file/latest/">File module</a>.</p>
</p>

                        </td>
                        <td class="cRightTD">
                            <div class="cTopButtonContainer">
                                
                                <div class="cButtonInfoContainer">
                                    <a class="prev" href="files.html?is_ref_by_example=true">
                                        <span>< PREVIOUS</span>
                                        <p>Files</p>
                                    </a>
                                </div>
                                 
                                <div class="cButtonInfoContainer">
                                    <a class="next" href="directory-listener.html?is_ref_by_example=true">
                                        <span>NEXT ></span>
                                        <p>Directory Listener</p>
                                    </a>
                                </div>
                                
                            </div>
                        </td>
                    </tr>
                </table>
            </div>
            <div class="example" id="temp-files-directories">
                <div class="col-xs-12 col-sm-12 col-md-12 cBBETable-container cCodeLeft">
                    <div class="cTopControlsContainer">
                        <div class="cTopControlsRow">
                            <div class="cLeftTD">
                                <div class="cBBE-links">
                                    <ul>
                                        <li>
                                            <a class="copy"><img src="/img/copy-icon.svg" /></a>
                                        </li>
                                        <li>
                                            <a target="_blank" href="https://github.com/ballerina-platform/ballerina-distribution/tree/master/examples/temp-files-directories/"><img src="/img/github-logo-green.svg" /></a>
                                        </li>
                                        
                                        <li>
<<<<<<< HEAD
                                            <a target="_blank" href="https://play.ballerina.io/?gist=23c2ddbc3bfb9c71452be36b5c4af097&file=temp_files_directories.bal"><img src="/img/main-play-green-btn.svg" /></a>
=======
                                            <a target="_blank" href="https://play.ballerina.io/?gist=9eee9a570d6a744cf7d1f1d51fa525f3&file=temp_files_directories.bal"><img src="/img/main-play-green-btn.svg" /></a>
>>>>>>> 9cc0b157
                                        </li>
                                        
                                    </ul>
                                </div>
                            </div> 
                        </div>
                    </div>
              
                    
                    <div class="codeSnippeset">

                        <div class="cBBE-body">
                            
                            <div class="cTR">

                                <div class="code leading">
                                    <div class="highlight"><pre><code class=language-ballerina>import ballerina/file;
import ballerina/io;
</code></pre></div>

                                </div>
                                <div class="docs">
                                    
                                </div>
                            </div>
                            
                            <div class="cTR">

                                <div class="code leading">
                                    <div class="highlight"><pre><code class=language-ballerina>public function main() returns error? {
</code></pre></div>

                                </div>
                                <div class="docs">
                                    
                                </div>
                            </div>
                            
                            <div class="cTR hover-enable">

                                <div class="code leading">
                                    <div class="highlight"><pre><code class=language-ballerina>    string tmpDir = check file:createTempDir();
    io:println(&quot;Absolute path of the tmp directory: &quot;, tmpDir);
</code></pre></div>

                                </div>
                                <div class="docs">
                                    
                                    <div class="cCodeDesription">
                                        <div>
                                            <p>Creates a temporary directory in the default <code>tmp</code> directory of the OS.</p>

                                        </div>
                                    </div>
                                    
                                </div>
                            </div>
                            
                            <div class="cTR hover-enable">

                                <div class="code leading">
                                    <div class="highlight"><pre><code class=language-ballerina>    string tmpResult = check file:createTemp();
    io:println(&quot;Absolute path of the tmp file: &quot;, tmpResult);
</code></pre></div>

                                </div>
                                <div class="docs">
                                    
                                    <div class="cCodeDesription">
                                        <div>
                                            <p>Creates a temporary file in the default <code>tmp</code> directory of the OS.</p>

                                        </div>
                                    </div>
                                    
                                </div>
                            </div>
                            
                            <div class="cTR hover-enable">

                                <div class="code">
                                    <div class="highlight"><pre><code class=language-ballerina>    string tmp2Result = check file:createTemp(dir = tmpDir);
    io:println(&quot;Absolute path of the tmp file: &quot;, tmp2Result);
}
</code></pre></div>

                                </div>
                                <div class="docs">
                                    
                                    <div class="cCodeDesription">
                                        <div>
                                            <p>Creates a temporary file in a specific directory.</p>

                                        </div>
                                    </div>
                                    
                                </div>
                            </div>
                            
                        </div>
                    </div>
                    
                    <div class="codeSnippeset">

                        <div class="cBBE-body">
                            
                            <div class="cTR cOutputTr">

                                <div class="code cOutput">
                                    <div class="highlight"><pre><code class=shell-session>bal run temp_files_directories.bal
Absolute path of the tmp directory: /var/folders/f2/1s2f2mzd30ldl_fzxk4_gq3c0000gn/T/90eb0a6f-200a-454d-9285-f3264a71cd80
Absolute path of the tmp file: /var/folders/f2/1s2f2mzd30ldl_fzxk4_gq3c0000gn/T/9b0ce907-51cd-4f6b-98f0-d99566e3870d
Absolute path of the tmp file: /var/folders/f2/1s2f2mzd30ldl_fzxk4_gq3c0000gn/T/90eb0a6f-200a-454d-9285-f3264a71cd80/14c45332-37df-44d1-b24b-3dbcb7c7404c
</code></pre></div>

                                </div>
                                <div class="docs">
                                    
                                </div>
                            </div>
                            
                        </div>
                    </div>
                    


                     
                </div>
            </div>
        </div>
    </div>

     <script>
            $(document).ready(function() {

                // hljs.initHighlightingOnLoad();

                $(".switch").click(function() {
                    $(".cCodeRight").toggleClass('cShow');
                    $(".cCodeLeft").toggleClass('cHide');
                });

                // get code text
                var codeSnippet = document.getElementsByClassName('FullCode')[0];
                var codeText = codeSnippet.getElementsByTagName('pre')[0].textContent;

                // register "copy to clipboard" event to elements with "copy" class
                var clipboard = new ClipboardJS('.copy', {
                    text: function(trigger) {
                        return codeText;
                    }
                });

                // Register events show hide tooltip on click event
                clipboard.on('success', function(e) {
                    setTooltip(e.trigger, 'Copied!');
                    hideTooltip(e.trigger);
                });

                clipboard.on('error', function(e) {
                    setTooltip(e.trigger, 'Failed!');
                    hideTooltip(e.trigger);
                });

                $('.copy').tooltip({
                    trigger: 'click',
                    placement: 'bottom'
                });
                $("a.copy").unbind("click");
            });

            function setTooltip(btn, message) {
                $(btn).attr('data-original-title', message)
                    .tooltip('show');
            }

            function hideTooltip(btn) {
                setTimeout(function() {
                    $(btn).tooltip('hide').removeAttr('data-original-title');
                }, 1000);
            }
        </script><|MERGE_RESOLUTION|>--- conflicted
+++ resolved
@@ -81,11 +81,7 @@
                                         </li>
                                         
                                         <li>
-<<<<<<< HEAD
-                                            <a target="_blank" href="https://play.ballerina.io/?gist=23c2ddbc3bfb9c71452be36b5c4af097&file=temp_files_directories.bal"><img src="/img/main-play-green-btn.svg" /></a>
-=======
                                             <a target="_blank" href="https://play.ballerina.io/?gist=9eee9a570d6a744cf7d1f1d51fa525f3&file=temp_files_directories.bal"><img src="/img/main-play-green-btn.svg" /></a>
->>>>>>> 9cc0b157
                                         </li>
                                         
                                     </ul>
