--- conflicted
+++ resolved
@@ -98,11 +98,7 @@
                                         </li>
                                         
                                         <li>
-<<<<<<< HEAD
-                                            <a target="_blank" href="https://play.ballerina.io/?gist=741f82f20dc67add7a2fe88726de85e7&file=inter_worker_message_passing.bal"><img src="/img/main-play-green-btn.svg" /></a>
-=======
                                             <a target="_blank" href="https://play.ballerina.io/?gist=0f2c4781475d7ee1a84cc04e69b7cd05&file=inter_worker_message_passing.bal"><img src="/img/main-play-green-btn.svg" /></a>
->>>>>>> 4daec9d8
                                         </li>
                                         
                                     </ul>
