---
layout: ballerina-example-page-old
title: Inter-Worker Message Passing
description: This BBE demonstrates inter-worker message passing
keywords: ballerina, ballerina by example, bbe, worker, message passing
permalink: /learn/by-example/inter-worker-message-passing
active: inter-worker-message-passing
redirect_from:
  - /swan-lake/learn/by-example/inter-worker-message-passing
  - /swan-lake/learn/by-example/inter-worker-message-passing.html
---
<div class="row cBallerina-io-Gray-row">
        <div class="container cBallerinaBySampleContainer">
            <div class="FullCode">
                <div class="highlight"><pre><span class="kn">import</span> <span class="nx">ballerina</span><span class="o">/</span><span class="nx">io</span><span class="p">;</span>

<span class="nx">public</span> <span class="kd">function</span> <span class="nx">main</span><span class="p">()</span> <span class="p">{</span>

    <span class="kd">worker</span> <span class="nx">A</span> <span class="p">{</span>
        <span class="c1">// Use `-&gt; W` to send a message to worker `W`.</span>
        <span class="mi">1</span> <span class="o">-&gt;</span> <span class="nx">B</span><span class="p">;</span>
        <span class="mi">2</span> <span class="o">-&gt;</span> <span class="nx">C</span><span class="p">;</span>

    <span class="p">}</span>

    <span class="kd">worker</span> <span class="nx">B</span> <span class="p">{</span>
        <span class="c1">// Use `&lt;- W` to receive a message from worker `W`.</span>
        <span class="kt">int</span> <span class="nx">x1</span> <span class="p">=</span> <span class="o">&lt;-</span> <span class="nx">A</span><span class="p">;</span>

        <span class="c1">// Use `function` to refer to the function&#39;s default worker.</span>
        <span class="nx">x1</span> <span class="o">-&gt;</span> <span class="kd">function</span><span class="p">;</span>

    <span class="p">}</span>

    <span class="kd">worker</span> <span class="nx">C</span> <span class="p">{</span>
        <span class="kt">int</span> <span class="nx">x2</span> <span class="p">=</span> <span class="o">&lt;-</span> <span class="nx">A</span><span class="p">;</span>
        <span class="nx">x2</span> <span class="o">-&gt;</span> <span class="kd">function</span><span class="p">;</span>
    <span class="p">}</span>

    <span class="kt">int</span> <span class="nx">y1</span> <span class="p">=</span> <span class="o">&lt;-</span> <span class="nx">B</span><span class="p">;</span>
    <span class="kt">int</span> <span class="nx">y2</span> <span class="p">=</span> <span class="o">&lt;-</span> <span class="nx">C</span><span class="p">;</span>
    
    <span class="nx">io</span><span class="p">:</span><span class="nb">println</span><span class="p">(</span><span class="nx">y1</span> <span class="o">+</span> <span class="nx">y2</span><span class="p">);</span>
<span class="p">}</span>
</pre></div>

            </div>

            <div class="col-xs-12 col-sm-12 col-md-12">
                <table class="cTopInfoContainer cTopControlsContainer">
                    <tr>
                        <td class="cLeftTD">
                            <h2>Inter-Worker Message Passing</h2>
                            <p><p>Use <code>-&gt; W</code> or <code>&lt;- W</code> to send a message to or receive a message from worker <code>W</code> (use
 <code>function</code> to refer to the function&rsquo;s default worker).
 Messages are copied using <code>clone()</code>; implies immutable values are passed
 without copy.
 Message sends and receives are paired up at compile-time.
 Each pair turns into horizontal line in the sequence diagram.
 Easy to use and safe, but limited expressiveness.</p>
</p>

                        </td>
                        <td class="cRightTD">
                            <div class="cTopButtonContainer">
                                
                                <div class="cButtonInfoContainer">
                                    <a class="prev" href="named-workers-and-futures.html?is_ref_by_example=true">
                                        <span>< PREVIOUS</span>
                                        <p>Named Workers and Futures</p>
                                    </a>
                                </div>
                                 
                                <div class="cButtonInfoContainer">
                                    <a class="next" href="inter-worker-failure-propagation.html?is_ref_by_example=true">
                                        <span>NEXT ></span>
                                        <p>Inter-Worker Failure Propagation</p>
                                    </a>
                                </div>
                                
                            </div>
                        </td>
                    </tr>
                </table>
            </div>
            <div class="example" id="inter-worker-message-passing">
                <div class="col-xs-12 col-sm-12 col-md-12 cBBETable-container cCodeLeft">
                    <div class="cTopControlsContainer">
                        <div class="cTopControlsRow">
                            <div class="cLeftTD">
                                <div class="cBBE-links">
                                    <ul>
                                        <li>
                                            <a class="copy"><img src="/img/copy-icon.svg" /></a>
                                        </li>
                                        <li>
                                            <a target="_blank" href="https://github.com/ballerina-platform/ballerina-distribution/tree/master/examples/inter-worker-message-passing/"><img src="/img/github-logo-green.svg" /></a>
                                        </li>
                                        
                                        <li>
<<<<<<< HEAD
                                            <a target="_blank" href="https://play.ballerina.io/?gist=0f2c4781475d7ee1a84cc04e69b7cd05&file=inter_worker_message_passing.bal"><img src="/img/main-play-green-btn.svg" /></a>
=======
                                            <a target="_blank" href="https://play.ballerina.io/?gist=67db9e731926fe096f3af0089e9f3ad6&file=inter_worker_message_passing.bal"><img src="/img/main-play-green-btn.svg" /></a>
>>>>>>> 9cc0b157
                                        </li>
                                        
                                    </ul>
                                </div>
                            </div> 
                        </div>
                    </div>
              
                    
                    <div class="codeSnippeset">

                        <div class="cBBE-body">
                            
                            <div class="cTR">

                                <div class="code leading">
                                    <div class="highlight"><pre><code class=language-ballerina>import ballerina/io;
</code></pre></div>

                                </div>
                                <div class="docs">
                                    
                                </div>
                            </div>
                            
                            <div class="cTR">

                                <div class="code leading">
                                    <div class="highlight"><pre><code class=language-ballerina>public function main() {
</code></pre></div>

                                </div>
                                <div class="docs">
                                    
                                </div>
                            </div>
                            
                            <div class="cTR">

                                <div class="code leading">
                                    <div class="highlight"><pre><code class=language-ballerina>    worker A {
</code></pre></div>

                                </div>
                                <div class="docs">
                                    
                                </div>
                            </div>
                            
                            <div class="cTR hover-enable">

                                <div class="code leading">
                                    <div class="highlight"><pre><code class=language-ballerina>        1 -&gt; B;
        2 -&gt; C;
</code></pre></div>

                                </div>
                                <div class="docs">
                                    
                                    <div class="cCodeDesription">
                                        <div>
                                            <p>Use <code>-&gt; W</code> to send a message to worker <code>W</code>.</p>

                                        </div>
                                    </div>
                                    
                                </div>
                            </div>
                            
                            <div class="cTR">

                                <div class="code leading">
                                    <div class="highlight"><pre><code class=language-ballerina>    }
</code></pre></div>

                                </div>
                                <div class="docs">
                                    
                                </div>
                            </div>
                            
                            <div class="cTR">

                                <div class="code leading">
                                    <div class="highlight"><pre><code class=language-ballerina>    worker B {
</code></pre></div>

                                </div>
                                <div class="docs">
                                    
                                </div>
                            </div>
                            
                            <div class="cTR hover-enable">

                                <div class="code leading">
                                    <div class="highlight"><pre><code class=language-ballerina>        int x1 = &lt;- A;
</code></pre></div>

                                </div>
                                <div class="docs">
                                    
                                    <div class="cCodeDesription">
                                        <div>
                                            <p>Use <code>&lt;- W</code> to receive a message from worker <code>W</code>.</p>

                                        </div>
                                    </div>
                                    
                                </div>
                            </div>
                            
                            <div class="cTR hover-enable">

                                <div class="code leading">
                                    <div class="highlight"><pre><code class=language-ballerina>        x1 -&gt; function;
</code></pre></div>

                                </div>
                                <div class="docs">
                                    
                                    <div class="cCodeDesription">
                                        <div>
                                            <p>Use <code>function</code> to refer to the function&rsquo;s default worker.</p>

                                        </div>
                                    </div>
                                    
                                </div>
                            </div>
                            
                            <div class="cTR">

                                <div class="code leading">
                                    <div class="highlight"><pre><code class=language-ballerina>    }
</code></pre></div>

                                </div>
                                <div class="docs">
                                    
                                </div>
                            </div>
                            
                            <div class="cTR">

                                <div class="code leading">
                                    <div class="highlight"><pre><code class=language-ballerina>    worker C {
        int x2 = &lt;- A;
        x2 -&gt; function;
    }
</code></pre></div>

                                </div>
                                <div class="docs">
                                    
                                </div>
                            </div>
                            
                            <div class="cTR">

                                <div class="code">
                                    <div class="highlight"><pre><code class=language-ballerina>    int y1 = &lt;- B;
    int y2 = &lt;- C;
    
    io:println(y1 + y2);
}
</code></pre></div>

                                </div>
                                <div class="docs">
                                    
                                </div>
                            </div>
                            
                        </div>
                    </div>
                    
                    <div class="codeSnippeset">

                        <div class="cBBE-body">
                            
                            <div class="cTR cOutputTr">

                                <div class="code cOutput">
                                    <div class="highlight"><pre><code class=shell-session>bal run inter_worker_message_passing.bal
3
</code></pre></div>

                                </div>
                                <div class="docs">
                                    
                                </div>
                            </div>
                            
                        </div>
                    </div>
                    


                     
                </div>
            </div>
        </div>
    </div>

     <script>
            $(document).ready(function() {

                // hljs.initHighlightingOnLoad();

                $(".switch").click(function() {
                    $(".cCodeRight").toggleClass('cShow');
                    $(".cCodeLeft").toggleClass('cHide');
                });

                // get code text
                var codeSnippet = document.getElementsByClassName('FullCode')[0];
                var codeText = codeSnippet.getElementsByTagName('pre')[0].textContent;

                // register "copy to clipboard" event to elements with "copy" class
                var clipboard = new ClipboardJS('.copy', {
                    text: function(trigger) {
                        return codeText;
                    }
                });

                // Register events show hide tooltip on click event
                clipboard.on('success', function(e) {
                    setTooltip(e.trigger, 'Copied!');
                    hideTooltip(e.trigger);
                });

                clipboard.on('error', function(e) {
                    setTooltip(e.trigger, 'Failed!');
                    hideTooltip(e.trigger);
                });

                $('.copy').tooltip({
                    trigger: 'click',
                    placement: 'bottom'
                });
                $("a.copy").unbind("click");
            });

            function setTooltip(btn, message) {
                $(btn).attr('data-original-title', message)
                    .tooltip('show');
            }

            function hideTooltip(btn) {
                setTimeout(function() {
                    $(btn).tooltip('hide').removeAttr('data-original-title');
                }, 1000);
            }
        </script><|MERGE_RESOLUTION|>--- conflicted
+++ resolved
@@ -98,11 +98,7 @@
                                         </li>
                                         
                                         <li>
-<<<<<<< HEAD
-                                            <a target="_blank" href="https://play.ballerina.io/?gist=0f2c4781475d7ee1a84cc04e69b7cd05&file=inter_worker_message_passing.bal"><img src="/img/main-play-green-btn.svg" /></a>
-=======
                                             <a target="_blank" href="https://play.ballerina.io/?gist=67db9e731926fe096f3af0089e9f3ad6&file=inter_worker_message_passing.bal"><img src="/img/main-play-green-btn.svg" /></a>
->>>>>>> 9cc0b157
                                         </li>
                                         
                                     </ul>
