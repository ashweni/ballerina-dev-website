---
layout: ballerina-example-page-old
title: Records
description: This BBE demonstrates records in Ballerina.
keywords: ballerina, ballerina by example, bbe, records
permalink: /learn/by-example/records
active: records
redirect_from:
  - /swan-lake/learn/by-example/records
  - /swan-lake/learn/by-example/records.html
---
<div class="row cBallerina-io-Gray-row">
        <div class="container cBallerinaBySampleContainer">
            <div class="FullCode">
                <div class="highlight"><pre><span class="kn">import</span> <span class="nx">ballerina</span><span class="o">/</span><span class="nx">io</span><span class="p">;</span>

<span class="c1">// Defines a record type named `Coord`.</span>
<span class="nx">type</span> <span class="nx">Coord</span> <span class="nx">record</span> <span class="p">{</span>
    <span class="kt">int</span> <span class="nx">x</span><span class="p">;</span>
    <span class="kt">int</span> <span class="nx">y</span><span class="p">;</span>
<span class="p">};</span>

<span class="nx">public</span> <span class="kd">function</span> <span class="nx">main</span><span class="p">()</span> <span class="p">{</span>
    <span class="c1">// Creates a `record`, specifying values for its fields.</span>
    <span class="nx">record</span> <span class="p">{</span> <span class="kt">int</span> <span class="nx">x</span><span class="p">;</span> <span class="kt">int</span> <span class="nx">y</span><span class="p">;</span> <span class="p">}</span> <span class="nx">r</span> <span class="p">=</span> <span class="p">{</span>
        <span class="nx">x</span><span class="p">:</span> <span class="mi">1</span><span class="p">,</span>
        <span class="nx">y</span><span class="p">:</span> <span class="mi">2</span>
    <span class="p">};</span>

    <span class="c1">// Creates a `Coord` record.</span>
    <span class="nx">Coord</span> <span class="nx">c</span> <span class="p">=</span> <span class="p">{</span>
        <span class="nx">x</span><span class="p">:</span> <span class="mi">1</span><span class="p">,</span>
        <span class="nx">y</span><span class="p">:</span> <span class="mi">2</span>
    <span class="p">};</span>

    <span class="kt">int</span> <span class="nx">a</span> <span class="p">=</span> <span class="nx">r</span><span class="p">.</span><span class="nx">y</span><span class="p">;</span>
    <span class="nx">io</span><span class="p">:</span><span class="nb">println</span><span class="p">(</span><span class="nx">a</span><span class="p">);</span>

    <span class="kt">int</span> <span class="nx">b</span> <span class="p">=</span> <span class="nx">c</span><span class="p">.</span><span class="nx">x</span><span class="p">;</span>
    <span class="nx">io</span><span class="p">:</span><span class="nb">println</span><span class="p">(</span><span class="nx">b</span><span class="p">);</span>
<span class="p">}</span>
</pre></div>

            </div>

            <div class="col-xs-12 col-sm-12 col-md-12">
                <table class="cTopInfoContainer cTopControlsContainer">
                    <tr>
                        <td class="cLeftTD">
                            <h2>Records</h2>
                            <p><p>A <code>record</code> type has specific named fields. Fields can be accessed with <code>r.x</code>. Records are mutable: <code>r.x</code> is an
 <code>lvalue</code>. Records can be constructed using a similar syntax to a <code>map</code>. Typically a <code>record</code> type is combined
 with a type definition. The name of the type is not significant: a <code>record</code> is just a collection of fields.
 Record equality works same as <code>map</code> equality.</p>
</p>

                        </td>
                        <td class="cRightTD">
                            <div class="cTopButtonContainer">
                                
                                <div class="cButtonInfoContainer">
                                    <a class="prev" href="maps.html?is_ref_by_example=true">
                                        <span>< PREVIOUS</span>
                                        <p>Maps</p>
                                    </a>
                                </div>
                                 
                                <div class="cButtonInfoContainer">
                                    <a class="next" href="optional-fields.html?is_ref_by_example=true">
                                        <span>NEXT ></span>
                                        <p>Optional Fields</p>
                                    </a>
                                </div>
                                
                            </div>
                        </td>
                    </tr>
                </table>
            </div>
            <div class="example" id="records">
                <div class="col-xs-12 col-sm-12 col-md-12 cBBETable-container cCodeLeft">
                    <div class="cTopControlsContainer">
                        <div class="cTopControlsRow">
                            <div class="cLeftTD">
                                <div class="cBBE-links">
                                    <ul>
                                        <li>
                                            <a class="copy"><img src="/img/copy-icon.svg" /></a>
                                        </li>
                                        <li>
                                            <a target="_blank" href="https://github.com/ballerina-platform/ballerina-distribution/tree/master/examples/records/"><img src="/img/github-logo-green.svg" /></a>
                                        </li>
                                        
                                        <li>
<<<<<<< HEAD
                                            <a target="_blank" href="https://play.ballerina.io/?gist=1e39d9fd053aa4f5dcf648889b0af594&file=records.bal"><img src="/img/main-play-green-btn.svg" /></a>
=======
                                            <a target="_blank" href="https://play.ballerina.io/?gist=0b645c1c1ecbfbde4cbc1739e4e78659&file=records.bal"><img src="/img/main-play-green-btn.svg" /></a>
>>>>>>> 4daec9d8
                                        </li>
                                        
                                    </ul>
                                </div>
                            </div> 
                        </div>
                    </div>
              
                    
                    <div class="codeSnippeset">

                        <div class="cBBE-body">
                            
                            <div class="cTR">

                                <div class="code leading">
                                    <div class="highlight"><pre><code class=language-ballerina>import ballerina/io;
</code></pre></div>

                                </div>
                                <div class="docs">
                                    
                                </div>
                            </div>
                            
                            <div class="cTR hover-enable">

                                <div class="code leading">
                                    <div class="highlight"><pre><code class=language-ballerina>type Coord record {
    int x;
    int y;
};
</code></pre></div>

                                </div>
                                <div class="docs">
                                    
                                    <div class="cCodeDesription">
                                        <div>
                                            <p>Defines a record type named <code>Coord</code>.</p>

                                        </div>
                                    </div>
                                    
                                </div>
                            </div>
                            
                            <div class="cTR">

                                <div class="code leading">
                                    <div class="highlight"><pre><code class=language-ballerina>public function main() {
</code></pre></div>

                                </div>
                                <div class="docs">
                                    
                                </div>
                            </div>
                            
                            <div class="cTR hover-enable">

                                <div class="code leading">
                                    <div class="highlight"><pre><code class=language-ballerina>    record { int x; int y; } r = {
        x: 1,
        y: 2
    };
</code></pre></div>

                                </div>
                                <div class="docs">
                                    
                                    <div class="cCodeDesription">
                                        <div>
                                            <p>Creates a <code>record</code>, specifying values for its fields.</p>

                                        </div>
                                    </div>
                                    
                                </div>
                            </div>
                            
                            <div class="cTR hover-enable">

                                <div class="code leading">
                                    <div class="highlight"><pre><code class=language-ballerina>    Coord c = {
        x: 1,
        y: 2
    };
</code></pre></div>

                                </div>
                                <div class="docs">
                                    
                                    <div class="cCodeDesription">
                                        <div>
                                            <p>Creates a <code>Coord</code> record.</p>

                                        </div>
                                    </div>
                                    
                                </div>
                            </div>
                            
                            <div class="cTR">

                                <div class="code leading">
                                    <div class="highlight"><pre><code class=language-ballerina>    int a = r.y;
    io:println(a);
</code></pre></div>

                                </div>
                                <div class="docs">
                                    
                                </div>
                            </div>
                            
                            <div class="cTR">

                                <div class="code">
                                    <div class="highlight"><pre><code class=language-ballerina>    int b = c.x;
    io:println(b);
}
</code></pre></div>

                                </div>
                                <div class="docs">
                                    
                                </div>
                            </div>
                            
                        </div>
                    </div>
                    
                    <div class="codeSnippeset">

                        <div class="cBBE-body">
                            
                            <div class="cTR cOutputTr">

                                <div class="code cOutput">
                                    <div class="highlight"><pre><code class=shell-session>bal run records.bal
2
1
</code></pre></div>

                                </div>
                                <div class="docs">
                                    
                                </div>
                            </div>
                            
                        </div>
                    </div>
                    


                     
                </div>
            </div>
        </div>
    </div>

     <script>
            $(document).ready(function() {

                // hljs.initHighlightingOnLoad();

                $(".switch").click(function() {
                    $(".cCodeRight").toggleClass('cShow');
                    $(".cCodeLeft").toggleClass('cHide');
                });

                // get code text
                var codeSnippet = document.getElementsByClassName('FullCode')[0];
                var codeText = codeSnippet.getElementsByTagName('pre')[0].textContent;

                // register "copy to clipboard" event to elements with "copy" class
                var clipboard = new ClipboardJS('.copy', {
                    text: function(trigger) {
                        return codeText;
                    }
                });

                // Register events show hide tooltip on click event
                clipboard.on('success', function(e) {
                    setTooltip(e.trigger, 'Copied!');
                    hideTooltip(e.trigger);
                });

                clipboard.on('error', function(e) {
                    setTooltip(e.trigger, 'Failed!');
                    hideTooltip(e.trigger);
                });

                $('.copy').tooltip({
                    trigger: 'click',
                    placement: 'bottom'
                });
                $("a.copy").unbind("click");
            });

            function setTooltip(btn, message) {
                $(btn).attr('data-original-title', message)
                    .tooltip('show');
            }

            function hideTooltip(btn) {
                setTimeout(function() {
                    $(btn).tooltip('hide').removeAttr('data-original-title');
                }, 1000);
            }
        </script><|MERGE_RESOLUTION|>--- conflicted
+++ resolved
@@ -92,11 +92,7 @@
                                         </li>
                                         
                                         <li>
-<<<<<<< HEAD
-                                            <a target="_blank" href="https://play.ballerina.io/?gist=1e39d9fd053aa4f5dcf648889b0af594&file=records.bal"><img src="/img/main-play-green-btn.svg" /></a>
-=======
                                             <a target="_blank" href="https://play.ballerina.io/?gist=0b645c1c1ecbfbde4cbc1739e4e78659&file=records.bal"><img src="/img/main-play-green-btn.svg" /></a>
->>>>>>> 4daec9d8
                                         </li>
                                         
                                     </ul>
