--- conflicted
+++ resolved
@@ -170,12 +170,8 @@
                                     
                                     <div class="cCodeDesription">
                                         <div>
-<<<<<<< HEAD
-                                            <p>Read a text message echoed from the server using <a href="https://lib.ballerina.io/ballerina/websocket/latest/clients/Client#readTextMessage">readTextMessage</a>.</p>
-=======
                                             <p>Read a text message echoed from the server using 
                                                 <a href="https://lib.ballerina.io/ballerina/websocket/latest/clients/Client#readTextMessage">readTextMessage</a>.</p>
->>>>>>> c5c730db
 
                                         </div>
                                     </div>
