--- conflicted
+++ resolved
@@ -78,11 +78,7 @@
                                         </li>
                                         
                                         <li>
-<<<<<<< HEAD
-                                            <a target="_blank" href="https://play.ballerina.io/?gist=1b04cb70167c0179e2f7c47b7ba543dd&file=websocket_text_client.bal"><img src="/img/main-play-green-btn.svg" /></a>
-=======
                                             <a target="_blank" href="https://play.ballerina.io/?gist=22633d980b3bc273752d0fc9e31de546&file=websocket_text_client.bal"><img src="/img/main-play-green-btn.svg" /></a>
->>>>>>> 9cc0b157
                                         </li>
                                         
                                     </ul>
