---
layout: ballerina-example-page-old
title: Cache Basics
description: This BBE shows how to perform basic in-memory caching operations with the "Least Recently Used" algorithm in Ballerina.
keywords: ballerina, ballerina by examples, BBE, cache, put, get, size, hasKey
permalink: /learn/by-example/cache-basics
active: cache-basics
redirect_from:
  - /swan-lake/learn/by-example/cache-basics
  - /swan-lake/learn/by-example/cache-basics.html
---
<div class="row cBallerina-io-Gray-row">
        <div class="container cBallerinaBySampleContainer">
            <div class="FullCode">
                <div class="highlight"><pre><span class="kn">import</span> <span class="nx">ballerina</span><span class="o">/</span><span class="nx">cache</span><span class="p">;</span>
<span class="kn">import</span> <span class="nx">ballerina</span><span class="o">/</span><span class="nx">io</span><span class="p">;</span>

<span class="nx">public</span> <span class="kd">function</span> <span class="nx">main</span><span class="p">()</span> <span class="nx">returns</span> <span class="nx">error</span><span class="err">?</span> <span class="p">{</span>
    <span class="c1">// This creates a new cache instance with the default configurations.</span>
    <span class="nx">cache</span><span class="p">:</span><span class="nx">Cache</span> <span class="nx">cache</span> <span class="p">=</span> <span class="nx">new</span><span class="p">();</span>

    <span class="c1">// Adds new entries to the cache.</span>
    <span class="nx">check</span> <span class="nx">cache</span><span class="p">.</span><span class="nx">put</span><span class="p">(</span><span class="s">&quot;key1&quot;</span><span class="p">,</span> <span class="s">&quot;value1&quot;</span><span class="p">);</span>
    <span class="nx">check</span> <span class="nx">cache</span><span class="p">.</span><span class="nx">put</span><span class="p">(</span><span class="s">&quot;key2&quot;</span><span class="p">,</span> <span class="s">&quot;value2&quot;</span><span class="p">);</span>

    <span class="c1">// Checks for the cached key availability.</span>
    <span class="k">if</span> <span class="p">(</span><span class="nx">cache</span><span class="p">.</span><span class="nx">hasKey</span><span class="p">(</span><span class="s">&quot;key1&quot;</span><span class="p">))</span> <span class="p">{</span>
        <span class="c1">// Fetches the cached value.</span>
        <span class="kt">string</span> <span class="nx">value</span> <span class="p">=</span> <span class="p">&lt;</span><span class="kt">string</span><span class="p">&gt;</span> <span class="nx">check</span> <span class="nx">cache</span><span class="p">.</span><span class="nx">get</span><span class="p">(</span><span class="s">&quot;key1&quot;</span><span class="p">);</span>
        <span class="nx">io</span><span class="p">:</span><span class="nb">println</span><span class="p">(</span><span class="s">&quot;The value of the key1: &quot;</span> <span class="o">+</span> <span class="nx">value</span><span class="p">);</span>
    <span class="p">}</span>
    <span class="c1">// Gets the keys of the cache entries.</span>
    <span class="kt">string</span><span class="p">[]</span> <span class="nx">keys</span> <span class="p">=</span> <span class="nx">cache</span><span class="p">.</span><span class="nx">keys</span><span class="p">();</span>
    <span class="nx">io</span><span class="p">:</span><span class="nb">println</span><span class="p">(</span><span class="s">&quot;The existing keys in the cache: &quot;</span> <span class="o">+</span> <span class="nx">keys</span><span class="p">.</span><span class="nx">toString</span><span class="p">());</span>

    <span class="c1">// Gets the size of the cache.</span>
    <span class="kt">int</span> <span class="nx">size</span> <span class="p">=</span> <span class="nx">cache</span><span class="p">.</span><span class="nx">size</span><span class="p">();</span>
    <span class="nx">io</span><span class="p">:</span><span class="nb">println</span><span class="p">(</span><span class="s">&quot;The cache size: &quot;</span><span class="p">,</span> <span class="nx">size</span><span class="p">);</span>
<span class="p">}</span>
</pre></div>

            </div>

            <div class="col-xs-12 col-sm-12 col-md-12">
                <table class="cTopInfoContainer cTopControlsContainer">
                    <tr>
                        <td class="cLeftTD">
                            <h2>Cache Basics</h2>
                            <p><p>The Ballerina Cache API provides an in-memory cache implementation by default with a
 <code>Least Recently Used</code> algorithm-based eviction policy.
 For more information on the underlying module,
 see the <a href="https://docs.central.ballerina.io/ballerina/cache/latest/">Cache module</a>.</p>
</p>

                        </td>
                        <td class="cRightTD">
                            <div class="cTopButtonContainer">
                                
                                <div class="cButtonInfoContainer">
                                    <a class="prev" href="time-formatting-and-parsing.html?is_ref_by_example=true">
                                        <span>< PREVIOUS</span>
                                        <p>Time formatting/Parsing</p>
                                    </a>
                                </div>
                                 
                                <div class="cButtonInfoContainer">
                                    <a class="next" href="cache-invalidation.html?is_ref_by_example=true">
                                        <span>NEXT ></span>
                                        <p>Cache Invalidation</p>
                                    </a>
                                </div>
                                
                            </div>
                        </td>
                    </tr>
                </table>
            </div>
            <div class="example" id="cache-basics">
                <div class="col-xs-12 col-sm-12 col-md-12 cBBETable-container cCodeLeft">
                    <div class="cTopControlsContainer">
                        <div class="cTopControlsRow">
                            <div class="cLeftTD">
                                <div class="cBBE-links">
                                    <ul>
                                        <li>
                                            <a class="copy"><img src="/img/copy-icon.svg" /></a>
                                        </li>
                                        <li>
                                            <a target="_blank" href="https://github.com/ballerina-platform/ballerina-distribution/tree/master/examples/cache-basics/"><img src="/img/github-logo-green.svg" /></a>
                                        </li>
                                        
                                        <li>
<<<<<<< HEAD
                                            <a target="_blank" href="https://play.ballerina.io/?gist=d14841e580c5a899856dfc664e8c00c4&file=cache_basics.bal"><img src="/img/main-play-green-btn.svg" /></a>
=======
                                            <a target="_blank" href="https://play.ballerina.io/?gist=427c94e1cdb196ea97bb982655b86ab2&file=cache_basics.bal"><img src="/img/main-play-green-btn.svg" /></a>
>>>>>>> 9cc0b157
                                        </li>
                                        
                                    </ul>
                                </div>
                            </div> 
                        </div>
                    </div>
              
                    
                    <div class="codeSnippeset">

                        <div class="cBBE-body">
                            
                            <div class="cTR">

                                <div class="code leading">
                                    <div class="highlight"><pre><code class=language-ballerina>import ballerina/cache;
import ballerina/io;
</code></pre></div>

                                </div>
                                <div class="docs">
                                    
                                </div>
                            </div>
                            
                            <div class="cTR">

                                <div class="code leading">
                                    <div class="highlight"><pre><code class=language-ballerina>public function main() returns error? {
</code></pre></div>

                                </div>
                                <div class="docs">
                                    
                                </div>
                            </div>
                            
                            <div class="cTR hover-enable">

                                <div class="code leading">
                                    <div class="highlight"><pre><code class=language-ballerina>    cache:Cache cache = new();
</code></pre></div>

                                </div>
                                <div class="docs">
                                    
                                    <div class="cCodeDesription">
                                        <div>
                                            <p>This creates a new cache instance with the default configurations.</p>

                                        </div>
                                    </div>
                                    
                                </div>
                            </div>
                            
                            <div class="cTR hover-enable">

                                <div class="code leading">
                                    <div class="highlight"><pre><code class=language-ballerina>    check cache.put(&quot;key1&quot;, &quot;value1&quot;);
    check cache.put(&quot;key2&quot;, &quot;value2&quot;);
</code></pre></div>

                                </div>
                                <div class="docs">
                                    
                                    <div class="cCodeDesription">
                                        <div>
                                            <p>Adds new entries to the cache.</p>

                                        </div>
                                    </div>
                                    
                                </div>
                            </div>
                            
                            <div class="cTR hover-enable">

                                <div class="code leading">
                                    <div class="highlight"><pre><code class=language-ballerina>    if (cache.hasKey(&quot;key1&quot;)) {
</code></pre></div>

                                </div>
                                <div class="docs">
                                    
                                    <div class="cCodeDesription">
                                        <div>
                                            <p>Checks for the cached key availability.</p>

                                        </div>
                                    </div>
                                    
                                </div>
                            </div>
                            
                            <div class="cTR hover-enable">

                                <div class="code leading">
                                    <div class="highlight"><pre><code class=language-ballerina>        string value = &lt;string&gt; check cache.get(&quot;key1&quot;);
        io:println(&quot;The value of the key1: &quot; + value);
    }
</code></pre></div>

                                </div>
                                <div class="docs">
                                    
                                    <div class="cCodeDesription">
                                        <div>
                                            <p>Fetches the cached value.</p>

                                        </div>
                                    </div>
                                    
                                </div>
                            </div>
                            
                            <div class="cTR hover-enable">

                                <div class="code leading">
                                    <div class="highlight"><pre><code class=language-ballerina>    string[] keys = cache.keys();
    io:println(&quot;The existing keys in the cache: &quot; + keys.toString());
</code></pre></div>

                                </div>
                                <div class="docs">
                                    
                                    <div class="cCodeDesription">
                                        <div>
                                            <p>Gets the keys of the cache entries.</p>

                                        </div>
                                    </div>
                                    
                                </div>
                            </div>
                            
                            <div class="cTR hover-enable">

                                <div class="code">
                                    <div class="highlight"><pre><code class=language-ballerina>    int size = cache.size();
    io:println(&quot;The cache size: &quot;, size);
}
</code></pre></div>

                                </div>
                                <div class="docs">
                                    
                                    <div class="cCodeDesription">
                                        <div>
                                            <p>Gets the size of the cache.</p>

                                        </div>
                                    </div>
                                    
                                </div>
                            </div>
                            
                        </div>
                    </div>
                    
                    <div class="codeSnippeset">

                        <div class="cBBE-body">
                            
                            <div class="cTR cOutputTr">

                                <div class="code cOutput">
                                    <div class="highlight"><pre><code class=shell-session>bal run cache_basic.bal
The value of the key1: value1
The existing keys in the cache: [&quot;key1&quot;,&quot;key2&quot;]
The cache size: 2
</code></pre></div>

                                </div>
                                <div class="docs">
                                    
                                </div>
                            </div>
                            
                        </div>
                    </div>
                    


                     
                </div>
            </div>
        </div>
    </div>

     <script>
            $(document).ready(function() {

                // hljs.initHighlightingOnLoad();

                $(".switch").click(function() {
                    $(".cCodeRight").toggleClass('cShow');
                    $(".cCodeLeft").toggleClass('cHide');
                });

                // get code text
                var codeSnippet = document.getElementsByClassName('FullCode')[0];
                var codeText = codeSnippet.getElementsByTagName('pre')[0].textContent;

                // register "copy to clipboard" event to elements with "copy" class
                var clipboard = new ClipboardJS('.copy', {
                    text: function(trigger) {
                        return codeText;
                    }
                });

                // Register events show hide tooltip on click event
                clipboard.on('success', function(e) {
                    setTooltip(e.trigger, 'Copied!');
                    hideTooltip(e.trigger);
                });

                clipboard.on('error', function(e) {
                    setTooltip(e.trigger, 'Failed!');
                    hideTooltip(e.trigger);
                });

                $('.copy').tooltip({
                    trigger: 'click',
                    placement: 'bottom'
                });
                $("a.copy").unbind("click");
            });

            function setTooltip(btn, message) {
                $(btn).attr('data-original-title', message)
                    .tooltip('show');
            }

            function hideTooltip(btn) {
                setTimeout(function() {
                    $(btn).tooltip('hide').removeAttr('data-original-title');
                }, 1000);
            }
        </script><|MERGE_RESOLUTION|>--- conflicted
+++ resolved
@@ -90,11 +90,7 @@
                                         </li>
                                         
                                         <li>
-<<<<<<< HEAD
-                                            <a target="_blank" href="https://play.ballerina.io/?gist=d14841e580c5a899856dfc664e8c00c4&file=cache_basics.bal"><img src="/img/main-play-green-btn.svg" /></a>
-=======
                                             <a target="_blank" href="https://play.ballerina.io/?gist=427c94e1cdb196ea97bb982655b86ab2&file=cache_basics.bal"><img src="/img/main-play-green-btn.svg" /></a>
->>>>>>> 9cc0b157
                                         </li>
                                         
                                     </ul>
