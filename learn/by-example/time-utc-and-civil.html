---
layout: ballerina-example-page-old
title: Time with Zone Offset
description: BBE on how to convert a given UTC time to a civil record vice versa.
keywords: ballerina, ballerina by examples, bbe, time, utc, civil
permalink: /learn/by-example/time-utc-and-civil
active: time-utc-and-civil
redirect_from:
  - /swan-lake/learn/by-example/time-utc-and-civil
  - /swan-lake/learn/by-example/time-utc-and-civil.html
---
<div class="row cBallerina-io-Gray-row">
        <div class="container cBallerinaBySampleContainer">
            <div class="FullCode">
                <div class="highlight"><pre><span class="kn">import</span> <span class="nx">ballerina</span><span class="o">/</span><span class="nx">io</span><span class="p">;</span>
<span class="kn">import</span> <span class="nx">ballerina</span><span class="o">/</span><span class="nx">time</span><span class="p">;</span>

<span class="nx">public</span> <span class="kd">function</span> <span class="nx">main</span><span class="p">()</span> <span class="nx">returns</span> <span class="nx">error</span><span class="err">?</span> <span class="p">{</span>
    <span class="c1">// Gets the current instant of the system clock (seconds from the epoch of</span>
    <span class="c1">// 1970-01-01T00:00:00). The returned `time:Utc` value represents seconds</span>
    <span class="c1">// from the epoch with nanoseconds precision.</span>
    <span class="nx">time</span><span class="p">:</span><span class="nx">Utc</span> <span class="nx">utc1</span> <span class="p">=</span> <span class="nx">time</span><span class="p">:</span><span class="nx">utcNow</span><span class="p">();</span>
    <span class="c1">// Converts a given `time:Utc` value to a `time:Civil` value.</span>
    <span class="nx">time</span><span class="p">:</span><span class="nx">Civil</span> <span class="nx">civil1</span> <span class="p">=</span> <span class="nx">time</span><span class="p">:</span><span class="nx">utcToCivil</span><span class="p">(</span><span class="nx">utc1</span><span class="p">);</span>
    <span class="nx">io</span><span class="p">:</span><span class="nb">println</span><span class="p">(</span><span class="s">`Civil record: ${civil1.toString()}`</span><span class="p">);</span>

    <span class="c1">// Converts a given `time:Civil` value to a `time:Utc` value.</span>
    <span class="c1">// Note that, since `time:Civil` is used to represent localized time,</span>
    <span class="c1">// it is mandatory to have the `utcOffset` field to be specified in the</span>
    <span class="c1">// given `time:Civil` value.</span>
    <span class="nx">time</span><span class="p">:</span><span class="nx">Civil</span> <span class="nx">civil2</span> <span class="p">=</span> <span class="p">{</span>
        <span class="nx">year</span><span class="p">:</span> <span class="mi">2021</span><span class="p">,</span>
        <span class="nx">month</span><span class="p">:</span> <span class="mi">4</span><span class="p">,</span>
        <span class="nx">day</span><span class="p">:</span> <span class="mi">13</span><span class="p">,</span>
        <span class="nx">hour</span><span class="p">:</span> <span class="mi">4</span><span class="p">,</span>
        <span class="nx">minute</span><span class="p">:</span> <span class="mi">50</span><span class="p">,</span>
        <span class="nx">second</span><span class="p">:</span> <span class="mf">50.52</span><span class="p">,</span>
        <span class="nx">timeAbbrev</span><span class="p">:</span> <span class="s">&quot;Asia/Colombo&quot;</span><span class="p">,</span>
        <span class="nx">utcOffset</span><span class="p">:</span> <span class="p">{</span><span class="nx">hours</span><span class="p">:</span> <span class="mi">5</span><span class="p">,</span> <span class="nx">minutes</span><span class="p">:</span> <span class="mi">30</span><span class="p">,</span> <span class="nx">seconds</span><span class="p">:</span> <span class="mi">0</span><span class="nx">d</span><span class="p">}</span>
    <span class="p">};</span>
    <span class="nx">time</span><span class="p">:</span><span class="nx">Utc</span> <span class="nx">utc2</span> <span class="p">=</span> <span class="nx">check</span> <span class="nx">time</span><span class="p">:</span><span class="nx">utcFromCivil</span><span class="p">(</span><span class="nx">civil2</span><span class="p">);</span>
    <span class="nx">io</span><span class="p">:</span><span class="nb">println</span><span class="p">(</span><span class="s">`UTC value of the civil record: ${utc2.toString()}`</span><span class="p">);</span>
<span class="p">}</span>
</pre></div>

            </div>

            <div class="col-xs-12 col-sm-12 col-md-12">
                <table class="cTopInfoContainer cTopControlsContainer">
                    <tr>
                        <td class="cLeftTD">
                            <h2>Time with Zone Offset</h2>
                            <p><p>This sample demonstrates how to convert UTC to local time and
 vice versa.<br/><br/>
 For more information on the underlying module,
 see the <a href="https://docs.central.ballerina.io/ballerina/time/latest/">Time module</a>.</p>
</p>

                        </td>
                        <td class="cRightTD">
                            <div class="cTopButtonContainer">
                                
                                <div class="cButtonInfoContainer">
                                    <a class="prev" href="time-utc.html?is_ref_by_example=true">
                                        <span>< PREVIOUS</span>
                                        <p>UTC Time</p>
                                    </a>
                                </div>
                                 
                                <div class="cButtonInfoContainer">
                                    <a class="next" href="time-formatting-and-parsing.html?is_ref_by_example=true">
                                        <span>NEXT ></span>
                                        <p>Time formatting/Parsing</p>
                                    </a>
                                </div>
                                
                            </div>
                        </td>
                    </tr>
                </table>
            </div>
            <div class="example" id="time-utc-and-civil">
                <div class="col-xs-12 col-sm-12 col-md-12 cBBETable-container cCodeLeft">
                    <div class="cTopControlsContainer">
                        <div class="cTopControlsRow">
                            <div class="cLeftTD">
                                <div class="cBBE-links">
                                    <ul>
                                        <li>
                                            <a class="copy"><img src="/img/copy-icon.svg" /></a>
                                        </li>
                                        <li>
                                            <a target="_blank" href="https://github.com/ballerina-platform/ballerina-distribution/tree/master/examples/time-utc-and-civil/"><img src="/img/github-logo-green.svg" /></a>
                                        </li>
                                        
                                        <li>
<<<<<<< HEAD
                                            <a target="_blank" href="https://play.ballerina.io/?gist=e35271e6bc277cd76551d8a3d227004d&file=time_utc_and_civil.bal"><img src="/img/main-play-green-btn.svg" /></a>
=======
                                            <a target="_blank" href="https://play.ballerina.io/?gist=1cc9dcfe7fed9620f9d2e2582edfbdff&file=time_utc_and_civil.bal"><img src="/img/main-play-green-btn.svg" /></a>
>>>>>>> 9cc0b157
                                        </li>
                                        
                                    </ul>
                                </div>
                            </div> 
                        </div>
                    </div>
              
                    
                    <div class="codeSnippeset">

                        <div class="cBBE-body">
                            
                            <div class="cTR">

                                <div class="code leading">
                                    <div class="highlight"><pre><code class=language-ballerina>import ballerina/io;
import ballerina/time;
</code></pre></div>

                                </div>
                                <div class="docs">
                                    
                                </div>
                            </div>
                            
                            <div class="cTR">

                                <div class="code leading">
                                    <div class="highlight"><pre><code class=language-ballerina>public function main() returns error? {
</code></pre></div>

                                </div>
                                <div class="docs">
                                    
                                </div>
                            </div>
                            
                            <div class="cTR hover-enable">

                                <div class="code leading">
                                    <div class="highlight"><pre><code class=language-ballerina>    time:Utc utc1 = time:utcNow();
</code></pre></div>

                                </div>
                                <div class="docs">
                                    
                                    <div class="cCodeDesription">
                                        <div>
                                            <p>Gets the current instant of the system clock (seconds from the epoch of
 1970-01-01T00:00:00). The returned <code>time:Utc</code> value represents seconds
 from the epoch with nanoseconds precision.</p>

                                        </div>
                                    </div>
                                    
                                </div>
                            </div>
                            
                            <div class="cTR hover-enable">

                                <div class="code leading">
                                    <div class="highlight"><pre><code class=language-ballerina>    time:Civil civil1 = time:utcToCivil(utc1);
    io:println(`Civil record: ${civil1.toString()}`);
</code></pre></div>

                                </div>
                                <div class="docs">
                                    
                                    <div class="cCodeDesription">
                                        <div>
                                            <p>Converts a given <code>time:Utc</code> value to a <code>time:Civil</code> value.</p>

                                        </div>
                                    </div>
                                    
                                </div>
                            </div>
                            
                            <div class="cTR hover-enable">

                                <div class="code">
                                    <div class="highlight"><pre><code class=language-ballerina>    time:Civil civil2 = {
        year: 2021,
        month: 4,
        day: 13,
        hour: 4,
        minute: 50,
        second: 50.52,
        timeAbbrev: &quot;Asia/Colombo&quot;,
        utcOffset: {hours: 5, minutes: 30, seconds: 0d}
    };
    time:Utc utc2 = check time:utcFromCivil(civil2);
    io:println(`UTC value of the civil record: ${utc2.toString()}`);
}
</code></pre></div>

                                </div>
                                <div class="docs">
                                    
                                    <div class="cCodeDesription">
                                        <div>
                                            <p>Converts a given <code>time:Civil</code> value to a <code>time:Utc</code> value.
 Note that, since <code>time:Civil</code> is used to represent localized time,
 it is mandatory to have the <code>utcOffset</code> field to be specified in the
 given <code>time:Civil</code> value.</p>

                                        </div>
                                    </div>
                                    
                                </div>
                            </div>
                            
                        </div>
                    </div>
                    
                    <div class="codeSnippeset">

                        <div class="cBBE-body">
                            
                            <div class="cTR cOutputTr">

                                <div class="code cOutput">
                                    <div class="highlight"><pre><code class=shell-session>bal run time_utc_and_civil.bal
Civil record: {&quot;timeAbbrev&quot;:&quot;Z&quot;,&quot;dayOfWeek&quot;:1,&quot;year&quot;:2021,&quot;month&quot;:5,&quot;day&quot;:24,&quot;hour&quot;:7,&quot;minute&quot;:7,&quot;second&quot;:15.757818}
UTC value of the civil record: [1618269650,0.52]
</code></pre></div>

                                </div>
                                <div class="docs">
                                    
                                </div>
                            </div>
                            
                        </div>
                    </div>
                    


                     
                </div>
            </div>
        </div>
    </div>

     <script>
            $(document).ready(function() {

                // hljs.initHighlightingOnLoad();

                $(".switch").click(function() {
                    $(".cCodeRight").toggleClass('cShow');
                    $(".cCodeLeft").toggleClass('cHide');
                });

                // get code text
                var codeSnippet = document.getElementsByClassName('FullCode')[0];
                var codeText = codeSnippet.getElementsByTagName('pre')[0].textContent;

                // register "copy to clipboard" event to elements with "copy" class
                var clipboard = new ClipboardJS('.copy', {
                    text: function(trigger) {
                        return codeText;
                    }
                });

                // Register events show hide tooltip on click event
                clipboard.on('success', function(e) {
                    setTooltip(e.trigger, 'Copied!');
                    hideTooltip(e.trigger);
                });

                clipboard.on('error', function(e) {
                    setTooltip(e.trigger, 'Failed!');
                    hideTooltip(e.trigger);
                });

                $('.copy').tooltip({
                    trigger: 'click',
                    placement: 'bottom'
                });
                $("a.copy").unbind("click");
            });

            function setTooltip(btn, message) {
                $(btn).attr('data-original-title', message)
                    .tooltip('show');
            }

            function hideTooltip(btn) {
                setTimeout(function() {
                    $(btn).tooltip('hide').removeAttr('data-original-title');
                }, 1000);
            }
        </script><|MERGE_RESOLUTION|>--- conflicted
+++ resolved
@@ -94,11 +94,7 @@
                                         </li>
                                         
                                         <li>
-<<<<<<< HEAD
-                                            <a target="_blank" href="https://play.ballerina.io/?gist=e35271e6bc277cd76551d8a3d227004d&file=time_utc_and_civil.bal"><img src="/img/main-play-green-btn.svg" /></a>
-=======
                                             <a target="_blank" href="https://play.ballerina.io/?gist=1cc9dcfe7fed9620f9d2e2582edfbdff&file=time_utc_and_civil.bal"><img src="/img/main-play-green-btn.svg" /></a>
->>>>>>> 9cc0b157
                                         </li>
                                         
                                     </ul>
