--- conflicted
+++ resolved
@@ -96,11 +96,7 @@
                                         </li>
                                         
                                         <li>
-<<<<<<< HEAD
-                                            <a target="_blank" href="https://play.ballerina.io/?gist=93bc91d33463d92a5ac03bce63297683&file=open_records.bal"><img src="/img/main-play-green-btn.svg" /></a>
-=======
                                             <a target="_blank" href="https://play.ballerina.io/?gist=dbf2eeafc1225ca34284529b430d25b8&file=open_records.bal"><img src="/img/main-play-green-btn.svg" /></a>
->>>>>>> 4daec9d8
                                         </li>
                                         
                                     </ul>
