---
layout: ballerina-example-page-old
title: Strings
description: This BBE introduces the string type in Ballerina.
keywords: ballerina, ballerina by example, bbe, string, unicode, utf-8, char
permalink: /learn/by-example/strings
active: strings
redirect_from:
  - /swan-lake/learn/by-example/strings
  - /swan-lake/learn/by-example/strings.html
---
<div class="row cBallerina-io-Gray-row">
        <div class="container cBallerinaBySampleContainer">
            <div class="FullCode">
                <div class="highlight"><pre><span class="kn">import</span> <span class="nx">ballerina</span><span class="o">/</span><span class="nx">io</span><span class="p">;</span>

<span class="nx">public</span> <span class="kd">function</span> <span class="nx">main</span><span class="p">()</span> <span class="p">{</span>
    <span class="c1">// String literals use double quotes. You can use usual C escapes such as `\t \n`.</span>
    <span class="c1">// Numeric escapes specify Unicode code point using one or more hex digits `\u{H}`.</span>
    <span class="kt">string</span> <span class="nx">grin</span> <span class="p">=</span> <span class="s">&quot;\u{1F600}&quot;</span><span class="p">;</span>

    <span class="c1">// String concatenation uses `+` operator.</span>
    <span class="kt">string</span> <span class="nx">greeting</span> <span class="p">=</span> <span class="s">&quot;Hello&quot;</span> <span class="o">+</span> <span class="nx">grin</span><span class="p">;</span>

    <span class="nx">io</span><span class="p">:</span><span class="nb">println</span><span class="p">(</span><span class="nx">greeting</span><span class="p">);</span>

    <span class="c1">// `greeting[1]` accesses character at index 1 (zero-based).</span>
    <span class="nx">io</span><span class="p">:</span><span class="nb">println</span><span class="p">(</span><span class="nx">greeting</span><span class="p">[</span><span class="mi">1</span><span class="p">]);</span>

<span class="p">}</span>
</pre></div>

            </div>

            <div class="col-xs-12 col-sm-12 col-md-12">
                <table class="cTopInfoContainer cTopControlsContainer">
                    <tr>
                        <td class="cLeftTD">
                            <h2>Strings</h2>
                            <p><p>The <code>string</code> type represents immutable sequence of zero or more Unicode characters.
 There is no separate character type: a character is represented by a <code>string</code> of length 1.
 Two <code>string</code> values are <code>==</code> if both sequences have the same characters.
 You can use <code>&lt;</code>, <code>&lt;=</code>, <code>&gt;</code>, and <code>&gt;=</code> operators on <code>string</code> values and they work by comparing code points.
 Unpaired surrogates are not allowed.</p>
</p>

                        </td>
                        <td class="cRightTD">
                            <div class="cTopButtonContainer">
                                
                                <div class="cButtonInfoContainer">
                                    <a class="prev" href="nil.html?is_ref_by_example=true">
                                        <span>< PREVIOUS</span>
                                        <p>Nil</p>
                                    </a>
                                </div>
                                 
                                <div class="cButtonInfoContainer">
                                    <a class="next" href="booleans.html?is_ref_by_example=true">
                                        <span>NEXT ></span>
                                        <p>Booleans and Conditionals</p>
                                    </a>
                                </div>
                                
                            </div>
                        </td>
                    </tr>
                </table>
            </div>
            <div class="example" id="strings">
                <div class="col-xs-12 col-sm-12 col-md-12 cBBETable-container cCodeLeft">
                    <div class="cTopControlsContainer">
                        <div class="cTopControlsRow">
                            <div class="cLeftTD">
                                <div class="cBBE-links">
                                    <ul>
                                        <li>
                                            <a class="copy"><img src="/img/copy-icon.svg" /></a>
                                        </li>
                                        <li>
                                            <a target="_blank" href="https://github.com/ballerina-platform/ballerina-distribution/tree/master/examples/strings/"><img src="/img/github-logo-green.svg" /></a>
                                        </li>
                                        
                                        <li>
<<<<<<< HEAD
                                            <a target="_blank" href="https://play.ballerina.io/?gist=9f6a8b65132b1f2ab7ad652dafcd9aa3&file=strings.bal"><img src="/img/main-play-green-btn.svg" /></a>
=======
                                            <a target="_blank" href="https://play.ballerina.io/?gist=902f984e3689da3e780cd8789b3f0640&file=strings.bal"><img src="/img/main-play-green-btn.svg" /></a>
>>>>>>> 4daec9d8
                                        </li>
                                        
                                    </ul>
                                </div>
                            </div> 
                        </div>
                    </div>
              
                    
                    <div class="codeSnippeset">

                        <div class="cBBE-body">
                            
                            <div class="cTR">

                                <div class="code leading">
                                    <div class="highlight"><pre><code class=language-ballerina>import ballerina/io;
</code></pre></div>

                                </div>
                                <div class="docs">
                                    
                                </div>
                            </div>
                            
                            <div class="cTR">

                                <div class="code leading">
                                    <div class="highlight"><pre><code class=language-ballerina>public function main() {
</code></pre></div>

                                </div>
                                <div class="docs">
                                    
                                </div>
                            </div>
                            
                            <div class="cTR hover-enable">

                                <div class="code leading">
                                    <div class="highlight"><pre><code class=language-ballerina>    string grin = &quot;\u{1F600}&quot;;
</code></pre></div>

                                </div>
                                <div class="docs">
                                    
                                    <div class="cCodeDesription">
                                        <div>
                                            <p>String literals use double quotes. You can use usual C escapes such as <code>\t \n</code>.
 Numeric escapes specify Unicode code point using one or more hex digits <code>\u{H}</code>.</p>

                                        </div>
                                    </div>
                                    
                                </div>
                            </div>
                            
                            <div class="cTR hover-enable">

                                <div class="code leading">
                                    <div class="highlight"><pre><code class=language-ballerina>    string greeting = &quot;Hello&quot; + grin;
</code></pre></div>

                                </div>
                                <div class="docs">
                                    
                                    <div class="cCodeDesription">
                                        <div>
                                            <p>String concatenation uses <code>+</code> operator.</p>

                                        </div>
                                    </div>
                                    
                                </div>
                            </div>
                            
                            <div class="cTR">

                                <div class="code leading">
                                    <div class="highlight"><pre><code class=language-ballerina>    io:println(greeting);
</code></pre></div>

                                </div>
                                <div class="docs">
                                    
                                </div>
                            </div>
                            
                            <div class="cTR hover-enable">

                                <div class="code leading">
                                    <div class="highlight"><pre><code class=language-ballerina>    io:println(greeting[1]);
</code></pre></div>

                                </div>
                                <div class="docs">
                                    
                                    <div class="cCodeDesription">
                                        <div>
                                            <p><code>greeting[1]</code> accesses character at index 1 (zero-based).</p>

                                        </div>
                                    </div>
                                    
                                </div>
                            </div>
                            
                            <div class="cTR">

                                <div class="code">
                                    <div class="highlight"><pre><code class=language-ballerina>}
</code></pre></div>

                                </div>
                                <div class="docs">
                                    
                                </div>
                            </div>
                            
                        </div>
                    </div>
                    
                    <div class="codeSnippeset">

                        <div class="cBBE-body">
                            
                            <div class="cTR cOutputTr">

                                <div class="code cOutput">
                                    <div class="highlight"><pre><code class=shell-session>bal run strings.bal
Hello😀
e
</code></pre></div>

                                </div>
                                <div class="docs">
                                    
                                </div>
                            </div>
                            
                        </div>
                    </div>
                    


                     
                </div>
            </div>
        </div>
    </div>

     <script>
            $(document).ready(function() {

                // hljs.initHighlightingOnLoad();

                $(".switch").click(function() {
                    $(".cCodeRight").toggleClass('cShow');
                    $(".cCodeLeft").toggleClass('cHide');
                });

                // get code text
                var codeSnippet = document.getElementsByClassName('FullCode')[0];
                var codeText = codeSnippet.getElementsByTagName('pre')[0].textContent;

                // register "copy to clipboard" event to elements with "copy" class
                var clipboard = new ClipboardJS('.copy', {
                    text: function(trigger) {
                        return codeText;
                    }
                });

                // Register events show hide tooltip on click event
                clipboard.on('success', function(e) {
                    setTooltip(e.trigger, 'Copied!');
                    hideTooltip(e.trigger);
                });

                clipboard.on('error', function(e) {
                    setTooltip(e.trigger, 'Failed!');
                    hideTooltip(e.trigger);
                });

                $('.copy').tooltip({
                    trigger: 'click',
                    placement: 'bottom'
                });
                $("a.copy").unbind("click");
            });

            function setTooltip(btn, message) {
                $(btn).attr('data-original-title', message)
                    .tooltip('show');
            }

            function hideTooltip(btn) {
                setTimeout(function() {
                    $(btn).tooltip('hide').removeAttr('data-original-title');
                }, 1000);
            }
        </script><|MERGE_RESOLUTION|>--- conflicted
+++ resolved
@@ -82,11 +82,7 @@
                                         </li>
                                         
                                         <li>
-<<<<<<< HEAD
-                                            <a target="_blank" href="https://play.ballerina.io/?gist=9f6a8b65132b1f2ab7ad652dafcd9aa3&file=strings.bal"><img src="/img/main-play-green-btn.svg" /></a>
-=======
                                             <a target="_blank" href="https://play.ballerina.io/?gist=902f984e3689da3e780cd8789b3f0640&file=strings.bal"><img src="/img/main-play-green-btn.svg" /></a>
->>>>>>> 4daec9d8
                                         </li>
                                         
                                     </ul>
