---
layout: ballerina-example-page-old
title: Strings
description: This BBE introduces the string type in Ballerina.
keywords: ballerina, ballerina by example, bbe, string, unicode, utf-8, char
permalink: /learn/by-example/strings
active: strings
redirect_from:
  - /swan-lake/learn/by-example/strings
  - /swan-lake/learn/by-example/strings.html
---
<div class="row cBallerina-io-Gray-row">
        <div class="container cBallerinaBySampleContainer">
            <div class="FullCode">
                <div class="highlight"><pre><span class="kn">import</span> <span class="nx">ballerina</span><span class="o">/</span><span class="nx">io</span><span class="p">;</span>

<span class="nx">public</span> <span class="kd">function</span> <span class="nx">main</span><span class="p">()</span> <span class="p">{</span>
    <span class="c1">// String literals use double quotes. You can use usual C escapes such as `\t \n`.</span>
    <span class="c1">// Numeric escapes specify Unicode code point using one or more hex digits `\u{H}`.</span>
    <span class="kt">string</span> <span class="nx">grin</span> <span class="p">=</span> <span class="s">&quot;\u{1F600}&quot;</span><span class="p">;</span>

    <span class="c1">// String concatenation uses `+` operator.</span>
    <span class="kt">string</span> <span class="nx">greeting</span> <span class="p">=</span> <span class="s">&quot;Hello&quot;</span> <span class="o">+</span> <span class="nx">grin</span><span class="p">;</span>

    <span class="nx">io</span><span class="p">:</span><span class="nb">println</span><span class="p">(</span><span class="nx">greeting</span><span class="p">);</span>

    <span class="c1">// `greeting[1]` accesses character at index 1 (zero-based).</span>
    <span class="nx">io</span><span class="p">:</span><span class="nb">println</span><span class="p">(</span><span class="nx">greeting</span><span class="p">[</span><span class="mi">1</span><span class="p">]);</span>

<span class="p">}</span>
</pre></div>

            </div>

            <div class="col-xs-12 col-sm-12 col-md-12">
                <table class="cTopInfoContainer cTopControlsContainer">
                    <tr>
                        <td class="cLeftTD">
                            <h2>Strings</h2>
                            <p><p>The <code>string</code> type represents immutable sequence of zero or more Unicode characters.
 There is no separate character type: a character is represented by a <code>string</code> of length 1.
 Two <code>string</code> values are <code>==</code> if both sequences have the same characters.
 You can use <code>&lt;</code>, <code>&lt;=</code>, <code>&gt;</code>, and <code>&gt;=</code> operators on <code>string</code> values and they work by comparing code points.
 Unpaired surrogates are not allowed.</p>
</p>

                        </td>
                        <td class="cRightTD">
                            <div class="cTopButtonContainer">
                                
                                <div class="cButtonInfoContainer">
                                    <a class="prev" href="nil.html?is_ref_by_example=true">
                                        <span>< PREVIOUS</span>
                                        <p>Nil</p>
                                    </a>
                                </div>
                                 
                                <div class="cButtonInfoContainer">
                                    <a class="next" href="booleans.html?is_ref_by_example=true">
                                        <span>NEXT ></span>
                                        <p>Booleans and Conditionals</p>
                                    </a>
                                </div>
                                
                            </div>
                        </td>
                    </tr>
                </table>
            </div>
            <div class="example" id="strings">
                <div class="col-xs-12 col-sm-12 col-md-12 cBBETable-container cCodeLeft">
                    <div class="cTopControlsContainer">
                        <div class="cTopControlsRow">
                            <div class="cLeftTD">
                                <div class="cBBE-links">
                                    <ul>
                                        <li>
                                            <a class="copy"><img src="/img/copy-icon.svg" /></a>
                                        </li>
                                        <li>
                                            <a target="_blank" href="https://github.com/ballerina-platform/ballerina-distribution/tree/master/examples/strings/"><img src="/img/github-logo-green.svg" /></a>
                                        </li>
                                        
                                        <li>
<<<<<<< HEAD
                                            <a target="_blank" href="https://play.ballerina.io/?gist=902f984e3689da3e780cd8789b3f0640&file=strings.bal"><img src="/img/main-play-green-btn.svg" /></a>
=======
                                            <a target="_blank" href="https://play.ballerina.io/?gist=58b57a8da8894cc26602eb871341a814&file=strings.bal"><img src="/img/main-play-green-btn.svg" /></a>
>>>>>>> 9cc0b157
                                        </li>
                                        
                                    </ul>
                                </div>
                            </div> 
                        </div>
                    </div>
              
                    
                    <div class="codeSnippeset">

                        <div class="cBBE-body">
                            
                            <div class="cTR">

                                <div class="code leading">
                                    <div class="highlight"><pre><code class=language-ballerina>import ballerina/io;
</code></pre></div>

                                </div>
                                <div class="docs">
                                    
                                </div>
                            </div>
                            
                            <div class="cTR">

                                <div class="code leading">
                                    <div class="highlight"><pre><code class=language-ballerina>public function main() {
</code></pre></div>

                                </div>
                                <div class="docs">
                                    
                                </div>
                            </div>
                            
                            <div class="cTR hover-enable">

                                <div class="code leading">
                                    <div class="highlight"><pre><code class=language-ballerina>    string grin = &quot;\u{1F600}&quot;;
</code></pre></div>

                                </div>
                                <div class="docs">
                                    
                                    <div class="cCodeDesription">
                                        <div>
                                            <p>String literals use double quotes. You can use usual C escapes such as <code>\t \n</code>.
 Numeric escapes specify Unicode code point using one or more hex digits <code>\u{H}</code>.</p>

                                        </div>
                                    </div>
                                    
                                </div>
                            </div>
                            
                            <div class="cTR hover-enable">

                                <div class="code leading">
                                    <div class="highlight"><pre><code class=language-ballerina>    string greeting = &quot;Hello&quot; + grin;
</code></pre></div>

                                </div>
                                <div class="docs">
                                    
                                    <div class="cCodeDesription">
                                        <div>
                                            <p>String concatenation uses <code>+</code> operator.</p>

                                        </div>
                                    </div>
                                    
                                </div>
                            </div>
                            
                            <div class="cTR">

                                <div class="code leading">
                                    <div class="highlight"><pre><code class=language-ballerina>    io:println(greeting);
</code></pre></div>

                                </div>
                                <div class="docs">
                                    
                                </div>
                            </div>
                            
                            <div class="cTR hover-enable">

                                <div class="code leading">
                                    <div class="highlight"><pre><code class=language-ballerina>    io:println(greeting[1]);
</code></pre></div>

                                </div>
                                <div class="docs">
                                    
                                    <div class="cCodeDesription">
                                        <div>
                                            <p><code>greeting[1]</code> accesses character at index 1 (zero-based).</p>

                                        </div>
                                    </div>
                                    
                                </div>
                            </div>
                            
                            <div class="cTR">

                                <div class="code">
                                    <div class="highlight"><pre><code class=language-ballerina>}
</code></pre></div>

                                </div>
                                <div class="docs">
                                    
                                </div>
                            </div>
                            
                        </div>
                    </div>
                    
                    <div class="codeSnippeset">

                        <div class="cBBE-body">
                            
                            <div class="cTR cOutputTr">

                                <div class="code cOutput">
                                    <div class="highlight"><pre><code class=shell-session>bal run strings.bal
Hello😀
e
</code></pre></div>

                                </div>
                                <div class="docs">
                                    
                                </div>
                            </div>
                            
                        </div>
                    </div>
                    


                     
                </div>
            </div>
        </div>
    </div>

     <script>
            $(document).ready(function() {

                // hljs.initHighlightingOnLoad();

                $(".switch").click(function() {
                    $(".cCodeRight").toggleClass('cShow');
                    $(".cCodeLeft").toggleClass('cHide');
                });

                // get code text
                var codeSnippet = document.getElementsByClassName('FullCode')[0];
                var codeText = codeSnippet.getElementsByTagName('pre')[0].textContent;

                // register "copy to clipboard" event to elements with "copy" class
                var clipboard = new ClipboardJS('.copy', {
                    text: function(trigger) {
                        return codeText;
                    }
                });

                // Register events show hide tooltip on click event
                clipboard.on('success', function(e) {
                    setTooltip(e.trigger, 'Copied!');
                    hideTooltip(e.trigger);
                });

                clipboard.on('error', function(e) {
                    setTooltip(e.trigger, 'Failed!');
                    hideTooltip(e.trigger);
                });

                $('.copy').tooltip({
                    trigger: 'click',
                    placement: 'bottom'
                });
                $("a.copy").unbind("click");
            });

            function setTooltip(btn, message) {
                $(btn).attr('data-original-title', message)
                    .tooltip('show');
            }

            function hideTooltip(btn) {
                setTimeout(function() {
                    $(btn).tooltip('hide').removeAttr('data-original-title');
                }, 1000);
            }
        </script><|MERGE_RESOLUTION|>--- conflicted
+++ resolved
@@ -82,11 +82,7 @@
                                         </li>
                                         
                                         <li>
-<<<<<<< HEAD
-                                            <a target="_blank" href="https://play.ballerina.io/?gist=902f984e3689da3e780cd8789b3f0640&file=strings.bal"><img src="/img/main-play-green-btn.svg" /></a>
-=======
                                             <a target="_blank" href="https://play.ballerina.io/?gist=58b57a8da8894cc26602eb871341a814&file=strings.bal"><img src="/img/main-play-green-btn.svg" /></a>
->>>>>>> 9cc0b157
                                         </li>
                                         
                                     </ul>
