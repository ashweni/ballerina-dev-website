---
layout: ballerina-example-page-old
title: Commit/Rollback Handlers
description: This BBE introduces commit/rollback handlers in Ballerina
keywords: ballerina, ballerina by example, bbe, transactions, commit, rollback, handlers, commit handlers, rollback handlers
permalink: /learn/by-example/commit-rollback-handlers
active: commit-rollback-handlers
redirect_from:
  - /swan-lake/learn/by-example/commit-rollback-handlers
  - /swan-lake/learn/by-example/commit-rollback-handlers.html
---
<div class="row cBallerina-io-Gray-row">
        <div class="container cBallerinaBySampleContainer">
            <div class="FullCode">
                <div class="highlight"><pre><span class="kn">import</span> <span class="nx">ballerina</span><span class="o">/</span><span class="nx">io</span><span class="p">;</span>

<span class="nx">public</span> <span class="kd">function</span> <span class="nx">main</span><span class="p">()</span> <span class="nx">returns</span> <span class="nx">error</span><span class="err">?</span> <span class="p">{</span>
    <span class="nx">transaction</span> <span class="p">{</span>
        <span class="nx">check</span> <span class="nx">update</span><span class="p">();</span>
        <span class="nx">check</span> <span class="nx">commit</span><span class="p">;</span>
    <span class="p">}</span>
    <span class="k">return</span><span class="p">;</span>
<span class="p">}</span>

<span class="nx">transactional</span> <span class="kd">function</span> <span class="nx">update</span><span class="p">()</span> <span class="nx">returns</span> <span class="nx">error</span><span class="err">?</span> <span class="p">{</span>
    <span class="nx">check</span> <span class="nx">updateDatabase</span><span class="p">();</span>
    <span class="c1">//  Registers a commit handler to be invoked when the `commit` is executed.</span>
    <span class="p">&#39;transaction:onCommit(</span><span class="nx">sendEmail</span><span class="p">);</span>
    <span class="p">&#39;transaction:onRollback(</span><span class="nx">logError</span><span class="p">);</span>
    <span class="k">return</span><span class="p">;</span>
<span class="p">}</span>

<span class="kd">function</span> <span class="nx">updateDatabase</span><span class="p">()</span> <span class="nx">returns</span> <span class="nx">error</span><span class="err">?</span> <span class="p">{</span>
    <span class="nx">io</span><span class="p">:</span><span class="nb">println</span><span class="p">(</span><span class="s">&quot;Database updated&quot;</span><span class="p">);</span>
    <span class="k">return</span><span class="p">;</span>
<span class="p">}</span>

<span class="nx">isolated</span> <span class="kd">function</span> <span class="nx">sendEmail</span><span class="p">(</span><span class="err">&#39;</span><span class="nx">transaction</span><span class="p">:</span><span class="nx">Info</span> <span class="nx">info</span><span class="p">)</span> <span class="p">{</span>
    <span class="nx">io</span><span class="p">:</span><span class="nb">println</span><span class="p">(</span><span class="s">&quot;Email sent.&quot;</span><span class="p">);</span>
<span class="p">}</span>

<span class="nx">isolated</span> <span class="kd">function</span> <span class="nx">logError</span><span class="p">(</span><span class="err">&#39;</span><span class="nx">transaction</span><span class="p">:</span><span class="nx">Info</span> <span class="nx">info</span><span class="p">,</span>
                            <span class="nx">error</span><span class="err">?</span> <span class="nx">cause</span><span class="p">,</span> <span class="kt">boolean</span> <span class="nx">willRetry</span><span class="p">)</span> <span class="p">{</span>
    <span class="nx">io</span><span class="p">:</span><span class="nb">println</span><span class="p">(</span><span class="s">&quot;Logged database update failure&quot;</span><span class="p">);</span>
<span class="p">}</span>
</pre></div>

            </div>

            <div class="col-xs-12 col-sm-12 col-md-12">
                <table class="cTopInfoContainer cTopControlsContainer">
                    <tr>
                        <td class="cLeftTD">
                            <h2>Commit/Rollback Handlers</h2>
                            <p><p>Often code needs to get executed depending on whether a transaction committed.
 Testing the result of the commit within the transaction statement works, but inconvenient from a modularity perspective, particularly when you want to undo changes on rollback.
 This seems much worse in a distributed transaction, when transaction statement is in another program.
 Ballerina provides commit/rollback handlers which are functions that get run when decision whether to commit is known.</p>
</p>

                        </td>
                        <td class="cRightTD">
                            <div class="cTopButtonContainer">
                                
                                <div class="cButtonInfoContainer">
                                    <a class="prev" href="transactional-named-workers.html?is_ref_by_example=true">
                                        <span>< PREVIOUS</span>
                                        <p>Transactional Named Workers</p>
                                    </a>
                                </div>
                                 
                                <div class="cButtonInfoContainer">
                                    <a class="next" href="lock-statement.html?is_ref_by_example=true">
                                        <span>NEXT ></span>
                                        <p>Lock Statement</p>
                                    </a>
                                </div>
                                
                            </div>
                        </td>
                    </tr>
                </table>
            </div>
            <div class="example" id="commit-rollback-handlers">
                <div class="col-xs-12 col-sm-12 col-md-12 cBBETable-container cCodeLeft">
                    <div class="cTopControlsContainer">
                        <div class="cTopControlsRow">
                            <div class="cLeftTD">
                                <div class="cBBE-links">
                                    <ul>
                                        <li>
                                            <a class="copy"><img src="/img/copy-icon.svg" /></a>
                                        </li>
                                        <li>
                                            <a target="_blank" href="https://github.com/ballerina-platform/ballerina-distribution/tree/master/examples/commit-rollback-handlers/"><img src="/img/github-logo-green.svg" /></a>
                                        </li>
                                        
                                        <li>
<<<<<<< HEAD
                                            <a target="_blank" href="https://play.ballerina.io/?gist=d236f48158cb6182eef6ae89a3113939&file=commit_rollback_handlers.bal"><img src="/img/main-play-green-btn.svg" /></a>
=======
                                            <a target="_blank" href="https://play.ballerina.io/?gist=88489de25fba0d47bcc8522af5c23b34&file=commit_rollback_handlers.bal"><img src="/img/main-play-green-btn.svg" /></a>
>>>>>>> 9cc0b157
                                        </li>
                                        
                                    </ul>
                                </div>
                            </div> 
                        </div>
                    </div>
              
                    
                    <div class="codeSnippeset">

                        <div class="cBBE-body">
                            
                            <div class="cTR">

                                <div class="code leading">
                                    <div class="highlight"><pre><code class=language-ballerina>import ballerina/io;
</code></pre></div>

                                </div>
                                <div class="docs">
                                    
                                </div>
                            </div>
                            
                            <div class="cTR">

                                <div class="code leading">
                                    <div class="highlight"><pre><code class=language-ballerina>public function main() returns error? {
    transaction {
        check update();
        check commit;
    }
    return;
}
</code></pre></div>

                                </div>
                                <div class="docs">
                                    
                                </div>
                            </div>
                            
                            <div class="cTR">

                                <div class="code leading">
                                    <div class="highlight"><pre><code class=language-ballerina>transactional function update() returns error? {
    check updateDatabase();
</code></pre></div>

                                </div>
                                <div class="docs">
                                    
                                </div>
                            </div>
                            
                            <div class="cTR hover-enable">

                                <div class="code leading">
                                    <div class="highlight"><pre><code class=language-ballerina>    &#39;transaction:onCommit(sendEmail);
    &#39;transaction:onRollback(logError);
    return;
}
</code></pre></div>

                                </div>
                                <div class="docs">
                                    
                                    <div class="cCodeDesription">
                                        <div>
                                            <p>Registers a commit handler to be invoked when the <code>commit</code> is executed.</p>

                                        </div>
                                    </div>
                                    
                                </div>
                            </div>
                            
                            <div class="cTR">

                                <div class="code leading">
                                    <div class="highlight"><pre><code class=language-ballerina>function updateDatabase() returns error? {
    io:println(&quot;Database updated&quot;);
    return;
}
</code></pre></div>

                                </div>
                                <div class="docs">
                                    
                                </div>
                            </div>
                            
                            <div class="cTR">

                                <div class="code leading">
                                    <div class="highlight"><pre><code class=language-ballerina>isolated function sendEmail(&#39;transaction:Info info) {
    io:println(&quot;Email sent.&quot;);
}
</code></pre></div>

                                </div>
                                <div class="docs">
                                    
                                </div>
                            </div>
                            
                            <div class="cTR">

                                <div class="code">
                                    <div class="highlight"><pre><code class=language-ballerina>isolated function logError(&#39;transaction:Info info,
                            error? cause, boolean willRetry) {
    io:println(&quot;Logged database update failure&quot;);
}
</code></pre></div>

                                </div>
                                <div class="docs">
                                    
                                </div>
                            </div>
                            
                        </div>
                    </div>
                    
                    <div class="codeSnippeset">

                        <div class="cBBE-body">
                            
                            <div class="cTR cOutputTr">

                                <div class="code cOutput">
                                    <div class="highlight"><pre><code class=shell-session>bal run commit_rollback_handlers.bal
Database updated
Email sent.
</code></pre></div>

                                </div>
                                <div class="docs">
                                    
                                </div>
                            </div>
                            
                        </div>
                    </div>
                    


                     
                </div>
            </div>
        </div>
    </div>

     <script>
            $(document).ready(function() {

                // hljs.initHighlightingOnLoad();

                $(".switch").click(function() {
                    $(".cCodeRight").toggleClass('cShow');
                    $(".cCodeLeft").toggleClass('cHide');
                });

                // get code text
                var codeSnippet = document.getElementsByClassName('FullCode')[0];
                var codeText = codeSnippet.getElementsByTagName('pre')[0].textContent;

                // register "copy to clipboard" event to elements with "copy" class
                var clipboard = new ClipboardJS('.copy', {
                    text: function(trigger) {
                        return codeText;
                    }
                });

                // Register events show hide tooltip on click event
                clipboard.on('success', function(e) {
                    setTooltip(e.trigger, 'Copied!');
                    hideTooltip(e.trigger);
                });

                clipboard.on('error', function(e) {
                    setTooltip(e.trigger, 'Failed!');
                    hideTooltip(e.trigger);
                });

                $('.copy').tooltip({
                    trigger: 'click',
                    placement: 'bottom'
                });
                $("a.copy").unbind("click");
            });

            function setTooltip(btn, message) {
                $(btn).attr('data-original-title', message)
                    .tooltip('show');
            }

            function hideTooltip(btn) {
                setTimeout(function() {
                    $(btn).tooltip('hide').removeAttr('data-original-title');
                }, 1000);
            }
        </script><|MERGE_RESOLUTION|>--- conflicted
+++ resolved
@@ -96,11 +96,7 @@
                                         </li>
                                         
                                         <li>
-<<<<<<< HEAD
-                                            <a target="_blank" href="https://play.ballerina.io/?gist=d236f48158cb6182eef6ae89a3113939&file=commit_rollback_handlers.bal"><img src="/img/main-play-green-btn.svg" /></a>
-=======
                                             <a target="_blank" href="https://play.ballerina.io/?gist=88489de25fba0d47bcc8522af5c23b34&file=commit_rollback_handlers.bal"><img src="/img/main-play-green-btn.svg" /></a>
->>>>>>> 9cc0b157
                                         </li>
                                         
                                     </ul>
