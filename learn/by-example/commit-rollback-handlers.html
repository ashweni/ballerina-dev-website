--- conflicted
+++ resolved
@@ -97,11 +97,7 @@
                                         </li>
                                         
                                         <li>
-<<<<<<< HEAD
-                                            <a target="_blank" href="https://play.ballerina.io/?gist=f97277bb585ff904d753d1d2b2209e53&file=commit_rollback_handlers.bal"><img src="/img/main-play-green-btn.svg" /></a>
-=======
                                             <a target="_blank" href="https://play.ballerina.io/?gist=3085792d5c1c7f5000935602f80053bd&file=commit_rollback_handlers.bal"><img src="/img/main-play-green-btn.svg" /></a>
->>>>>>> 17e73713
                                         </li>
                                         
                                     </ul>
