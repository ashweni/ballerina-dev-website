--- conflicted
+++ resolved
@@ -84,11 +84,7 @@
                                         </li>
                                         
                                         <li>
-<<<<<<< HEAD
-                                            <a target="_blank" href="https://play.ballerina.io/?gist=5e80c3d4095c9baacc494918d1303bfe&file=structured_keys.bal"><img src="/img/main-play-green-btn.svg" /></a>
-=======
                                             <a target="_blank" href="https://play.ballerina.io/?gist=76f943d6c61d63eabceed19e88e7b874&file=structured_keys.bal"><img src="/img/main-play-green-btn.svg" /></a>
->>>>>>> 4daec9d8
                                         </li>
                                         
                                     </ul>
