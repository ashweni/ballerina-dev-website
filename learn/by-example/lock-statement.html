--- conflicted
+++ resolved
@@ -81,11 +81,7 @@
                                         </li>
                                         
                                         <li>
-<<<<<<< HEAD
-                                            <a target="_blank" href="https://play.ballerina.io/?gist=585d2fdc35badfc05642089b226197c7&file=lock_statement.bal"><img src="/img/main-play-green-btn.svg" /></a>
-=======
                                             <a target="_blank" href="https://play.ballerina.io/?gist=423dd791cd47b7d3d4dfffac9c9ef452&file=lock_statement.bal"><img src="/img/main-play-green-btn.svg" /></a>
->>>>>>> 4daec9d8
                                         </li>
                                         
                                     </ul>
