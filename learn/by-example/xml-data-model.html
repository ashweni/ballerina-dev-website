---
layout: ballerina-example-page-old
title: XML Data Model
description: This BBE demonstrates xml data model in Ballerina.
keywords: ballerina, ballerina by example, bbe, xml data model, xml
permalink: /learn/by-example/xml-data-model
active: xml-data-model
redirect_from:
  - /swan-lake/learn/by-example/xml-data-model
  - /swan-lake/learn/by-example/xml-data-model.html
---
<div class="row cBallerina-io-Gray-row">
        <div class="container cBallerinaBySampleContainer">
            <div class="FullCode">
                <div class="highlight"><pre><span class="kn">import</span> <span class="nx">ballerina</span><span class="o">/</span><span class="nx">io</span><span class="p">;</span>

<span class="nx">public</span> <span class="kd">function</span> <span class="nx">main</span><span class="p">()</span> <span class="p">{</span>
    <span class="c1">// An XML element. There can be only one root element.</span>
    <span class="kt">xml</span> <span class="nx">x1</span> <span class="p">=</span> <span class="kt">xml</span> <span class="s">`&lt;book&gt;The Lost World&lt;/book&gt;`</span><span class="p">;</span>
    <span class="nx">io</span><span class="p">:</span><span class="nb">println</span><span class="p">(</span><span class="nx">x1</span><span class="p">);</span>

    <span class="c1">// An XML text.</span>
    <span class="kt">xml</span> <span class="nx">x2</span> <span class="p">=</span> <span class="kt">xml</span> <span class="s">`Hello, world!`</span><span class="p">;</span>
    <span class="nx">io</span><span class="p">:</span><span class="nb">println</span><span class="p">(</span><span class="nx">x2</span><span class="p">);</span>

    <span class="c1">// An XML comment.</span>
    <span class="kt">xml</span> <span class="nx">x3</span> <span class="p">=</span> <span class="kt">xml</span> <span class="s">`&lt;!--I am a comment--&gt;`</span><span class="p">;</span>
    <span class="nx">io</span><span class="p">:</span><span class="nb">println</span><span class="p">(</span><span class="nx">x3</span><span class="p">);</span>

    <span class="c1">// An XML processing instructions.</span>
    <span class="kt">xml</span> <span class="nx">x4</span> <span class="p">=</span> <span class="kt">xml</span> <span class="s">`&lt;?target data?&gt;`</span><span class="p">;</span>
    <span class="nx">io</span><span class="p">:</span><span class="nb">println</span><span class="p">(</span><span class="nx">x4</span><span class="p">);</span>

    <span class="c1">// Multiple XML items can be combined to form a sequence of XML.</span>
    <span class="c1">// The resulting sequence is another XML on its own.</span>
    <span class="kt">xml</span> <span class="nx">x5</span> <span class="p">=</span> <span class="nx">x1</span> <span class="o">+</span> <span class="nx">x2</span> <span class="o">+</span> <span class="nx">x3</span> <span class="o">+</span> <span class="nx">x4</span><span class="p">;</span>
    <span class="nx">io</span><span class="p">:</span><span class="nb">println</span><span class="p">(</span><span class="nx">x5</span><span class="p">);</span>

<span class="p">}</span>
</pre></div>

            </div>

            <div class="col-xs-12 col-sm-12 col-md-12">
                <table class="cTopInfoContainer cTopControlsContainer">
                    <tr>
                        <td class="cLeftTD">
                            <h2>XML Data Model</h2>
                            <p><p>An <code>xml</code> value is a sequence representing the parsed content of an XML element. <br></br>
 An <code>xml</code> value has four kinds of items.
 <ul>
 <li><code>element</code>, <code>processing instruction</code> and <code>comment</code> item correspond 1:1 to XML infoset items</li>
 <li><code>text</code> item corresponds to one or more Character Information Items</li>
 </ul>
<br></br>
 <p>XML document is an <code>xml</code> sequence with only one <code>element</code> and no <code>text</code>. An <code>element</code> item is mutable
 and consists of:</p>
 <ul>
 <li>name: type <code>string</code></li>
 <li>attributes: type <code>map&lt;string&gt;</code></li>
 <li>children: type <code>xml</code></li>
 </ul>
<br></br>
 <p>A <code>text</code> item is immutable.</p>
 <ul>
 <li>it has no identity: <code>==</code> is the same as <code>===</code></li>
 <li>consecutive <code>text</code> items never occur in an <code>xml</code> value: they are always merged</li>
 </ul></p>
</p>

                        </td>
                        <td class="cRightTD">
                            <div class="cTopButtonContainer">
                                
                                <div class="cButtonInfoContainer">
                                    <a class="prev" href="xml-templates.html?is_ref_by_example=true">
                                        <span>< PREVIOUS</span>
                                        <p>XML Templates</p>
                                    </a>
                                </div>
                                 
                                <div class="cButtonInfoContainer">
                                    <a class="next" href="xml-operations.html?is_ref_by_example=true">
                                        <span>NEXT ></span>
                                        <p>XML Operations</p>
                                    </a>
                                </div>
                                
                            </div>
                        </td>
                    </tr>
                </table>
            </div>
            <div class="example" id="xml-data-model">
                <div class="col-xs-12 col-sm-12 col-md-12 cBBETable-container cCodeLeft">
                    <div class="cTopControlsContainer">
                        <div class="cTopControlsRow">
                            <div class="cLeftTD">
                                <div class="cBBE-links">
                                    <ul>
                                        <li>
                                            <a class="copy"><img src="/img/copy-icon.svg" /></a>
                                        </li>
                                        <li>
                                            <a target="_blank" href="https://github.com/ballerina-platform/ballerina-distribution/tree/master/examples/xml-data-model/"><img src="/img/github-logo-green.svg" /></a>
                                        </li>
                                        
                                        <li>
<<<<<<< HEAD
                                            <a target="_blank" href="https://play.ballerina.io/?gist=a0451e68a340f3085efe855b6e4b8880&file=xml_data_model.bal"><img src="/img/main-play-green-btn.svg" /></a>
=======
                                            <a target="_blank" href="https://play.ballerina.io/?gist=f524467bb77bdcb6fbfd8af75deacefc&file=xml_data_model.bal"><img src="/img/main-play-green-btn.svg" /></a>
>>>>>>> 9cc0b157
                                        </li>
                                        
                                    </ul>
                                </div>
                            </div> 
                        </div>
                    </div>
              
                    
                    <div class="codeSnippeset">

                        <div class="cBBE-body">
                            
                            <div class="cTR">

                                <div class="code leading">
                                    <div class="highlight"><pre><code class=language-ballerina>import ballerina/io;
</code></pre></div>

                                </div>
                                <div class="docs">
                                    
                                </div>
                            </div>
                            
                            <div class="cTR">

                                <div class="code leading">
                                    <div class="highlight"><pre><code class=language-ballerina>public function main() {
</code></pre></div>

                                </div>
                                <div class="docs">
                                    
                                </div>
                            </div>
                            
                            <div class="cTR hover-enable">

                                <div class="code leading">
                                    <div class="highlight"><pre><code class=language-ballerina>    xml x1 = xml `&lt;book&gt;The Lost World&lt;/book&gt;`;
    io:println(x1);
</code></pre></div>

                                </div>
                                <div class="docs">
                                    
                                    <div class="cCodeDesription">
                                        <div>
                                            <p>An XML element. There can be only one root element.</p>

                                        </div>
                                    </div>
                                    
                                </div>
                            </div>
                            
                            <div class="cTR hover-enable">

                                <div class="code leading">
                                    <div class="highlight"><pre><code class=language-ballerina>    xml x2 = xml `Hello, world!`;
    io:println(x2);
</code></pre></div>

                                </div>
                                <div class="docs">
                                    
                                    <div class="cCodeDesription">
                                        <div>
                                            <p>An XML text.</p>

                                        </div>
                                    </div>
                                    
                                </div>
                            </div>
                            
                            <div class="cTR hover-enable">

                                <div class="code leading">
                                    <div class="highlight"><pre><code class=language-ballerina>    xml x3 = xml `&lt;!--I am a comment--&gt;`;
    io:println(x3);
</code></pre></div>

                                </div>
                                <div class="docs">
                                    
                                    <div class="cCodeDesription">
                                        <div>
                                            <p>An XML comment.</p>

                                        </div>
                                    </div>
                                    
                                </div>
                            </div>
                            
                            <div class="cTR hover-enable">

                                <div class="code leading">
                                    <div class="highlight"><pre><code class=language-ballerina>    xml x4 = xml `&lt;?target data?&gt;`;
    io:println(x4);
</code></pre></div>

                                </div>
                                <div class="docs">
                                    
                                    <div class="cCodeDesription">
                                        <div>
                                            <p>An XML processing instructions.</p>

                                        </div>
                                    </div>
                                    
                                </div>
                            </div>
                            
                            <div class="cTR hover-enable">

                                <div class="code leading">
                                    <div class="highlight"><pre><code class=language-ballerina>    xml x5 = x1 + x2 + x3 + x4;
    io:println(x5);
</code></pre></div>

                                </div>
                                <div class="docs">
                                    
                                    <div class="cCodeDesription">
                                        <div>
                                            <p>Multiple XML items can be combined to form a sequence of XML.
 The resulting sequence is another XML on its own.</p>

                                        </div>
                                    </div>
                                    
                                </div>
                            </div>
                            
                            <div class="cTR">

                                <div class="code">
                                    <div class="highlight"><pre><code class=language-ballerina>}
</code></pre></div>

                                </div>
                                <div class="docs">
                                    
                                </div>
                            </div>
                            
                        </div>
                    </div>
                    
                    <div class="codeSnippeset">

                        <div class="cBBE-body">
                            
                            <div class="cTR cOutputTr">

                                <div class="code cOutput">
                                    <div class="highlight"><pre><code class=shell-session>bal run xml.bal
&lt;book&gt;The Lost World&lt;/book&gt;
Hello, world!
&lt;!--I am a comment--&gt;
&lt;?target data?&gt;
&lt;book&gt;The Lost World&lt;/book&gt;Hello, world!&lt;!--I am a comment--&gt;&lt;?target data?&gt;
</code></pre></div>

                                </div>
                                <div class="docs">
                                    
                                </div>
                            </div>
                            
                        </div>
                    </div>
                    


                     
                </div>
            </div>
        </div>
    </div>

     <script>
            $(document).ready(function() {

                // hljs.initHighlightingOnLoad();

                $(".switch").click(function() {
                    $(".cCodeRight").toggleClass('cShow');
                    $(".cCodeLeft").toggleClass('cHide');
                });

                // get code text
                var codeSnippet = document.getElementsByClassName('FullCode')[0];
                var codeText = codeSnippet.getElementsByTagName('pre')[0].textContent;

                // register "copy to clipboard" event to elements with "copy" class
                var clipboard = new ClipboardJS('.copy', {
                    text: function(trigger) {
                        return codeText;
                    }
                });

                // Register events show hide tooltip on click event
                clipboard.on('success', function(e) {
                    setTooltip(e.trigger, 'Copied!');
                    hideTooltip(e.trigger);
                });

                clipboard.on('error', function(e) {
                    setTooltip(e.trigger, 'Failed!');
                    hideTooltip(e.trigger);
                });

                $('.copy').tooltip({
                    trigger: 'click',
                    placement: 'bottom'
                });
                $("a.copy").unbind("click");
            });

            function setTooltip(btn, message) {
                $(btn).attr('data-original-title', message)
                    .tooltip('show');
            }

            function hideTooltip(btn) {
                setTimeout(function() {
                    $(btn).tooltip('hide').removeAttr('data-original-title');
                }, 1000);
            }
        </script><|MERGE_RESOLUTION|>--- conflicted
+++ resolved
@@ -106,11 +106,7 @@
                                         </li>
                                         
                                         <li>
-<<<<<<< HEAD
-                                            <a target="_blank" href="https://play.ballerina.io/?gist=a0451e68a340f3085efe855b6e4b8880&file=xml_data_model.bal"><img src="/img/main-play-green-btn.svg" /></a>
-=======
                                             <a target="_blank" href="https://play.ballerina.io/?gist=f524467bb77bdcb6fbfd8af75deacefc&file=xml_data_model.bal"><img src="/img/main-play-green-btn.svg" /></a>
->>>>>>> 9cc0b157
                                         </li>
                                         
                                     </ul>
