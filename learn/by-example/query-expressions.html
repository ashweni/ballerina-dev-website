--- conflicted
+++ resolved
@@ -89,11 +89,7 @@
                                         </li>
                                         
                                         <li>
-<<<<<<< HEAD
-                                            <a target="_blank" href="https://play.ballerina.io/?gist=7e9b41c8b841fae6b3ad228f2ee33a6b&file=query_expressions.bal"><img src="/img/main-play-green-btn.svg" /></a>
-=======
                                             <a target="_blank" href="https://play.ballerina.io/?gist=7023fbd8e3e61acbed75698b1548caac&file=query_expressions.bal"><img src="/img/main-play-green-btn.svg" /></a>
->>>>>>> 4daec9d8
                                         </li>
                                         
                                     </ul>
