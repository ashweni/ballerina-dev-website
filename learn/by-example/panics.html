--- conflicted
+++ resolved
@@ -89,11 +89,7 @@
                                         </li>
                                         
                                         <li>
-<<<<<<< HEAD
-                                            <a target="_blank" href="https://play.ballerina.io/?gist=02631869ffcfc87eec90a0b6e3680f5a&file=panics.bal"><img src="/img/main-play-green-btn.svg" /></a>
-=======
                                             <a target="_blank" href="https://play.ballerina.io/?gist=5bdc2900ea6a90c99a162995d7f53062&file=panics.bal"><img src="/img/main-play-green-btn.svg" /></a>
->>>>>>> 9cc0b157
                                         </li>
                                         
                                     </ul>
