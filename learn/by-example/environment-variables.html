---
layout: ballerina-example-page-old
title: Environment Variables
description: BBE on how to to retrieve information about the OS.
keywords: ballerina, Ballerina By Example, BBE, OS, environment
permalink: /learn/by-example/environment-variables
active: environment-variables
redirect_from:
  - /swan-lake/learn/by-example/environment-variables
  - /swan-lake/learn/by-example/environment-variables.html
---
<div class="row cBallerina-io-Gray-row">
        <div class="container cBallerinaBySampleContainer">
            <div class="FullCode">
                <div class="highlight"><pre><span class="kn">import</span> <span class="nx">ballerina</span><span class="o">/</span><span class="nx">io</span><span class="p">;</span>
<span class="kn">import</span> <span class="nx">ballerina</span><span class="o">/</span><span class="nx">os</span><span class="p">;</span>

<span class="nx">public</span> <span class="kd">function</span> <span class="nx">main</span><span class="p">()</span> <span class="p">{</span>
    <span class="c1">// Returns the environment variable value associated with the `HTTP_PORT`.</span>
    <span class="kt">string</span> <span class="nx">port</span> <span class="p">=</span> <span class="nx">os</span><span class="p">:</span><span class="nx">getEnv</span><span class="p">(</span><span class="s">&quot;HTTP_PORT&quot;</span><span class="p">);</span>
    <span class="nx">io</span><span class="p">:</span><span class="nb">println</span><span class="p">(</span><span class="s">&quot;HTTP_PORT: &quot;</span><span class="p">,</span> <span class="nx">port</span><span class="p">);</span>

    <span class="c1">// Returns the username of the current user.</span>
    <span class="kt">string</span> <span class="nx">username</span> <span class="p">=</span> <span class="nx">os</span><span class="p">:</span><span class="nx">getUsername</span><span class="p">();</span>
    <span class="nx">io</span><span class="p">:</span><span class="nb">println</span><span class="p">(</span><span class="s">&quot;Username: &quot;</span><span class="p">,</span> <span class="nx">username</span><span class="p">);</span>

    <span class="c1">// Returns the current user&#39;s home directory path.</span>
    <span class="kt">string</span> <span class="nx">userHome</span> <span class="p">=</span> <span class="nx">os</span><span class="p">:</span><span class="nx">getUserHome</span><span class="p">();</span>
    <span class="nx">io</span><span class="p">:</span><span class="nb">println</span><span class="p">(</span><span class="s">&quot;Userhome: &quot;</span><span class="p">,</span> <span class="nx">userHome</span><span class="p">);</span>
<span class="p">}</span>
</pre></div>

            </div>

            <div class="col-xs-12 col-sm-12 col-md-12">
                <table class="cTopInfoContainer cTopControlsContainer">
                    <tr>
                        <td class="cLeftTD">
                            <h2>Environment Variables</h2>
                            <p><p>The <code>os</code> library provides functions to retrieve information about the OS and the current users of the OS.<br/><br/>
 For more information on the underlying module,
 see the <a href="https://docs.central.ballerina.io/ballerina/os/latest/">OS module</a>.</p>
</p>

                        </td>
                        <td class="cRightTD">
                            <div class="cTopButtonContainer">
                                
                                <div class="cButtonInfoContainer">
                                    <a class="prev" href="regular-expressions.html?is_ref_by_example=true">
                                        <span>< PREVIOUS</span>
                                        <p>Regular Expressions</p>
                                    </a>
                                </div>
                                 
                                <div class="cButtonInfoContainer">
                                    <a class="next" href="xml-json-conversion.html?is_ref_by_example=true">
                                        <span>NEXT ></span>
                                        <p>XML JSON Conversion</p>
                                    </a>
                                </div>
                                
                            </div>
                        </td>
                    </tr>
                </table>
            </div>
            <div class="example" id="environment-variables">
                <div class="col-xs-12 col-sm-12 col-md-12 cBBETable-container cCodeLeft">
                    <div class="cTopControlsContainer">
                        <div class="cTopControlsRow">
                            <div class="cLeftTD">
                                <div class="cBBE-links">
                                    <ul>
                                        <li>
                                            <a class="copy"><img src="/img/copy-icon.svg" /></a>
                                        </li>
                                        <li>
                                            <a target="_blank" href="https://github.com/ballerina-platform/ballerina-distribution/tree/master/examples/environment-variables/"><img src="/img/github-logo-green.svg" /></a>
                                        </li>
                                        
                                        <li>
<<<<<<< HEAD
                                            <a target="_blank" href="https://play.ballerina.io/?gist=c7a302dc8c15da6a0a93f1fe5c67fb6b&file=environment_variables.bal"><img src="/img/main-play-green-btn.svg" /></a>
=======
                                            <a target="_blank" href="https://play.ballerina.io/?gist=f3be618809a7c46c951169bcc323e292&file=environment_variables.bal"><img src="/img/main-play-green-btn.svg" /></a>
>>>>>>> 4daec9d8
                                        </li>
                                        
                                    </ul>
                                </div>
                            </div> 
                        </div>
                    </div>
              
                    
                    <div class="codeSnippeset">

                        <div class="cBBE-body">
                            
                            <div class="cTR">

                                <div class="code leading">
                                    <div class="highlight"><pre><code class=language-ballerina>import ballerina/io;
import ballerina/os;
</code></pre></div>

                                </div>
                                <div class="docs">
                                    
                                </div>
                            </div>
                            
                            <div class="cTR">

                                <div class="code leading">
                                    <div class="highlight"><pre><code class=language-ballerina>public function main() {
</code></pre></div>

                                </div>
                                <div class="docs">
                                    
                                </div>
                            </div>
                            
                            <div class="cTR hover-enable">

                                <div class="code leading">
                                    <div class="highlight"><pre><code class=language-ballerina>    string port = os:getEnv(&quot;HTTP_PORT&quot;);
    io:println(&quot;HTTP_PORT: &quot;, port);
</code></pre></div>

                                </div>
                                <div class="docs">
                                    
                                    <div class="cCodeDesription">
                                        <div>
                                            <p>Returns the environment variable value associated with the <code>HTTP_PORT</code>.</p>

                                        </div>
                                    </div>
                                    
                                </div>
                            </div>
                            
                            <div class="cTR hover-enable">

                                <div class="code leading">
                                    <div class="highlight"><pre><code class=language-ballerina>    string username = os:getUsername();
    io:println(&quot;Username: &quot;, username);
</code></pre></div>

                                </div>
                                <div class="docs">
                                    
                                    <div class="cCodeDesription">
                                        <div>
                                            <p>Returns the username of the current user.</p>

                                        </div>
                                    </div>
                                    
                                </div>
                            </div>
                            
                            <div class="cTR hover-enable">

                                <div class="code">
                                    <div class="highlight"><pre><code class=language-ballerina>    string userHome = os:getUserHome();
    io:println(&quot;Userhome: &quot;, userHome);
}
</code></pre></div>

                                </div>
                                <div class="docs">
                                    
                                    <div class="cCodeDesription">
                                        <div>
                                            <p>Returns the current user&rsquo;s home directory path.</p>

                                        </div>
                                    </div>
                                    
                                </div>
                            </div>
                            
                        </div>
                    </div>
                    
                    <div class="codeSnippeset">

                        <div class="cBBE-body">
                            
                            <div class="cTR cOutputTr">

                                <div class="code cOutput">
                                    <div class="highlight"><pre><code class=shell-session>bal run environment_variables.bal
HTTP_PORT: 5005
Username: Alex
Userhome: /Users/Alex
</code></pre></div>

                                </div>
                                <div class="docs">
                                    
                                </div>
                            </div>
                            
                        </div>
                    </div>
                    


                     
                </div>
            </div>
        </div>
    </div>

     <script>
            $(document).ready(function() {

                // hljs.initHighlightingOnLoad();

                $(".switch").click(function() {
                    $(".cCodeRight").toggleClass('cShow');
                    $(".cCodeLeft").toggleClass('cHide');
                });

                // get code text
                var codeSnippet = document.getElementsByClassName('FullCode')[0];
                var codeText = codeSnippet.getElementsByTagName('pre')[0].textContent;

                // register "copy to clipboard" event to elements with "copy" class
                var clipboard = new ClipboardJS('.copy', {
                    text: function(trigger) {
                        return codeText;
                    }
                });

                // Register events show hide tooltip on click event
                clipboard.on('success', function(e) {
                    setTooltip(e.trigger, 'Copied!');
                    hideTooltip(e.trigger);
                });

                clipboard.on('error', function(e) {
                    setTooltip(e.trigger, 'Failed!');
                    hideTooltip(e.trigger);
                });

                $('.copy').tooltip({
                    trigger: 'click',
                    placement: 'bottom'
                });
                $("a.copy").unbind("click");
            });

            function setTooltip(btn, message) {
                $(btn).attr('data-original-title', message)
                    .tooltip('show');
            }

            function hideTooltip(btn) {
                setTimeout(function() {
                    $(btn).tooltip('hide').removeAttr('data-original-title');
                }, 1000);
            }
        </script><|MERGE_RESOLUTION|>--- conflicted
+++ resolved
@@ -80,11 +80,7 @@
                                         </li>
                                         
                                         <li>
-<<<<<<< HEAD
-                                            <a target="_blank" href="https://play.ballerina.io/?gist=c7a302dc8c15da6a0a93f1fe5c67fb6b&file=environment_variables.bal"><img src="/img/main-play-green-btn.svg" /></a>
-=======
                                             <a target="_blank" href="https://play.ballerina.io/?gist=f3be618809a7c46c951169bcc323e292&file=environment_variables.bal"><img src="/img/main-play-green-btn.svg" /></a>
->>>>>>> 4daec9d8
                                         </li>
                                         
                                     </ul>
