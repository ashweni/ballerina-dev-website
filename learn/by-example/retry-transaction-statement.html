---
layout: ballerina-example-page-old
title: Retry Transaction Statement
description: This BBE demonstrate retrying a transaction in Ballerina.
keywords: ballerina, ballerina by example, bbe, retry, retry transaction, retry manager
permalink: /learn/by-example/retry-transaction-statement
active: retry-transaction-statement
redirect_from:
  - /swan-lake/learn/by-example/retry-transaction-statement
  - /swan-lake/learn/by-example/retry-transaction-statement.html
---
<div class="row cBallerina-io-Gray-row">
        <div class="container cBallerinaBySampleContainer">
            <div class="FullCode">
                <div class="highlight"><pre><span class="kn">import</span> <span class="nx">ballerina</span><span class="o">/</span><span class="nx">io</span><span class="p">;</span>

<span class="nx">public</span> <span class="kd">function</span> <span class="nx">main</span><span class="p">()</span> <span class="nx">returns</span> <span class="nx">error</span><span class="err">?</span> <span class="p">{</span>
    <span class="c1">// Short for `retry&lt;DefaultRetryManager&gt;(3)`.</span>
    <span class="c1">// If any of the `doStage1` and `doStage2` returns  `error:Retriable`,</span>
    <span class="c1">// the program will retry execution until execution succeeds without an `error:Retriable` error.</span>
    <span class="c1">// By default, it will retry 3 times with the `DefaultRetryManager`.</span>
    <span class="nx">retry</span> <span class="nx">transaction</span> <span class="p">{</span>
        <span class="nx">check</span> <span class="nx">doStage1</span><span class="p">();</span>
        <span class="nx">check</span> <span class="nx">doStage2</span><span class="p">();</span>
        <span class="nx">check</span> <span class="nx">commit</span><span class="p">;</span>
    <span class="p">}</span>

    <span class="k">return</span><span class="p">;</span>
<span class="p">}</span>

<span class="kd">function</span> <span class="nx">doStage1</span><span class="p">()</span> <span class="nx">returns</span> <span class="nx">error</span><span class="err">?</span> <span class="p">{</span>
    <span class="nx">io</span><span class="p">:</span><span class="nb">println</span><span class="p">(</span><span class="s">&quot;Stage1 completed&quot;</span><span class="p">);</span>
    <span class="k">return</span><span class="p">;</span>
<span class="p">}</span>

<span class="kd">function</span> <span class="nx">doStage2</span><span class="p">()</span> <span class="nx">returns</span> <span class="nx">error</span><span class="err">?</span> <span class="p">{</span>
    <span class="c1">// Returns `error:Retriable` error for retrying.</span>
    <span class="c1">// To support custom errors, a custom implementation of the `RetryManager` is required.</span>
    <span class="k">return</span> <span class="nx">error</span> <span class="p">&#39;error:Retriable(</span><span class="s">&quot;Stage2 failed&quot;</span><span class="p">);</span>

<span class="p">}</span>
</pre></div>

            </div>

            <div class="col-xs-12 col-sm-12 col-md-12">
                <table class="cTopInfoContainer cTopControlsContainer">
                    <tr>
                        <td class="cLeftTD">
                            <h2>Retry Transaction Statement</h2>
                            <p><p>Transactional errors are often transient: retrying will fix them.
 This works by creating a  RetryManager object <code>r</code>, before executing the transaction.
 If the block fails with error <code>e</code>, it calls <code>r.shouldRetry(e)</code>.
 If that returns true, then it executes the block again.
 <code>retry</code> has an optional type parameter giving class of <code>RetryManager</code> to create, and optional arguments to new <code>DefaultRetryManager</code> tries <code>n</code> times.
 <code>retry</code> can be used without transaction.</p>
</p>

                        </td>
                        <td class="cRightTD">
                            <div class="cTopButtonContainer">
                                
                                <div class="cButtonInfoContainer">
                                    <a class="prev" href="rollback.html?is_ref_by_example=true">
                                        <span>< PREVIOUS</span>
                                        <p>Rollback</p>
                                    </a>
                                </div>
                                 
                                <div class="cButtonInfoContainer">
                                    <a class="next" href="transactional-qualifier.html?is_ref_by_example=true">
                                        <span>NEXT ></span>
                                        <p>Transactional Qualifier</p>
                                    </a>
                                </div>
                                
                            </div>
                        </td>
                    </tr>
                </table>
            </div>
            <div class="example" id="retry-transaction-statement">
                <div class="col-xs-12 col-sm-12 col-md-12 cBBETable-container cCodeLeft">
                    <div class="cTopControlsContainer">
                        <div class="cTopControlsRow">
                            <div class="cLeftTD">
                                <div class="cBBE-links">
                                    <ul>
                                        <li>
                                            <a class="copy"><img src="/img/copy-icon.svg" /></a>
                                        </li>
                                        <li>
                                            <a target="_blank" href="https://github.com/ballerina-platform/ballerina-distribution/tree/master/examples/retry-transaction-statement/"><img src="/img/github-logo-green.svg" /></a>
                                        </li>
                                        
                                        <li>
<<<<<<< HEAD
                                            <a target="_blank" href="https://play.ballerina.io/?gist=fd838184f8b7a8a9ae407e274777b38c&file=retry_transaction_statement.bal"><img src="/img/main-play-green-btn.svg" /></a>
=======
                                            <a target="_blank" href="https://play.ballerina.io/?gist=51b8e4100818b96703874ef970ca3d03&file=retry_transaction_statement.bal"><img src="/img/main-play-green-btn.svg" /></a>
>>>>>>> 4daec9d8
                                        </li>
                                        
                                    </ul>
                                </div>
                            </div> 
                        </div>
                    </div>
              
                    
                    <div class="codeSnippeset">

                        <div class="cBBE-body">
                            
                            <div class="cTR">

                                <div class="code leading">
                                    <div class="highlight"><pre><code class=language-ballerina>import ballerina/io;
</code></pre></div>

                                </div>
                                <div class="docs">
                                    
                                </div>
                            </div>
                            
                            <div class="cTR">

                                <div class="code leading">
                                    <div class="highlight"><pre><code class=language-ballerina>public function main() returns error? {
</code></pre></div>

                                </div>
                                <div class="docs">
                                    
                                </div>
                            </div>
                            
                            <div class="cTR hover-enable">

                                <div class="code leading">
                                    <div class="highlight"><pre><code class=language-ballerina>    retry transaction {
        check doStage1();
        check doStage2();
        check commit;
    }
</code></pre></div>

                                </div>
                                <div class="docs">
                                    
                                    <div class="cCodeDesription">
                                        <div>
                                            <p>Short for <code>retry&lt;DefaultRetryManager&gt;(3)</code>.
 If any of the <code>doStage1</code> and <code>doStage2</code> returns  <code>error:Retriable</code>,
 the program will retry execution until execution succeeds without an <code>error:Retriable</code> error.
 By default, it will retry 3 times with the <code>DefaultRetryManager</code>.</p>

                                        </div>
                                    </div>
                                    
                                </div>
                            </div>
                            
                            <div class="cTR">

                                <div class="code leading">
                                    <div class="highlight"><pre><code class=language-ballerina>    return;
}
</code></pre></div>

                                </div>
                                <div class="docs">
                                    
                                </div>
                            </div>
                            
                            <div class="cTR">

                                <div class="code leading">
                                    <div class="highlight"><pre><code class=language-ballerina>function doStage1() returns error? {
    io:println(&quot;Stage1 completed&quot;);
    return;
}
</code></pre></div>

                                </div>
                                <div class="docs">
                                    
                                </div>
                            </div>
                            
                            <div class="cTR">

                                <div class="code leading">
                                    <div class="highlight"><pre><code class=language-ballerina>function doStage2() returns error? {
</code></pre></div>

                                </div>
                                <div class="docs">
                                    
                                </div>
                            </div>
                            
                            <div class="cTR hover-enable">

                                <div class="code leading">
                                    <div class="highlight"><pre><code class=language-ballerina>    return error &#39;error:Retriable(&quot;Stage2 failed&quot;);
</code></pre></div>

                                </div>
                                <div class="docs">
                                    
                                    <div class="cCodeDesription">
                                        <div>
                                            <p>Returns <code>error:Retriable</code> error for retrying.
 To support custom errors, a custom implementation of the <code>RetryManager</code> is required.</p>

                                        </div>
                                    </div>
                                    
                                </div>
                            </div>
                            
                            <div class="cTR">

                                <div class="code">
                                    <div class="highlight"><pre><code class=language-ballerina>}
</code></pre></div>

                                </div>
                                <div class="docs">
                                    
                                </div>
                            </div>
                            
                        </div>
                    </div>
                    
                    <div class="codeSnippeset">

                        <div class="cBBE-body">
                            
                            <div class="cTR cOutputTr">

                                <div class="code cOutput">
                                    <div class="highlight"><pre><code class=shell-session>bal run retry_transaction_statement.bal
Stage1 completed
Stage1 completed
Stage1 completed
Stage1 completed
error: Stage2 failed
</code></pre></div>

                                </div>
                                <div class="docs">
                                    
                                </div>
                            </div>
                            
                        </div>
                    </div>
                    


                     
                </div>
            </div>
        </div>
    </div>

     <script>
            $(document).ready(function() {

                // hljs.initHighlightingOnLoad();

                $(".switch").click(function() {
                    $(".cCodeRight").toggleClass('cShow');
                    $(".cCodeLeft").toggleClass('cHide');
                });

                // get code text
                var codeSnippet = document.getElementsByClassName('FullCode')[0];
                var codeText = codeSnippet.getElementsByTagName('pre')[0].textContent;

                // register "copy to clipboard" event to elements with "copy" class
                var clipboard = new ClipboardJS('.copy', {
                    text: function(trigger) {
                        return codeText;
                    }
                });

                // Register events show hide tooltip on click event
                clipboard.on('success', function(e) {
                    setTooltip(e.trigger, 'Copied!');
                    hideTooltip(e.trigger);
                });

                clipboard.on('error', function(e) {
                    setTooltip(e.trigger, 'Failed!');
                    hideTooltip(e.trigger);
                });

                $('.copy').tooltip({
                    trigger: 'click',
                    placement: 'bottom'
                });
                $("a.copy").unbind("click");
            });

            function setTooltip(btn, message) {
                $(btn).attr('data-original-title', message)
                    .tooltip('show');
            }

            function hideTooltip(btn) {
                setTimeout(function() {
                    $(btn).tooltip('hide').removeAttr('data-original-title');
                }, 1000);
            }
        </script><|MERGE_RESOLUTION|>--- conflicted
+++ resolved
@@ -94,11 +94,7 @@
                                         </li>
                                         
                                         <li>
-<<<<<<< HEAD
-                                            <a target="_blank" href="https://play.ballerina.io/?gist=fd838184f8b7a8a9ae407e274777b38c&file=retry_transaction_statement.bal"><img src="/img/main-play-green-btn.svg" /></a>
-=======
                                             <a target="_blank" href="https://play.ballerina.io/?gist=51b8e4100818b96703874ef970ca3d03&file=retry_transaction_statement.bal"><img src="/img/main-play-green-btn.svg" /></a>
->>>>>>> 4daec9d8
                                         </li>
                                         
                                     </ul>
