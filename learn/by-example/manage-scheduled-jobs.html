--- conflicted
+++ resolved
@@ -134,11 +134,7 @@
                                         </li>
                                         
                                         <li>
-<<<<<<< HEAD
-                                            <a target="_blank" href="https://play.ballerina.io/?gist=b0c152ac509d87827b7026caa64e0217&file=manage_scheduled_jobs.bal"><img src="/img/main-play-green-btn.svg" /></a>
-=======
                                             <a target="_blank" href="https://play.ballerina.io/?gist=96f779000d12f46b08de3e7e2b272fad&file=manage_scheduled_jobs.bal"><img src="/img/main-play-green-btn.svg" /></a>
->>>>>>> 9cc0b157
                                         </li>
                                         
                                     </ul>
