---
layout: ballerina-example-page-old
title: Programs and Modules
description: This BBE introduces Ballerina modules and how you can import them in your program.
keywords: ballerina, ballerina by example, bbe, module, program
permalink: /learn/by-example/programs-and-modules
active: programs-and-modules
redirect_from:
  - /swan-lake/learn/by-example/programs-and-modules
  - /swan-lake/learn/by-example/programs-and-modules.html
---
<div class="row cBallerina-io-Gray-row">
        <div class="container cBallerinaBySampleContainer">
            <div class="FullCode">
                <div class="highlight"><pre><span class="c1">// This import declaration binds the prefix `io` to the `ballerina/io` module. </span>
<span class="c1">// The prefix by default comes form the last part of the module name.</span>
<span class="c1">// The `ballerina` org name is reserved for the standard library modules.</span>
<span class="kn">import</span> <span class="nx">ballerina</span><span class="o">/</span><span class="nx">io</span><span class="p">;</span>

<span class="c1">// `main` function is the program entry point. </span>
<span class="c1">// `public` makes function visible outside the module.</span>
<span class="nx">public</span> <span class="kd">function</span> <span class="nx">main</span><span class="p">()</span> <span class="p">{</span>
    <span class="c1">// Here `io:println` means function `println` is in the module bound to prefix `io`.</span>
    <span class="nx">io</span><span class="p">:</span><span class="nb">println</span><span class="p">(</span><span class="s">&quot;Hello, World!&quot;</span><span class="p">);</span>

<span class="p">}</span>
</pre></div>

            </div>

            <div class="col-xs-12 col-sm-12 col-md-12">
                <table class="cTopInfoContainer cTopControlsContainer">
                    <tr>
                        <td class="cLeftTD">
                            <h2>Programs and Modules</h2>
                            <p><p>Every Ballerina program consists of modules. Modules are one or more <code>.bal</code> files.
 The module names take the form <code>org/x.y.z</code>.</p>
</p>

                        </td>
                        <td class="cRightTD">
                            <div class="cTopButtonContainer">
                                
                                <div class="cButtonInfoContainer">
                                    <a class="prev" href="hello-world-service.html?is_ref_by_example=true">
                                        <span>< PREVIOUS</span>
                                        <p>Hello World Service</p>
                                    </a>
                                </div>
                                 
                                <div class="cButtonInfoContainer">
                                    <a class="next" href="variables-and-types.html?is_ref_by_example=true">
                                        <span>NEXT ></span>
                                        <p>Variables and Types</p>
                                    </a>
                                </div>
                                
                            </div>
                        </td>
                    </tr>
                </table>
            </div>
            <div class="example" id="programs-and-modules">
                <div class="col-xs-12 col-sm-12 col-md-12 cBBETable-container cCodeLeft">
                    <div class="cTopControlsContainer">
                        <div class="cTopControlsRow">
                            <div class="cLeftTD">
                                <div class="cBBE-links">
                                    <ul>
                                        <li>
                                            <a class="copy"><img src="/img/copy-icon.svg" /></a>
                                        </li>
                                        <li>
                                            <a target="_blank" href="https://github.com/ballerina-platform/ballerina-distribution/tree/master/examples/programs-and-modules/"><img src="/img/github-logo-green.svg" /></a>
                                        </li>
                                        
                                        <li>
<<<<<<< HEAD
                                            <a target="_blank" href="https://play.ballerina.io/?gist=dd38e113bad7666974a87f6609dec16e&file=programs_and_modules.bal"><img src="/img/main-play-green-btn.svg" /></a>
=======
                                            <a target="_blank" href="https://play.ballerina.io/?gist=a036b916d74b51a1ea5b4f9299fff711&file=programs_and_modules.bal"><img src="/img/main-play-green-btn.svg" /></a>
>>>>>>> 4daec9d8
                                        </li>
                                        
                                    </ul>
                                </div>
                            </div> 
                        </div>
                    </div>
              
                    
                    <div class="codeSnippeset">

                        <div class="cBBE-body">
                            
                            <div class="cTR hover-enable">

                                <div class="code leading">
                                    <div class="highlight"><pre><code class=language-ballerina>import ballerina/io;
</code></pre></div>

                                </div>
                                <div class="docs">
                                    
                                    <div class="cCodeDesription">
                                        <div>
                                            <p>This import declaration binds the prefix <code>io</code> to the <code>ballerina/io</code> module.
 The prefix by default comes form the last part of the module name.
 The <code>ballerina</code> org name is reserved for the standard library modules.</p>

                                        </div>
                                    </div>
                                    
                                </div>
                            </div>
                            
                            <div class="cTR hover-enable">

                                <div class="code leading">
                                    <div class="highlight"><pre><code class=language-ballerina>public function main() {
</code></pre></div>

                                </div>
                                <div class="docs">
                                    
                                    <div class="cCodeDesription">
                                        <div>
                                            <p><code>main</code> function is the program entry point.
 <code>public</code> makes function visible outside the module.</p>

                                        </div>
                                    </div>
                                    
                                </div>
                            </div>
                            
                            <div class="cTR hover-enable">

                                <div class="code leading">
                                    <div class="highlight"><pre><code class=language-ballerina>    io:println(&quot;Hello, World!&quot;);
</code></pre></div>

                                </div>
                                <div class="docs">
                                    
                                    <div class="cCodeDesription">
                                        <div>
                                            <p>Here <code>io:println</code> means function <code>println</code> is in the module bound to prefix <code>io</code>.</p>

                                        </div>
                                    </div>
                                    
                                </div>
                            </div>
                            
                            <div class="cTR">

                                <div class="code">
                                    <div class="highlight"><pre><code class=language-ballerina>}
</code></pre></div>

                                </div>
                                <div class="docs">
                                    
                                </div>
                            </div>
                            
                        </div>
                    </div>
                    
                    <div class="codeSnippeset">

                        <div class="cBBE-body">
                            
                            <div class="cTR cOutputTr">

                                <div class="code cOutput">
                                    <div class="highlight"><pre><code class=shell-session>bal run programs_and_modules.bal
Hello, World!
</code></pre></div>

                                </div>
                                <div class="docs">
                                    
                                </div>
                            </div>
                            
                        </div>
                    </div>
                    


                     
                </div>
            </div>
        </div>
    </div>

     <script>
            $(document).ready(function() {

                // hljs.initHighlightingOnLoad();

                $(".switch").click(function() {
                    $(".cCodeRight").toggleClass('cShow');
                    $(".cCodeLeft").toggleClass('cHide');
                });

                // get code text
                var codeSnippet = document.getElementsByClassName('FullCode')[0];
                var codeText = codeSnippet.getElementsByTagName('pre')[0].textContent;

                // register "copy to clipboard" event to elements with "copy" class
                var clipboard = new ClipboardJS('.copy', {
                    text: function(trigger) {
                        return codeText;
                    }
                });

                // Register events show hide tooltip on click event
                clipboard.on('success', function(e) {
                    setTooltip(e.trigger, 'Copied!');
                    hideTooltip(e.trigger);
                });

                clipboard.on('error', function(e) {
                    setTooltip(e.trigger, 'Failed!');
                    hideTooltip(e.trigger);
                });

                $('.copy').tooltip({
                    trigger: 'click',
                    placement: 'bottom'
                });
                $("a.copy").unbind("click");
            });

            function setTooltip(btn, message) {
                $(btn).attr('data-original-title', message)
                    .tooltip('show');
            }

            function hideTooltip(btn) {
                setTimeout(function() {
                    $(btn).tooltip('hide').removeAttr('data-original-title');
                }, 1000);
            }
        </script><|MERGE_RESOLUTION|>--- conflicted
+++ resolved
@@ -75,11 +75,7 @@
                                         </li>
                                         
                                         <li>
-<<<<<<< HEAD
-                                            <a target="_blank" href="https://play.ballerina.io/?gist=dd38e113bad7666974a87f6609dec16e&file=programs_and_modules.bal"><img src="/img/main-play-green-btn.svg" /></a>
-=======
                                             <a target="_blank" href="https://play.ballerina.io/?gist=a036b916d74b51a1ea5b4f9299fff711&file=programs_and_modules.bal"><img src="/img/main-play-green-btn.svg" /></a>
->>>>>>> 4daec9d8
                                         </li>
                                         
                                     </ul>
