--- conflicted
+++ resolved
@@ -75,11 +75,7 @@
                                         </li>
                                         
                                         <li>
-<<<<<<< HEAD
-                                            <a target="_blank" href="https://play.ballerina.io/?gist=a036b916d74b51a1ea5b4f9299fff711&file=programs_and_modules.bal"><img src="/img/main-play-green-btn.svg" /></a>
-=======
                                             <a target="_blank" href="https://play.ballerina.io/?gist=f1b0d7ed025dd4123329b8a3da82421f&file=programs_and_modules.bal"><img src="/img/main-play-green-btn.svg" /></a>
->>>>>>> 9cc0b157
                                         </li>
                                         
                                     </ul>
