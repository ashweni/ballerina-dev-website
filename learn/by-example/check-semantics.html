--- conflicted
+++ resolved
@@ -109,11 +109,7 @@
                                         </li>
                                         
                                         <li>
-<<<<<<< HEAD
-                                            <a target="_blank" href="https://play.ballerina.io/?gist=4313529781fa81eb4a4479b5a6091602&file=check_semantics.bal"><img src="/img/main-play-green-btn.svg" /></a>
-=======
                                             <a target="_blank" href="https://play.ballerina.io/?gist=db6efdea7876092a13d380b44b376c93&file=check_semantics.bal"><img src="/img/main-play-green-btn.svg" /></a>
->>>>>>> 9cc0b157
                                         </li>
                                         
                                     </ul>
