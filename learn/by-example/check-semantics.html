---
layout: ballerina-example-page-old
title: Check Semantics
description: This BBE explains the `check` semantics in Ballerina.
keywords: ballerina, ballerina by example, bbe, check, fail, exceptions, on fail, error
permalink: /learn/by-example/check-semantics
active: check-semantics
redirect_from:
  - /swan-lake/learn/by-example/check-semantics
  - /swan-lake/learn/by-example/check-semantics.html
---
<div class="row cBallerina-io-Gray-row">
        <div class="container cBallerinaBySampleContainer">
            <div class="FullCode">
                <div class="highlight"><pre><span class="kn">import</span> <span class="nx">ballerina</span><span class="o">/</span><span class="nx">io</span><span class="p">;</span>

<span class="nx">public</span> <span class="kd">function</span> <span class="nx">main</span><span class="p">()</span> <span class="nx">returns</span> <span class="nx">error</span><span class="err">?</span> <span class="p">{</span>
    <span class="nx">do</span> <span class="p">{</span>
        <span class="c1">// If either `foo()` or `bar()` invocations returns an `error`,</span>
        <span class="c1">// the error will be returned from the `main` function and execution</span>
        <span class="c1">// of the `main` function ends.</span>
        <span class="nx">check</span> <span class="nx">foo</span><span class="p">();</span>
        <span class="nx">check</span> <span class="nx">bar</span><span class="p">();</span>

        <span class="k">if</span> <span class="p">!</span><span class="nx">isOK</span><span class="p">()</span> <span class="p">{</span>
            <span class="c1">// Fails explicitly with an `error`.</span>
            <span class="nx">fail</span> <span class="nx">error</span><span class="p">(</span><span class="s">&quot;not OK&quot;</span><span class="p">);</span>

        <span class="p">}</span>
    <span class="p">}</span>
    <span class="c1">// Failure with the respective error is caught by the `on fail` block.</span>
    <span class="nx">on</span> <span class="nx">fail</span> <span class="k">var</span> <span class="nx">e</span> <span class="p">{</span>
        <span class="nx">io</span><span class="p">:</span><span class="nb">println</span><span class="p">(</span><span class="nx">e</span><span class="p">.</span><span class="nx">toString</span><span class="p">());</span>
        <span class="k">return</span> <span class="nx">e</span><span class="p">;</span>
    <span class="p">}</span>

    <span class="k">return</span><span class="p">;</span>
<span class="p">}</span>

<span class="kd">function</span> <span class="nx">foo</span><span class="p">()</span> <span class="nx">returns</span> <span class="nx">error</span><span class="err">?</span> <span class="p">{</span>
    <span class="nx">io</span><span class="p">:</span><span class="nb">println</span><span class="p">(</span><span class="s">&quot;OK&quot;</span><span class="p">);</span>
    <span class="k">return</span><span class="p">;</span>
<span class="p">}</span>

<span class="kd">function</span> <span class="nx">bar</span><span class="p">()</span> <span class="nx">returns</span> <span class="nx">error</span><span class="err">?</span> <span class="p">{</span>
    <span class="nx">io</span><span class="p">:</span><span class="nb">println</span><span class="p">(</span><span class="s">&quot;OK&quot;</span><span class="p">);</span>
    <span class="k">return</span><span class="p">;</span>
<span class="p">}</span>

<span class="kd">function</span> <span class="nx">isOK</span><span class="p">()</span> <span class="nx">returns</span> <span class="kt">boolean</span> <span class="p">{</span>
    <span class="c1">// Returns `false`.</span>
    <span class="k">return</span> <span class="kc">false</span><span class="p">;</span>

<span class="p">}</span>
</pre></div>

            </div>

            <div class="col-xs-12 col-sm-12 col-md-12">
                <table class="cTopInfoContainer cTopControlsContainer">
                    <tr>
                        <td class="cLeftTD">
                            <h2>Check Semantics</h2>
                            <p><p><code>check</code> semantics is not simply to return on error.
 When <code>check</code> gets an error, it fails.
 Enclosing block decide how to handle failure.
 Most blocks pass failure up to enclosing block.
 Function definition handles failure by returning the error.
 <code>on fail</code> can catch the error.
 <code>fail</code> statement is like <code>check</code> but always fails.
 Differs from exceptions in that control flow is explicit</p>
</p>

                        </td>
                        <td class="cRightTD">
                            <div class="cTopButtonContainer">
                                
                                <div class="cButtonInfoContainer">
                                    <a class="prev" href="transaction-statement.html?is_ref_by_example=true">
                                        <span>< PREVIOUS</span>
                                        <p>Transaction Statement</p>
                                    </a>
                                </div>
                                 
                                <div class="cButtonInfoContainer">
                                    <a class="next" href="rollback.html?is_ref_by_example=true">
                                        <span>NEXT ></span>
                                        <p>Rollback</p>
                                    </a>
                                </div>
                                
                            </div>
                        </td>
                    </tr>
                </table>
            </div>
            <div class="example" id="check-semantics">
                <div class="col-xs-12 col-sm-12 col-md-12 cBBETable-container cCodeLeft">
                    <div class="cTopControlsContainer">
                        <div class="cTopControlsRow">
                            <div class="cLeftTD">
                                <div class="cBBE-links">
                                    <ul>
                                        <li>
                                            <a class="copy"><img src="/img/copy-icon.svg" /></a>
                                        </li>
                                        <li>
                                            <a target="_blank" href="https://github.com/ballerina-platform/ballerina-distribution/tree/master/examples/check-semantics/"><img src="/img/github-logo-green.svg" /></a>
                                        </li>
                                        
                                        <li>
<<<<<<< HEAD
                                            <a target="_blank" href="https://play.ballerina.io/?gist=ded0d528764eae76416a460d13122db7&file=check_semantics.bal"><img src="/img/main-play-green-btn.svg" /></a>
=======
                                            <a target="_blank" href="https://play.ballerina.io/?gist=4313529781fa81eb4a4479b5a6091602&file=check_semantics.bal"><img src="/img/main-play-green-btn.svg" /></a>
>>>>>>> 4daec9d8
                                        </li>
                                        
                                    </ul>
                                </div>
                            </div> 
                        </div>
                    </div>
              
                    
                    <div class="codeSnippeset">

                        <div class="cBBE-body">
                            
                            <div class="cTR">

                                <div class="code leading">
                                    <div class="highlight"><pre><code class=language-ballerina>import ballerina/io;
</code></pre></div>

                                </div>
                                <div class="docs">
                                    
                                </div>
                            </div>
                            
                            <div class="cTR">

                                <div class="code leading">
                                    <div class="highlight"><pre><code class=language-ballerina>public function main() returns error? {
    do {
</code></pre></div>

                                </div>
                                <div class="docs">
                                    
                                </div>
                            </div>
                            
                            <div class="cTR hover-enable">

                                <div class="code leading">
                                    <div class="highlight"><pre><code class=language-ballerina>        check foo();
        check bar();
</code></pre></div>

                                </div>
                                <div class="docs">
                                    
                                    <div class="cCodeDesription">
                                        <div>
                                            <p>If either <code>foo()</code> or <code>bar()</code> invocations returns an <code>error</code>,
 the error will be returned from the <code>main</code> function and execution
 of the <code>main</code> function ends.</p>

                                        </div>
                                    </div>
                                    
                                </div>
                            </div>
                            
                            <div class="cTR">

                                <div class="code leading">
                                    <div class="highlight"><pre><code class=language-ballerina>        if !isOK() {
</code></pre></div>

                                </div>
                                <div class="docs">
                                    
                                </div>
                            </div>
                            
                            <div class="cTR hover-enable">

                                <div class="code leading">
                                    <div class="highlight"><pre><code class=language-ballerina>            fail error(&quot;not OK&quot;);
</code></pre></div>

                                </div>
                                <div class="docs">
                                    
                                    <div class="cCodeDesription">
                                        <div>
                                            <p>Fails explicitly with an <code>error</code>.</p>

                                        </div>
                                    </div>
                                    
                                </div>
                            </div>
                            
                            <div class="cTR">

                                <div class="code leading">
                                    <div class="highlight"><pre><code class=language-ballerina>        }
    }
</code></pre></div>

                                </div>
                                <div class="docs">
                                    
                                </div>
                            </div>
                            
                            <div class="cTR hover-enable">

                                <div class="code leading">
                                    <div class="highlight"><pre><code class=language-ballerina>    on fail var e {
        io:println(e.toString());
        return e;
    }
</code></pre></div>

                                </div>
                                <div class="docs">
                                    
                                    <div class="cCodeDesription">
                                        <div>
                                            <p>Failure with the respective error is caught by the <code>on fail</code> block.</p>

                                        </div>
                                    </div>
                                    
                                </div>
                            </div>
                            
                            <div class="cTR">

                                <div class="code leading">
                                    <div class="highlight"><pre><code class=language-ballerina>    return;
}
</code></pre></div>

                                </div>
                                <div class="docs">
                                    
                                </div>
                            </div>
                            
                            <div class="cTR">

                                <div class="code leading">
                                    <div class="highlight"><pre><code class=language-ballerina>function foo() returns error? {
    io:println(&quot;OK&quot;);
    return;
}
</code></pre></div>

                                </div>
                                <div class="docs">
                                    
                                </div>
                            </div>
                            
                            <div class="cTR">

                                <div class="code leading">
                                    <div class="highlight"><pre><code class=language-ballerina>function bar() returns error? {
    io:println(&quot;OK&quot;);
    return;
}
</code></pre></div>

                                </div>
                                <div class="docs">
                                    
                                </div>
                            </div>
                            
                            <div class="cTR">

                                <div class="code leading">
                                    <div class="highlight"><pre><code class=language-ballerina>function isOK() returns boolean {
</code></pre></div>

                                </div>
                                <div class="docs">
                                    
                                </div>
                            </div>
                            
                            <div class="cTR hover-enable">

                                <div class="code leading">
                                    <div class="highlight"><pre><code class=language-ballerina>    return false;
</code></pre></div>

                                </div>
                                <div class="docs">
                                    
                                    <div class="cCodeDesription">
                                        <div>
                                            <p>Returns <code>false</code>.</p>

                                        </div>
                                    </div>
                                    
                                </div>
                            </div>
                            
                            <div class="cTR">

                                <div class="code">
                                    <div class="highlight"><pre><code class=language-ballerina>}
</code></pre></div>

                                </div>
                                <div class="docs">
                                    
                                </div>
                            </div>
                            
                        </div>
                    </div>
                    
                    <div class="codeSnippeset">

                        <div class="cBBE-body">
                            
                            <div class="cTR cOutputTr">

                                <div class="code cOutput">
                                    <div class="highlight"><pre><code class=shell-session>bal run check_semantics.bal
OK
OK
error(&quot;not OK&quot;)
error: not OK
</code></pre></div>

                                </div>
                                <div class="docs">
                                    
                                </div>
                            </div>
                            
                        </div>
                    </div>
                    


                     
                </div>
            </div>
        </div>
    </div>

     <script>
            $(document).ready(function() {

                // hljs.initHighlightingOnLoad();

                $(".switch").click(function() {
                    $(".cCodeRight").toggleClass('cShow');
                    $(".cCodeLeft").toggleClass('cHide');
                });

                // get code text
                var codeSnippet = document.getElementsByClassName('FullCode')[0];
                var codeText = codeSnippet.getElementsByTagName('pre')[0].textContent;

                // register "copy to clipboard" event to elements with "copy" class
                var clipboard = new ClipboardJS('.copy', {
                    text: function(trigger) {
                        return codeText;
                    }
                });

                // Register events show hide tooltip on click event
                clipboard.on('success', function(e) {
                    setTooltip(e.trigger, 'Copied!');
                    hideTooltip(e.trigger);
                });

                clipboard.on('error', function(e) {
                    setTooltip(e.trigger, 'Failed!');
                    hideTooltip(e.trigger);
                });

                $('.copy').tooltip({
                    trigger: 'click',
                    placement: 'bottom'
                });
                $("a.copy").unbind("click");
            });

            function setTooltip(btn, message) {
                $(btn).attr('data-original-title', message)
                    .tooltip('show');
            }

            function hideTooltip(btn) {
                setTimeout(function() {
                    $(btn).tooltip('hide').removeAttr('data-original-title');
                }, 1000);
            }
        </script><|MERGE_RESOLUTION|>--- conflicted
+++ resolved
@@ -109,11 +109,7 @@
                                         </li>
                                         
                                         <li>
-<<<<<<< HEAD
-                                            <a target="_blank" href="https://play.ballerina.io/?gist=ded0d528764eae76416a460d13122db7&file=check_semantics.bal"><img src="/img/main-play-green-btn.svg" /></a>
-=======
                                             <a target="_blank" href="https://play.ballerina.io/?gist=4313529781fa81eb4a4479b5a6091602&file=check_semantics.bal"><img src="/img/main-play-green-btn.svg" /></a>
->>>>>>> 4daec9d8
                                         </li>
                                         
                                     </ul>
