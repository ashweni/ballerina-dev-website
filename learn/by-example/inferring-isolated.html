--- conflicted
+++ resolved
@@ -99,11 +99,7 @@
                                         </li>
                                         
                                         <li>
-<<<<<<< HEAD
-                                            <a target="_blank" href="https://play.ballerina.io/?gist=f1dd31a9ba89a8060bd32c0685ffaf56&file=inferring_isolated.bal"><img src="/img/main-play-green-btn.svg" /></a>
-=======
                                             <a target="_blank" href="https://play.ballerina.io/?gist=5e653e048121584c85f7735a186352a0&file=inferring_isolated.bal"><img src="/img/main-play-green-btn.svg" /></a>
->>>>>>> 9cc0b157
                                         </li>
                                         
                                     </ul>
