--- conflicted
+++ resolved
@@ -80,11 +80,7 @@
                                         </li>
                                         
                                         <li>
-<<<<<<< HEAD
-                                            <a target="_blank" href="https://play.ballerina.io/?gist=2ce3466fccd1791d5e4fbe588bc5a604&file=websocket_binary_client.bal"><img src="/img/main-play-green-btn.svg" /></a>
-=======
                                             <a target="_blank" href="https://play.ballerina.io/?gist=eaf32dc63dfc36e680ddb7fa246ed374&file=websocket_binary_client.bal"><img src="/img/main-play-green-btn.svg" /></a>
->>>>>>> 9cc0b157
                                         </li>
                                         
                                     </ul>
