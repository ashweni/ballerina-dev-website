---
layout: ballerina-example-page-old
title: Working directly with JSON
description: This BBE demonstrates how to work directly with JSON values in Ballerina.
keywords: ballerina, ballerina by example, bbe, json type, json
permalink: /learn/by-example/working-directly-with-json
active: working-directly-with-json
redirect_from:
  - /swan-lake/learn/by-example/working-directly-with-json
  - /swan-lake/learn/by-example/working-directly-with-json.html
---
<div class="row cBallerina-io-Gray-row">
        <div class="container cBallerinaBySampleContainer">
            <div class="FullCode">
                <div class="highlight"><pre><span class="kn">import</span> <span class="nx">ballerina</span><span class="o">/</span><span class="nx">io</span><span class="p">;</span>
<span class="kn">import</span> <span class="nx">ballerina</span><span class="o">/</span><span class="nx">lang</span><span class="p">.</span><span class="nx">value</span> <span class="k">as</span> <span class="nx">value</span><span class="p">;</span>

<span class="c1">// Define a variable of type `json` that holds a mapping value.</span>
<span class="kt">json</span> <span class="nx">j</span> <span class="p">=</span> <span class="p">{</span>
    <span class="nx">x</span><span class="p">:</span> <span class="p">{</span>
        <span class="nx">y</span><span class="p">:</span> <span class="p">{</span>
            <span class="nx">z</span><span class="p">:</span> <span class="s">&quot;ballerina&quot;</span>
        <span class="p">}</span>
    <span class="p">}</span>
<span class="p">};</span>

<span class="c1">// Field access is allowed on the `json`-typed variable. However, the return</span>
<span class="c1">// type would be a union of `json` and `error`.</span>
<span class="kt">json</span> <span class="nx">v</span> <span class="p">=</span> <span class="nx">check</span> <span class="nx">j</span><span class="p">.</span><span class="nx">x</span><span class="p">.</span><span class="nx">y</span><span class="p">;</span>
<span class="kt">string</span> <span class="nx">s1</span> <span class="p">=</span> <span class="nx">check</span> <span class="nx">v</span><span class="p">.</span><span class="nx">z</span><span class="p">;</span>

<span class="c1">// `ensureType` method can also be used to perform conversions.</span>
<span class="kt">string</span> <span class="nx">s2</span> <span class="p">=</span> <span class="nx">check</span> <span class="nx">value</span><span class="p">:</span><span class="nx">ensureType</span><span class="p">(</span><span class="nx">v</span><span class="p">.</span><span class="nx">z</span><span class="p">,</span> <span class="kt">string</span><span class="p">);</span>

<span class="nx">public</span> <span class="kd">function</span> <span class="nx">main</span><span class="p">()</span> <span class="p">{</span>
    <span class="nx">io</span><span class="p">:</span><span class="nb">println</span><span class="p">(</span><span class="s">&quot;Value of s1: &quot;</span> <span class="o">+</span> <span class="nx">s1</span><span class="p">);</span>
    <span class="nx">io</span><span class="p">:</span><span class="nb">println</span><span class="p">(</span><span class="s">&quot;Value of s2: &quot;</span> <span class="o">+</span> <span class="nx">s2</span><span class="p">);</span>
<span class="p">}</span>
</pre></div>

            </div>

            <div class="col-xs-12 col-sm-12 col-md-12">
                <table class="cTopInfoContainer cTopControlsContainer">
                    <tr>
                        <td class="cLeftTD">
                            <h2>Working directly with JSON</h2>
                            <p><p>Ballerina defines certain types as lax types for which static typing rules are less strict.
 For example, field access (<code>.</code>) and optional field access (<code>?.</code>), which are generally allowed on
 records and objects for fields that are defined in the type descriptors, are also additionally
 allowed on lax types. For such operations, some of the type checking is moved from compile time to runtime.
 <code>json</code> is defined to be a lax type along with any <code>map&lt;T&gt;</code> where <code>T</code> is a lax type.</p>
</p>

                        </td>
                        <td class="cRightTD">
                            <div class="cTopButtonContainer">
                                
                                <div class="cButtonInfoContainer">
                                    <a class="prev" href="json-type.html?is_ref_by_example=true">
                                        <span>< PREVIOUS</span>
                                        <p>JSON Type</p>
                                    </a>
                                </div>
                                 
                                <div class="cButtonInfoContainer">
                                    <a class="next" href="match-statement-with-maps.html?is_ref_by_example=true">
                                        <span>NEXT ></span>
                                        <p>Match Statement With Maps</p>
                                    </a>
                                </div>
                                
                            </div>
                        </td>
                    </tr>
                </table>
            </div>
            <div class="example" id="working-directly-with-json">
                <div class="col-xs-12 col-sm-12 col-md-12 cBBETable-container cCodeLeft">
                    <div class="cTopControlsContainer">
                        <div class="cTopControlsRow">
                            <div class="cLeftTD">
                                <div class="cBBE-links">
                                    <ul>
                                        <li>
                                            <a class="copy"><img src="/img/copy-icon.svg" /></a>
                                        </li>
                                        <li>
                                            <a target="_blank" href="https://github.com/ballerina-platform/ballerina-distribution/tree/master/examples/working-directly-with-json/"><img src="/img/github-logo-green.svg" /></a>
                                        </li>
                                        
                                        <li>
<<<<<<< HEAD
                                            <a target="_blank" href="https://play.ballerina.io/?gist=ead539b3b2594e94f18cbf01aeed11b5&file=working_directly_with_json.bal"><img src="/img/main-play-green-btn.svg" /></a>
=======
                                            <a target="_blank" href="https://play.ballerina.io/?gist=bd12fbf66393e02a28b9f56a241b7212&file=working_directly_with_json.bal"><img src="/img/main-play-green-btn.svg" /></a>
>>>>>>> 4daec9d8
                                        </li>
                                        
                                    </ul>
                                </div>
                            </div> 
                        </div>
                    </div>
              
                    
                    <div class="codeSnippeset">

                        <div class="cBBE-body">
                            
                            <div class="cTR">

                                <div class="code leading">
                                    <div class="highlight"><pre><code class=language-ballerina>import ballerina/io;
import ballerina/lang.value as value;
</code></pre></div>

                                </div>
                                <div class="docs">
                                    
                                </div>
                            </div>
                            
                            <div class="cTR hover-enable">

                                <div class="code leading">
                                    <div class="highlight"><pre><code class=language-ballerina>json j = {
    x: {
        y: {
            z: &quot;ballerina&quot;
        }
    }
};
</code></pre></div>

                                </div>
                                <div class="docs">
                                    
                                    <div class="cCodeDesription">
                                        <div>
                                            <p>Define a variable of type <code>json</code> that holds a mapping value.</p>

                                        </div>
                                    </div>
                                    
                                </div>
                            </div>
                            
                            <div class="cTR hover-enable">

                                <div class="code leading">
                                    <div class="highlight"><pre><code class=language-ballerina>json v = check j.x.y;
string s1 = check v.z;
</code></pre></div>

                                </div>
                                <div class="docs">
                                    
                                    <div class="cCodeDesription">
                                        <div>
                                            <p>Field access is allowed on the <code>json</code>-typed variable. However, the return
 type would be a union of <code>json</code> and <code>error</code>.</p>

                                        </div>
                                    </div>
                                    
                                </div>
                            </div>
                            
                            <div class="cTR hover-enable">

                                <div class="code leading">
                                    <div class="highlight"><pre><code class=language-ballerina>string s2 = check value:ensureType(v.z, string);
</code></pre></div>

                                </div>
                                <div class="docs">
                                    
                                    <div class="cCodeDesription">
                                        <div>
                                            <p><code>ensureType</code> method can also be used to perform conversions.</p>

                                        </div>
                                    </div>
                                    
                                </div>
                            </div>
                            
                            <div class="cTR">

                                <div class="code">
                                    <div class="highlight"><pre><code class=language-ballerina>public function main() {
    io:println(&quot;Value of s1: &quot; + s1);
    io:println(&quot;Value of s2: &quot; + s2);
}
</code></pre></div>

                                </div>
                                <div class="docs">
                                    
                                </div>
                            </div>
                            
                        </div>
                    </div>
                    
                    <div class="codeSnippeset">

                        <div class="cBBE-body">
                            
                            <div class="cTR cOutputTr">

                                <div class="code cOutput">
                                    <div class="highlight"><pre><code class=shell-session>bal run working_directly_with_json.bal
Value of s1: ballerina
Value of s2: ballerina
</code></pre></div>

                                </div>
                                <div class="docs">
                                    
                                </div>
                            </div>
                            
                        </div>
                    </div>
                    


                     
                </div>
            </div>
        </div>
    </div>

     <script>
            $(document).ready(function() {

                // hljs.initHighlightingOnLoad();

                $(".switch").click(function() {
                    $(".cCodeRight").toggleClass('cShow');
                    $(".cCodeLeft").toggleClass('cHide');
                });

                // get code text
                var codeSnippet = document.getElementsByClassName('FullCode')[0];
                var codeText = codeSnippet.getElementsByTagName('pre')[0].textContent;

                // register "copy to clipboard" event to elements with "copy" class
                var clipboard = new ClipboardJS('.copy', {
                    text: function(trigger) {
                        return codeText;
                    }
                });

                // Register events show hide tooltip on click event
                clipboard.on('success', function(e) {
                    setTooltip(e.trigger, 'Copied!');
                    hideTooltip(e.trigger);
                });

                clipboard.on('error', function(e) {
                    setTooltip(e.trigger, 'Failed!');
                    hideTooltip(e.trigger);
                });

                $('.copy').tooltip({
                    trigger: 'click',
                    placement: 'bottom'
                });
                $("a.copy").unbind("click");
            });

            function setTooltip(btn, message) {
                $(btn).attr('data-original-title', message)
                    .tooltip('show');
            }

            function hideTooltip(btn) {
                setTimeout(function() {
                    $(btn).tooltip('hide').removeAttr('data-original-title');
                }, 1000);
            }
        </script><|MERGE_RESOLUTION|>--- conflicted
+++ resolved
@@ -90,11 +90,7 @@
                                         </li>
                                         
                                         <li>
-<<<<<<< HEAD
-                                            <a target="_blank" href="https://play.ballerina.io/?gist=ead539b3b2594e94f18cbf01aeed11b5&file=working_directly_with_json.bal"><img src="/img/main-play-green-btn.svg" /></a>
-=======
                                             <a target="_blank" href="https://play.ballerina.io/?gist=bd12fbf66393e02a28b9f56a241b7212&file=working_directly_with_json.bal"><img src="/img/main-play-green-btn.svg" /></a>
->>>>>>> 4daec9d8
                                         </li>
                                         
                                     </ul>
