--- conflicted
+++ resolved
@@ -90,11 +90,7 @@
                                         </li>
                                         
                                         <li>
-<<<<<<< HEAD
-                                            <a target="_blank" href="https://play.ballerina.io/?gist=bd12fbf66393e02a28b9f56a241b7212&file=working_directly_with_json.bal"><img src="/img/main-play-green-btn.svg" /></a>
-=======
                                             <a target="_blank" href="https://play.ballerina.io/?gist=fa6da81d8765b719aa5855d4e87f39b0&file=working_directly_with_json.bal"><img src="/img/main-play-green-btn.svg" /></a>
->>>>>>> 9cc0b157
                                         </li>
                                         
                                     </ul>
