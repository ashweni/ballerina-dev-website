---
layout: ballerina-example-page-old
title: XML Operations
description: This BBE demonstrates XML operations in Ballerina
keywords: ballerina, ballerina by example, bbe, xml, xml operations
permalink: /learn/by-example/xml-operations
active: xml-operations
redirect_from:
  - /swan-lake/learn/by-example/xml-operations
  - /swan-lake/learn/by-example/xml-operations.html
---
<div class="row cBallerina-io-Gray-row">
        <div class="container cBallerinaBySampleContainer">
            <div class="FullCode">
                <div class="highlight"><pre><span class="kn">import</span> <span class="nx">ballerina</span><span class="o">/</span><span class="nx">io</span><span class="p">;</span>

<span class="nx">public</span> <span class="kd">function</span> <span class="nx">main</span><span class="p">()</span> <span class="nx">returns</span> <span class="nx">error</span><span class="err">?</span> <span class="p">{</span>
    <span class="kt">xml</span> <span class="nx">x1</span> <span class="p">=</span> <span class="kt">xml</span> <span class="s">`&lt;name&gt;Sherlock Holmes&lt;/name&gt;`</span><span class="p">;</span>
    <span class="kt">xml</span><span class="p">:</span><span class="nx">Element</span> <span class="nx">x2</span> <span class="p">=</span> 
        <span class="kt">xml</span> <span class="s">`&lt;details&gt;</span>
<span class="s">                &lt;author&gt;Sir Arthur Conan Doyle&lt;/author&gt;</span>
<span class="s">                &lt;language&gt;English&lt;/language&gt;</span>
<span class="s">            &lt;/details&gt;`</span><span class="p">;</span>

    <span class="c1">// `+` does concatenation.</span>
    <span class="kt">xml</span> <span class="nx">x3</span> <span class="p">=</span> <span class="nx">x1</span> <span class="o">+</span> <span class="nx">x2</span><span class="p">;</span>

    <span class="nx">io</span><span class="p">:</span><span class="nb">println</span><span class="p">(</span><span class="nx">x3</span><span class="p">);</span>

    <span class="kt">xml</span> <span class="nx">x4</span> <span class="p">=</span> <span class="kt">xml</span> <span class="s">`&lt;name&gt;Sherlock Holmes&lt;/name&gt;&lt;details&gt;</span>
<span class="s">                        &lt;author&gt;Sir Arthur Conan Doyle&lt;/author&gt;</span>
<span class="s">                        &lt;language&gt;English&lt;/language&gt;</span>
<span class="s">                  &lt;/details&gt;`</span><span class="p">;</span>
    <span class="c1">// `==` does deep equals.</span>
    <span class="kt">boolean</span> <span class="nx">eq</span> <span class="p">=</span> <span class="nx">x3</span> <span class="o">==</span> <span class="nx">x4</span><span class="p">;</span>

    <span class="nx">io</span><span class="p">:</span><span class="nb">println</span><span class="p">(</span><span class="nx">eq</span><span class="p">);</span>

    <span class="c1">// `foreach` iterates over each item.</span>
    <span class="nx">foreach</span> <span class="k">var</span> <span class="nx">item</span> <span class="nx">in</span> <span class="nx">x4</span> <span class="p">{</span>
        <span class="nx">io</span><span class="p">:</span><span class="nb">println</span><span class="p">(</span><span class="nx">item</span><span class="p">);</span>
    <span class="p">}</span>

    <span class="c1">// `x[i]` gives i-th item (empty sequence if none).</span>
    <span class="nx">io</span><span class="p">:</span><span class="nb">println</span><span class="p">(</span><span class="nx">x3</span><span class="p">[</span><span class="mi">0</span><span class="p">]);</span>

    <span class="c1">// `x.id` accesses required attribute named `id`:</span>
    <span class="c1">// result is `error` if there is no such attribute</span>
    <span class="c1">// or if `x` is not a singleton.</span>
    <span class="kt">xml</span> <span class="nx">x5</span> <span class="p">=</span> <span class="kt">xml</span> <span class="s">`&lt;para id=&quot;greeting&quot;&gt;Hello&lt;/para&gt;`</span><span class="p">;</span>
    <span class="kt">string</span> <span class="nx">id</span> <span class="p">=</span> <span class="nx">check</span> <span class="nx">x5</span><span class="p">.</span><span class="nx">id</span><span class="p">;</span>

    <span class="nx">io</span><span class="p">:</span><span class="nb">println</span><span class="p">(</span><span class="nx">id</span><span class="p">);</span>

    <span class="c1">// `x?.id` accesses optional attribute named `id`:</span>
    <span class="c1">// result is `()` if there is no such attribute.</span>
    <span class="kt">string</span><span class="err">?</span> <span class="nx">name</span> <span class="p">=</span> <span class="nx">check</span> <span class="nx">x5</span><span class="err">?</span><span class="p">.</span><span class="nx">name</span><span class="p">;</span>

    <span class="nx">io</span><span class="p">:</span><span class="nb">println</span><span class="p">(</span><span class="nx">name</span> <span class="nx">is</span> <span class="p">());</span>

    <span class="c1">// Mutate an element using `e.setChildren(x)`.</span>
    <span class="nx">x2</span><span class="p">.</span><span class="nx">setChildren</span><span class="p">(</span><span class="kt">xml</span> <span class="s">`&lt;language&gt;French&lt;/language&gt;`</span><span class="p">);</span>

    <span class="nx">io</span><span class="p">:</span><span class="nb">println</span><span class="p">(</span><span class="nx">x2</span><span class="p">);</span>
    <span class="nx">io</span><span class="p">:</span><span class="nb">println</span><span class="p">(</span><span class="nx">x3</span><span class="p">);</span>
<span class="p">}</span>
</pre></div>

            </div>

            <div class="col-xs-12 col-sm-12 col-md-12">
                <table class="cTopInfoContainer cTopControlsContainer">
                    <tr>
                        <td class="cLeftTD">
                            <h2>XML Operations</h2>
                            <p><p><code>+</code> does concatenation.
 <code>==</code> does deep equals.
 <code>foreach</code> iterates over each item.
 <code>x[i]</code> gives i-th item (empty sequence if none).
 <code>x.id</code> accesses required attribute named <code>id</code>:
 result is error if there is no such attribute
 or if x is not a singleton.
 <code>x?.id</code> accesses optional attribute named <code>id</code>:
 result is () if there is no such attribute.
 Langlib lang.xml provides other operations.
 Mutate an element using <code>e.setChildren(x)</code>.</p>
</p>

                        </td>
                        <td class="cRightTD">
                            <div class="cTopButtonContainer">
                                
                                <div class="cButtonInfoContainer">
                                    <a class="prev" href="xml-data-model.html?is_ref_by_example=true">
                                        <span>< PREVIOUS</span>
                                        <p>XML Data Model</p>
                                    </a>
                                </div>
                                 
                                <div class="cButtonInfoContainer">
                                    <a class="next" href="xml-subtyping.html?is_ref_by_example=true">
                                        <span>NEXT ></span>
                                        <p>XML Subtyping</p>
                                    </a>
                                </div>
                                
                            </div>
                        </td>
                    </tr>
                </table>
            </div>
            <div class="example" id="xml-operations">
                <div class="col-xs-12 col-sm-12 col-md-12 cBBETable-container cCodeLeft">
                    <div class="cTopControlsContainer">
                        <div class="cTopControlsRow">
                            <div class="cLeftTD">
                                <div class="cBBE-links">
                                    <ul>
                                        <li>
                                            <a class="copy"><img src="/img/copy-icon.svg" /></a>
                                        </li>
                                        <li>
                                            <a target="_blank" href="https://github.com/ballerina-platform/ballerina-distribution/tree/master/examples/xml-operations/"><img src="/img/github-logo-green.svg" /></a>
                                        </li>
                                        
                                        <li>
<<<<<<< HEAD
                                            <a target="_blank" href="https://play.ballerina.io/?gist=91a717335b10a00b9828c2fe2cf4697b&file=xml_operations.bal"><img src="/img/main-play-green-btn.svg" /></a>
=======
                                            <a target="_blank" href="https://play.ballerina.io/?gist=5fedd84393cd285be90264e384b396b1&file=xml_operations.bal"><img src="/img/main-play-green-btn.svg" /></a>
>>>>>>> 9cc0b157
                                        </li>
                                        
                                    </ul>
                                </div>
                            </div> 
                        </div>
                    </div>
              
                    
                    <div class="codeSnippeset">

                        <div class="cBBE-body">
                            
                            <div class="cTR">

                                <div class="code leading">
                                    <div class="highlight"><pre><code class=language-ballerina>import ballerina/io;
</code></pre></div>

                                </div>
                                <div class="docs">
                                    
                                </div>
                            </div>
                            
                            <div class="cTR">

                                <div class="code leading">
                                    <div class="highlight"><pre><code class=language-ballerina>public function main() returns error? {
    xml x1 = xml `&lt;name&gt;Sherlock Holmes&lt;/name&gt;`;
    xml:Element x2 = 
        xml `&lt;details&gt;
                &lt;author&gt;Sir Arthur Conan Doyle&lt;/author&gt;
                &lt;language&gt;English&lt;/language&gt;
            &lt;/details&gt;`;
</code></pre></div>

                                </div>
                                <div class="docs">
                                    
                                </div>
                            </div>
                            
                            <div class="cTR hover-enable">

                                <div class="code leading">
                                    <div class="highlight"><pre><code class=language-ballerina>    xml x3 = x1 + x2;
</code></pre></div>

                                </div>
                                <div class="docs">
                                    
                                    <div class="cCodeDesription">
                                        <div>
                                            <p><code>+</code> does concatenation.</p>

                                        </div>
                                    </div>
                                    
                                </div>
                            </div>
                            
                            <div class="cTR">

                                <div class="code leading">
                                    <div class="highlight"><pre><code class=language-ballerina>    io:println(x3);
</code></pre></div>

                                </div>
                                <div class="docs">
                                    
                                </div>
                            </div>
                            
                            <div class="cTR">

                                <div class="code leading">
                                    <div class="highlight"><pre><code class=language-ballerina>    xml x4 = xml `&lt;name&gt;Sherlock Holmes&lt;/name&gt;&lt;details&gt;
                        &lt;author&gt;Sir Arthur Conan Doyle&lt;/author&gt;
                        &lt;language&gt;English&lt;/language&gt;
                  &lt;/details&gt;`;
</code></pre></div>

                                </div>
                                <div class="docs">
                                    
                                </div>
                            </div>
                            
                            <div class="cTR hover-enable">

                                <div class="code leading">
                                    <div class="highlight"><pre><code class=language-ballerina>    boolean eq = x3 == x4;
</code></pre></div>

                                </div>
                                <div class="docs">
                                    
                                    <div class="cCodeDesription">
                                        <div>
                                            <p><code>==</code> does deep equals.</p>

                                        </div>
                                    </div>
                                    
                                </div>
                            </div>
                            
                            <div class="cTR">

                                <div class="code leading">
                                    <div class="highlight"><pre><code class=language-ballerina>    io:println(eq);
</code></pre></div>

                                </div>
                                <div class="docs">
                                    
                                </div>
                            </div>
                            
                            <div class="cTR hover-enable">

                                <div class="code leading">
                                    <div class="highlight"><pre><code class=language-ballerina>    foreach var item in x4 {
        io:println(item);
    }
</code></pre></div>

                                </div>
                                <div class="docs">
                                    
                                    <div class="cCodeDesription">
                                        <div>
                                            <p><code>foreach</code> iterates over each item.</p>

                                        </div>
                                    </div>
                                    
                                </div>
                            </div>
                            
                            <div class="cTR hover-enable">

                                <div class="code leading">
                                    <div class="highlight"><pre><code class=language-ballerina>    io:println(x3[0]);
</code></pre></div>

                                </div>
                                <div class="docs">
                                    
                                    <div class="cCodeDesription">
                                        <div>
                                            <p><code>x[i]</code> gives i-th item (empty sequence if none).</p>

                                        </div>
                                    </div>
                                    
                                </div>
                            </div>
                            
                            <div class="cTR hover-enable">

                                <div class="code leading">
                                    <div class="highlight"><pre><code class=language-ballerina>    xml x5 = xml `&lt;para id=&quot;greeting&quot;&gt;Hello&lt;/para&gt;`;
    string id = check x5.id;
</code></pre></div>

                                </div>
                                <div class="docs">
                                    
                                    <div class="cCodeDesription">
                                        <div>
                                            <p><code>x.id</code> accesses required attribute named <code>id</code>:
 result is <code>error</code> if there is no such attribute
 or if <code>x</code> is not a singleton.</p>

                                        </div>
                                    </div>
                                    
                                </div>
                            </div>
                            
                            <div class="cTR">

                                <div class="code leading">
                                    <div class="highlight"><pre><code class=language-ballerina>    io:println(id);
</code></pre></div>

                                </div>
                                <div class="docs">
                                    
                                </div>
                            </div>
                            
                            <div class="cTR hover-enable">

                                <div class="code leading">
                                    <div class="highlight"><pre><code class=language-ballerina>    string? name = check x5?.name;
</code></pre></div>

                                </div>
                                <div class="docs">
                                    
                                    <div class="cCodeDesription">
                                        <div>
                                            <p><code>x?.id</code> accesses optional attribute named <code>id</code>:
 result is <code>()</code> if there is no such attribute.</p>

                                        </div>
                                    </div>
                                    
                                </div>
                            </div>
                            
                            <div class="cTR">

                                <div class="code leading">
                                    <div class="highlight"><pre><code class=language-ballerina>    io:println(name is ());
</code></pre></div>

                                </div>
                                <div class="docs">
                                    
                                </div>
                            </div>
                            
                            <div class="cTR hover-enable">

                                <div class="code leading">
                                    <div class="highlight"><pre><code class=language-ballerina>    x2.setChildren(xml `&lt;language&gt;French&lt;/language&gt;`);
</code></pre></div>

                                </div>
                                <div class="docs">
                                    
                                    <div class="cCodeDesription">
                                        <div>
                                            <p>Mutate an element using <code>e.setChildren(x)</code>.</p>

                                        </div>
                                    </div>
                                    
                                </div>
                            </div>
                            
                            <div class="cTR">

                                <div class="code">
                                    <div class="highlight"><pre><code class=language-ballerina>    io:println(x2);
    io:println(x3);
}
</code></pre></div>

                                </div>
                                <div class="docs">
                                    
                                </div>
                            </div>
                            
                        </div>
                    </div>
                    
                    <div class="codeSnippeset">

                        <div class="cBBE-body">
                            
                            <div class="cTR cOutputTr">

                                <div class="code cOutput">
                                    <div class="highlight"><pre><code class=shell-session>bal run xml_operations.bal
&lt;name&gt;Sherlock Holmes&lt;/name&gt;&lt;details&gt;
                &lt;author&gt;Sir Arthur Conan Doyle&lt;/author&gt;
                &lt;language&gt;English&lt;/language&gt;
            &lt;/details&gt;
false
&lt;name&gt;Sherlock Holmes&lt;/name&gt;
&lt;details&gt;
                        &lt;author&gt;Sir Arthur Conan Doyle&lt;/author&gt;
                        &lt;language&gt;English&lt;/language&gt;
                  &lt;/details&gt;
&lt;name&gt;Sherlock Holmes&lt;/name&gt;
greeting
true
&lt;details&gt;&lt;language&gt;French&lt;/language&gt;&lt;/details&gt;
&lt;name&gt;Sherlock Holmes&lt;/name&gt;&lt;details&gt;&lt;language&gt;French&lt;/language&gt;&lt;/details&gt;
</code></pre></div>

                                </div>
                                <div class="docs">
                                    
                                </div>
                            </div>
                            
                        </div>
                    </div>
                    


                     
                </div>
            </div>
        </div>
    </div>

     <script>
            $(document).ready(function() {

                // hljs.initHighlightingOnLoad();

                $(".switch").click(function() {
                    $(".cCodeRight").toggleClass('cShow');
                    $(".cCodeLeft").toggleClass('cHide');
                });

                // get code text
                var codeSnippet = document.getElementsByClassName('FullCode')[0];
                var codeText = codeSnippet.getElementsByTagName('pre')[0].textContent;

                // register "copy to clipboard" event to elements with "copy" class
                var clipboard = new ClipboardJS('.copy', {
                    text: function(trigger) {
                        return codeText;
                    }
                });

                // Register events show hide tooltip on click event
                clipboard.on('success', function(e) {
                    setTooltip(e.trigger, 'Copied!');
                    hideTooltip(e.trigger);
                });

                clipboard.on('error', function(e) {
                    setTooltip(e.trigger, 'Failed!');
                    hideTooltip(e.trigger);
                });

                $('.copy').tooltip({
                    trigger: 'click',
                    placement: 'bottom'
                });
                $("a.copy").unbind("click");
            });

            function setTooltip(btn, message) {
                $(btn).attr('data-original-title', message)
                    .tooltip('show');
            }

            function hideTooltip(btn) {
                setTimeout(function() {
                    $(btn).tooltip('hide').removeAttr('data-original-title');
                }, 1000);
            }
        </script><|MERGE_RESOLUTION|>--- conflicted
+++ resolved
@@ -124,11 +124,7 @@
                                         </li>
                                         
                                         <li>
-<<<<<<< HEAD
-                                            <a target="_blank" href="https://play.ballerina.io/?gist=91a717335b10a00b9828c2fe2cf4697b&file=xml_operations.bal"><img src="/img/main-play-green-btn.svg" /></a>
-=======
                                             <a target="_blank" href="https://play.ballerina.io/?gist=5fedd84393cd285be90264e384b396b1&file=xml_operations.bal"><img src="/img/main-play-green-btn.svg" /></a>
->>>>>>> 9cc0b157
                                         </li>
                                         
                                     </ul>
