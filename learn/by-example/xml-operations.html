---
layout: ballerina-example-page-old
title: XML Operations
description: This BBE demonstrates XML operations in Ballerina
keywords: ballerina, ballerina by example, bbe, xml, xml operations
permalink: /learn/by-example/xml-operations
active: xml-operations
redirect_from:
  - /swan-lake/learn/by-example/xml-operations
  - /swan-lake/learn/by-example/xml-operations.html
---
<div class="row cBallerina-io-Gray-row">
        <div class="container cBallerinaBySampleContainer">
            <div class="FullCode">
                <div class="highlight"><pre><span class="kn">import</span> <span class="nx">ballerina</span><span class="o">/</span><span class="nx">io</span><span class="p">;</span>

<span class="nx">public</span> <span class="kd">function</span> <span class="nx">main</span><span class="p">()</span> <span class="nx">returns</span> <span class="nx">error</span><span class="err">?</span> <span class="p">{</span>
    <span class="kt">xml</span> <span class="nx">x1</span> <span class="p">=</span> <span class="kt">xml</span> <span class="s">`&lt;name&gt;Sherlock Holmes&lt;/name&gt;`</span><span class="p">;</span>
    <span class="kt">xml</span><span class="p">:</span><span class="nx">Element</span> <span class="nx">x2</span> <span class="p">=</span> 
        <span class="kt">xml</span> <span class="s">`&lt;details&gt;</span>
<span class="s">                &lt;author&gt;Sir Arthur Conan Doyle&lt;/author&gt;</span>
<span class="s">                &lt;language&gt;English&lt;/language&gt;</span>
<span class="s">            &lt;/details&gt;`</span><span class="p">;</span>

    <span class="c1">// `+` does concatenation.</span>
    <span class="kt">xml</span> <span class="nx">x3</span> <span class="p">=</span> <span class="nx">x1</span> <span class="o">+</span> <span class="nx">x2</span><span class="p">;</span>

    <span class="nx">io</span><span class="p">:</span><span class="nb">println</span><span class="p">(</span><span class="nx">x3</span><span class="p">);</span>

    <span class="kt">xml</span> <span class="nx">x4</span> <span class="p">=</span> <span class="kt">xml</span> <span class="s">`&lt;name&gt;Sherlock Holmes&lt;/name&gt;&lt;details&gt;</span>
<span class="s">                        &lt;author&gt;Sir Arthur Conan Doyle&lt;/author&gt;</span>
<span class="s">                        &lt;language&gt;English&lt;/language&gt;</span>
<span class="s">                  &lt;/details&gt;`</span><span class="p">;</span>
    <span class="c1">// `==` does deep equals.</span>
    <span class="kt">boolean</span> <span class="nx">eq</span> <span class="p">=</span> <span class="nx">x3</span> <span class="o">==</span> <span class="nx">x4</span><span class="p">;</span>

    <span class="nx">io</span><span class="p">:</span><span class="nb">println</span><span class="p">(</span><span class="nx">eq</span><span class="p">);</span>

    <span class="c1">// `foreach` iterates over each item.</span>
    <span class="nx">foreach</span> <span class="k">var</span> <span class="nx">item</span> <span class="nx">in</span> <span class="nx">x4</span> <span class="p">{</span>
        <span class="nx">io</span><span class="p">:</span><span class="nb">println</span><span class="p">(</span><span class="nx">item</span><span class="p">);</span>
    <span class="p">}</span>

    <span class="c1">// `x[i]` gives i-th item (empty sequence if none).</span>
    <span class="nx">io</span><span class="p">:</span><span class="nb">println</span><span class="p">(</span><span class="nx">x3</span><span class="p">[</span><span class="mi">0</span><span class="p">]);</span>

    <span class="c1">// `x.id` accesses required attribute named `id`:</span>
    <span class="c1">// result is `error` if there is no such attribute</span>
    <span class="c1">// or if `x` is not a singleton.</span>
    <span class="kt">xml</span> <span class="nx">x5</span> <span class="p">=</span> <span class="kt">xml</span> <span class="s">`&lt;para id=&quot;greeting&quot;&gt;Hello&lt;/para&gt;`</span><span class="p">;</span>
    <span class="kt">string</span> <span class="nx">id</span> <span class="p">=</span> <span class="nx">check</span> <span class="nx">x5</span><span class="p">.</span><span class="nx">id</span><span class="p">;</span>

    <span class="nx">io</span><span class="p">:</span><span class="nb">println</span><span class="p">(</span><span class="nx">id</span><span class="p">);</span>

    <span class="c1">// `x?.id` accesses optional attribute named `id`:</span>
    <span class="c1">// result is `()` if there is no such attribute.</span>
    <span class="kt">string</span><span class="err">?</span> <span class="nx">name</span> <span class="p">=</span> <span class="nx">check</span> <span class="nx">x5</span><span class="err">?</span><span class="p">.</span><span class="nx">name</span><span class="p">;</span>

    <span class="nx">io</span><span class="p">:</span><span class="nb">println</span><span class="p">(</span><span class="nx">name</span> <span class="nx">is</span> <span class="p">());</span>

    <span class="c1">// Mutate an element using `e.setChildren(x)`.</span>
    <span class="nx">x2</span><span class="p">.</span><span class="nx">setChildren</span><span class="p">(</span><span class="kt">xml</span> <span class="s">`&lt;language&gt;French&lt;/language&gt;`</span><span class="p">);</span>

    <span class="nx">io</span><span class="p">:</span><span class="nb">println</span><span class="p">(</span><span class="nx">x2</span><span class="p">);</span>
    <span class="nx">io</span><span class="p">:</span><span class="nb">println</span><span class="p">(</span><span class="nx">x3</span><span class="p">);</span>
<span class="p">}</span>
</pre></div>

            </div>

            <div class="col-xs-12 col-sm-12 col-md-12">
                <table class="cTopInfoContainer cTopControlsContainer">
                    <tr>
                        <td class="cLeftTD">
                            <h2>XML Operations</h2>
                            <p><p><code>+</code> does concatenation.
 <code>==</code> does deep equals.
 <code>foreach</code> iterates over each item.
 <code>x[i]</code> gives i-th item (empty sequence if none).
 <code>x.id</code> accesses required attribute named <code>id</code>:
 result is error if there is no such attribute
 or if x is not a singleton.
 <code>x?.id</code> accesses optional attribute named <code>id</code>:
 result is () if there is no such attribute.
 Langlib lang.xml provides other operations.
 Mutate an element using <code>e.setChildren(x)</code>.</p>
</p>

                        </td>
                        <td class="cRightTD">
                            <div class="cTopButtonContainer">
                                
                                <div class="cButtonInfoContainer">
                                    <a class="prev" href="xml-data-model.html?is_ref_by_example=true">
                                        <span>< PREVIOUS</span>
                                        <p>XML Data Model</p>
                                    </a>
                                </div>
                                 
                                <div class="cButtonInfoContainer">
                                    <a class="next" href="xml-subtyping.html?is_ref_by_example=true">
                                        <span>NEXT ></span>
                                        <p>XML Subtyping</p>
                                    </a>
                                </div>
                                
                            </div>
                        </td>
                    </tr>
                </table>
            </div>
            <div class="example" id="xml-operations">
                <div class="col-xs-12 col-sm-12 col-md-12 cBBETable-container cCodeLeft">
                    <div class="cTopControlsContainer">
                        <div class="cTopControlsRow">
                            <div class="cLeftTD">
                                <div class="cBBE-links">
                                    <ul>
                                        <li>
                                            <a class="copy"><img src="/img/copy-icon.svg" /></a>
                                        </li>
                                        <li>
                                            <a target="_blank" href="https://github.com/ballerina-platform/ballerina-distribution/tree/master/examples/xml-operations/"><img src="/img/github-logo-green.svg" /></a>
                                        </li>
                                        
                                        <li>
<<<<<<< HEAD
                                            <a target="_blank" href="https://play.ballerina.io/?gist=a160fa11cd11163125c94b0ec38de9ab&file=xml_operations.bal"><img src="/img/main-play-green-btn.svg" /></a>
=======
                                            <a target="_blank" href="https://play.ballerina.io/?gist=91a717335b10a00b9828c2fe2cf4697b&file=xml_operations.bal"><img src="/img/main-play-green-btn.svg" /></a>
>>>>>>> 4daec9d8
                                        </li>
                                        
                                    </ul>
                                </div>
                            </div> 
                        </div>
                    </div>
              
                    
                    <div class="codeSnippeset">

                        <div class="cBBE-body">
                            
                            <div class="cTR">

                                <div class="code leading">
                                    <div class="highlight"><pre><code class=language-ballerina>import ballerina/io;
</code></pre></div>

                                </div>
                                <div class="docs">
                                    
                                </div>
                            </div>
                            
                            <div class="cTR">

                                <div class="code leading">
                                    <div class="highlight"><pre><code class=language-ballerina>public function main() returns error? {
    xml x1 = xml `&lt;name&gt;Sherlock Holmes&lt;/name&gt;`;
    xml:Element x2 = 
        xml `&lt;details&gt;
                &lt;author&gt;Sir Arthur Conan Doyle&lt;/author&gt;
                &lt;language&gt;English&lt;/language&gt;
            &lt;/details&gt;`;
</code></pre></div>

                                </div>
                                <div class="docs">
                                    
                                </div>
                            </div>
                            
                            <div class="cTR hover-enable">

                                <div class="code leading">
                                    <div class="highlight"><pre><code class=language-ballerina>    xml x3 = x1 + x2;
</code></pre></div>

                                </div>
                                <div class="docs">
                                    
                                    <div class="cCodeDesription">
                                        <div>
                                            <p><code>+</code> does concatenation.</p>

                                        </div>
                                    </div>
                                    
                                </div>
                            </div>
                            
                            <div class="cTR">

                                <div class="code leading">
                                    <div class="highlight"><pre><code class=language-ballerina>    io:println(x3);
</code></pre></div>

                                </div>
                                <div class="docs">
                                    
                                </div>
                            </div>
                            
                            <div class="cTR">

                                <div class="code leading">
                                    <div class="highlight"><pre><code class=language-ballerina>    xml x4 = xml `&lt;name&gt;Sherlock Holmes&lt;/name&gt;&lt;details&gt;
                        &lt;author&gt;Sir Arthur Conan Doyle&lt;/author&gt;
                        &lt;language&gt;English&lt;/language&gt;
                  &lt;/details&gt;`;
</code></pre></div>

                                </div>
                                <div class="docs">
                                    
                                </div>
                            </div>
                            
                            <div class="cTR hover-enable">

                                <div class="code leading">
                                    <div class="highlight"><pre><code class=language-ballerina>    boolean eq = x3 == x4;
</code></pre></div>

                                </div>
                                <div class="docs">
                                    
                                    <div class="cCodeDesription">
                                        <div>
                                            <p><code>==</code> does deep equals.</p>

                                        </div>
                                    </div>
                                    
                                </div>
                            </div>
                            
                            <div class="cTR">

                                <div class="code leading">
                                    <div class="highlight"><pre><code class=language-ballerina>    io:println(eq);
</code></pre></div>

                                </div>
                                <div class="docs">
                                    
                                </div>
                            </div>
                            
                            <div class="cTR hover-enable">

                                <div class="code leading">
                                    <div class="highlight"><pre><code class=language-ballerina>    foreach var item in x4 {
        io:println(item);
    }
</code></pre></div>

                                </div>
                                <div class="docs">
                                    
                                    <div class="cCodeDesription">
                                        <div>
                                            <p><code>foreach</code> iterates over each item.</p>

                                        </div>
                                    </div>
                                    
                                </div>
                            </div>
                            
                            <div class="cTR hover-enable">

                                <div class="code leading">
                                    <div class="highlight"><pre><code class=language-ballerina>    io:println(x3[0]);
</code></pre></div>

                                </div>
                                <div class="docs">
                                    
                                    <div class="cCodeDesription">
                                        <div>
                                            <p><code>x[i]</code> gives i-th item (empty sequence if none).</p>

                                        </div>
                                    </div>
                                    
                                </div>
                            </div>
                            
                            <div class="cTR hover-enable">

                                <div class="code leading">
                                    <div class="highlight"><pre><code class=language-ballerina>    xml x5 = xml `&lt;para id=&quot;greeting&quot;&gt;Hello&lt;/para&gt;`;
    string id = check x5.id;
</code></pre></div>

                                </div>
                                <div class="docs">
                                    
                                    <div class="cCodeDesription">
                                        <div>
                                            <p><code>x.id</code> accesses required attribute named <code>id</code>:
 result is <code>error</code> if there is no such attribute
 or if <code>x</code> is not a singleton.</p>

                                        </div>
                                    </div>
                                    
                                </div>
                            </div>
                            
                            <div class="cTR">

                                <div class="code leading">
                                    <div class="highlight"><pre><code class=language-ballerina>    io:println(id);
</code></pre></div>

                                </div>
                                <div class="docs">
                                    
                                </div>
                            </div>
                            
                            <div class="cTR hover-enable">

                                <div class="code leading">
                                    <div class="highlight"><pre><code class=language-ballerina>    string? name = check x5?.name;
</code></pre></div>

                                </div>
                                <div class="docs">
                                    
                                    <div class="cCodeDesription">
                                        <div>
                                            <p><code>x?.id</code> accesses optional attribute named <code>id</code>:
 result is <code>()</code> if there is no such attribute.</p>

                                        </div>
                                    </div>
                                    
                                </div>
                            </div>
                            
                            <div class="cTR">

                                <div class="code leading">
                                    <div class="highlight"><pre><code class=language-ballerina>    io:println(name is ());
</code></pre></div>

                                </div>
                                <div class="docs">
                                    
                                </div>
                            </div>
                            
                            <div class="cTR hover-enable">

                                <div class="code leading">
                                    <div class="highlight"><pre><code class=language-ballerina>    x2.setChildren(xml `&lt;language&gt;French&lt;/language&gt;`);
</code></pre></div>

                                </div>
                                <div class="docs">
                                    
                                    <div class="cCodeDesription">
                                        <div>
                                            <p>Mutate an element using <code>e.setChildren(x)</code>.</p>

                                        </div>
                                    </div>
                                    
                                </div>
                            </div>
                            
                            <div class="cTR">

                                <div class="code">
                                    <div class="highlight"><pre><code class=language-ballerina>    io:println(x2);
    io:println(x3);
}
</code></pre></div>

                                </div>
                                <div class="docs">
                                    
                                </div>
                            </div>
                            
                        </div>
                    </div>
                    
                    <div class="codeSnippeset">

                        <div class="cBBE-body">
                            
                            <div class="cTR cOutputTr">

                                <div class="code cOutput">
                                    <div class="highlight"><pre><code class=shell-session>bal run xml_operations.bal
&lt;name&gt;Sherlock Holmes&lt;/name&gt;&lt;details&gt;
                &lt;author&gt;Sir Arthur Conan Doyle&lt;/author&gt;
                &lt;language&gt;English&lt;/language&gt;
            &lt;/details&gt;
false
&lt;name&gt;Sherlock Holmes&lt;/name&gt;
&lt;details&gt;
                        &lt;author&gt;Sir Arthur Conan Doyle&lt;/author&gt;
                        &lt;language&gt;English&lt;/language&gt;
                  &lt;/details&gt;
&lt;name&gt;Sherlock Holmes&lt;/name&gt;
greeting
true
&lt;details&gt;&lt;language&gt;French&lt;/language&gt;&lt;/details&gt;
&lt;name&gt;Sherlock Holmes&lt;/name&gt;&lt;details&gt;&lt;language&gt;French&lt;/language&gt;&lt;/details&gt;
</code></pre></div>

                                </div>
                                <div class="docs">
                                    
                                </div>
                            </div>
                            
                        </div>
                    </div>
                    


                     
                </div>
            </div>
        </div>
    </div>

     <script>
            $(document).ready(function() {

                // hljs.initHighlightingOnLoad();

                $(".switch").click(function() {
                    $(".cCodeRight").toggleClass('cShow');
                    $(".cCodeLeft").toggleClass('cHide');
                });

                // get code text
                var codeSnippet = document.getElementsByClassName('FullCode')[0];
                var codeText = codeSnippet.getElementsByTagName('pre')[0].textContent;

                // register "copy to clipboard" event to elements with "copy" class
                var clipboard = new ClipboardJS('.copy', {
                    text: function(trigger) {
                        return codeText;
                    }
                });

                // Register events show hide tooltip on click event
                clipboard.on('success', function(e) {
                    setTooltip(e.trigger, 'Copied!');
                    hideTooltip(e.trigger);
                });

                clipboard.on('error', function(e) {
                    setTooltip(e.trigger, 'Failed!');
                    hideTooltip(e.trigger);
                });

                $('.copy').tooltip({
                    trigger: 'click',
                    placement: 'bottom'
                });
                $("a.copy").unbind("click");
            });

            function setTooltip(btn, message) {
                $(btn).attr('data-original-title', message)
                    .tooltip('show');
            }

            function hideTooltip(btn) {
                setTimeout(function() {
                    $(btn).tooltip('hide').removeAttr('data-original-title');
                }, 1000);
            }
        </script><|MERGE_RESOLUTION|>--- conflicted
+++ resolved
@@ -124,11 +124,7 @@
                                         </li>
                                         
                                         <li>
-<<<<<<< HEAD
-                                            <a target="_blank" href="https://play.ballerina.io/?gist=a160fa11cd11163125c94b0ec38de9ab&file=xml_operations.bal"><img src="/img/main-play-green-btn.svg" /></a>
-=======
                                             <a target="_blank" href="https://play.ballerina.io/?gist=91a717335b10a00b9828c2fe2cf4697b&file=xml_operations.bal"><img src="/img/main-play-green-btn.svg" /></a>
->>>>>>> 4daec9d8
                                         </li>
                                         
                                     </ul>
