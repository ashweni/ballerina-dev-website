--- conflicted
+++ resolved
@@ -98,11 +98,7 @@
                                         </li>
                                         
                                         <li>
-<<<<<<< HEAD
-                                            <a target="_blank" href="https://play.ballerina.io/?gist=8e78b9e3a108d1896d0fe1e1d95cc70d&file=converting_from_user_defined_type_to_json.bal"><img src="/img/main-play-green-btn.svg" /></a>
-=======
                                             <a target="_blank" href="https://play.ballerina.io/?gist=e398b476d83c3f2ff4ea01a1d1b20c4f&file=converting_from_user_defined_type_to_json.bal"><img src="/img/main-play-green-btn.svg" /></a>
->>>>>>> 9cc0b157
                                         </li>
                                         
                                     </ul>
