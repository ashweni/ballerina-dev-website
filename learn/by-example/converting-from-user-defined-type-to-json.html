---
layout: ballerina-example-page-old
title: Converting From User-Defined Type to JSON
description: This BBE demonstrates converting a user-defined type to JSON.
keywords: ballerina, ballerina by example, bbe, conversion, json
permalink: /learn/by-example/converting-from-user-defined-type-to-json
active: converting-from-user-defined-type-to-json
redirect_from:
  - /swan-lake/learn/by-example/converting-from-user-defined-type-to-json
  - /swan-lake/learn/by-example/converting-from-user-defined-type-to-json.html
---
<div class="row cBallerina-io-Gray-row">
        <div class="container cBallerinaBySampleContainer">
            <div class="FullCode">
                <div class="highlight"><pre><span class="kn">import</span> <span class="nx">ballerina</span><span class="o">/</span><span class="nx">io</span><span class="p">;</span>

<span class="c1">// Closed type.</span>
<span class="nx">type</span> <span class="nx">ClosedCoord</span> <span class="nx">record</span> <span class="p">{|</span>
    <span class="kt">float</span> <span class="nx">x</span><span class="p">;</span>
    <span class="kt">float</span> <span class="nx">y</span><span class="p">;</span>
<span class="p">|};</span>

<span class="c1">// Open type, can have additional `anydata` fields.</span>
<span class="nx">type</span> <span class="nx">OpenCoord</span> <span class="nx">record</span> <span class="p">{</span>
    <span class="kt">float</span> <span class="nx">x</span><span class="p">;</span>
    <span class="kt">float</span> <span class="nx">y</span><span class="p">;</span>
<span class="p">};</span>

<span class="nx">public</span> <span class="kd">function</span> <span class="nx">main</span><span class="p">()</span> <span class="p">{</span>
    <span class="nx">ClosedCoord</span> <span class="nx">a</span> <span class="p">=</span> <span class="p">{</span><span class="nx">x</span><span class="p">:</span> <span class="mf">1.0</span><span class="p">,</span> <span class="nx">y</span><span class="p">:</span> <span class="mf">2.0</span><span class="p">};</span>
    <span class="c1">// Nothing to do.</span>
    <span class="kt">json</span> <span class="nx">j</span> <span class="p">=</span> <span class="nx">a</span><span class="p">;</span>

    <span class="nx">io</span><span class="p">:</span><span class="nb">println</span><span class="p">(</span><span class="nx">j</span><span class="p">);</span>

    <span class="nx">OpenCoord</span> <span class="nx">b</span> <span class="p">=</span> <span class="p">{</span><span class="nx">x</span><span class="p">:</span> <span class="mf">1.0</span><span class="p">,</span> <span class="nx">y</span><span class="p">:</span> <span class="mf">2.0</span><span class="p">,</span> <span class="s">&quot;z&quot;</span><span class="p">:</span> <span class="s">&quot;city&quot;</span><span class="p">};</span>
    <span class="c1">// Use `toJson` to convert `anydata` to `json`.</span>
    <span class="c1">// Usually happens automatically.</span>
    <span class="kt">json</span> <span class="nx">k</span> <span class="p">=</span> <span class="nx">b</span><span class="p">.</span><span class="nx">toJson</span><span class="p">();</span>

    <span class="nx">io</span><span class="p">:</span><span class="nb">println</span><span class="p">(</span><span class="nx">k</span><span class="p">);</span>
<span class="p">}</span>
</pre></div>

            </div>

            <div class="col-xs-12 col-sm-12 col-md-12">
                <table class="cTopInfoContainer cTopControlsContainer">
                    <tr>
                        <td class="cLeftTD">
                            <h2>Converting From User-Defined Type to JSON</h2>
                            <p><p>Conversion from <code>json</code> value to JSON format is straightforward.
 Converting from application-specific, user-defined subtype of <code>anydata</code>
 to <code>json</code> is also possible.
 In many cases, this is a no-op: user-defined type will be a subtype of
 <code>json</code> as well as of <code>anydata</code>.
 With tables, XML or records open to <code>anydata</code>, use <code>toJson</code> to convert
 <code>anydata</code> to <code>json</code>.
 APIs that generate JSON typically accept <code>anydata</code> and automatically
 apply <code>toJson</code>.</p>
</p>

                        </td>
                        <td class="cRightTD">
                            <div class="cTopButtonContainer">
                                
                                <div class="cButtonInfoContainer">
                                    <a class="prev" href="match-statement-with-maps.html?is_ref_by_example=true">
                                        <span>< PREVIOUS</span>
                                        <p>Match Statement With Maps</p>
                                    </a>
                                </div>
                                 
                                <div class="cButtonInfoContainer">
                                    <a class="next" href="converting-from-json-to-user-defined-type.html?is_ref_by_example=true">
                                        <span>NEXT ></span>
                                        <p>Converting From JSON to User-Defined Type</p>
                                    </a>
                                </div>
                                
                            </div>
                        </td>
                    </tr>
                </table>
            </div>
            <div class="example" id="converting-from-user-defined-type-to-json">
                <div class="col-xs-12 col-sm-12 col-md-12 cBBETable-container cCodeLeft">
                    <div class="cTopControlsContainer">
                        <div class="cTopControlsRow">
                            <div class="cLeftTD">
                                <div class="cBBE-links">
                                    <ul>
                                        <li>
                                            <a class="copy"><img src="/img/copy-icon.svg" /></a>
                                        </li>
                                        <li>
                                            <a target="_blank" href="https://github.com/ballerina-platform/ballerina-distribution/tree/master/examples/converting-from-user-defined-type-to-json/"><img src="/img/github-logo-green.svg" /></a>
                                        </li>
                                        
                                        <li>
<<<<<<< HEAD
                                            <a target="_blank" href="https://play.ballerina.io/?gist=ec79f8b563261dbde7c38bb62c250d06&file=converting_from_user_defined_type_to_json.bal"><img src="/img/main-play-green-btn.svg" /></a>
=======
                                            <a target="_blank" href="https://play.ballerina.io/?gist=8e78b9e3a108d1896d0fe1e1d95cc70d&file=converting_from_user_defined_type_to_json.bal"><img src="/img/main-play-green-btn.svg" /></a>
>>>>>>> 4daec9d8
                                        </li>
                                        
                                    </ul>
                                </div>
                            </div> 
                        </div>
                    </div>
              
                    
                    <div class="codeSnippeset">

                        <div class="cBBE-body">
                            
                            <div class="cTR">

                                <div class="code leading">
                                    <div class="highlight"><pre><code class=language-ballerina>import ballerina/io;
</code></pre></div>

                                </div>
                                <div class="docs">
                                    
                                </div>
                            </div>
                            
                            <div class="cTR hover-enable">

                                <div class="code leading">
                                    <div class="highlight"><pre><code class=language-ballerina>type ClosedCoord record {|
    float x;
    float y;
|};
</code></pre></div>

                                </div>
                                <div class="docs">
                                    
                                    <div class="cCodeDesription">
                                        <div>
                                            <p>Closed type.</p>

                                        </div>
                                    </div>
                                    
                                </div>
                            </div>
                            
                            <div class="cTR hover-enable">

                                <div class="code leading">
                                    <div class="highlight"><pre><code class=language-ballerina>type OpenCoord record {
    float x;
    float y;
};
</code></pre></div>

                                </div>
                                <div class="docs">
                                    
                                    <div class="cCodeDesription">
                                        <div>
                                            <p>Open type, can have additional <code>anydata</code> fields.</p>

                                        </div>
                                    </div>
                                    
                                </div>
                            </div>
                            
                            <div class="cTR">

                                <div class="code leading">
                                    <div class="highlight"><pre><code class=language-ballerina>public function main() {
    ClosedCoord a = {x: 1.0, y: 2.0};
</code></pre></div>

                                </div>
                                <div class="docs">
                                    
                                </div>
                            </div>
                            
                            <div class="cTR hover-enable">

                                <div class="code leading">
                                    <div class="highlight"><pre><code class=language-ballerina>    json j = a;
</code></pre></div>

                                </div>
                                <div class="docs">
                                    
                                    <div class="cCodeDesription">
                                        <div>
                                            <p>Nothing to do.</p>

                                        </div>
                                    </div>
                                    
                                </div>
                            </div>
                            
                            <div class="cTR">

                                <div class="code leading">
                                    <div class="highlight"><pre><code class=language-ballerina>    io:println(j);
</code></pre></div>

                                </div>
                                <div class="docs">
                                    
                                </div>
                            </div>
                            
                            <div class="cTR">

                                <div class="code leading">
                                    <div class="highlight"><pre><code class=language-ballerina>    OpenCoord b = {x: 1.0, y: 2.0, &quot;z&quot;: &quot;city&quot;};
</code></pre></div>

                                </div>
                                <div class="docs">
                                    
                                </div>
                            </div>
                            
                            <div class="cTR hover-enable">

                                <div class="code leading">
                                    <div class="highlight"><pre><code class=language-ballerina>    json k = b.toJson();
</code></pre></div>

                                </div>
                                <div class="docs">
                                    
                                    <div class="cCodeDesription">
                                        <div>
                                            <p>Use <code>toJson</code> to convert <code>anydata</code> to <code>json</code>.
 Usually happens automatically.</p>

                                        </div>
                                    </div>
                                    
                                </div>
                            </div>
                            
                            <div class="cTR">

                                <div class="code">
                                    <div class="highlight"><pre><code class=language-ballerina>    io:println(k);
}
</code></pre></div>

                                </div>
                                <div class="docs">
                                    
                                </div>
                            </div>
                            
                        </div>
                    </div>
                    
                    <div class="codeSnippeset">

                        <div class="cBBE-body">
                            
                            <div class="cTR cOutputTr">

                                <div class="code cOutput">
                                    <div class="highlight"><pre><code class=shell-session>bal run converting_from_user_defined_type_to_json.bal
{&quot;x&quot;:1.0,&quot;y&quot;:2.0}
{&quot;x&quot;:1.0,&quot;y&quot;:2.0,&quot;z&quot;:&quot;city&quot;}
</code></pre></div>

                                </div>
                                <div class="docs">
                                    
                                </div>
                            </div>
                            
                        </div>
                    </div>
                    


                     
                </div>
            </div>
        </div>
    </div>

     <script>
            $(document).ready(function() {

                // hljs.initHighlightingOnLoad();

                $(".switch").click(function() {
                    $(".cCodeRight").toggleClass('cShow');
                    $(".cCodeLeft").toggleClass('cHide');
                });

                // get code text
                var codeSnippet = document.getElementsByClassName('FullCode')[0];
                var codeText = codeSnippet.getElementsByTagName('pre')[0].textContent;

                // register "copy to clipboard" event to elements with "copy" class
                var clipboard = new ClipboardJS('.copy', {
                    text: function(trigger) {
                        return codeText;
                    }
                });

                // Register events show hide tooltip on click event
                clipboard.on('success', function(e) {
                    setTooltip(e.trigger, 'Copied!');
                    hideTooltip(e.trigger);
                });

                clipboard.on('error', function(e) {
                    setTooltip(e.trigger, 'Failed!');
                    hideTooltip(e.trigger);
                });

                $('.copy').tooltip({
                    trigger: 'click',
                    placement: 'bottom'
                });
                $("a.copy").unbind("click");
            });

            function setTooltip(btn, message) {
                $(btn).attr('data-original-title', message)
                    .tooltip('show');
            }

            function hideTooltip(btn) {
                setTimeout(function() {
                    $(btn).tooltip('hide').removeAttr('data-original-title');
                }, 1000);
            }
        </script><|MERGE_RESOLUTION|>--- conflicted
+++ resolved
@@ -98,11 +98,7 @@
                                         </li>
                                         
                                         <li>
-<<<<<<< HEAD
-                                            <a target="_blank" href="https://play.ballerina.io/?gist=ec79f8b563261dbde7c38bb62c250d06&file=converting_from_user_defined_type_to_json.bal"><img src="/img/main-play-green-btn.svg" /></a>
-=======
                                             <a target="_blank" href="https://play.ballerina.io/?gist=8e78b9e3a108d1896d0fe1e1d95cc70d&file=converting_from_user_defined_type_to_json.bal"><img src="/img/main-play-green-btn.svg" /></a>
->>>>>>> 4daec9d8
                                         </li>
                                         
                                     </ul>
