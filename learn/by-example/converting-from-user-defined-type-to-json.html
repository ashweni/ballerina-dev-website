---
layout: ballerina-example-page-old
title: Converting from user-defined type to JSON
description: This BBE demonstrates converting a user-defined type to JSON.
keywords: ballerina, ballerina by example, bbe, conversion, json
permalink: /learn/by-example/converting-from-user-defined-type-to-json
active: converting-from-user-defined-type-to-json
redirect_from:
  - /swan-lake/learn/by-example/converting-from-user-defined-type-to-json
  - /swan-lake/learn/by-example/converting-from-user-defined-type-to-json.html
---
<div class="row cBallerina-io-Gray-row">
        <div class="container cBallerinaBySampleContainer">
            <div class="FullCode">
                <div class="highlight"><pre><span class="kn">import</span> <span class="nx">ballerina</span><span class="o">/</span><span class="nx">io</span><span class="p">;</span>

<span class="c1">// Closed type.</span>
<span class="nx">type</span> <span class="nx">ClosedCoord</span> <span class="nx">record</span> <span class="p">{|</span>
    <span class="kt">float</span> <span class="nx">x</span><span class="p">;</span>
    <span class="kt">float</span> <span class="nx">y</span><span class="p">;</span>
<span class="p">|};</span>

<span class="c1">// Open type, can have additional `anydata` fields.</span>
<span class="nx">type</span> <span class="nx">OpenCoord</span> <span class="nx">record</span> <span class="p">{</span>
    <span class="kt">float</span> <span class="nx">x</span><span class="p">;</span>
    <span class="kt">float</span> <span class="nx">y</span><span class="p">;</span>
<span class="p">};</span>

<span class="nx">public</span> <span class="kd">function</span> <span class="nx">main</span><span class="p">()</span> <span class="p">{</span>
    <span class="nx">ClosedCoord</span> <span class="nx">a</span> <span class="p">=</span> <span class="p">{</span><span class="nx">x</span><span class="p">:</span> <span class="mf">1.0</span><span class="p">,</span> <span class="nx">y</span><span class="p">:</span> <span class="mf">2.0</span><span class="p">};</span>
    <span class="c1">// Nothing to do.</span>
    <span class="kt">json</span> <span class="nx">j</span> <span class="p">=</span> <span class="nx">a</span><span class="p">;</span>

    <span class="nx">io</span><span class="p">:</span><span class="nb">println</span><span class="p">(</span><span class="nx">j</span><span class="p">);</span>

    <span class="nx">OpenCoord</span> <span class="nx">b</span> <span class="p">=</span> <span class="p">{</span><span class="nx">x</span><span class="p">:</span> <span class="mf">1.0</span><span class="p">,</span> <span class="nx">y</span><span class="p">:</span> <span class="mf">2.0</span><span class="p">,</span> <span class="s">&quot;z&quot;</span><span class="p">:</span> <span class="s">&quot;city&quot;</span><span class="p">};</span>
    <span class="c1">// Use `toJson()` to convert `anydata` to `json`.</span>
    <span class="c1">// Usually happens automatically.</span>
    <span class="kt">json</span> <span class="nx">k</span> <span class="p">=</span> <span class="nx">b</span><span class="p">.</span><span class="nx">toJson</span><span class="p">();</span>

    <span class="nx">io</span><span class="p">:</span><span class="nb">println</span><span class="p">(</span><span class="nx">k</span><span class="p">);</span>
<span class="p">}</span>
</pre></div>

            </div>

            <div class="col-xs-12 col-sm-12 col-md-12">
                <table class="cTopInfoContainer cTopControlsContainer">
                    <tr>
                        <td class="cLeftTD">
                            <h2>Converting from user-defined type to JSON</h2>
                            <p><p>Conversion from <code>json</code> value to JSON format is straightforward.
 Converting from application-specific, user-defined subtype of <code>anydata</code>
 to <code>json</code> is also possible.
 In many cases, this is a no-op: user-defined type will be a subtype of
 <code>json</code> as well as of <code>anydata</code>.
 With tables, XML or records open to <code>anydata</code>, use <code>toJson()</code> to convert
 <code>anydata</code> to <code>json</code>.
 APIs that generate JSON typically accept <code>anydata</code> and automatically
 apply <code>toJson()</code>.</p>
</p>

                        </td>
                        <td class="cRightTD">
                            <div class="cTopButtonContainer">
                                
                                <div class="cButtonInfoContainer">
                                    <a class="prev" href="match-statement-with-maps.html?is_ref_by_example=true">
                                        <span>< PREVIOUS</span>
                                        <p>Match statement with maps</p>
                                    </a>
                                </div>
                                 
                                <div class="cButtonInfoContainer">
                                    <a class="next" href="converting-from-json-to-user-defined-type.html?is_ref_by_example=true">
                                        <span>NEXT ></span>
                                        <p>Converting from JSON to user-defined type</p>
                                    </a>
                                </div>
                                
                            </div>
                        </td>
                    </tr>
                </table>
            </div>
            <div class="example" id="converting-from-user-defined-type-to-json">
                <div class="col-xs-12 col-sm-12 col-md-12 cBBETable-container cCodeLeft">
                    <div class="cTopControlsContainer">
                        <div class="cTopControlsRow">
                            <div class="cLeftTD">
                                <div class="cBBE-links">
                                    <ul>
                                        <li>
                                            <a class="copy"><img src="/img/copy-icon.svg" /></a>
                                        </li>
                                        <li>
                                            <a target="_blank" href="https://github.com/ballerina-platform/ballerina-distribution/tree/master/examples/converting-from-user-defined-type-to-json/"><img src="/img/github-logo-green.svg" /></a>
                                        </li>
                                        
                                        <li>
<<<<<<< HEAD
                                            <a target="_blank" href="https://play.ballerina.io/?gist=0434313a5f9a579826289295965fd0ca&file=converting_from_user_defined_type_to_json.bal"><img src="/img/main-play-green-btn.svg" /></a>
=======
                                            <a target="_blank" href="https://play.ballerina.io/?gist=00c062034bace6509fc12367258b7c0d&file=converting_from_user_defined_type_to_json.bal"><img src="/img/main-play-green-btn.svg" /></a>
>>>>>>> 17e73713
                                        </li>
                                        
                                    </ul>
                                </div>
                            </div> 
                        </div>
                    </div>
              
                    
                    <div class="codeSnippeset">

                        <div class="cBBE-body">
                            
                            <div class="cTR">

                                <div class="code leading">
                                    <div class="highlight"><pre><code class=language-ballerina>import ballerina/io;
</code></pre></div>

                                </div>
                                <div class="docs">
                                    
                                </div>
                            </div>
                            
                            <div class="cTR hover-enable">

                                <div class="code leading">
                                    <div class="highlight"><pre><code class=language-ballerina>type ClosedCoord record {|
    float x;
    float y;
|};
</code></pre></div>

                                </div>
                                <div class="docs">
                                    
                                    <div class="cCodeDesription">
                                        <div>
                                            <p>Closed type.</p>

                                        </div>
                                    </div>
                                    
                                </div>
                            </div>
                            
                            <div class="cTR hover-enable">

                                <div class="code leading">
                                    <div class="highlight"><pre><code class=language-ballerina>type OpenCoord record {
    float x;
    float y;
};
</code></pre></div>

                                </div>
                                <div class="docs">
                                    
                                    <div class="cCodeDesription">
                                        <div>
                                            <p>Open type, can have additional <code>anydata</code> fields.</p>

                                        </div>
                                    </div>
                                    
                                </div>
                            </div>
                            
                            <div class="cTR">

                                <div class="code leading">
                                    <div class="highlight"><pre><code class=language-ballerina>public function main() {
    ClosedCoord a = {x: 1.0, y: 2.0};
</code></pre></div>

                                </div>
                                <div class="docs">
                                    
                                </div>
                            </div>
                            
                            <div class="cTR hover-enable">

                                <div class="code leading">
                                    <div class="highlight"><pre><code class=language-ballerina>    json j = a;
</code></pre></div>

                                </div>
                                <div class="docs">
                                    
                                    <div class="cCodeDesription">
                                        <div>
                                            <p>Nothing to do.</p>

                                        </div>
                                    </div>
                                    
                                </div>
                            </div>
                            
                            <div class="cTR">

                                <div class="code leading">
                                    <div class="highlight"><pre><code class=language-ballerina>    io:println(j);
</code></pre></div>

                                </div>
                                <div class="docs">
                                    
                                </div>
                            </div>
                            
                            <div class="cTR">

                                <div class="code leading">
                                    <div class="highlight"><pre><code class=language-ballerina>    OpenCoord b = {x: 1.0, y: 2.0, &quot;z&quot;: &quot;city&quot;};
</code></pre></div>

                                </div>
                                <div class="docs">
                                    
                                </div>
                            </div>
                            
                            <div class="cTR hover-enable">

                                <div class="code leading">
                                    <div class="highlight"><pre><code class=language-ballerina>    json k = b.toJson();
</code></pre></div>

                                </div>
                                <div class="docs">
                                    
                                    <div class="cCodeDesription">
                                        <div>
                                            <p>Use <code>toJson()</code> to convert <code>anydata</code> to <code>json</code>.
 Usually happens automatically.</p>

                                        </div>
                                    </div>
                                    
                                </div>
                            </div>
                            
                            <div class="cTR">

                                <div class="code">
                                    <div class="highlight"><pre><code class=language-ballerina>    io:println(k);
}
</code></pre></div>

                                </div>
                                <div class="docs">
                                    
                                </div>
                            </div>
                            
                        </div>
                    </div>
                    
                    <div class="codeSnippeset">

                        <div class="cBBE-body">
                            
                            <div class="cTR cOutputTr">

                                <div class="code cOutput">
                                    <div class="highlight"><pre><code class=shell-session>bal run converting_from_user_defined_type_to_json.bal
{&quot;x&quot;:1.0,&quot;y&quot;:2.0}
{&quot;x&quot;:1.0,&quot;y&quot;:2.0,&quot;z&quot;:&quot;city&quot;}
</code></pre></div>

                                </div>
                                <div class="docs">
                                    
                                </div>
                            </div>
                            
                        </div>
                    </div>
                    


                     
                </div>
            </div>
        </div>
    </div>

     <script>
            $(document).ready(function() {

                // hljs.initHighlightingOnLoad();

                $(".switch").click(function() {
                    $(".cCodeRight").toggleClass('cShow');
                    $(".cCodeLeft").toggleClass('cHide');
                });

                // get code text
                var codeSnippet = document.getElementsByClassName('FullCode')[0];
                var codeText = codeSnippet.getElementsByTagName('pre')[0].textContent;

                // register "copy to clipboard" event to elements with "copy" class
                var clipboard = new ClipboardJS('.copy', {
                    text: function(trigger) {
                        return codeText;
                    }
                });

                // Register events show hide tooltip on click event
                clipboard.on('success', function(e) {
                    setTooltip(e.trigger, 'Copied!');
                    hideTooltip(e.trigger);
                });

                clipboard.on('error', function(e) {
                    setTooltip(e.trigger, 'Failed!');
                    hideTooltip(e.trigger);
                });

                $('.copy').tooltip({
                    trigger: 'click',
                    placement: 'bottom'
                });
                $("a.copy").unbind("click");
            });

            function setTooltip(btn, message) {
                $(btn).attr('data-original-title', message)
                    .tooltip('show');
            }

            function hideTooltip(btn) {
                setTimeout(function() {
                    $(btn).tooltip('hide').removeAttr('data-original-title');
                }, 1000);
            }
        </script><|MERGE_RESOLUTION|>--- conflicted
+++ resolved
@@ -98,11 +98,7 @@
                                         </li>
                                         
                                         <li>
-<<<<<<< HEAD
-                                            <a target="_blank" href="https://play.ballerina.io/?gist=0434313a5f9a579826289295965fd0ca&file=converting_from_user_defined_type_to_json.bal"><img src="/img/main-play-green-btn.svg" /></a>
-=======
                                             <a target="_blank" href="https://play.ballerina.io/?gist=00c062034bace6509fc12367258b7c0d&file=converting_from_user_defined_type_to_json.bal"><img src="/img/main-play-green-btn.svg" /></a>
->>>>>>> 17e73713
                                         </li>
                                         
                                     </ul>
