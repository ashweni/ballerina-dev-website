--- conflicted
+++ resolved
@@ -76,11 +76,7 @@
                                         </li>
                                         
                                         <li>
-<<<<<<< HEAD
-                                            <a target="_blank" href="https://play.ballerina.io/?gist=454b33209901b4f842fd80928cbe2709&file=documentation.bal"><img src="/img/main-play-green-btn.svg" /></a>
-=======
                                             <a target="_blank" href="https://play.ballerina.io/?gist=633453fd33ad8c83ecc9e2e6f5eb1dd0&file=documentation.bal"><img src="/img/main-play-green-btn.svg" /></a>
->>>>>>> 17e73713
                                         </li>
                                         
                                     </ul>
