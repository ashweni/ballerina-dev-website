---
layout: ballerina-example-page-old
title: Querying Tables
description: This BBE demonstrates querying tables in Ballerina.
keywords: ballerina, ballerina by example, bbe, querying tables, table
permalink: /learn/by-example/querying-tables
active: querying-tables
redirect_from:
  - /swan-lake/learn/by-example/querying-tables
  - /swan-lake/learn/by-example/querying-tables.html
---
<div class="row cBallerina-io-Gray-row">
        <div class="container cBallerinaBySampleContainer">
            <div class="FullCode">
                <div class="highlight"><pre><span class="kn">import</span> <span class="nx">ballerina</span><span class="o">/</span><span class="nx">io</span><span class="p">;</span>

<span class="nx">type</span> <span class="nx">Employee</span> <span class="nx">record</span> <span class="p">{|</span>
    <span class="nx">readonly</span> <span class="kt">int</span> <span class="nx">id</span><span class="p">;</span>
    <span class="kt">string</span> <span class="nx">firstName</span><span class="p">;</span>
    <span class="kt">string</span> <span class="nx">lastName</span><span class="p">;</span>
    <span class="kt">int</span> <span class="nx">salary</span><span class="p">;</span>
<span class="p">|};</span>

<span class="nx">public</span> <span class="kd">function</span> <span class="nx">main</span><span class="p">()</span> <span class="p">{</span>
    <span class="nx">table</span><span class="p">&lt;</span><span class="nx">Employee</span><span class="p">&gt;</span> <span class="nx">key</span><span class="p">(</span><span class="nx">id</span><span class="p">)</span> <span class="nx">employees</span> <span class="p">=</span> <span class="nx">table</span> <span class="p">[</span>
        <span class="p">{</span><span class="nx">id</span><span class="p">:</span> <span class="mi">1</span><span class="p">,</span> <span class="nx">firstName</span><span class="p">:</span> <span class="s">&quot;John&quot;</span><span class="p">,</span> <span class="nx">lastName</span><span class="p">:</span> <span class="s">&quot;Smith&quot;</span><span class="p">,</span> <span class="nx">salary</span><span class="p">:</span> <span class="mi">100</span><span class="p">},</span>
        <span class="p">{</span><span class="nx">id</span><span class="p">:</span> <span class="mi">2</span><span class="p">,</span> <span class="nx">firstName</span><span class="p">:</span> <span class="s">&quot;Fred&quot;</span><span class="p">,</span> <span class="nx">lastName</span><span class="p">:</span> <span class="s">&quot;Bloggs&quot;</span><span class="p">,</span> <span class="nx">salary</span><span class="p">:</span> <span class="mi">200</span><span class="p">}</span>
    <span class="p">];</span>

    <span class="c1">// `from` clause iterates `employees` `table`.</span>
    <span class="c1">// The contextually-expected type of the `query expression` is an `int[]`.</span>
    <span class="kt">int</span><span class="p">[]</span> <span class="nx">salaries</span> <span class="p">=</span> <span class="nx">from</span> <span class="k">var</span> <span class="p">{</span><span class="nx">salary</span><span class="p">}</span> <span class="nx">in</span> <span class="nx">employees</span>
                     <span class="nx">select</span> <span class="nx">salary</span><span class="p">;</span>


    <span class="nx">io</span><span class="p">:</span><span class="nb">println</span><span class="p">(</span><span class="nx">salaries</span><span class="p">);</span>
<span class="p">}</span>
</pre></div>

            </div>

            <div class="col-xs-12 col-sm-12 col-md-12">
                <table class="cTopInfoContainer cTopControlsContainer">
                    <tr>
                        <td class="cLeftTD">
                            <h2>Querying Tables</h2>
                            <p><p>Tables can be nicely combined with <code>query expressions</code> unlike <code>maps</code>. Basic type of the output of
 <code>query expression</code> is determined by the contextually expected type and the input type.</p>
</p>

                        </td>
                        <td class="cRightTD">
                            <div class="cTopButtonContainer">
                                
                                <div class="cButtonInfoContainer">
                                    <a class="prev" href="limit-clause.html?is_ref_by_example=true">
                                        <span>< PREVIOUS</span>
                                        <p>Limit Clause</p>
                                    </a>
                                </div>
                                 
                                <div class="cButtonInfoContainer">
                                    <a class="next" href="creating-tables-with-query.html?is_ref_by_example=true">
                                        <span>NEXT ></span>
                                        <p>Creating Tables With Query</p>
                                    </a>
                                </div>
                                
                            </div>
                        </td>
                    </tr>
                </table>
            </div>
            <div class="example" id="querying-tables">
                <div class="col-xs-12 col-sm-12 col-md-12 cBBETable-container cCodeLeft">
                    <div class="cTopControlsContainer">
                        <div class="cTopControlsRow">
                            <div class="cLeftTD">
                                <div class="cBBE-links">
                                    <ul>
                                        <li>
                                            <a class="copy"><img src="/img/copy-icon.svg" /></a>
                                        </li>
                                        <li>
                                            <a target="_blank" href="https://github.com/ballerina-platform/ballerina-distribution/tree/master/examples/querying-tables/"><img src="/img/github-logo-green.svg" /></a>
                                        </li>
                                        
                                        <li>
<<<<<<< HEAD
                                            <a target="_blank" href="https://play.ballerina.io/?gist=aebf56759812fa78dfbbce8ea0d6813b&file=querying_tables.bal"><img src="/img/main-play-green-btn.svg" /></a>
=======
                                            <a target="_blank" href="https://play.ballerina.io/?gist=ccfa495885115cef3781c0420715f7f5&file=querying_tables.bal"><img src="/img/main-play-green-btn.svg" /></a>
>>>>>>> 9cc0b157
                                        </li>
                                        
                                    </ul>
                                </div>
                            </div> 
                        </div>
                    </div>
              
                    
                    <div class="codeSnippeset">

                        <div class="cBBE-body">
                            
                            <div class="cTR">

                                <div class="code leading">
                                    <div class="highlight"><pre><code class=language-ballerina>import ballerina/io;
</code></pre></div>

                                </div>
                                <div class="docs">
                                    
                                </div>
                            </div>
                            
                            <div class="cTR">

                                <div class="code leading">
                                    <div class="highlight"><pre><code class=language-ballerina>type Employee record {|
    readonly int id;
    string firstName;
    string lastName;
    int salary;
|};
</code></pre></div>

                                </div>
                                <div class="docs">
                                    
                                </div>
                            </div>
                            
                            <div class="cTR">

                                <div class="code leading">
                                    <div class="highlight"><pre><code class=language-ballerina>public function main() {
    table&lt;Employee&gt; key(id) employees = table [
        {id: 1, firstName: &quot;John&quot;, lastName: &quot;Smith&quot;, salary: 100},
        {id: 2, firstName: &quot;Fred&quot;, lastName: &quot;Bloggs&quot;, salary: 200}
    ];
</code></pre></div>

                                </div>
                                <div class="docs">
                                    
                                </div>
                            </div>
                            
                            <div class="cTR hover-enable">

                                <div class="code leading">
                                    <div class="highlight"><pre><code class=language-ballerina>    int[] salaries = from var {salary} in employees
                     select salary;
</code></pre></div>

                                </div>
                                <div class="docs">
                                    
                                    <div class="cCodeDesription">
                                        <div>
                                            <p><code>from</code> clause iterates <code>employees</code> <code>table</code>.
 The contextually-expected type of the <code>query expression</code> is an <code>int[]</code>.</p>

                                        </div>
                                    </div>
                                    
                                </div>
                            </div>
                            
                            <div class="cTR">

                                <div class="code">
                                    <div class="highlight"><pre><code class=language-ballerina>    io:println(salaries);
}
</code></pre></div>

                                </div>
                                <div class="docs">
                                    
                                </div>
                            </div>
                            
                        </div>
                    </div>
                    
                    <div class="codeSnippeset">

                        <div class="cBBE-body">
                            
                            <div class="cTR cOutputTr">

                                <div class="code cOutput">
                                    <div class="highlight"><pre><code class=shell-session>bal run querying_tables.bal
[100,200]
</code></pre></div>

                                </div>
                                <div class="docs">
                                    
                                </div>
                            </div>
                            
                        </div>
                    </div>
                    


                     
                </div>
            </div>
        </div>
    </div>

     <script>
            $(document).ready(function() {

                // hljs.initHighlightingOnLoad();

                $(".switch").click(function() {
                    $(".cCodeRight").toggleClass('cShow');
                    $(".cCodeLeft").toggleClass('cHide');
                });

                // get code text
                var codeSnippet = document.getElementsByClassName('FullCode')[0];
                var codeText = codeSnippet.getElementsByTagName('pre')[0].textContent;

                // register "copy to clipboard" event to elements with "copy" class
                var clipboard = new ClipboardJS('.copy', {
                    text: function(trigger) {
                        return codeText;
                    }
                });

                // Register events show hide tooltip on click event
                clipboard.on('success', function(e) {
                    setTooltip(e.trigger, 'Copied!');
                    hideTooltip(e.trigger);
                });

                clipboard.on('error', function(e) {
                    setTooltip(e.trigger, 'Failed!');
                    hideTooltip(e.trigger);
                });

                $('.copy').tooltip({
                    trigger: 'click',
                    placement: 'bottom'
                });
                $("a.copy").unbind("click");
            });

            function setTooltip(btn, message) {
                $(btn).attr('data-original-title', message)
                    .tooltip('show');
            }

            function hideTooltip(btn) {
                setTimeout(function() {
                    $(btn).tooltip('hide').removeAttr('data-original-title');
                }, 1000);
            }
        </script><|MERGE_RESOLUTION|>--- conflicted
+++ resolved
@@ -86,11 +86,7 @@
                                         </li>
                                         
                                         <li>
-<<<<<<< HEAD
-                                            <a target="_blank" href="https://play.ballerina.io/?gist=aebf56759812fa78dfbbce8ea0d6813b&file=querying_tables.bal"><img src="/img/main-play-green-btn.svg" /></a>
-=======
                                             <a target="_blank" href="https://play.ballerina.io/?gist=ccfa495885115cef3781c0420715f7f5&file=querying_tables.bal"><img src="/img/main-play-green-btn.svg" /></a>
->>>>>>> 9cc0b157
                                         </li>
                                         
                                     </ul>
