--- conflicted
+++ resolved
@@ -86,11 +86,7 @@
                                         </li>
                                         
                                         <li>
-<<<<<<< HEAD
-                                            <a target="_blank" href="https://play.ballerina.io/?gist=5beb31e3701b778c6d66daeb3a6d0098&file=querying_tables.bal"><img src="/img/main-play-green-btn.svg" /></a>
-=======
                                             <a target="_blank" href="https://play.ballerina.io/?gist=aebf56759812fa78dfbbce8ea0d6813b&file=querying_tables.bal"><img src="/img/main-play-green-btn.svg" /></a>
->>>>>>> 4daec9d8
                                         </li>
                                         
                                     </ul>
