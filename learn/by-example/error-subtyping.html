---
layout: ballerina-example-page-old
title: Error Subtyping
description: This BBE demonstrates how subtypes of errors are defined in Ballerina
keywords: ballerina, ballerina by example, bbe, error, error subtypes
permalink: /learn/by-example/error-subtyping
active: error-subtyping
redirect_from:
  - /swan-lake/learn/by-example/error-subtyping
  - /swan-lake/learn/by-example/error-subtyping.html
---
<div class="row cBallerina-io-Gray-row">
        <div class="container cBallerinaBySampleContainer">
            <div class="FullCode">
                <div class="highlight"><pre><span class="kn">import</span> <span class="nx">ballerina</span><span class="o">/</span><span class="nx">io</span><span class="p">;</span>

<span class="c1">// `distinct` creates a new subtype.</span>
<span class="nx">type</span> <span class="nx">XErr</span> <span class="nx">distinct</span> <span class="nx">error</span><span class="p">;</span>
<span class="nx">type</span> <span class="nx">YErr</span> <span class="nx">distinct</span> <span class="nx">error</span><span class="p">;</span>

<span class="nx">type</span> <span class="nx">Err</span> <span class="nx">XErr</span><span class="p">|</span><span class="nx">YErr</span><span class="p">;</span>

<span class="c1">// The name of the distinct type can be used with the error</span>
<span class="c1">// constructor to create an error value of that type.</span>
<span class="c1">// `err` holds an error value of type `XErr`.</span>
<span class="nx">Err</span> <span class="nx">err</span> <span class="p">=</span> <span class="nx">error</span> <span class="nx">XErr</span><span class="p">(</span><span class="s">&quot;Whoops!&quot;</span><span class="p">);</span>

<span class="kd">function</span> <span class="nx">desc</span><span class="p">(</span><span class="nx">Err</span> <span class="nx">err</span><span class="p">)</span> <span class="nx">returns</span> <span class="kt">string</span> <span class="p">{</span>
    <span class="c1">// The `is` operator can be used to distinguish distinct subtypes.</span>
    <span class="k">return</span> <span class="nx">err</span> <span class="nx">is</span> <span class="nx">XErr</span> <span class="err">?</span> <span class="s">&quot;X&quot;</span> <span class="p">:</span> <span class="s">&quot;Y&quot;</span><span class="p">;</span>

<span class="p">}</span>

<span class="nx">public</span> <span class="kd">function</span> <span class="nx">main</span><span class="p">()</span> <span class="p">{</span>
    <span class="nx">io</span><span class="p">:</span><span class="nb">println</span><span class="p">(</span><span class="nx">desc</span><span class="p">(</span><span class="nx">err</span><span class="p">));</span>
<span class="p">}</span>
</pre></div>

            </div>

            <div class="col-xs-12 col-sm-12 col-md-12">
                <table class="cTopInfoContainer cTopControlsContainer">
                    <tr>
                        <td class="cLeftTD">
                            <h2>Error Subtyping</h2>
                            <p><p><code>distinct</code> creates a new subtype and can be used to define
 subtypes of <code>error</code>.
 The name of the distinct error type can be used with the error
 constructor to create an error value of that type.
 Works like a nominal type: <code>is</code> operator can be used to
 distinguish distinct subtypes.
 Each occurrence of <code>distinct</code> has a unique identifier that is
 used to tag instances of the type.</p>
</p>

                        </td>
                        <td class="cRightTD">
                            <div class="cTopButtonContainer">
                                
                                <div class="cButtonInfoContainer">
                                    <a class="prev" href="check-expression.html?is_ref_by_example=true">
                                        <span>< PREVIOUS</span>
                                        <p>Check Expression</p>
                                    </a>
                                </div>
                                 
                                <div class="cButtonInfoContainer">
                                    <a class="next" href="panics.html?is_ref_by_example=true">
                                        <span>NEXT ></span>
                                        <p>Panics</p>
                                    </a>
                                </div>
                                
                            </div>
                        </td>
                    </tr>
                </table>
            </div>
            <div class="example" id="error-subtyping">
                <div class="col-xs-12 col-sm-12 col-md-12 cBBETable-container cCodeLeft">
                    <div class="cTopControlsContainer">
                        <div class="cTopControlsRow">
                            <div class="cLeftTD">
                                <div class="cBBE-links">
                                    <ul>
                                        <li>
                                            <a class="copy"><img src="/img/copy-icon.svg" /></a>
                                        </li>
                                        <li>
                                            <a target="_blank" href="https://github.com/ballerina-platform/ballerina-distribution/tree/master/examples/error-subtyping/"><img src="/img/github-logo-green.svg" /></a>
                                        </li>
                                        
                                        <li>
<<<<<<< HEAD
                                            <a target="_blank" href="https://play.ballerina.io/?gist=415d0797ee741cd14673ce48ad25c570&file=error_subtyping.bal"><img src="/img/main-play-green-btn.svg" /></a>
=======
                                            <a target="_blank" href="https://play.ballerina.io/?gist=0d40d9a8c86cfa34bf921f866ab9232d&file=error_subtyping.bal"><img src="/img/main-play-green-btn.svg" /></a>
>>>>>>> 4daec9d8
                                        </li>
                                        
                                    </ul>
                                </div>
                            </div> 
                        </div>
                    </div>
              
                    
                    <div class="codeSnippeset">

                        <div class="cBBE-body">
                            
                            <div class="cTR">

                                <div class="code leading">
                                    <div class="highlight"><pre><code class=language-ballerina>import ballerina/io;
</code></pre></div>

                                </div>
                                <div class="docs">
                                    
                                </div>
                            </div>
                            
                            <div class="cTR hover-enable">

                                <div class="code leading">
                                    <div class="highlight"><pre><code class=language-ballerina>type XErr distinct error;
type YErr distinct error;
</code></pre></div>

                                </div>
                                <div class="docs">
                                    
                                    <div class="cCodeDesription">
                                        <div>
                                            <p><code>distinct</code> creates a new subtype.</p>

                                        </div>
                                    </div>
                                    
                                </div>
                            </div>
                            
                            <div class="cTR">

                                <div class="code leading">
                                    <div class="highlight"><pre><code class=language-ballerina>type Err XErr|YErr;
</code></pre></div>

                                </div>
                                <div class="docs">
                                    
                                </div>
                            </div>
                            
                            <div class="cTR hover-enable">

                                <div class="code leading">
                                    <div class="highlight"><pre><code class=language-ballerina>Err err = error XErr(&quot;Whoops!&quot;);
</code></pre></div>

                                </div>
                                <div class="docs">
                                    
                                    <div class="cCodeDesription">
                                        <div>
                                            <p>The name of the distinct type can be used with the error
 constructor to create an error value of that type.
 <code>err</code> holds an error value of type <code>XErr</code>.</p>

                                        </div>
                                    </div>
                                    
                                </div>
                            </div>
                            
                            <div class="cTR">

                                <div class="code leading">
                                    <div class="highlight"><pre><code class=language-ballerina>function desc(Err err) returns string {
</code></pre></div>

                                </div>
                                <div class="docs">
                                    
                                </div>
                            </div>
                            
                            <div class="cTR hover-enable">

                                <div class="code leading">
                                    <div class="highlight"><pre><code class=language-ballerina>    return err is XErr ? &quot;X&quot; : &quot;Y&quot;;
</code></pre></div>

                                </div>
                                <div class="docs">
                                    
                                    <div class="cCodeDesription">
                                        <div>
                                            <p>The <code>is</code> operator can be used to distinguish distinct subtypes.</p>

                                        </div>
                                    </div>
                                    
                                </div>
                            </div>
                            
                            <div class="cTR">

                                <div class="code leading">
                                    <div class="highlight"><pre><code class=language-ballerina>}
</code></pre></div>

                                </div>
                                <div class="docs">
                                    
                                </div>
                            </div>
                            
                            <div class="cTR">

                                <div class="code">
                                    <div class="highlight"><pre><code class=language-ballerina>public function main() {
    io:println(desc(err));
}
</code></pre></div>

                                </div>
                                <div class="docs">
                                    
                                </div>
                            </div>
                            
                        </div>
                    </div>
                    
                    <div class="codeSnippeset">

                        <div class="cBBE-body">
                            
                            <div class="cTR cOutputTr">

                                <div class="code cOutput">
                                    <div class="highlight"><pre><code class=shell-session>bal run error_subtyping.bal
X
</code></pre></div>

                                </div>
                                <div class="docs">
                                    
                                </div>
                            </div>
                            
                        </div>
                    </div>
                    


                     
                </div>
            </div>
        </div>
    </div>

     <script>
            $(document).ready(function() {

                // hljs.initHighlightingOnLoad();

                $(".switch").click(function() {
                    $(".cCodeRight").toggleClass('cShow');
                    $(".cCodeLeft").toggleClass('cHide');
                });

                // get code text
                var codeSnippet = document.getElementsByClassName('FullCode')[0];
                var codeText = codeSnippet.getElementsByTagName('pre')[0].textContent;

                // register "copy to clipboard" event to elements with "copy" class
                var clipboard = new ClipboardJS('.copy', {
                    text: function(trigger) {
                        return codeText;
                    }
                });

                // Register events show hide tooltip on click event
                clipboard.on('success', function(e) {
                    setTooltip(e.trigger, 'Copied!');
                    hideTooltip(e.trigger);
                });

                clipboard.on('error', function(e) {
                    setTooltip(e.trigger, 'Failed!');
                    hideTooltip(e.trigger);
                });

                $('.copy').tooltip({
                    trigger: 'click',
                    placement: 'bottom'
                });
                $("a.copy").unbind("click");
            });

            function setTooltip(btn, message) {
                $(btn).attr('data-original-title', message)
                    .tooltip('show');
            }

            function hideTooltip(btn) {
                setTimeout(function() {
                    $(btn).tooltip('hide').removeAttr('data-original-title');
                }, 1000);
            }
        </script><|MERGE_RESOLUTION|>--- conflicted
+++ resolved
@@ -91,11 +91,7 @@
                                         </li>
                                         
                                         <li>
-<<<<<<< HEAD
-                                            <a target="_blank" href="https://play.ballerina.io/?gist=415d0797ee741cd14673ce48ad25c570&file=error_subtyping.bal"><img src="/img/main-play-green-btn.svg" /></a>
-=======
                                             <a target="_blank" href="https://play.ballerina.io/?gist=0d40d9a8c86cfa34bf921f866ab9232d&file=error_subtyping.bal"><img src="/img/main-play-green-btn.svg" /></a>
->>>>>>> 4daec9d8
                                         </li>
                                         
                                     </ul>
