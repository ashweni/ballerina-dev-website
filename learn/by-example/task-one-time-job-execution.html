---
layout: ballerina-example-page-old
title: Schedule one time job
description: BBE on how to schedule a one-time job execution in Ballerina.
keywords: ballerina, ballerina by examples, BBE, task, job, scheduler
permalink: /learn/by-example/task-one-time-job-execution
active: task-one-time-job-execution
redirect_from:
  - /swan-lake/learn/by-example/task-one-time-job-execution
  - /swan-lake/learn/by-example/task-one-time-job-execution.html
---
<div class="row cBallerina-io-Gray-row">
        <div class="container cBallerinaBySampleContainer">
            <div class="FullCode">
                <div class="highlight"><pre><span class="kn">import</span> <span class="nx">ballerina</span><span class="o">/</span><span class="nx">io</span><span class="p">;</span>
<span class="kn">import</span> <span class="nx">ballerina</span><span class="o">/</span><span class="nx">lang</span><span class="p">.</span><span class="nx">runtime</span><span class="p">;</span>
<span class="kn">import</span> <span class="nx">ballerina</span><span class="o">/</span><span class="nx">task</span><span class="p">;</span>
<span class="kn">import</span> <span class="nx">ballerina</span><span class="o">/</span><span class="nx">time</span><span class="p">;</span>

<span class="c1">// Creates a job to be executed by the scheduler.</span>
<span class="nx">class</span> <span class="nx">Job</span> <span class="p">{</span>

    <span class="o">*</span><span class="nx">task</span><span class="p">:</span><span class="nx">Job</span><span class="p">;</span>
    <span class="kt">int</span> <span class="nx">i</span> <span class="p">=</span> <span class="mi">1</span><span class="p">;</span>

    <span class="c1">// Executes this function when the scheduled trigger fires.</span>
    <span class="nx">public</span> <span class="kd">function</span> <span class="nx">execute</span><span class="p">()</span> <span class="p">{</span>
        <span class="nx">self</span><span class="p">.</span><span class="nx">i</span> <span class="o">+=</span> <span class="mi">1</span><span class="p">;</span>
        <span class="nx">io</span><span class="p">:</span><span class="nb">println</span><span class="p">(</span><span class="s">&quot;MyCounter: &quot;</span><span class="p">,</span> <span class="nx">self</span><span class="p">.</span><span class="nx">i</span><span class="p">);</span>
    <span class="p">}</span>

    <span class="nx">isolated</span> <span class="kd">function</span> <span class="nx">init</span><span class="p">(</span><span class="kt">int</span> <span class="nx">i</span><span class="p">)</span> <span class="p">{</span>
        <span class="nx">self</span><span class="p">.</span><span class="nx">i</span> <span class="p">=</span> <span class="nx">i</span><span class="p">;</span>
    <span class="p">}</span>
<span class="p">}</span>

<span class="nx">public</span> <span class="kd">function</span> <span class="nx">main</span><span class="p">()</span> <span class="nx">returns</span> <span class="nx">error</span><span class="err">?</span> <span class="p">{</span>
    <span class="c1">// Gets the current time.</span>
    <span class="nx">time</span><span class="p">:</span><span class="nx">Utc</span> <span class="nx">currentUtc</span> <span class="p">=</span> <span class="nx">time</span><span class="p">:</span><span class="nx">utcNow</span><span class="p">();</span>
    <span class="c1">// Increases the time by three seconds to get the specified time for scheduling the job.</span>
    <span class="nx">time</span><span class="p">:</span><span class="nx">Utc</span> <span class="nx">newTime</span> <span class="p">=</span> <span class="nx">time</span><span class="p">:</span><span class="nx">utcAddSeconds</span><span class="p">(</span><span class="nx">currentUtc</span><span class="p">,</span> <span class="mi">3</span><span class="p">);</span>
    <span class="c1">// Gets the `time:Civil` for the given time.</span>
    <span class="nx">time</span><span class="p">:</span><span class="nx">Civil</span> <span class="nx">time</span> <span class="p">=</span> <span class="nx">time</span><span class="p">:</span><span class="nx">utcToCivil</span><span class="p">(</span><span class="nx">newTime</span><span class="p">);</span>

    <span class="c1">// Schedules the one-time job at the specified time.</span>
    <span class="nx">_</span> <span class="p">=</span> <span class="nx">check</span> <span class="nx">task</span><span class="p">:</span><span class="nx">scheduleOneTimeJob</span><span class="p">(</span><span class="nx">new</span> <span class="nx">Job</span><span class="p">(</span><span class="mi">0</span><span class="p">),</span> <span class="nx">time</span><span class="p">);</span>

    <span class="c1">// Waits for five seconds.</span>
    <span class="nx">runtime</span><span class="p">:</span><span class="nx">sleep</span><span class="p">(</span><span class="mi">5</span><span class="p">);</span>
<span class="p">}</span>
</pre></div>

            </div>

            <div class="col-xs-12 col-sm-12 col-md-12">
                <table class="cTopInfoContainer cTopControlsContainer">
                    <tr>
                        <td class="cLeftTD">
                            <h2>Schedule one time job</h2>
                            <p><p>A  <code>task:scheduleOneTimeJob()</code> can be used to execute Ballerina jobs at a specific time.
 The <code>task:Job</code> and time should be specified to schedule the job.
 For more information on the underlying module,
 see the <a href="https://docs.central.ballerina.io/ballerina/task/latest/">Task module</a>.</p>
</p>

                        </td>
                        <td class="cRightTD">
                            <div class="cTopButtonContainer">
                                
                                <div class="cButtonInfoContainer">
                                    <a class="prev" href="task-frequency-job-execution.html?is_ref_by_example=true">
                                        <span>< PREVIOUS</span>
                                        <p>Schedule Job recurrence by Frequency</p>
                                    </a>
                                </div>
                                 
                                <div class="cButtonInfoContainer">
                                    <a class="next" href="manage-scheduled-jobs.html?is_ref_by_example=true">
                                        <span>NEXT ></span>
                                        <p>Manage Scheduled Jobs</p>
                                    </a>
                                </div>
                                
                            </div>
                        </td>
                    </tr>
                </table>
            </div>
            <div class="example" id="task-one-time-job-execution">
                <div class="col-xs-12 col-sm-12 col-md-12 cBBETable-container cCodeLeft">
                    <div class="cTopControlsContainer">
                        <div class="cTopControlsRow">
                            <div class="cLeftTD">
                                <div class="cBBE-links">
                                    <ul>
                                        <li>
                                            <a class="copy"><img src="/img/copy-icon.svg" /></a>
                                        </li>
                                        <li>
                                            <a target="_blank" href="https://github.com/ballerina-platform/ballerina-distribution/tree/master/examples/task-one-time-job-execution/"><img src="/img/github-logo-green.svg" /></a>
                                        </li>
                                        
                                        <li>
<<<<<<< HEAD
                                            <a target="_blank" href="https://play.ballerina.io/?gist=a098d1f3031aca956f419598e5c82c05&file=task_one_time_job_execution.bal"><img src="/img/main-play-green-btn.svg" /></a>
=======
                                            <a target="_blank" href="https://play.ballerina.io/?gist=8f3a018526b00d2fa5e88bb489a3f86b&file=task_one_time_job_execution.bal"><img src="/img/main-play-green-btn.svg" /></a>
>>>>>>> 9cc0b157
                                        </li>
                                        
                                    </ul>
                                </div>
                            </div> 
                        </div>
                    </div>
              
                    
                    <div class="codeSnippeset">

                        <div class="cBBE-body">
                            
                            <div class="cTR">

                                <div class="code leading">
                                    <div class="highlight"><pre><code class=language-ballerina>import ballerina/io;
import ballerina/lang.runtime;
import ballerina/task;
import ballerina/time;
</code></pre></div>

                                </div>
                                <div class="docs">
                                    
                                </div>
                            </div>
                            
                            <div class="cTR hover-enable">

                                <div class="code leading">
                                    <div class="highlight"><pre><code class=language-ballerina>class Job {
</code></pre></div>

                                </div>
                                <div class="docs">
                                    
                                    <div class="cCodeDesription">
                                        <div>
                                            <p>Creates a job to be executed by the scheduler.</p>

                                        </div>
                                    </div>
                                    
                                </div>
                            </div>
                            
                            <div class="cTR">

                                <div class="code leading">
                                    <div class="highlight"><pre><code class=language-ballerina>    *task:Job;
    int i = 1;
</code></pre></div>

                                </div>
                                <div class="docs">
                                    
                                </div>
                            </div>
                            
                            <div class="cTR hover-enable">

                                <div class="code leading">
                                    <div class="highlight"><pre><code class=language-ballerina>    public function execute() {
        self.i += 1;
        io:println(&quot;MyCounter: &quot;, self.i);
    }
</code></pre></div>

                                </div>
                                <div class="docs">
                                    
                                    <div class="cCodeDesription">
                                        <div>
                                            <p>Executes this function when the scheduled trigger fires.</p>

                                        </div>
                                    </div>
                                    
                                </div>
                            </div>
                            
                            <div class="cTR">

                                <div class="code leading">
                                    <div class="highlight"><pre><code class=language-ballerina>    isolated function init(int i) {
        self.i = i;
    }
}
</code></pre></div>

                                </div>
                                <div class="docs">
                                    
                                </div>
                            </div>
                            
                            <div class="cTR">

                                <div class="code leading">
                                    <div class="highlight"><pre><code class=language-ballerina>public function main() returns error? {
</code></pre></div>

                                </div>
                                <div class="docs">
                                    
                                </div>
                            </div>
                            
                            <div class="cTR hover-enable">

                                <div class="code leading">
                                    <div class="highlight"><pre><code class=language-ballerina>    time:Utc currentUtc = time:utcNow();
</code></pre></div>

                                </div>
                                <div class="docs">
                                    
                                    <div class="cCodeDesription">
                                        <div>
                                            <p>Gets the current time.</p>

                                        </div>
                                    </div>
                                    
                                </div>
                            </div>
                            
                            <div class="cTR hover-enable">

                                <div class="code leading">
                                    <div class="highlight"><pre><code class=language-ballerina>    time:Utc newTime = time:utcAddSeconds(currentUtc, 3);
</code></pre></div>

                                </div>
                                <div class="docs">
                                    
                                    <div class="cCodeDesription">
                                        <div>
                                            <p>Increases the time by three seconds to get the specified time for scheduling the job.</p>

                                        </div>
                                    </div>
                                    
                                </div>
                            </div>
                            
                            <div class="cTR hover-enable">

                                <div class="code leading">
                                    <div class="highlight"><pre><code class=language-ballerina>    time:Civil time = time:utcToCivil(newTime);
</code></pre></div>

                                </div>
                                <div class="docs">
                                    
                                    <div class="cCodeDesription">
                                        <div>
                                            <p>Gets the <code>time:Civil</code> for the given time.</p>

                                        </div>
                                    </div>
                                    
                                </div>
                            </div>
                            
                            <div class="cTR hover-enable">

                                <div class="code leading">
                                    <div class="highlight"><pre><code class=language-ballerina>    _ = check task:scheduleOneTimeJob(new Job(0), time);
</code></pre></div>

                                </div>
                                <div class="docs">
                                    
                                    <div class="cCodeDesription">
                                        <div>
                                            <p>Schedules the one-time job at the specified time.</p>

                                        </div>
                                    </div>
                                    
                                </div>
                            </div>
                            
                            <div class="cTR hover-enable">

                                <div class="code">
                                    <div class="highlight"><pre><code class=language-ballerina>    runtime:sleep(5);
}
</code></pre></div>

                                </div>
                                <div class="docs">
                                    
                                    <div class="cCodeDesription">
                                        <div>
                                            <p>Waits for five seconds.</p>

                                        </div>
                                    </div>
                                    
                                </div>
                            </div>
                            
                        </div>
                    </div>
                    
                    <div class="codeSnippeset">

                        <div class="cBBE-body">
                            
                            <div class="cTR cOutputTr">

                                <div class="code cOutput">
                                    <div class="highlight"><pre><code class=shell-session>bal run task_one_time_job_execution.bal
MyCounter: 1
</code></pre></div>

                                </div>
                                <div class="docs">
                                    
                                </div>
                            </div>
                            
                        </div>
                    </div>
                    


                     
                </div>
            </div>
        </div>
    </div>

     <script>
            $(document).ready(function() {

                // hljs.initHighlightingOnLoad();

                $(".switch").click(function() {
                    $(".cCodeRight").toggleClass('cShow');
                    $(".cCodeLeft").toggleClass('cHide');
                });

                // get code text
                var codeSnippet = document.getElementsByClassName('FullCode')[0];
                var codeText = codeSnippet.getElementsByTagName('pre')[0].textContent;

                // register "copy to clipboard" event to elements with "copy" class
                var clipboard = new ClipboardJS('.copy', {
                    text: function(trigger) {
                        return codeText;
                    }
                });

                // Register events show hide tooltip on click event
                clipboard.on('success', function(e) {
                    setTooltip(e.trigger, 'Copied!');
                    hideTooltip(e.trigger);
                });

                clipboard.on('error', function(e) {
                    setTooltip(e.trigger, 'Failed!');
                    hideTooltip(e.trigger);
                });

                $('.copy').tooltip({
                    trigger: 'click',
                    placement: 'bottom'
                });
                $("a.copy").unbind("click");
            });

            function setTooltip(btn, message) {
                $(btn).attr('data-original-title', message)
                    .tooltip('show');
            }

            function hideTooltip(btn) {
                setTimeout(function() {
                    $(btn).tooltip('hide').removeAttr('data-original-title');
                }, 1000);
            }
        </script><|MERGE_RESOLUTION|>--- conflicted
+++ resolved
@@ -101,11 +101,7 @@
                                         </li>
                                         
                                         <li>
-<<<<<<< HEAD
-                                            <a target="_blank" href="https://play.ballerina.io/?gist=a098d1f3031aca956f419598e5c82c05&file=task_one_time_job_execution.bal"><img src="/img/main-play-green-btn.svg" /></a>
-=======
                                             <a target="_blank" href="https://play.ballerina.io/?gist=8f3a018526b00d2fa5e88bb489a3f86b&file=task_one_time_job_execution.bal"><img src="/img/main-play-green-btn.svg" /></a>
->>>>>>> 9cc0b157
                                         </li>
                                         
                                     </ul>
