--- conflicted
+++ resolved
@@ -107,11 +107,7 @@
                                         </li>
                                         
                                         <li>
-<<<<<<< HEAD
-                                            <a target="_blank" href="https://play.ballerina.io/?gist=8fc8286c825b018045713656d6a0adca&file=isolated_functions.bal"><img src="/img/main-play-green-btn.svg" /></a>
-=======
                                             <a target="_blank" href="https://play.ballerina.io/?gist=fad088bd1f03a31c93bb0f075e9646d5&file=isolated_functions.bal"><img src="/img/main-play-green-btn.svg" /></a>
->>>>>>> 9cc0b157
                                         </li>
                                         
                                     </ul>
