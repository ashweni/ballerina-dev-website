---
layout: ballerina-example-page-old
title: Isolated Functions
description: This BBE introduces isolated functions in Ballerina.
keywords: ballerina, ballerina by example, bbe, isolated functions, concurrency safety
permalink: /learn/by-example/isolated-functions
active: isolated-functions
redirect_from:
  - /swan-lake/learn/by-example/isolated-functions
  - /swan-lake/learn/by-example/isolated-functions.html
---
<div class="row cBallerina-io-Gray-row">
        <div class="container cBallerinaBySampleContainer">
            <div class="FullCode">
                <div class="highlight"><pre><span class="kn">import</span> <span class="nx">ballerina</span><span class="o">/</span><span class="nx">io</span><span class="p">;</span>

<span class="nx">type</span> <span class="nx">R</span> <span class="nx">record</span> <span class="p">{</span>
    <span class="kt">int</span> <span class="nx">v</span><span class="p">;</span>
<span class="p">};</span>

<span class="nx">final</span> <span class="kt">int</span> <span class="nx">N</span> <span class="p">=</span> <span class="nx">getN</span><span class="p">();</span>

<span class="kd">function</span> <span class="nx">getN</span><span class="p">()</span> <span class="nx">returns</span> <span class="kt">int</span> <span class="p">{</span>
    <span class="k">return</span> <span class="mi">100</span><span class="p">;</span>
<span class="p">}</span>

<span class="c1">// Can access mutable state that is passed as a parameter.</span>
<span class="nx">isolated</span> <span class="kd">function</span> <span class="nx">set</span><span class="p">(</span><span class="nx">R</span> <span class="nx">r</span><span class="p">)</span> <span class="nx">returns</span> <span class="nx">R</span> <span class="p">{</span>
    <span class="c1">// Can access non-`isolated` module-level state only if the variable</span>
    <span class="c1">// is `final` and the type is a subtype of `readonly` or</span>
    <span class="c1">// `isolated object {}`.</span>
    <span class="nx">r</span><span class="p">.</span><span class="nx">v</span> <span class="p">=</span> <span class="nx">N</span><span class="p">;</span>

    <span class="k">return</span> <span class="nx">r</span><span class="p">;</span>
<span class="p">}</span>

<span class="nx">R</span> <span class="nx">r</span> <span class="p">=</span> <span class="p">{</span><span class="nx">v</span><span class="p">:</span> <span class="mi">0</span><span class="p">};</span>

<span class="c1">// This is not an `isolated` function.</span>
<span class="kd">function</span> <span class="nx">setGlobal</span><span class="p">(</span><span class="kt">int</span> <span class="nx">n</span><span class="p">)</span> <span class="p">{</span>

    <span class="nx">r</span><span class="p">.</span><span class="nx">v</span> <span class="p">=</span> <span class="nx">n</span><span class="p">;</span>
<span class="p">}</span>

<span class="nx">public</span> <span class="kd">function</span> <span class="nx">main</span><span class="p">()</span> <span class="p">{</span>
    <span class="nx">setGlobal</span><span class="p">(</span><span class="mi">200</span><span class="p">);</span>
    <span class="nx">io</span><span class="p">:</span><span class="nb">println</span><span class="p">(</span><span class="nx">r</span><span class="p">);</span>
    <span class="nx">io</span><span class="p">:</span><span class="nb">println</span><span class="p">(</span><span class="nx">set</span><span class="p">(</span><span class="nx">r</span><span class="p">));</span>
<span class="p">}</span>
</pre></div>

            </div>

            <div class="col-xs-12 col-sm-12 col-md-12">
                <table class="cTopInfoContainer cTopControlsContainer">
                    <tr>
                        <td class="cLeftTD">
                            <h2>Isolated Functions</h2>
                            <p><p>A call to an <code>isolated</code> function is concurrency-safe if it is called with arguments
 that are safe at least until the call returns. <br></br>
 A function defined as <code>isolated</code>:
 <ul>
 <li>has access to mutable state only through its parameters</li>
 <li>has unrestricted access to immutable state</li>
 <li>can only call functions that are <code>isolated</code></li>
 </ul>
 <br></br>
 <p>Constraints are enforced at compile-time. <code>isolated</code> is a part of the function type.
 Weaker concept than pure function.</p></p>
</p>

                        </td>
                        <td class="cRightTD">
                            <div class="cTopButtonContainer">
                                
                                <div class="cButtonInfoContainer">
                                    <a class="prev" href="lock-statement.html?is_ref_by_example=true">
                                        <span>< PREVIOUS</span>
                                        <p>Lock Statement</p>
                                    </a>
                                </div>
                                 
                                <div class="cButtonInfoContainer">
                                    <a class="next" href="readonly-type.html?is_ref_by_example=true">
                                        <span>NEXT ></span>
                                        <p>Readonly Type</p>
                                    </a>
                                </div>
                                
                            </div>
                        </td>
                    </tr>
                </table>
            </div>
            <div class="example" id="isolated-functions">
                <div class="col-xs-12 col-sm-12 col-md-12 cBBETable-container cCodeLeft">
                    <div class="cTopControlsContainer">
                        <div class="cTopControlsRow">
                            <div class="cLeftTD">
                                <div class="cBBE-links">
                                    <ul>
                                        <li>
                                            <a class="copy"><img src="/img/copy-icon.svg" /></a>
                                        </li>
                                        <li>
                                            <a target="_blank" href="https://github.com/ballerina-platform/ballerina-distribution/tree/master/examples/isolated-functions/"><img src="/img/github-logo-green.svg" /></a>
                                        </li>
                                        
                                        <li>
<<<<<<< HEAD
                                            <a target="_blank" href="https://play.ballerina.io/?gist=1053566f2fea30e4cfeeeaacf78e5349&file=isolated_functions.bal"><img src="/img/main-play-green-btn.svg" /></a>
=======
                                            <a target="_blank" href="https://play.ballerina.io/?gist=8fc8286c825b018045713656d6a0adca&file=isolated_functions.bal"><img src="/img/main-play-green-btn.svg" /></a>
>>>>>>> 4daec9d8
                                        </li>
                                        
                                    </ul>
                                </div>
                            </div> 
                        </div>
                    </div>
              
                    
                    <div class="codeSnippeset">

                        <div class="cBBE-body">
                            
                            <div class="cTR">

                                <div class="code leading">
                                    <div class="highlight"><pre><code class=language-ballerina>import ballerina/io;
</code></pre></div>

                                </div>
                                <div class="docs">
                                    
                                </div>
                            </div>
                            
                            <div class="cTR">

                                <div class="code leading">
                                    <div class="highlight"><pre><code class=language-ballerina>type R record {
    int v;
};
</code></pre></div>

                                </div>
                                <div class="docs">
                                    
                                </div>
                            </div>
                            
                            <div class="cTR">

                                <div class="code leading">
                                    <div class="highlight"><pre><code class=language-ballerina>final int N = getN();
</code></pre></div>

                                </div>
                                <div class="docs">
                                    
                                </div>
                            </div>
                            
                            <div class="cTR">

                                <div class="code leading">
                                    <div class="highlight"><pre><code class=language-ballerina>function getN() returns int {
    return 100;
}
</code></pre></div>

                                </div>
                                <div class="docs">
                                    
                                </div>
                            </div>
                            
                            <div class="cTR hover-enable">

                                <div class="code leading">
                                    <div class="highlight"><pre><code class=language-ballerina>isolated function set(R r) returns R {
</code></pre></div>

                                </div>
                                <div class="docs">
                                    
                                    <div class="cCodeDesription">
                                        <div>
                                            <p>Can access mutable state that is passed as a parameter.</p>

                                        </div>
                                    </div>
                                    
                                </div>
                            </div>
                            
                            <div class="cTR hover-enable">

                                <div class="code leading">
                                    <div class="highlight"><pre><code class=language-ballerina>    r.v = N;
</code></pre></div>

                                </div>
                                <div class="docs">
                                    
                                    <div class="cCodeDesription">
                                        <div>
                                            <p>Can access non-<code>isolated</code> module-level state only if the variable
 is <code>final</code> and the type is a subtype of <code>readonly</code> or
 <code>isolated object {}</code>.</p>

                                        </div>
                                    </div>
                                    
                                </div>
                            </div>
                            
                            <div class="cTR">

                                <div class="code leading">
                                    <div class="highlight"><pre><code class=language-ballerina>    return r;
}
</code></pre></div>

                                </div>
                                <div class="docs">
                                    
                                </div>
                            </div>
                            
                            <div class="cTR">

                                <div class="code leading">
                                    <div class="highlight"><pre><code class=language-ballerina>R r = {v: 0};
</code></pre></div>

                                </div>
                                <div class="docs">
                                    
                                </div>
                            </div>
                            
                            <div class="cTR hover-enable">

                                <div class="code leading">
                                    <div class="highlight"><pre><code class=language-ballerina>function setGlobal(int n) {
</code></pre></div>

                                </div>
                                <div class="docs">
                                    
                                    <div class="cCodeDesription">
                                        <div>
                                            <p>This is not an <code>isolated</code> function.</p>

                                        </div>
                                    </div>
                                    
                                </div>
                            </div>
                            
                            <div class="cTR">

                                <div class="code leading">
                                    <div class="highlight"><pre><code class=language-ballerina>    r.v = n;
}
</code></pre></div>

                                </div>
                                <div class="docs">
                                    
                                </div>
                            </div>
                            
                            <div class="cTR">

                                <div class="code">
                                    <div class="highlight"><pre><code class=language-ballerina>public function main() {
    setGlobal(200);
    io:println(r);
    io:println(set(r));
}
</code></pre></div>

                                </div>
                                <div class="docs">
                                    
                                </div>
                            </div>
                            
                        </div>
                    </div>
                    
                    <div class="codeSnippeset">

                        <div class="cBBE-body">
                            
                            <div class="cTR cOutputTr">

                                <div class="code cOutput">
                                    <div class="highlight"><pre><code class=shell-session>bal run isolated_functions.bal
{&quot;v&quot;:200}
{&quot;v&quot;:100}
</code></pre></div>

                                </div>
                                <div class="docs">
                                    
                                </div>
                            </div>
                            
                        </div>
                    </div>
                    


                     
                </div>
            </div>
        </div>
    </div>

     <script>
            $(document).ready(function() {

                // hljs.initHighlightingOnLoad();

                $(".switch").click(function() {
                    $(".cCodeRight").toggleClass('cShow');
                    $(".cCodeLeft").toggleClass('cHide');
                });

                // get code text
                var codeSnippet = document.getElementsByClassName('FullCode')[0];
                var codeText = codeSnippet.getElementsByTagName('pre')[0].textContent;

                // register "copy to clipboard" event to elements with "copy" class
                var clipboard = new ClipboardJS('.copy', {
                    text: function(trigger) {
                        return codeText;
                    }
                });

                // Register events show hide tooltip on click event
                clipboard.on('success', function(e) {
                    setTooltip(e.trigger, 'Copied!');
                    hideTooltip(e.trigger);
                });

                clipboard.on('error', function(e) {
                    setTooltip(e.trigger, 'Failed!');
                    hideTooltip(e.trigger);
                });

                $('.copy').tooltip({
                    trigger: 'click',
                    placement: 'bottom'
                });
                $("a.copy").unbind("click");
            });

            function setTooltip(btn, message) {
                $(btn).attr('data-original-title', message)
                    .tooltip('show');
            }

            function hideTooltip(btn) {
                setTimeout(function() {
                    $(btn).tooltip('hide').removeAttr('data-original-title');
                }, 1000);
            }
        </script><|MERGE_RESOLUTION|>--- conflicted
+++ resolved
@@ -107,11 +107,7 @@
                                         </li>
                                         
                                         <li>
-<<<<<<< HEAD
-                                            <a target="_blank" href="https://play.ballerina.io/?gist=1053566f2fea30e4cfeeeaacf78e5349&file=isolated_functions.bal"><img src="/img/main-play-green-btn.svg" /></a>
-=======
                                             <a target="_blank" href="https://play.ballerina.io/?gist=8fc8286c825b018045713656d6a0adca&file=isolated_functions.bal"><img src="/img/main-play-green-btn.svg" /></a>
->>>>>>> 4daec9d8
                                         </li>
                                         
                                     </ul>
