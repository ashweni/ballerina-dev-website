---
layout: ballerina-example-page-old
title: Check expression
description: This BBE demonstrates how the check expression is used in Ballerina to handle errors
keywords: ballerina, ballerina by example, bbe, error, check
permalink: /learn/by-example/check-expression
active: check-expression
redirect_from:
  - /swan-lake/learn/by-example/check-expression
  - /swan-lake/learn/by-example/check-expression.html
---
<div class="row cBallerina-io-Gray-row">
        <div class="container cBallerinaBySampleContainer">
            <div class="FullCode">
                <div class="highlight"><pre><span class="kn">import</span> <span class="nx">ballerina</span><span class="o">/</span><span class="nx">io</span><span class="p">;</span>

<span class="c1">// Convert `bytes` to a `string` value and then to an `int` value.</span>
<span class="kd">function</span> <span class="nx">intFromBytes</span><span class="p">(</span><span class="nx">byte</span><span class="p">[]</span> <span class="nx">bytes</span><span class="p">)</span> <span class="nx">returns</span> <span class="kt">int</span><span class="p">|</span><span class="nx">error</span> <span class="p">{</span>

    <span class="c1">// Use `check` with an expression that may return `error`.</span>
    <span class="c1">// If `string:fromBytes(bytes)` returns an `error` value, `check`</span>
    <span class="c1">// makes the function return the `error` value here.</span>
    <span class="c1">// If not, the returned `string` value is used as the</span>
    <span class="c1">// value of the `str` variable.</span>
    <span class="kt">string</span> <span class="nx">str</span> <span class="p">=</span> <span class="nx">check</span> <span class="kt">string</span><span class="p">:</span><span class="nx">fromBytes</span><span class="p">(</span><span class="nx">bytes</span><span class="p">);</span>


    <span class="k">return</span> <span class="kt">int</span><span class="p">:</span><span class="nx">fromString</span><span class="p">(</span><span class="nx">str</span><span class="p">);</span>
<span class="p">}</span>

<span class="nx">public</span> <span class="kd">function</span> <span class="nx">main</span><span class="p">()</span> <span class="p">{</span>
    <span class="kt">int</span><span class="p">|</span><span class="nx">error</span> <span class="nx">res</span> <span class="p">=</span> <span class="nx">intFromBytes</span><span class="p">([</span><span class="mi">104</span><span class="p">,</span> <span class="mi">101</span><span class="p">,</span> <span class="mi">108</span><span class="p">,</span> <span class="mi">108</span><span class="p">,</span> <span class="mi">111</span><span class="p">]);</span>
    <span class="nx">io</span><span class="p">:</span><span class="nb">println</span><span class="p">(</span><span class="nx">res</span><span class="p">);</span>
<span class="p">}</span>
</pre></div>

            </div>

            <div class="col-xs-12 col-sm-12 col-md-12">
                <table class="cTopInfoContainer cTopControlsContainer">
                    <tr>
                        <td class="cLeftTD">
                            <h2>Check expression</h2>
                            <p><p><code>check E</code> is used with an expression <code>E</code> that might result in an <code>error</code> value.
 If <code>E</code> results in an <code>error</code> value , then <code>check</code> makes the function return that <code>error</code> value
 immediately.
 Type of <code>check E</code> does not include <code>error</code>.
 The control flow remains explicit.</p>
</p>

                        </td>
                        <td class="cRightTD">
                            <div class="cTopButtonContainer">
                                
                                <div class="cButtonInfoContainer">
                                    <a class="prev" href="error-handling.html?is_ref_by_example=true">
                                        <span>< PREVIOUS</span>
                                        <p>Error handling</p>
                                    </a>
                                </div>
                                 
                                <div class="cButtonInfoContainer">
                                    <a class="next" href="error-subtyping.html?is_ref_by_example=true">
                                        <span>NEXT ></span>
                                        <p>Error subtyping</p>
                                    </a>
                                </div>
                                
                            </div>
                        </td>
                    </tr>
                </table>
            </div>
            <div class="example" id="check-expression">
                <div class="col-xs-12 col-sm-12 col-md-12 cBBETable-container cCodeLeft">
                    <div class="cTopControlsContainer">
                        <div class="cTopControlsRow">
                            <div class="cLeftTD">
                                <div class="cBBE-links">
                                    <ul>
                                        <li>
                                            <a class="copy"><img src="/img/copy-icon.svg" /></a>
                                        </li>
                                        <li>
                                            <a target="_blank" href="https://github.com/ballerina-platform/ballerina-distribution/tree/master/examples/check-expression/"><img src="/img/github-logo-green.svg" /></a>
                                        </li>
                                        
                                        <li>
<<<<<<< HEAD
                                            <a target="_blank" href="https://play.ballerina.io/?gist=fcea24cbf35927d23c28391aa94dd937&file=check_expression.bal"><img src="/img/main-play-green-btn.svg" /></a>
=======
                                            <a target="_blank" href="https://play.ballerina.io/?gist=53c562b8693ddbbb7961bae36984ad11&file=check_expression.bal"><img src="/img/main-play-green-btn.svg" /></a>
>>>>>>> 17e73713
                                        </li>
                                        
                                    </ul>
                                </div>
                            </div> 
                        </div>
                    </div>
              
                    
                    <div class="codeSnippeset">

                        <div class="cBBE-body">
                            
                            <div class="cTR">

                                <div class="code leading">
                                    <div class="highlight"><pre><code class=language-ballerina>import ballerina/io;
</code></pre></div>

                                </div>
                                <div class="docs">
                                    
                                </div>
                            </div>
                            
                            <div class="cTR hover-enable">

                                <div class="code leading">
                                    <div class="highlight"><pre><code class=language-ballerina>function intFromBytes(byte[] bytes) returns int|error {
</code></pre></div>

                                </div>
                                <div class="docs">
                                    
                                    <div class="cCodeDesription">
                                        <div>
                                            <p>Convert <code>bytes</code> to a <code>string</code> value and then to an <code>int</code> value.</p>

                                        </div>
                                    </div>
                                    
                                </div>
                            </div>
                            
                            <div class="cTR hover-enable">

                                <div class="code leading">
                                    <div class="highlight"><pre><code class=language-ballerina>    string str = check string:fromBytes(bytes);
</code></pre></div>

                                </div>
                                <div class="docs">
                                    
                                    <div class="cCodeDesription">
                                        <div>
                                            <p>Use <code>check</code> with an expression that may return <code>error</code>.
 If <code>string:fromBytes(bytes)</code> returns an <code>error</code> value, <code>check</code>
 makes the function return the <code>error</code> value here.
 If not, the returned <code>string</code> value is used as the
 value of the <code>str</code> variable.</p>

                                        </div>
                                    </div>
                                    
                                </div>
                            </div>
                            
                            <div class="cTR">

                                <div class="code leading">
                                    <div class="highlight"><pre><code class=language-ballerina>    return int:fromString(str);
}
</code></pre></div>

                                </div>
                                <div class="docs">
                                    
                                </div>
                            </div>
                            
                            <div class="cTR">

                                <div class="code">
                                    <div class="highlight"><pre><code class=language-ballerina>public function main() {
    int|error res = intFromBytes([104, 101, 108, 108, 111]);
    io:println(res);
}
</code></pre></div>

                                </div>
                                <div class="docs">
                                    
                                </div>
                            </div>
                            
                        </div>
                    </div>
                    
                    <div class="codeSnippeset">

                        <div class="cBBE-body">
                            
                            <div class="cTR cOutputTr">

                                <div class="code cOutput">
                                    <div class="highlight"><pre><code class=shell-session>bal run check_expression.bal
error(&quot;{ballerina/lang.int}NumberParsingError&quot;,message=&quot;&#39;string&#39; value &#39;hello&#39; cannot be converted to &#39;int&#39;&quot;)
</code></pre></div>

                                </div>
                                <div class="docs">
                                    
                                </div>
                            </div>
                            
                        </div>
                    </div>
                    


                     
                </div>
            </div>
        </div>
    </div>

     <script>
            $(document).ready(function() {

                // hljs.initHighlightingOnLoad();

                $(".switch").click(function() {
                    $(".cCodeRight").toggleClass('cShow');
                    $(".cCodeLeft").toggleClass('cHide');
                });

                // get code text
                var codeSnippet = document.getElementsByClassName('FullCode')[0];
                var codeText = codeSnippet.getElementsByTagName('pre')[0].textContent;

                // register "copy to clipboard" event to elements with "copy" class
                var clipboard = new ClipboardJS('.copy', {
                    text: function(trigger) {
                        return codeText;
                    }
                });

                // Register events show hide tooltip on click event
                clipboard.on('success', function(e) {
                    setTooltip(e.trigger, 'Copied!');
                    hideTooltip(e.trigger);
                });

                clipboard.on('error', function(e) {
                    setTooltip(e.trigger, 'Failed!');
                    hideTooltip(e.trigger);
                });

                $('.copy').tooltip({
                    trigger: 'click',
                    placement: 'bottom'
                });
                $("a.copy").unbind("click");
            });

            function setTooltip(btn, message) {
                $(btn).attr('data-original-title', message)
                    .tooltip('show');
            }

            function hideTooltip(btn) {
                setTimeout(function() {
                    $(btn).tooltip('hide').removeAttr('data-original-title');
                }, 1000);
            }
        </script><|MERGE_RESOLUTION|>--- conflicted
+++ resolved
@@ -86,11 +86,7 @@
                                         </li>
                                         
                                         <li>
-<<<<<<< HEAD
-                                            <a target="_blank" href="https://play.ballerina.io/?gist=fcea24cbf35927d23c28391aa94dd937&file=check_expression.bal"><img src="/img/main-play-green-btn.svg" /></a>
-=======
                                             <a target="_blank" href="https://play.ballerina.io/?gist=53c562b8693ddbbb7961bae36984ad11&file=check_expression.bal"><img src="/img/main-play-green-btn.svg" /></a>
->>>>>>> 17e73713
                                         </li>
                                         
                                     </ul>
