--- conflicted
+++ resolved
@@ -76,11 +76,7 @@
                                         </li>
                                         
                                         <li>
-<<<<<<< HEAD
-                                            <a target="_blank" href="https://play.ballerina.io/?gist=869e8a506c8710890709eac055264365&file=floating_point_numbers.bal"><img src="/img/main-play-green-btn.svg" /></a>
-=======
                                             <a target="_blank" href="https://play.ballerina.io/?gist=1610225429c9e6e57353554e2ebe0814&file=floating_point_numbers.bal"><img src="/img/main-play-green-btn.svg" /></a>
->>>>>>> 17e73713
                                         </li>
                                         
                                     </ul>
