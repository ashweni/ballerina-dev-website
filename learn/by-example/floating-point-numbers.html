---
layout: ballerina-example-page-old
title: Floating Point Numbers
description: This BBE introduces the float type in Ballerina.
keywords: ballerina, ballerina by example, bbe, floating point numbers, float, NaN
permalink: /learn/by-example/floating-point-numbers
active: floating-point-numbers
redirect_from:
  - /swan-lake/learn/by-example/floating-point-numbers
  - /swan-lake/learn/by-example/floating-point-numbers.html
---
<div class="row cBallerina-io-Gray-row">
        <div class="container cBallerinaBySampleContainer">
            <div class="FullCode">
                <div class="highlight"><pre><span class="kn">import</span> <span class="nx">ballerina</span><span class="o">/</span><span class="nx">io</span><span class="p">;</span>

<span class="nx">public</span> <span class="kd">function</span> <span class="nx">main</span><span class="p">()</span> <span class="p">{</span>
    <span class="kt">float</span> <span class="nx">x</span> <span class="p">=</span> <span class="mf">1.0</span><span class="p">;</span>

    <span class="kt">int</span> <span class="nx">n</span> <span class="p">=</span> <span class="mi">5</span><span class="p">;</span>

    <span class="c1">// No implicit conversions between integers and floating point values are allowed.</span>
    <span class="c1">// You can use `&lt;T&gt;` for explicit conversions.</span>
    <span class="kt">float</span> <span class="nx">y</span> <span class="p">=</span> <span class="nx">x</span> <span class="o">+</span> <span class="p">&lt;</span><span class="kt">float</span><span class="p">&gt;</span><span class="nx">n</span><span class="p">;</span>

    <span class="nx">io</span><span class="p">:</span><span class="nb">println</span><span class="p">(</span><span class="nx">y</span><span class="p">);</span>
<span class="p">}</span>
</pre></div>

            </div>

            <div class="col-xs-12 col-sm-12 col-md-12">
                <table class="cTopInfoContainer cTopControlsContainer">
                    <tr>
                        <td class="cLeftTD">
                            <h2>Floating Point Numbers</h2>
                            <p><p>The <code>float</code> type is IEEE 64-bit binary floating point (same as <code>double</code> in Java) and supports the same arithmetic
 operators as <code>int</code>.</p>
</p>

                        </td>
                        <td class="cRightTD">
                            <div class="cTopButtonContainer">
                                
                                <div class="cButtonInfoContainer">
                                    <a class="prev" href="integers.html?is_ref_by_example=true">
                                        <span>< PREVIOUS</span>
                                        <p>Integers</p>
                                    </a>
                                </div>
                                 
                                <div class="cButtonInfoContainer">
                                    <a class="next" href="decimal-type.html?is_ref_by_example=true">
                                        <span>NEXT ></span>
                                        <p>Decimal Type</p>
                                    </a>
                                </div>
                                
                            </div>
                        </td>
                    </tr>
                </table>
            </div>
            <div class="example" id="floating-point-numbers">
                <div class="col-xs-12 col-sm-12 col-md-12 cBBETable-container cCodeLeft">
                    <div class="cTopControlsContainer">
                        <div class="cTopControlsRow">
                            <div class="cLeftTD">
                                <div class="cBBE-links">
                                    <ul>
                                        <li>
                                            <a class="copy"><img src="/img/copy-icon.svg" /></a>
                                        </li>
                                        <li>
                                            <a target="_blank" href="https://github.com/ballerina-platform/ballerina-distribution/tree/master/examples/floating-point-numbers/"><img src="/img/github-logo-green.svg" /></a>
                                        </li>
                                        
                                        <li>
<<<<<<< HEAD
                                            <a target="_blank" href="https://play.ballerina.io/?gist=9bb19b6416a61013a43ad7eea079a5ba&file=floating_point_numbers.bal"><img src="/img/main-play-green-btn.svg" /></a>
=======
                                            <a target="_blank" href="https://play.ballerina.io/?gist=cbc358e8062565760e6ac3f7caee41b9&file=floating_point_numbers.bal"><img src="/img/main-play-green-btn.svg" /></a>
>>>>>>> 4daec9d8
                                        </li>
                                        
                                    </ul>
                                </div>
                            </div> 
                        </div>
                    </div>
              
                    
                    <div class="codeSnippeset">

                        <div class="cBBE-body">
                            
                            <div class="cTR">

                                <div class="code leading">
                                    <div class="highlight"><pre><code class=language-ballerina>import ballerina/io;
</code></pre></div>

                                </div>
                                <div class="docs">
                                    
                                </div>
                            </div>
                            
                            <div class="cTR">

                                <div class="code leading">
                                    <div class="highlight"><pre><code class=language-ballerina>public function main() {
    float x = 1.0;
</code></pre></div>

                                </div>
                                <div class="docs">
                                    
                                </div>
                            </div>
                            
                            <div class="cTR">

                                <div class="code leading">
                                    <div class="highlight"><pre><code class=language-ballerina>    int n = 5;
</code></pre></div>

                                </div>
                                <div class="docs">
                                    
                                </div>
                            </div>
                            
                            <div class="cTR hover-enable">

                                <div class="code leading">
                                    <div class="highlight"><pre><code class=language-ballerina>    float y = x + &lt;float&gt;n;
</code></pre></div>

                                </div>
                                <div class="docs">
                                    
                                    <div class="cCodeDesription">
                                        <div>
                                            <p>No implicit conversions between integers and floating point values are allowed.
 You can use <code>&lt;T&gt;</code> for explicit conversions.</p>

                                        </div>
                                    </div>
                                    
                                </div>
                            </div>
                            
                            <div class="cTR">

                                <div class="code">
                                    <div class="highlight"><pre><code class=language-ballerina>    io:println(y);
}
</code></pre></div>

                                </div>
                                <div class="docs">
                                    
                                </div>
                            </div>
                            
                        </div>
                    </div>
                    
                    <div class="codeSnippeset">

                        <div class="cBBE-body">
                            
                            <div class="cTR cOutputTr">

                                <div class="code cOutput">
                                    <div class="highlight"><pre><code class=shell-session>bal run floating_point_numbers.bal 
6.0
</code></pre></div>

                                </div>
                                <div class="docs">
                                    
                                </div>
                            </div>
                            
                        </div>
                    </div>
                    


                     
                </div>
            </div>
        </div>
    </div>

     <script>
            $(document).ready(function() {

                // hljs.initHighlightingOnLoad();

                $(".switch").click(function() {
                    $(".cCodeRight").toggleClass('cShow');
                    $(".cCodeLeft").toggleClass('cHide');
                });

                // get code text
                var codeSnippet = document.getElementsByClassName('FullCode')[0];
                var codeText = codeSnippet.getElementsByTagName('pre')[0].textContent;

                // register "copy to clipboard" event to elements with "copy" class
                var clipboard = new ClipboardJS('.copy', {
                    text: function(trigger) {
                        return codeText;
                    }
                });

                // Register events show hide tooltip on click event
                clipboard.on('success', function(e) {
                    setTooltip(e.trigger, 'Copied!');
                    hideTooltip(e.trigger);
                });

                clipboard.on('error', function(e) {
                    setTooltip(e.trigger, 'Failed!');
                    hideTooltip(e.trigger);
                });

                $('.copy').tooltip({
                    trigger: 'click',
                    placement: 'bottom'
                });
                $("a.copy").unbind("click");
            });

            function setTooltip(btn, message) {
                $(btn).attr('data-original-title', message)
                    .tooltip('show');
            }

            function hideTooltip(btn) {
                setTimeout(function() {
                    $(btn).tooltip('hide').removeAttr('data-original-title');
                }, 1000);
            }
        </script><|MERGE_RESOLUTION|>--- conflicted
+++ resolved
@@ -76,11 +76,7 @@
                                         </li>
                                         
                                         <li>
-<<<<<<< HEAD
-                                            <a target="_blank" href="https://play.ballerina.io/?gist=9bb19b6416a61013a43ad7eea079a5ba&file=floating_point_numbers.bal"><img src="/img/main-play-green-btn.svg" /></a>
-=======
                                             <a target="_blank" href="https://play.ballerina.io/?gist=cbc358e8062565760e6ac3f7caee41b9&file=floating_point_numbers.bal"><img src="/img/main-play-green-btn.svg" /></a>
->>>>>>> 4daec9d8
                                         </li>
                                         
                                     </ul>
