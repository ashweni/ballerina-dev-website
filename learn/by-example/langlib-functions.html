--- conflicted
+++ resolved
@@ -82,11 +82,7 @@
                                         </li>
                                         
                                         <li>
-<<<<<<< HEAD
-                                            <a target="_blank" href="https://play.ballerina.io/?gist=67b90e6919a8df38170d1448be27f4bf&file=langlib_functions.bal"><img src="/img/main-play-green-btn.svg" /></a>
-=======
                                             <a target="_blank" href="https://play.ballerina.io/?gist=1828819b804a3c69fa17ac234d89b5c2&file=langlib_functions.bal"><img src="/img/main-play-green-btn.svg" /></a>
->>>>>>> 9cc0b157
                                         </li>
                                         
                                     </ul>
