--- conflicted
+++ resolved
@@ -91,11 +91,7 @@
                                         </li>
                                         
                                         <li>
-<<<<<<< HEAD
-                                            <a target="_blank" href="https://play.ballerina.io/?gist=feb6a9bc058c42473b07dd75aaa3524c&file=isolated_methods.bal"><img src="/img/main-play-green-btn.svg" /></a>
-=======
                                             <a target="_blank" href="https://play.ballerina.io/?gist=e83cf0cbd6a36a2b82e17fa4a12d5c03&file=isolated_methods.bal"><img src="/img/main-play-green-btn.svg" /></a>
->>>>>>> 4daec9d8
                                         </li>
                                         
                                     </ul>
