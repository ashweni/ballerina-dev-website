---
layout: ballerina-example-page-old
title: Generate UUID
description: BBE on how to to generate different types of UUIDs.
keywords: ballerina, ballerina by examples, bbe, uuid, type
permalink: /learn/by-example/uuid-generation
active: uuid-generation
redirect_from:
  - /swan-lake/learn/by-example/uuid-generation
  - /swan-lake/learn/by-example/uuid-generation.html
---
<div class="row cBallerina-io-Gray-row">
        <div class="container cBallerinaBySampleContainer">
            <div class="FullCode">
                <div class="highlight"><pre><span class="kn">import</span> <span class="nx">ballerina</span><span class="o">/</span><span class="nx">io</span><span class="p">;</span>
<span class="kn">import</span> <span class="nx">ballerina</span><span class="o">/</span><span class="nx">uuid</span><span class="p">;</span>

<span class="nx">public</span> <span class="kd">function</span> <span class="nx">main</span><span class="p">()</span> <span class="nx">returns</span> <span class="nx">error</span><span class="err">?</span> <span class="p">{</span>
    <span class="c1">// Generates a UUID of type 1 as a string.</span>
    <span class="kt">string</span> <span class="nx">uuid1String</span> <span class="p">=</span> <span class="nx">uuid</span><span class="p">:</span><span class="nx">createType1AsString</span><span class="p">();</span>
    <span class="nx">io</span><span class="p">:</span><span class="nb">println</span><span class="p">(</span><span class="s">&quot;UUID of type 1 as a string: &quot;</span><span class="p">,</span> <span class="nx">uuid1String</span><span class="p">);</span>

    <span class="c1">// Generates a UUID of type 1 as a UUID record.</span>
    <span class="nx">uuid</span><span class="p">:</span><span class="nx">Uuid</span> <span class="nx">uuid1Record</span> <span class="p">=</span> <span class="nx">check</span> <span class="nx">uuid</span><span class="p">:</span><span class="nx">createType1AsRecord</span><span class="p">();</span>
    <span class="nx">io</span><span class="p">:</span><span class="nb">println</span><span class="p">(</span><span class="s">&quot;UUID of type 1 as a record: &quot;</span><span class="p">,</span> <span class="nx">uuid1Record</span><span class="p">);</span>

    <span class="c1">// Generates a UUID of type 3 as a string.</span>
    <span class="kt">string</span> <span class="nx">uuid3String</span> <span class="p">=</span> <span class="nx">check</span> <span class="nx">uuid</span><span class="p">:</span><span class="nx">createType3AsString</span><span class="p">(</span>
    <span class="nx">uuid</span><span class="p">:</span><span class="nx">NAME_SPACE_DNS</span><span class="p">,</span> <span class="s">&quot;ballerina.io&quot;</span><span class="p">);</span>
    <span class="nx">io</span><span class="p">:</span><span class="nb">println</span><span class="p">(</span><span class="s">&quot;UUID of type 3 as a string: &quot;</span><span class="p">,</span> <span class="nx">uuid3String</span><span class="p">);</span>

    <span class="c1">// Generates a UUID of type 3 as a record.</span>
    <span class="nx">uuid</span><span class="p">:</span><span class="nx">Uuid</span> <span class="nx">uuid3Record</span> <span class="p">=</span> <span class="nx">check</span> <span class="nx">uuid</span><span class="p">:</span><span class="nx">createType3AsRecord</span><span class="p">(</span>
    <span class="nx">uuid</span><span class="p">:</span><span class="nx">NAME_SPACE_DNS</span><span class="p">,</span> <span class="s">&quot;ballerina.io&quot;</span><span class="p">);</span>
    <span class="nx">io</span><span class="p">:</span><span class="nb">println</span><span class="p">(</span><span class="s">&quot;UUID of type 3 as a record: &quot;</span><span class="p">,</span> <span class="nx">uuid3Record</span><span class="p">);</span>

    <span class="c1">// Generates a UUID of type 4 as a string.</span>
    <span class="kt">string</span> <span class="nx">uuid4String</span> <span class="p">=</span> <span class="nx">uuid</span><span class="p">:</span><span class="nx">createType4AsString</span><span class="p">();</span>
    <span class="nx">io</span><span class="p">:</span><span class="nb">println</span><span class="p">(</span><span class="s">&quot;UUID of type 4 as a string: &quot;</span><span class="p">,</span> <span class="nx">uuid4String</span><span class="p">);</span>

    <span class="c1">// Generates a UUID of type 4 as a UUID record.</span>
    <span class="nx">uuid</span><span class="p">:</span><span class="nx">Uuid</span> <span class="nx">uuid4Record</span> <span class="p">=</span> <span class="nx">check</span> <span class="nx">uuid</span><span class="p">:</span><span class="nx">createType4AsRecord</span><span class="p">();</span>
    <span class="nx">io</span><span class="p">:</span><span class="nb">println</span><span class="p">(</span><span class="s">&quot;UUID of type 4 as a record: &quot;</span><span class="p">,</span> <span class="nx">uuid4Record</span><span class="p">);</span>

    <span class="c1">// Generates a UUID of type 5 as a string.</span>
    <span class="kt">string</span> <span class="nx">uuid5String</span> <span class="p">=</span> <span class="nx">check</span> <span class="nx">uuid</span><span class="p">:</span><span class="nx">createType5AsString</span><span class="p">(</span>
                                    <span class="nx">uuid</span><span class="p">:</span><span class="nx">NAME_SPACE_DNS</span><span class="p">,</span> <span class="s">&quot;ballerina.io&quot;</span><span class="p">);</span>
    <span class="nx">io</span><span class="p">:</span><span class="nb">println</span><span class="p">(</span><span class="s">&quot;UUID of type 5 as a string: &quot;</span><span class="p">,</span> <span class="nx">uuid5String</span><span class="p">);</span>

    <span class="c1">// Generates a UUID of type 5 as a record.</span>
    <span class="nx">uuid</span><span class="p">:</span><span class="nx">Uuid</span> <span class="nx">uuid5Record</span> <span class="p">=</span> <span class="nx">check</span> <span class="nx">uuid</span><span class="p">:</span><span class="nx">createType5AsRecord</span><span class="p">(</span>
                                       <span class="nx">uuid</span><span class="p">:</span><span class="nx">NAME_SPACE_DNS</span><span class="p">,</span> <span class="s">&quot;ballerina.io&quot;</span><span class="p">);</span>
    <span class="nx">io</span><span class="p">:</span><span class="nb">println</span><span class="p">(</span><span class="s">&quot;UUID of type 5 as a record: &quot;</span><span class="p">,</span> <span class="nx">uuid5Record</span><span class="p">);</span>

    <span class="c1">// Generates a nil UUID as a string.</span>
    <span class="kt">string</span> <span class="nx">nilUuidString</span> <span class="p">=</span> <span class="nx">uuid</span><span class="p">:</span><span class="nx">nilAsString</span><span class="p">();</span>
    <span class="nx">io</span><span class="p">:</span><span class="nb">println</span><span class="p">(</span><span class="s">&quot;Nil UUID as a string: &quot;</span><span class="p">,</span> <span class="nx">nilUuidString</span><span class="p">);</span>

    <span class="c1">// Generates a nil UUID as a UUID record.</span>
    <span class="nx">uuid</span><span class="p">:</span><span class="nx">Uuid</span> <span class="nx">nilUuidRecord</span> <span class="p">=</span> <span class="nx">uuid</span><span class="p">:</span><span class="nx">nilAsRecord</span><span class="p">();</span>
    <span class="nx">io</span><span class="p">:</span><span class="nb">println</span><span class="p">(</span><span class="s">&quot;Nil UUID as a record: &quot;</span><span class="p">,</span> <span class="nx">nilUuidRecord</span><span class="p">);</span>
<span class="p">}</span>
</pre></div>

            </div>

            <div class="col-xs-12 col-sm-12 col-md-12">
                <table class="cTopInfoContainer cTopControlsContainer">
                    <tr>
                        <td class="cLeftTD">
                            <h2>Generate UUID</h2>
                            <p><p>The <code>uuid</code> library provides functions related to UUID(Universal Unique Identifier).<br/><br/>
 For more information on the underlying module,
 see the <a href="https://docs.central.ballerina.io/ballerina/uuid/latest/">UUID module</a>.</p>
</p>

                        </td>
                        <td class="cRightTD">
                            <div class="cTopButtonContainer">
                                
                                <div class="cButtonInfoContainer">
                                    <a class="prev" href="manage-scheduled-jobs.html?is_ref_by_example=true">
                                        <span>< PREVIOUS</span>
                                        <p>Manage Scheduled Jobs</p>
                                    </a>
                                </div>
                                 
                                <div class="cButtonInfoContainer">
                                    <a class="next" href="uuid-operations.html?is_ref_by_example=true">
                                        <span>NEXT ></span>
                                        <p>UUID Operations</p>
                                    </a>
                                </div>
                                
                            </div>
                        </td>
                    </tr>
                </table>
            </div>
            <div class="example" id="uuid-generation">
                <div class="col-xs-12 col-sm-12 col-md-12 cBBETable-container cCodeLeft">
                    <div class="cTopControlsContainer">
                        <div class="cTopControlsRow">
                            <div class="cLeftTD">
                                <div class="cBBE-links">
                                    <ul>
                                        <li>
                                            <a class="copy"><img src="/img/copy-icon.svg" /></a>
                                        </li>
                                        <li>
                                            <a target="_blank" href="https://github.com/ballerina-platform/ballerina-distribution/tree/master/examples/uuid-generation/"><img src="/img/github-logo-green.svg" /></a>
                                        </li>
                                        
                                        <li>
<<<<<<< HEAD
                                            <a target="_blank" href="https://play.ballerina.io/?gist=06f365c27196869685ab4eabcb71774d&file=uuid_generation.bal"><img src="/img/main-play-green-btn.svg" /></a>
=======
                                            <a target="_blank" href="https://play.ballerina.io/?gist=b6a678a95412ad085c5c5fbf23928f9b&file=uuid_generation.bal"><img src="/img/main-play-green-btn.svg" /></a>
>>>>>>> 9cc0b157
                                        </li>
                                        
                                    </ul>
                                </div>
                            </div> 
                        </div>
                    </div>
              
                    
                    <div class="codeSnippeset">

                        <div class="cBBE-body">
                            
                            <div class="cTR">

                                <div class="code leading">
                                    <div class="highlight"><pre><code class=language-ballerina>import ballerina/io;
import ballerina/uuid;
</code></pre></div>

                                </div>
                                <div class="docs">
                                    
                                </div>
                            </div>
                            
                            <div class="cTR">

                                <div class="code leading">
                                    <div class="highlight"><pre><code class=language-ballerina>public function main() returns error? {
</code></pre></div>

                                </div>
                                <div class="docs">
                                    
                                </div>
                            </div>
                            
                            <div class="cTR hover-enable">

                                <div class="code leading">
                                    <div class="highlight"><pre><code class=language-ballerina>    string uuid1String = uuid:createType1AsString();
    io:println(&quot;UUID of type 1 as a string: &quot;, uuid1String);
</code></pre></div>

                                </div>
                                <div class="docs">
                                    
                                    <div class="cCodeDesription">
                                        <div>
                                            <p>Generates a UUID of type 1 as a string.</p>

                                        </div>
                                    </div>
                                    
                                </div>
                            </div>
                            
                            <div class="cTR hover-enable">

                                <div class="code leading">
                                    <div class="highlight"><pre><code class=language-ballerina>    uuid:Uuid uuid1Record = check uuid:createType1AsRecord();
    io:println(&quot;UUID of type 1 as a record: &quot;, uuid1Record);
</code></pre></div>

                                </div>
                                <div class="docs">
                                    
                                    <div class="cCodeDesription">
                                        <div>
                                            <p>Generates a UUID of type 1 as a UUID record.</p>

                                        </div>
                                    </div>
                                    
                                </div>
                            </div>
                            
                            <div class="cTR hover-enable">

                                <div class="code leading">
                                    <div class="highlight"><pre><code class=language-ballerina>    string uuid3String = check uuid:createType3AsString(
    uuid:NAME_SPACE_DNS, &quot;ballerina.io&quot;);
    io:println(&quot;UUID of type 3 as a string: &quot;, uuid3String);
</code></pre></div>

                                </div>
                                <div class="docs">
                                    
                                    <div class="cCodeDesription">
                                        <div>
                                            <p>Generates a UUID of type 3 as a string.</p>

                                        </div>
                                    </div>
                                    
                                </div>
                            </div>
                            
                            <div class="cTR hover-enable">

                                <div class="code leading">
                                    <div class="highlight"><pre><code class=language-ballerina>    uuid:Uuid uuid3Record = check uuid:createType3AsRecord(
    uuid:NAME_SPACE_DNS, &quot;ballerina.io&quot;);
    io:println(&quot;UUID of type 3 as a record: &quot;, uuid3Record);
</code></pre></div>

                                </div>
                                <div class="docs">
                                    
                                    <div class="cCodeDesription">
                                        <div>
                                            <p>Generates a UUID of type 3 as a record.</p>

                                        </div>
                                    </div>
                                    
                                </div>
                            </div>
                            
                            <div class="cTR hover-enable">

                                <div class="code leading">
                                    <div class="highlight"><pre><code class=language-ballerina>    string uuid4String = uuid:createType4AsString();
    io:println(&quot;UUID of type 4 as a string: &quot;, uuid4String);
</code></pre></div>

                                </div>
                                <div class="docs">
                                    
                                    <div class="cCodeDesription">
                                        <div>
                                            <p>Generates a UUID of type 4 as a string.</p>

                                        </div>
                                    </div>
                                    
                                </div>
                            </div>
                            
                            <div class="cTR hover-enable">

                                <div class="code leading">
                                    <div class="highlight"><pre><code class=language-ballerina>    uuid:Uuid uuid4Record = check uuid:createType4AsRecord();
    io:println(&quot;UUID of type 4 as a record: &quot;, uuid4Record);
</code></pre></div>

                                </div>
                                <div class="docs">
                                    
                                    <div class="cCodeDesription">
                                        <div>
                                            <p>Generates a UUID of type 4 as a UUID record.</p>

                                        </div>
                                    </div>
                                    
                                </div>
                            </div>
                            
                            <div class="cTR hover-enable">

                                <div class="code leading">
                                    <div class="highlight"><pre><code class=language-ballerina>    string uuid5String = check uuid:createType5AsString(
                                    uuid:NAME_SPACE_DNS, &quot;ballerina.io&quot;);
    io:println(&quot;UUID of type 5 as a string: &quot;, uuid5String);
</code></pre></div>

                                </div>
                                <div class="docs">
                                    
                                    <div class="cCodeDesription">
                                        <div>
                                            <p>Generates a UUID of type 5 as a string.</p>

                                        </div>
                                    </div>
                                    
                                </div>
                            </div>
                            
                            <div class="cTR hover-enable">

                                <div class="code leading">
                                    <div class="highlight"><pre><code class=language-ballerina>    uuid:Uuid uuid5Record = check uuid:createType5AsRecord(
                                       uuid:NAME_SPACE_DNS, &quot;ballerina.io&quot;);
    io:println(&quot;UUID of type 5 as a record: &quot;, uuid5Record);
</code></pre></div>

                                </div>
                                <div class="docs">
                                    
                                    <div class="cCodeDesription">
                                        <div>
                                            <p>Generates a UUID of type 5 as a record.</p>

                                        </div>
                                    </div>
                                    
                                </div>
                            </div>
                            
                            <div class="cTR hover-enable">

                                <div class="code leading">
                                    <div class="highlight"><pre><code class=language-ballerina>    string nilUuidString = uuid:nilAsString();
    io:println(&quot;Nil UUID as a string: &quot;, nilUuidString);
</code></pre></div>

                                </div>
                                <div class="docs">
                                    
                                    <div class="cCodeDesription">
                                        <div>
                                            <p>Generates a nil UUID as a string.</p>

                                        </div>
                                    </div>
                                    
                                </div>
                            </div>
                            
                            <div class="cTR hover-enable">

                                <div class="code">
                                    <div class="highlight"><pre><code class=language-ballerina>    uuid:Uuid nilUuidRecord = uuid:nilAsRecord();
    io:println(&quot;Nil UUID as a record: &quot;, nilUuidRecord);
}
</code></pre></div>

                                </div>
                                <div class="docs">
                                    
                                    <div class="cCodeDesription">
                                        <div>
                                            <p>Generates a nil UUID as a UUID record.</p>

                                        </div>
                                    </div>
                                    
                                </div>
                            </div>
                            
                        </div>
                    </div>
                    
                    <div class="codeSnippeset">

                        <div class="cBBE-body">
                            
                            <div class="cTR cOutputTr">

                                <div class="code cOutput">
                                    <div class="highlight"><pre><code class=shell-session>bal run uuid_generation.bal
UUID of type 1 as a string: 01eb3f05-fbf8-1b92-8711-dc6a5719bb63
UUID of type 1 as a record: {&quot;timeLow&quot;:32194310,&quot;timeMid&quot;:7997,&quot;timeHiAndVersion&quot;:5524,&quot;clockSeqHiAndReserved&quot;:170,&quot;clockSeqLo&quot;:116,&quot;node&quot;:82490221220318}
UUID of type 3 as a string: cea5c405-7d11-3fbb-bdfb-9b68497be28b
UUID of type 3 as a record: {&quot;timeLow&quot;:3466970117,&quot;timeMid&quot;:32017,&quot;timeHiAndVersion&quot;:16315,&quot;clockSeqHiAndReserved&quot;:189,&quot;clockSeqLo&quot;:251,&quot;node&quot;:170872211759755}
UUID of type 4 as a string: 73e0d74e-8a4a-40ce-b1d9-b5b522533852
UUID of type 4 as a record: {&quot;timeLow&quot;:2795821625,&quot;timeMid&quot;:5327,&quot;timeHiAndVersion&quot;:20251,&quot;clockSeqHiAndReserved&quot;:161,&quot;clockSeqLo&quot;:71,&quot;node&quot;:59752348973988}
UUID of type 5 as a string: 08aab8bc-c69e-5ea8-8a52-dbb645c67fb5
UUID of type 5 as a record: {&quot;timeLow&quot;:145406140,&quot;timeMid&quot;:50846,&quot;timeHiAndVersion&quot;:24232,&quot;clockSeqHiAndReserved&quot;:138,&quot;clockSeqLo&quot;:82,&quot;node&quot;:241575901167541}
Nil UUID as a string: 00000000-0000-0000-0000-000000000000
Nil UUID as a record: {&quot;timeLow&quot;:0,&quot;timeMid&quot;:0,&quot;timeHiAndVersion&quot;:0,&quot;clockSeqHiAndReserved&quot;:0,&quot;clockSeqLo&quot;:0,&quot;node&quot;:0}
</code></pre></div>

                                </div>
                                <div class="docs">
                                    
                                </div>
                            </div>
                            
                        </div>
                    </div>
                    


                     
                </div>
            </div>
        </div>
    </div>

     <script>
            $(document).ready(function() {

                // hljs.initHighlightingOnLoad();

                $(".switch").click(function() {
                    $(".cCodeRight").toggleClass('cShow');
                    $(".cCodeLeft").toggleClass('cHide');
                });

                // get code text
                var codeSnippet = document.getElementsByClassName('FullCode')[0];
                var codeText = codeSnippet.getElementsByTagName('pre')[0].textContent;

                // register "copy to clipboard" event to elements with "copy" class
                var clipboard = new ClipboardJS('.copy', {
                    text: function(trigger) {
                        return codeText;
                    }
                });

                // Register events show hide tooltip on click event
                clipboard.on('success', function(e) {
                    setTooltip(e.trigger, 'Copied!');
                    hideTooltip(e.trigger);
                });

                clipboard.on('error', function(e) {
                    setTooltip(e.trigger, 'Failed!');
                    hideTooltip(e.trigger);
                });

                $('.copy').tooltip({
                    trigger: 'click',
                    placement: 'bottom'
                });
                $("a.copy").unbind("click");
            });

            function setTooltip(btn, message) {
                $(btn).attr('data-original-title', message)
                    .tooltip('show');
            }

            function hideTooltip(btn) {
                setTimeout(function() {
                    $(btn).tooltip('hide').removeAttr('data-original-title');
                }, 1000);
            }
        </script><|MERGE_RESOLUTION|>--- conflicted
+++ resolved
@@ -112,11 +112,7 @@
                                         </li>
                                         
                                         <li>
-<<<<<<< HEAD
-                                            <a target="_blank" href="https://play.ballerina.io/?gist=06f365c27196869685ab4eabcb71774d&file=uuid_generation.bal"><img src="/img/main-play-green-btn.svg" /></a>
-=======
                                             <a target="_blank" href="https://play.ballerina.io/?gist=b6a678a95412ad085c5c5fbf23928f9b&file=uuid_generation.bal"><img src="/img/main-play-green-btn.svg" /></a>
->>>>>>> 9cc0b157
                                         </li>
                                         
                                     </ul>
