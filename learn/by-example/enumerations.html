---
layout: ballerina-example-page-old
title: Enumerations
description: This BBE demonstrates enumerations in Ballerina.
keywords: ballerina, ballerina by example, bbe, enum, enumerations
permalink: /learn/by-example/enumerations
active: enumerations
redirect_from:
  - /swan-lake/learn/by-example/enumerations
  - /swan-lake/learn/by-example/enumerations.html
---
<div class="row cBallerina-io-Gray-row">
        <div class="container cBallerinaBySampleContainer">
            <div class="FullCode">
                <div class="highlight"><pre><span class="kn">import</span> <span class="nx">ballerina</span><span class="o">/</span><span class="nx">io</span><span class="p">;</span>

<span class="c1">// This is shorthand for,</span>
<span class="c1">//</span>
<span class="c1">// `const RED = &quot;RED&quot;;`</span>
<span class="c1">//</span>
<span class="c1">// `const GREEN = &quot;GREEN&quot;;`</span>
<span class="c1">//</span>
<span class="c1">// `const BLUE = &quot;BLUE&quot;;`</span>
<span class="c1">//</span>
<span class="c1">// `type Color RED|GREEN|BLUE;`</span>
<span class="nx">enum</span> <span class="nx">Color</span> <span class="p">{</span>
    <span class="nx">RED</span><span class="p">,</span>
    <span class="nx">GREEN</span><span class="p">,</span>
    <span class="nx">BLUE</span>
<span class="p">}</span>

<span class="c1">// An `enum` member can explicitly specify an associated expression.</span>
<span class="nx">enum</span> <span class="nx">Language</span> <span class="p">{</span>
    <span class="nx">ENG</span> <span class="p">=</span> <span class="s">&quot;English&quot;</span><span class="p">,</span>
    <span class="nx">TL</span> <span class="p">=</span> <span class="s">&quot;Tamil&quot;</span><span class="p">,</span>
    <span class="nx">SI</span> <span class="p">=</span> <span class="s">&quot;Sinhala&quot;</span>
<span class="p">}</span>

<span class="nx">public</span> <span class="kd">function</span> <span class="nx">main</span><span class="p">()</span> <span class="p">{</span>
    <span class="nx">io</span><span class="p">:</span><span class="nb">println</span><span class="p">(</span><span class="nx">RED</span><span class="p">);</span>
    <span class="nx">io</span><span class="p">:</span><span class="nb">println</span><span class="p">(</span><span class="nx">ENG</span><span class="p">);</span>
<span class="p">}</span>
</pre></div>

            </div>

            <div class="col-xs-12 col-sm-12 col-md-12">
                <table class="cTopInfoContainer cTopControlsContainer">
                    <tr>
                        <td class="cLeftTD">
                            <h2>Enumerations</h2>
                            <p><p><code>Enumerations</code> are shorthand for unions of <code>string</code> constants. A <code>const</code> can be used as a singleton type.
 An <code>enum</code> is not a distinct type. You can specify the string constants explicitly.</p>
</p>

                        </td>
                        <td class="cRightTD">
                            <div class="cTopButtonContainer">
                                
                                <div class="cButtonInfoContainer">
                                    <a class="prev" href="const-and-final.html?is_ref_by_example=true">
                                        <span>< PREVIOUS</span>
                                        <p>Const and final </p>
                                    </a>
                                </div>
                                 
                                <div class="cButtonInfoContainer">
                                    <a class="next" href="immutability.html?is_ref_by_example=true">
                                        <span>NEXT ></span>
                                        <p>Immutability</p>
                                    </a>
                                </div>
                                
                            </div>
                        </td>
                    </tr>
                </table>
            </div>
            <div class="example" id="enumerations">
                <div class="col-xs-12 col-sm-12 col-md-12 cBBETable-container cCodeLeft">
                    <div class="cTopControlsContainer">
                        <div class="cTopControlsRow">
                            <div class="cLeftTD">
                                <div class="cBBE-links">
                                    <ul>
                                        <li>
                                            <a class="copy"><img src="/img/copy-icon.svg" /></a>
                                        </li>
                                        <li>
                                            <a target="_blank" href="https://github.com/ballerina-platform/ballerina-distribution/tree/master/examples/enumerations/"><img src="/img/github-logo-green.svg" /></a>
                                        </li>
                                        
                                        <li>
<<<<<<< HEAD
                                            <a target="_blank" href="https://play.ballerina.io/?gist=a28a8f18dd3f1f99a45c906446597a7a&file=enumerations.bal"><img src="/img/main-play-green-btn.svg" /></a>
=======
                                            <a target="_blank" href="https://play.ballerina.io/?gist=f126bcb2cd80f0e11f9d433e2103e087&file=enumerations.bal"><img src="/img/main-play-green-btn.svg" /></a>
>>>>>>> 17e73713
                                        </li>
                                        
                                    </ul>
                                </div>
                            </div> 
                        </div>
                    </div>
              
                    
                    <div class="codeSnippeset">

                        <div class="cBBE-body">
                            
                            <div class="cTR">

                                <div class="code leading">
                                    <div class="highlight"><pre><code class=language-ballerina>import ballerina/io;
</code></pre></div>

                                </div>
                                <div class="docs">
                                    
                                </div>
                            </div>
                            
                            <div class="cTR hover-enable">

                                <div class="code leading">
                                    <div class="highlight"><pre><code class=language-ballerina>enum Color {
    RED,
    GREEN,
    BLUE
}
</code></pre></div>

                                </div>
                                <div class="docs">
                                    
                                    <div class="cCodeDesription">
                                        <div>
                                            <p>This is shorthand for,</p>

<p><code>const RED = &quot;RED&quot;;</code></p>

<p><code>const GREEN = &quot;GREEN&quot;;</code></p>

<p><code>const BLUE = &quot;BLUE&quot;;</code></p>

<p><code>type Color RED|GREEN|BLUE;</code></p>

                                        </div>
                                    </div>
                                    
                                </div>
                            </div>
                            
                            <div class="cTR hover-enable">

                                <div class="code leading">
                                    <div class="highlight"><pre><code class=language-ballerina>enum Language {
    ENG = &quot;English&quot;,
    TL = &quot;Tamil&quot;,
    SI = &quot;Sinhala&quot;
}
</code></pre></div>

                                </div>
                                <div class="docs">
                                    
                                    <div class="cCodeDesription">
                                        <div>
                                            <p>An <code>enum</code> member can explicitly specify an associated expression.</p>

                                        </div>
                                    </div>
                                    
                                </div>
                            </div>
                            
                            <div class="cTR">

                                <div class="code">
                                    <div class="highlight"><pre><code class=language-ballerina>public function main() {
    io:println(RED);
    io:println(ENG);
}
</code></pre></div>

                                </div>
                                <div class="docs">
                                    
                                </div>
                            </div>
                            
                        </div>
                    </div>
                    
                    <div class="codeSnippeset">

                        <div class="cBBE-body">
                            
                            <div class="cTR cOutputTr">

                                <div class="code cOutput">
                                    <div class="highlight"><pre><code class=shell-session>bal run enumerations.bal
RED
English
</code></pre></div>

                                </div>
                                <div class="docs">
                                    
                                </div>
                            </div>
                            
                        </div>
                    </div>
                    


                     
                </div>
            </div>
        </div>
    </div>

     <script>
            $(document).ready(function() {

                // hljs.initHighlightingOnLoad();

                $(".switch").click(function() {
                    $(".cCodeRight").toggleClass('cShow');
                    $(".cCodeLeft").toggleClass('cHide');
                });

                // get code text
                var codeSnippet = document.getElementsByClassName('FullCode')[0];
                var codeText = codeSnippet.getElementsByTagName('pre')[0].textContent;

                // register "copy to clipboard" event to elements with "copy" class
                var clipboard = new ClipboardJS('.copy', {
                    text: function(trigger) {
                        return codeText;
                    }
                });

                // Register events show hide tooltip on click event
                clipboard.on('success', function(e) {
                    setTooltip(e.trigger, 'Copied!');
                    hideTooltip(e.trigger);
                });

                clipboard.on('error', function(e) {
                    setTooltip(e.trigger, 'Failed!');
                    hideTooltip(e.trigger);
                });

                $('.copy').tooltip({
                    trigger: 'click',
                    placement: 'bottom'
                });
                $("a.copy").unbind("click");
            });

            function setTooltip(btn, message) {
                $(btn).attr('data-original-title', message)
                    .tooltip('show');
            }

            function hideTooltip(btn) {
                setTimeout(function() {
                    $(btn).tooltip('hide').removeAttr('data-original-title');
                }, 1000);
            }
        </script><|MERGE_RESOLUTION|>--- conflicted
+++ resolved
@@ -91,11 +91,7 @@
                                         </li>
                                         
                                         <li>
-<<<<<<< HEAD
-                                            <a target="_blank" href="https://play.ballerina.io/?gist=a28a8f18dd3f1f99a45c906446597a7a&file=enumerations.bal"><img src="/img/main-play-green-btn.svg" /></a>
-=======
                                             <a target="_blank" href="https://play.ballerina.io/?gist=f126bcb2cd80f0e11f9d433e2103e087&file=enumerations.bal"><img src="/img/main-play-green-btn.svg" /></a>
->>>>>>> 17e73713
                                         </li>
                                         
                                     </ul>
