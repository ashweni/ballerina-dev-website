--- conflicted
+++ resolved
@@ -84,11 +84,7 @@
                                         </li>
                                         
                                         <li>
-<<<<<<< HEAD
-                                            <a target="_blank" href="https://play.ballerina.io/?gist=ec69baf35fb772772f809c57d032760d&file=identity.bal"><img src="/img/main-play-green-btn.svg" /></a>
-=======
                                             <a target="_blank" href="https://play.ballerina.io/?gist=27bc75241bcc28014138df60c1d3ad2b&file=identity.bal"><img src="/img/main-play-green-btn.svg" /></a>
->>>>>>> 9cc0b157
                                         </li>
                                         
                                     </ul>
