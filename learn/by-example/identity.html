--- conflicted
+++ resolved
@@ -84,11 +84,7 @@
                                         </li>
                                         
                                         <li>
-<<<<<<< HEAD
-                                            <a target="_blank" href="https://play.ballerina.io/?gist=454ecbe2cf4b6d34fc5b6ceaea84f85f&file=identity.bal"><img src="/img/main-play-green-btn.svg" /></a>
-=======
                                             <a target="_blank" href="https://play.ballerina.io/?gist=ec69baf35fb772772f809c57d032760d&file=identity.bal"><img src="/img/main-play-green-btn.svg" /></a>
->>>>>>> 4daec9d8
                                         </li>
                                         
                                     </ul>
