--- conflicted
+++ resolved
@@ -60,11 +60,7 @@
                                         </li>
                                         
                                         <li>
-<<<<<<< HEAD
-                                            <a target="_blank" href="https://play.ballerina.io/?gist=ef1467c04ec870faddc1bea1b11ef843&file=hello_world.bal"><img src="/img/main-play-green-btn.svg" /></a>
-=======
                                             <a target="_blank" href="https://play.ballerina.io/?gist=6cc581cdd9a493943643f0d8a50be1b8&file=hello_world.bal"><img src="/img/main-play-green-btn.svg" /></a>
->>>>>>> 9cc0b157
                                         </li>
                                         
                                     </ul>
