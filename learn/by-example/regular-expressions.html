--- conflicted
+++ resolved
@@ -93,11 +93,7 @@
                                         </li>
                                         
                                         <li>
-<<<<<<< HEAD
-                                            <a target="_blank" href="https://play.ballerina.io/?gist=025cf9f1a616628f3b5293d5da60c186&file=regular_expressions.bal"><img src="/img/main-play-green-btn.svg" /></a>
-=======
                                             <a target="_blank" href="https://play.ballerina.io/?gist=8b55488c3b7522436d17f944e9678b59&file=regular_expressions.bal"><img src="/img/main-play-green-btn.svg" /></a>
->>>>>>> 4daec9d8
                                         </li>
                                         
                                     </ul>
