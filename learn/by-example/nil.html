---
layout: ballerina-example-page-old
title: Nil
description: This BBE introduces the nil type in Ballerina.
keywords: ballerina, ballerina by example, bbe, nil, null
permalink: /learn/by-example/nil
active: nil
redirect_from:
  - /swan-lake/learn/by-example/nil
  - /swan-lake/learn/by-example/nil.html
---
<div class="row cBallerina-io-Gray-row">
        <div class="container cBallerinaBySampleContainer">
            <div class="FullCode">
                <div class="highlight"><pre><span class="kn">import</span> <span class="nx">ballerina</span><span class="o">/</span><span class="nx">io</span><span class="p">;</span>

<span class="c1">// Here type `int?` indicates that the value of `v` can be an `int` or `()`.</span>
<span class="kt">int</span><span class="err">?</span> <span class="nx">v</span> <span class="p">=</span> <span class="p">();</span>

<span class="c1">// Here the value of `n` cannot be `()`.</span>
<span class="kt">int</span><span class="err">?</span> <span class="nx">n</span> <span class="p">=</span> <span class="nx">v</span> <span class="o">==</span> <span class="p">()</span> <span class="err">?</span> <span class="mi">0</span> <span class="p">:</span> <span class="nx">v</span><span class="p">;</span>

<span class="c1">// Elvis operator `x ?: y` returns `x` if it is not `nil` and `y` otherwise.</span>
<span class="kt">int</span> <span class="nx">m</span> <span class="p">=</span> <span class="nx">v</span> <span class="err">?</span><span class="p">:</span> <span class="mi">0</span><span class="p">;</span>

<span class="c1">// Falling off the end of a function or `return` by itself is equivalent to `return ()`.</span>
<span class="kd">function</span> <span class="nx">foo</span><span class="p">()</span> <span class="nx">returns</span> <span class="p">()</span> <span class="p">{</span>
    <span class="k">return</span> <span class="p">();</span>
<span class="p">}</span>

<span class="c1">// Leaving off return type is equivalent to `returns ()`.</span>
<span class="nx">public</span> <span class="kd">function</span> <span class="nx">main</span><span class="p">()</span> <span class="p">{</span>

    <span class="nx">io</span><span class="p">:</span><span class="nb">println</span><span class="p">(</span><span class="nx">v</span><span class="p">);</span>
<span class="p">}</span>
</pre></div>

            </div>

            <div class="col-xs-12 col-sm-12 col-md-12">
                <table class="cTopInfoContainer cTopControlsContainer">
                    <tr>
                        <td class="cLeftTD">
                            <h2>Nil</h2>
                            <p><p>Ballerina&rsquo;s version of <code>null</code> is called <code>nil</code> and written as <code>()</code>.
 Ballerina types do not implicitly allow <code>nil</code>.
 Type <code>T?</code> means <code>T</code> or <code>nil</code>. You can use <code>==</code> and <code>!=</code> to test whether a value is <code>nil</code>: no implicit conversion to
 <code>boolean</code>.</p>
</p>

                        </td>
                        <td class="cRightTD">
                            <div class="cTopButtonContainer">
                                
                                <div class="cButtonInfoContainer">
                                    <a class="prev" href="decimal-type.html?is_ref_by_example=true">
                                        <span>< PREVIOUS</span>
                                        <p>Decimal Type</p>
                                    </a>
                                </div>
                                 
                                <div class="cButtonInfoContainer">
                                    <a class="next" href="strings.html?is_ref_by_example=true">
                                        <span>NEXT ></span>
                                        <p>Strings</p>
                                    </a>
                                </div>
                                
                            </div>
                        </td>
                    </tr>
                </table>
            </div>
            <div class="example" id="nil">
                <div class="col-xs-12 col-sm-12 col-md-12 cBBETable-container cCodeLeft">
                    <div class="cTopControlsContainer">
                        <div class="cTopControlsRow">
                            <div class="cLeftTD">
                                <div class="cBBE-links">
                                    <ul>
                                        <li>
                                            <a class="copy"><img src="/img/copy-icon.svg" /></a>
                                        </li>
                                        <li>
                                            <a target="_blank" href="https://github.com/ballerina-platform/ballerina-distribution/tree/master/examples/nil/"><img src="/img/github-logo-green.svg" /></a>
                                        </li>
                                        
                                        <li>
<<<<<<< HEAD
                                            <a target="_blank" href="https://play.ballerina.io/?gist=13193fcdd5330d58026060978cd4f162&file=nil.bal"><img src="/img/main-play-green-btn.svg" /></a>
=======
                                            <a target="_blank" href="https://play.ballerina.io/?gist=1c38042994d04285c3ea541a9ecc480a&file=nil.bal"><img src="/img/main-play-green-btn.svg" /></a>
>>>>>>> 9cc0b157
                                        </li>
                                        
                                    </ul>
                                </div>
                            </div> 
                        </div>
                    </div>
              
                    
                    <div class="codeSnippeset">

                        <div class="cBBE-body">
                            
                            <div class="cTR">

                                <div class="code leading">
                                    <div class="highlight"><pre><code class=language-ballerina>import ballerina/io;
</code></pre></div>

                                </div>
                                <div class="docs">
                                    
                                </div>
                            </div>
                            
                            <div class="cTR hover-enable">

                                <div class="code leading">
                                    <div class="highlight"><pre><code class=language-ballerina>int? v = ();
</code></pre></div>

                                </div>
                                <div class="docs">
                                    
                                    <div class="cCodeDesription">
                                        <div>
                                            <p>Here type <code>int?</code> indicates that the value of <code>v</code> can be an <code>int</code> or <code>()</code>.</p>

                                        </div>
                                    </div>
                                    
                                </div>
                            </div>
                            
                            <div class="cTR hover-enable">

                                <div class="code leading">
                                    <div class="highlight"><pre><code class=language-ballerina>int? n = v == () ? 0 : v;
</code></pre></div>

                                </div>
                                <div class="docs">
                                    
                                    <div class="cCodeDesription">
                                        <div>
                                            <p>Here the value of <code>n</code> cannot be <code>()</code>.</p>

                                        </div>
                                    </div>
                                    
                                </div>
                            </div>
                            
                            <div class="cTR hover-enable">

                                <div class="code leading">
                                    <div class="highlight"><pre><code class=language-ballerina>int m = v ?: 0;
</code></pre></div>

                                </div>
                                <div class="docs">
                                    
                                    <div class="cCodeDesription">
                                        <div>
                                            <p>Elvis operator <code>x ?: y</code> returns <code>x</code> if it is not <code>nil</code> and <code>y</code> otherwise.</p>

                                        </div>
                                    </div>
                                    
                                </div>
                            </div>
                            
                            <div class="cTR hover-enable">

                                <div class="code leading">
                                    <div class="highlight"><pre><code class=language-ballerina>function foo() returns () {
    return ();
}
</code></pre></div>

                                </div>
                                <div class="docs">
                                    
                                    <div class="cCodeDesription">
                                        <div>
                                            <p>Falling off the end of a function or <code>return</code> by itself is equivalent to <code>return ()</code>.</p>

                                        </div>
                                    </div>
                                    
                                </div>
                            </div>
                            
                            <div class="cTR hover-enable">

                                <div class="code leading">
                                    <div class="highlight"><pre><code class=language-ballerina>public function main() {
</code></pre></div>

                                </div>
                                <div class="docs">
                                    
                                    <div class="cCodeDesription">
                                        <div>
                                            <p>Leaving off return type is equivalent to <code>returns ()</code>.</p>

                                        </div>
                                    </div>
                                    
                                </div>
                            </div>
                            
                            <div class="cTR">

                                <div class="code">
                                    <div class="highlight"><pre><code class=language-ballerina>    io:println(v);
}
</code></pre></div>

                                </div>
                                <div class="docs">
                                    
                                </div>
                            </div>
                            
                        </div>
                    </div>
                    
                    <div class="codeSnippeset">

                        <div class="cBBE-body">
                            
                            <div class="cTR cOutputTr">

                                <div class="code cOutput">
                                    <div class="highlight"><pre><code class=shell-session>bal run nil.bal
</code></pre></div>

                                </div>
                                <div class="docs">
                                    
                                </div>
                            </div>
                            
                        </div>
                    </div>
                    


                     
                </div>
            </div>
        </div>
    </div>

     <script>
            $(document).ready(function() {

                // hljs.initHighlightingOnLoad();

                $(".switch").click(function() {
                    $(".cCodeRight").toggleClass('cShow');
                    $(".cCodeLeft").toggleClass('cHide');
                });

                // get code text
                var codeSnippet = document.getElementsByClassName('FullCode')[0];
                var codeText = codeSnippet.getElementsByTagName('pre')[0].textContent;

                // register "copy to clipboard" event to elements with "copy" class
                var clipboard = new ClipboardJS('.copy', {
                    text: function(trigger) {
                        return codeText;
                    }
                });

                // Register events show hide tooltip on click event
                clipboard.on('success', function(e) {
                    setTooltip(e.trigger, 'Copied!');
                    hideTooltip(e.trigger);
                });

                clipboard.on('error', function(e) {
                    setTooltip(e.trigger, 'Failed!');
                    hideTooltip(e.trigger);
                });

                $('.copy').tooltip({
                    trigger: 'click',
                    placement: 'bottom'
                });
                $("a.copy").unbind("click");
            });

            function setTooltip(btn, message) {
                $(btn).attr('data-original-title', message)
                    .tooltip('show');
            }

            function hideTooltip(btn) {
                setTimeout(function() {
                    $(btn).tooltip('hide').removeAttr('data-original-title');
                }, 1000);
            }
        </script><|MERGE_RESOLUTION|>--- conflicted
+++ resolved
@@ -86,11 +86,7 @@
                                         </li>
                                         
                                         <li>
-<<<<<<< HEAD
-                                            <a target="_blank" href="https://play.ballerina.io/?gist=13193fcdd5330d58026060978cd4f162&file=nil.bal"><img src="/img/main-play-green-btn.svg" /></a>
-=======
                                             <a target="_blank" href="https://play.ballerina.io/?gist=1c38042994d04285c3ea541a9ecc480a&file=nil.bal"><img src="/img/main-play-green-btn.svg" /></a>
->>>>>>> 9cc0b157
                                         </li>
                                         
                                     </ul>
