---
layout: ballerina-example-page-old
title: Functions
description: This BBE introduces functions in Ballerina.
keywords: ballerina, ballerina by example, bbe, functions
permalink: /learn/by-example/functions
active: functions
redirect_from:
  - /swan-lake/learn/by-example/functions
  - /swan-lake/learn/by-example/functions.html
---
<div class="row cBallerina-io-Gray-row">
        <div class="container cBallerinaBySampleContainer">
            <div class="FullCode">
                <div class="highlight"><pre><span class="kn">import</span> <span class="nx">ballerina</span><span class="o">/</span><span class="nx">io</span><span class="p">;</span>

<span class="c1">// This function definition has two parameters of type `int`. </span>
<span class="c1">// `returns` clause specifies type of return value.</span>
<span class="kd">function</span> <span class="nx">add</span><span class="p">(</span><span class="kt">int</span> <span class="nx">x</span><span class="p">,</span> <span class="kt">int</span> <span class="nx">y</span><span class="p">)</span> <span class="nx">returns</span> <span class="kt">int</span> <span class="p">{</span>

    <span class="kt">int</span> <span class="nx">sum</span> <span class="p">=</span> <span class="nx">x</span> <span class="o">+</span> <span class="nx">y</span><span class="p">;</span>
    <span class="c1">// `return` statement returns a value.</span>
    <span class="k">return</span> <span class="nx">sum</span><span class="p">;</span>

<span class="p">}</span>

<span class="nx">public</span> <span class="kd">function</span> <span class="nx">main</span><span class="p">()</span> <span class="p">{</span>
    <span class="nx">io</span><span class="p">:</span><span class="nb">println</span><span class="p">(</span><span class="nx">add</span><span class="p">(</span><span class="mi">5</span><span class="p">,</span> <span class="mi">11</span><span class="p">));</span>
<span class="p">}</span>
</pre></div>

            </div>

            <div class="col-xs-12 col-sm-12 col-md-12">
                <table class="cTopInfoContainer cTopControlsContainer">
                    <tr>
                        <td class="cLeftTD">
                            <h2>Functions</h2>
                            <p><p>A function accepts zero or more arguments and returns a single value.
 Function parameters are declared as in C. You are not allowed to assign to parameters in Ballerina.</p>
</p>

                        </td>
                        <td class="cRightTD">
                            <div class="cTopButtonContainer">
                                
                                <div class="cButtonInfoContainer">
                                    <a class="prev" href="match-statement.html?is_ref_by_example=true">
                                        <span>< PREVIOUS</span>
                                        <p>Match Statement</p>
                                    </a>
                                </div>
                                 
                                <div class="cButtonInfoContainer">
                                    <a class="next" href="function-values.html?is_ref_by_example=true">
                                        <span>NEXT ></span>
                                        <p>Function Values</p>
                                    </a>
                                </div>
                                
                            </div>
                        </td>
                    </tr>
                </table>
            </div>
            <div class="example" id="functions">
                <div class="col-xs-12 col-sm-12 col-md-12 cBBETable-container cCodeLeft">
                    <div class="cTopControlsContainer">
                        <div class="cTopControlsRow">
                            <div class="cLeftTD">
                                <div class="cBBE-links">
                                    <ul>
                                        <li>
                                            <a class="copy"><img src="/img/copy-icon.svg" /></a>
                                        </li>
                                        <li>
                                            <a target="_blank" href="https://github.com/ballerina-platform/ballerina-distribution/tree/master/examples/functions/"><img src="/img/github-logo-green.svg" /></a>
                                        </li>
                                        
                                        <li>
<<<<<<< HEAD
                                            <a target="_blank" href="https://play.ballerina.io/?gist=59b243059e831726a00f19037f2d46a9&file=functions.bal"><img src="/img/main-play-green-btn.svg" /></a>
=======
                                            <a target="_blank" href="https://play.ballerina.io/?gist=d8c1225a4deccea9751226dc15a39ed9&file=functions.bal"><img src="/img/main-play-green-btn.svg" /></a>
>>>>>>> 9cc0b157
                                        </li>
                                        
                                    </ul>
                                </div>
                            </div> 
                        </div>
                    </div>
              
                    
                    <div class="codeSnippeset">

                        <div class="cBBE-body">
                            
                            <div class="cTR">

                                <div class="code leading">
                                    <div class="highlight"><pre><code class=language-ballerina>import ballerina/io;
</code></pre></div>

                                </div>
                                <div class="docs">
                                    
                                </div>
                            </div>
                            
                            <div class="cTR hover-enable">

                                <div class="code leading">
                                    <div class="highlight"><pre><code class=language-ballerina>function add(int x, int y) returns int {
</code></pre></div>

                                </div>
                                <div class="docs">
                                    
                                    <div class="cCodeDesription">
                                        <div>
                                            <p>This function definition has two parameters of type <code>int</code>.
 <code>returns</code> clause specifies type of return value.</p>

                                        </div>
                                    </div>
                                    
                                </div>
                            </div>
                            
                            <div class="cTR">

                                <div class="code leading">
                                    <div class="highlight"><pre><code class=language-ballerina>    int sum = x + y;
</code></pre></div>

                                </div>
                                <div class="docs">
                                    
                                </div>
                            </div>
                            
                            <div class="cTR hover-enable">

                                <div class="code leading">
                                    <div class="highlight"><pre><code class=language-ballerina>    return sum;
</code></pre></div>

                                </div>
                                <div class="docs">
                                    
                                    <div class="cCodeDesription">
                                        <div>
                                            <p><code>return</code> statement returns a value.</p>

                                        </div>
                                    </div>
                                    
                                </div>
                            </div>
                            
                            <div class="cTR">

                                <div class="code leading">
                                    <div class="highlight"><pre><code class=language-ballerina>}
</code></pre></div>

                                </div>
                                <div class="docs">
                                    
                                </div>
                            </div>
                            
                            <div class="cTR">

                                <div class="code">
                                    <div class="highlight"><pre><code class=language-ballerina>public function main() {
    io:println(add(5, 11));
}
</code></pre></div>

                                </div>
                                <div class="docs">
                                    
                                </div>
                            </div>
                            
                        </div>
                    </div>
                    
                    <div class="codeSnippeset">

                        <div class="cBBE-body">
                            
                            <div class="cTR cOutputTr">

                                <div class="code cOutput">
                                    <div class="highlight"><pre><code class=shell-session>bal run functions.bal
16
</code></pre></div>

                                </div>
                                <div class="docs">
                                    
                                </div>
                            </div>
                            
                        </div>
                    </div>
                    


                     
                </div>
            </div>
        </div>
    </div>

     <script>
            $(document).ready(function() {

                // hljs.initHighlightingOnLoad();

                $(".switch").click(function() {
                    $(".cCodeRight").toggleClass('cShow');
                    $(".cCodeLeft").toggleClass('cHide');
                });

                // get code text
                var codeSnippet = document.getElementsByClassName('FullCode')[0];
                var codeText = codeSnippet.getElementsByTagName('pre')[0].textContent;

                // register "copy to clipboard" event to elements with "copy" class
                var clipboard = new ClipboardJS('.copy', {
                    text: function(trigger) {
                        return codeText;
                    }
                });

                // Register events show hide tooltip on click event
                clipboard.on('success', function(e) {
                    setTooltip(e.trigger, 'Copied!');
                    hideTooltip(e.trigger);
                });

                clipboard.on('error', function(e) {
                    setTooltip(e.trigger, 'Failed!');
                    hideTooltip(e.trigger);
                });

                $('.copy').tooltip({
                    trigger: 'click',
                    placement: 'bottom'
                });
                $("a.copy").unbind("click");
            });

            function setTooltip(btn, message) {
                $(btn).attr('data-original-title', message)
                    .tooltip('show');
            }

            function hideTooltip(btn) {
                setTimeout(function() {
                    $(btn).tooltip('hide').removeAttr('data-original-title');
                }, 1000);
            }
        </script><|MERGE_RESOLUTION|>--- conflicted
+++ resolved
@@ -78,11 +78,7 @@
                                         </li>
                                         
                                         <li>
-<<<<<<< HEAD
-                                            <a target="_blank" href="https://play.ballerina.io/?gist=59b243059e831726a00f19037f2d46a9&file=functions.bal"><img src="/img/main-play-green-btn.svg" /></a>
-=======
                                             <a target="_blank" href="https://play.ballerina.io/?gist=d8c1225a4deccea9751226dc15a39ed9&file=functions.bal"><img src="/img/main-play-green-btn.svg" /></a>
->>>>>>> 9cc0b157
                                         </li>
                                         
                                     </ul>
