---
layout: ballerina-example-page-old
title: Functions
description: This BBE introduces functions in Ballerina.
keywords: ballerina, ballerina by example, bbe, functions
permalink: /learn/by-example/functions
active: functions
redirect_from:
  - /swan-lake/learn/by-example/functions
  - /swan-lake/learn/by-example/functions.html
---
<div class="row cBallerina-io-Gray-row">
        <div class="container cBallerinaBySampleContainer">
            <div class="FullCode">
                <div class="highlight"><pre><span class="kn">import</span> <span class="nx">ballerina</span><span class="o">/</span><span class="nx">io</span><span class="p">;</span>

<span class="c1">// This function definition has two parameters of type `int`. </span>
<span class="c1">// `returns` clause specifies type of return value.</span>
<span class="kd">function</span> <span class="nx">add</span><span class="p">(</span><span class="kt">int</span> <span class="nx">x</span><span class="p">,</span> <span class="kt">int</span> <span class="nx">y</span><span class="p">)</span> <span class="nx">returns</span> <span class="kt">int</span> <span class="p">{</span>

    <span class="kt">int</span> <span class="nx">sum</span> <span class="p">=</span> <span class="nx">x</span> <span class="o">+</span> <span class="nx">y</span><span class="p">;</span>
    <span class="c1">// `return` statement returns a value.</span>
    <span class="k">return</span> <span class="nx">sum</span><span class="p">;</span>

<span class="p">}</span>

<span class="nx">public</span> <span class="kd">function</span> <span class="nx">main</span><span class="p">()</span> <span class="p">{</span>
    <span class="nx">io</span><span class="p">:</span><span class="nb">println</span><span class="p">(</span><span class="nx">add</span><span class="p">(</span><span class="mi">5</span><span class="p">,</span> <span class="mi">11</span><span class="p">));</span>
<span class="p">}</span>
</pre></div>

            </div>

            <div class="col-xs-12 col-sm-12 col-md-12">
                <table class="cTopInfoContainer cTopControlsContainer">
                    <tr>
                        <td class="cLeftTD">
                            <h2>Functions</h2>
                            <p><p>A function accepts zero or more arguments and returns a single value.
 Function parameters are declared as in C. You are not allowed to assign to parameters in Ballerina.</p>
</p>

                        </td>
                        <td class="cRightTD">
                            <div class="cTopButtonContainer">
                                
                                <div class="cButtonInfoContainer">
                                    <a class="prev" href="match-statement.html?is_ref_by_example=true">
                                        <span>< PREVIOUS</span>
                                        <p>Match statement</p>
                                    </a>
                                </div>
                                 
                                <div class="cButtonInfoContainer">
                                    <a class="next" href="function-values.html?is_ref_by_example=true">
                                        <span>NEXT ></span>
                                        <p>Function values</p>
                                    </a>
                                </div>
                                
                            </div>
                        </td>
                    </tr>
                </table>
            </div>
            <div class="example" id="functions">
                <div class="col-xs-12 col-sm-12 col-md-12 cBBETable-container cCodeLeft">
                    <div class="cTopControlsContainer">
                        <div class="cTopControlsRow">
                            <div class="cLeftTD">
                                <div class="cBBE-links">
                                    <ul>
                                        <li>
                                            <a class="copy"><img src="/img/copy-icon.svg" /></a>
                                        </li>
                                        <li>
                                            <a target="_blank" href="https://github.com/ballerina-platform/ballerina-distribution/tree/master/examples/functions/"><img src="/img/github-logo-green.svg" /></a>
                                        </li>
                                        
                                        <li>
<<<<<<< HEAD
                                            <a target="_blank" href="https://play.ballerina.io/?gist=31d33092a7569313bc9e3a9ea51fd50d&file=functions.bal"><img src="/img/main-play-green-btn.svg" /></a>
=======
                                            <a target="_blank" href="https://play.ballerina.io/?gist=96c507002fb0d3347940213b75ee4b72&file=functions.bal"><img src="/img/main-play-green-btn.svg" /></a>
>>>>>>> 17e73713
                                        </li>
                                        
                                    </ul>
                                </div>
                            </div> 
                        </div>
                    </div>
              
                    
                    <div class="codeSnippeset">

                        <div class="cBBE-body">
                            
                            <div class="cTR">

                                <div class="code leading">
                                    <div class="highlight"><pre><code class=language-ballerina>import ballerina/io;
</code></pre></div>

                                </div>
                                <div class="docs">
                                    
                                </div>
                            </div>
                            
                            <div class="cTR hover-enable">

                                <div class="code leading">
                                    <div class="highlight"><pre><code class=language-ballerina>function add(int x, int y) returns int {
</code></pre></div>

                                </div>
                                <div class="docs">
                                    
                                    <div class="cCodeDesription">
                                        <div>
                                            <p>This function definition has two parameters of type <code>int</code>.
 <code>returns</code> clause specifies type of return value.</p>

                                        </div>
                                    </div>
                                    
                                </div>
                            </div>
                            
                            <div class="cTR">

                                <div class="code leading">
                                    <div class="highlight"><pre><code class=language-ballerina>    int sum = x + y;
</code></pre></div>

                                </div>
                                <div class="docs">
                                    
                                </div>
                            </div>
                            
                            <div class="cTR hover-enable">

                                <div class="code leading">
                                    <div class="highlight"><pre><code class=language-ballerina>    return sum;
</code></pre></div>

                                </div>
                                <div class="docs">
                                    
                                    <div class="cCodeDesription">
                                        <div>
                                            <p><code>return</code> statement returns a value.</p>

                                        </div>
                                    </div>
                                    
                                </div>
                            </div>
                            
                            <div class="cTR">

                                <div class="code leading">
                                    <div class="highlight"><pre><code class=language-ballerina>}
</code></pre></div>

                                </div>
                                <div class="docs">
                                    
                                </div>
                            </div>
                            
                            <div class="cTR">

                                <div class="code">
                                    <div class="highlight"><pre><code class=language-ballerina>public function main() {
    io:println(add(5, 11));
}
</code></pre></div>

                                </div>
                                <div class="docs">
                                    
                                </div>
                            </div>
                            
                        </div>
                    </div>
                    
                    <div class="codeSnippeset">

                        <div class="cBBE-body">
                            
                            <div class="cTR cOutputTr">

                                <div class="code cOutput">
                                    <div class="highlight"><pre><code class=shell-session>bal run functions.bal
16
</code></pre></div>

                                </div>
                                <div class="docs">
                                    
                                </div>
                            </div>
                            
                        </div>
                    </div>
                    


                     
                </div>
            </div>
        </div>
    </div>

     <script>
            $(document).ready(function() {

                // hljs.initHighlightingOnLoad();

                $(".switch").click(function() {
                    $(".cCodeRight").toggleClass('cShow');
                    $(".cCodeLeft").toggleClass('cHide');
                });

                // get code text
                var codeSnippet = document.getElementsByClassName('FullCode')[0];
                var codeText = codeSnippet.getElementsByTagName('pre')[0].textContent;

                // register "copy to clipboard" event to elements with "copy" class
                var clipboard = new ClipboardJS('.copy', {
                    text: function(trigger) {
                        return codeText;
                    }
                });

                // Register events show hide tooltip on click event
                clipboard.on('success', function(e) {
                    setTooltip(e.trigger, 'Copied!');
                    hideTooltip(e.trigger);
                });

                clipboard.on('error', function(e) {
                    setTooltip(e.trigger, 'Failed!');
                    hideTooltip(e.trigger);
                });

                $('.copy').tooltip({
                    trigger: 'click',
                    placement: 'bottom'
                });
                $("a.copy").unbind("click");
            });

            function setTooltip(btn, message) {
                $(btn).attr('data-original-title', message)
                    .tooltip('show');
            }

            function hideTooltip(btn) {
                setTimeout(function() {
                    $(btn).tooltip('hide').removeAttr('data-original-title');
                }, 1000);
            }
        </script><|MERGE_RESOLUTION|>--- conflicted
+++ resolved
@@ -78,11 +78,7 @@
                                         </li>
                                         
                                         <li>
-<<<<<<< HEAD
-                                            <a target="_blank" href="https://play.ballerina.io/?gist=31d33092a7569313bc9e3a9ea51fd50d&file=functions.bal"><img src="/img/main-play-green-btn.svg" /></a>
-=======
                                             <a target="_blank" href="https://play.ballerina.io/?gist=96c507002fb0d3347940213b75ee4b72&file=functions.bal"><img src="/img/main-play-green-btn.svg" /></a>
->>>>>>> 17e73713
                                         </li>
                                         
                                     </ul>
