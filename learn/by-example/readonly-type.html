---
layout: ballerina-example-page-old
title: Readonly Type
description: This BBE introduces readonly type in Ballerina.
keywords: ballerina, ballerina by example, bbe, readonly type
permalink: /learn/by-example/readonly-type
active: readonly-type
redirect_from:
  - /swan-lake/learn/by-example/readonly-type
  - /swan-lake/learn/by-example/readonly-type.html
---
<div class="row cBallerina-io-Gray-row">
        <div class="container cBallerinaBySampleContainer">
            <div class="FullCode">
                <div class="highlight"><pre><span class="kn">import</span> <span class="nx">ballerina</span><span class="o">/</span><span class="nx">io</span><span class="p">;</span>

<span class="c1">// A `const` is immutable.</span>
<span class="kd">const</span> <span class="nx">s</span> <span class="p">=</span> <span class="s">&quot;Anne&quot;</span><span class="p">;</span>

<span class="nx">type</span> <span class="nx">Row</span> <span class="nx">record</span> <span class="p">{</span>
    <span class="c1">// Both the field and its value are immutable.</span>
    <span class="nx">readonly</span> <span class="kt">string</span> <span class="nx">k</span><span class="p">;</span>
    <span class="kt">int</span> <span class="nx">value</span><span class="p">;</span>

<span class="p">};</span>

<span class="nx">table</span><span class="p">&lt;</span><span class="nx">Row</span><span class="p">&gt;</span> <span class="nx">key</span><span class="p">(</span><span class="nx">k</span><span class="p">)</span> <span class="nx">t</span> <span class="p">=</span> <span class="nx">table</span> <span class="p">[</span>
    <span class="p">{</span> <span class="nx">k</span><span class="p">:</span> <span class="s">&quot;John&quot;</span><span class="p">,</span> <span class="nx">value</span><span class="p">:</span> <span class="mi">17</span> <span class="p">}</span>
<span class="p">];</span>

<span class="nx">public</span> <span class="kd">function</span> <span class="nx">main</span><span class="p">()</span> <span class="p">{</span>
    <span class="c1">// Can safely use `s` as a key.</span>
    <span class="nx">t</span><span class="p">.</span><span class="nx">add</span><span class="p">({</span><span class="nx">k</span><span class="p">:</span> <span class="nx">s</span><span class="p">,</span> <span class="nx">value</span><span class="p">:</span> <span class="mi">18</span><span class="p">});</span>

    <span class="nx">io</span><span class="p">:</span><span class="nb">println</span><span class="p">(</span><span class="nx">t</span><span class="p">);</span>
<span class="p">}</span>
</pre></div>

            </div>

            <div class="col-xs-12 col-sm-12 col-md-12">
                <table class="cTopInfoContainer cTopControlsContainer">
                    <tr>
                        <td class="cLeftTD">
                            <h2>Readonly Type</h2>
                            <p><p>The <code>readonly</code> type consists of values that are immutable. For structural type <code>T</code>, <code>T &amp; readonly</code> means
 immutable <code>T</code>. <code>T &amp; readonly</code> is subtype of <code>T</code> and subtype of <code>readonly</code>. Guaranteed that if declared
 type of a value is a subtype of <code>readonly</code>, then at runtime the value can never be mutated. It is enforced
 by runtime checks on the mutating structures. With <code>readonly</code> field, both the field and its value
 are immutable.</p>
</p>

                        </td>
                        <td class="cRightTD">
                            <div class="cTopButtonContainer">
                                
                                <div class="cButtonInfoContainer">
                                    <a class="prev" href="isolated-functions.html?is_ref_by_example=true">
                                        <span>< PREVIOUS</span>
                                        <p>Isolated Functions</p>
                                    </a>
                                </div>
                                 
                                <div class="cButtonInfoContainer">
                                    <a class="next" href="readonly-and-isolated.html?is_ref_by_example=true">
                                        <span>NEXT ></span>
                                        <p>Readonly and Isolated</p>
                                    </a>
                                </div>
                                
                            </div>
                        </td>
                    </tr>
                </table>
            </div>
            <div class="example" id="readonly-type">
                <div class="col-xs-12 col-sm-12 col-md-12 cBBETable-container cCodeLeft">
                    <div class="cTopControlsContainer">
                        <div class="cTopControlsRow">
                            <div class="cLeftTD">
                                <div class="cBBE-links">
                                    <ul>
                                        <li>
                                            <a class="copy"><img src="/img/copy-icon.svg" /></a>
                                        </li>
                                        <li>
                                            <a target="_blank" href="https://github.com/ballerina-platform/ballerina-distribution/tree/master/examples/readonly-type/"><img src="/img/github-logo-green.svg" /></a>
                                        </li>
                                        
                                        <li>
<<<<<<< HEAD
                                            <a target="_blank" href="https://play.ballerina.io/?gist=eb5d30e0354cff05fc0cbcfa0ee21e3d&file=readonly_type.bal"><img src="/img/main-play-green-btn.svg" /></a>
=======
                                            <a target="_blank" href="https://play.ballerina.io/?gist=611d32e7c5e81713f6ed6e14a42f6aa3&file=readonly_type.bal"><img src="/img/main-play-green-btn.svg" /></a>
>>>>>>> 4daec9d8
                                        </li>
                                        
                                    </ul>
                                </div>
                            </div> 
                        </div>
                    </div>
              
                    
                    <div class="codeSnippeset">

                        <div class="cBBE-body">
                            
                            <div class="cTR">

                                <div class="code leading">
                                    <div class="highlight"><pre><code class=language-ballerina>import ballerina/io;
</code></pre></div>

                                </div>
                                <div class="docs">
                                    
                                </div>
                            </div>
                            
                            <div class="cTR hover-enable">

                                <div class="code leading">
                                    <div class="highlight"><pre><code class=language-ballerina>const s = &quot;Anne&quot;;
</code></pre></div>

                                </div>
                                <div class="docs">
                                    
                                    <div class="cCodeDesription">
                                        <div>
                                            <p>A <code>const</code> is immutable.</p>

                                        </div>
                                    </div>
                                    
                                </div>
                            </div>
                            
                            <div class="cTR">

                                <div class="code leading">
                                    <div class="highlight"><pre><code class=language-ballerina>type Row record {
</code></pre></div>

                                </div>
                                <div class="docs">
                                    
                                </div>
                            </div>
                            
                            <div class="cTR hover-enable">

                                <div class="code leading">
                                    <div class="highlight"><pre><code class=language-ballerina>    readonly string k;
    int value;
</code></pre></div>

                                </div>
                                <div class="docs">
                                    
                                    <div class="cCodeDesription">
                                        <div>
                                            <p>Both the field and its value are immutable.</p>

                                        </div>
                                    </div>
                                    
                                </div>
                            </div>
                            
                            <div class="cTR">

                                <div class="code leading">
                                    <div class="highlight"><pre><code class=language-ballerina>};
</code></pre></div>

                                </div>
                                <div class="docs">
                                    
                                </div>
                            </div>
                            
                            <div class="cTR">

                                <div class="code leading">
                                    <div class="highlight"><pre><code class=language-ballerina>table&lt;Row&gt; key(k) t = table [
    { k: &quot;John&quot;, value: 17 }
];
</code></pre></div>

                                </div>
                                <div class="docs">
                                    
                                </div>
                            </div>
                            
                            <div class="cTR">

                                <div class="code leading">
                                    <div class="highlight"><pre><code class=language-ballerina>public function main() {
</code></pre></div>

                                </div>
                                <div class="docs">
                                    
                                </div>
                            </div>
                            
                            <div class="cTR hover-enable">

                                <div class="code leading">
                                    <div class="highlight"><pre><code class=language-ballerina>    t.add({k: s, value: 18});
</code></pre></div>

                                </div>
                                <div class="docs">
                                    
                                    <div class="cCodeDesription">
                                        <div>
                                            <p>Can safely use <code>s</code> as a key.</p>

                                        </div>
                                    </div>
                                    
                                </div>
                            </div>
                            
                            <div class="cTR">

                                <div class="code">
                                    <div class="highlight"><pre><code class=language-ballerina>    io:println(t);
}
</code></pre></div>

                                </div>
                                <div class="docs">
                                    
                                </div>
                            </div>
                            
                        </div>
                    </div>
                    
                    <div class="codeSnippeset">

                        <div class="cBBE-body">
                            
                            <div class="cTR cOutputTr">

                                <div class="code cOutput">
                                    <div class="highlight"><pre><code class=shell-session>bal run readonly_type.bal
[{&quot;k&quot;:&quot;John&quot;,&quot;value&quot;:17},{&quot;k&quot;:&quot;Anne&quot;,&quot;value&quot;:18}]
</code></pre></div>

                                </div>
                                <div class="docs">
                                    
                                </div>
                            </div>
                            
                        </div>
                    </div>
                    


                     
                </div>
            </div>
        </div>
    </div>

     <script>
            $(document).ready(function() {

                // hljs.initHighlightingOnLoad();

                $(".switch").click(function() {
                    $(".cCodeRight").toggleClass('cShow');
                    $(".cCodeLeft").toggleClass('cHide');
                });

                // get code text
                var codeSnippet = document.getElementsByClassName('FullCode')[0];
                var codeText = codeSnippet.getElementsByTagName('pre')[0].textContent;

                // register "copy to clipboard" event to elements with "copy" class
                var clipboard = new ClipboardJS('.copy', {
                    text: function(trigger) {
                        return codeText;
                    }
                });

                // Register events show hide tooltip on click event
                clipboard.on('success', function(e) {
                    setTooltip(e.trigger, 'Copied!');
                    hideTooltip(e.trigger);
                });

                clipboard.on('error', function(e) {
                    setTooltip(e.trigger, 'Failed!');
                    hideTooltip(e.trigger);
                });

                $('.copy').tooltip({
                    trigger: 'click',
                    placement: 'bottom'
                });
                $("a.copy").unbind("click");
            });

            function setTooltip(btn, message) {
                $(btn).attr('data-original-title', message)
                    .tooltip('show');
            }

            function hideTooltip(btn) {
                setTimeout(function() {
                    $(btn).tooltip('hide').removeAttr('data-original-title');
                }, 1000);
            }
        </script><|MERGE_RESOLUTION|>--- conflicted
+++ resolved
@@ -88,11 +88,7 @@
                                         </li>
                                         
                                         <li>
-<<<<<<< HEAD
-                                            <a target="_blank" href="https://play.ballerina.io/?gist=eb5d30e0354cff05fc0cbcfa0ee21e3d&file=readonly_type.bal"><img src="/img/main-play-green-btn.svg" /></a>
-=======
                                             <a target="_blank" href="https://play.ballerina.io/?gist=611d32e7c5e81713f6ed6e14a42f6aa3&file=readonly_type.bal"><img src="/img/main-play-green-btn.svg" /></a>
->>>>>>> 4daec9d8
                                         </li>
                                         
                                     </ul>
