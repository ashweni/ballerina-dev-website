---
layout: ballerina-example-page-old
title: File paths
description: This BBE shows how to manipulate file paths in a way that is compatible with the target Operating System in Ballerina.
keywords: ballerina, ballerina by examples, BBE, file, directory, path, filepath
permalink: /learn/by-example/filepaths
active: filepaths
redirect_from:
  - /swan-lake/learn/by-example/filepaths
  - /swan-lake/learn/by-example/filepaths.html
---
<div class="row cBallerina-io-Gray-row">
        <div class="container cBallerinaBySampleContainer">
            <div class="FullCode">
                <div class="highlight"><pre><span class="kn">import</span> <span class="nx">ballerina</span><span class="o">/</span><span class="nx">file</span><span class="p">;</span>
<span class="kn">import</span> <span class="nx">ballerina</span><span class="o">/</span><span class="nx">io</span><span class="p">;</span>

<span class="nx">public</span> <span class="kd">function</span> <span class="nx">main</span><span class="p">()</span> <span class="nx">returns</span> <span class="nx">error</span><span class="err">?</span> <span class="p">{</span>
    <span class="c1">// Gets the absolute representation of the path.</span>
    <span class="kt">string</span> <span class="nx">absValue</span> <span class="p">=</span> <span class="nx">check</span> <span class="nx">file</span><span class="p">:</span><span class="nx">getAbsolutePath</span><span class="p">(</span><span class="s">&quot;test.txt&quot;</span><span class="p">);</span>
    <span class="nx">io</span><span class="p">:</span><span class="nb">println</span><span class="p">(</span><span class="s">&quot;Absolute path: &quot;</span><span class="p">,</span> <span class="nx">absValue</span><span class="p">);</span>

    <span class="c1">// Checks whether the path is absolute.</span>
    <span class="kt">boolean</span> <span class="nx">isAbs</span> <span class="p">=</span> <span class="nx">check</span> <span class="nx">file</span><span class="p">:</span><span class="nx">isAbsolutePath</span><span class="p">(</span><span class="s">&quot;/A/B/C&quot;</span><span class="p">);</span>
    <span class="nx">io</span><span class="p">:</span><span class="nb">println</span><span class="p">(</span><span class="s">&quot;/A/B/C is absolute: &quot;</span><span class="p">,</span> <span class="nx">isAbs</span><span class="p">);</span>

    <span class="c1">// Gets the base name of the path.</span>
    <span class="kt">string</span> <span class="nx">name</span> <span class="p">=</span> <span class="nx">check</span> <span class="nx">file</span><span class="p">:</span><span class="nx">basename</span><span class="p">(</span><span class="s">&quot;/A/B/C&quot;</span><span class="p">);</span>
    <span class="nx">io</span><span class="p">:</span><span class="nb">println</span><span class="p">(</span><span class="s">&quot;Filename of /A/B/C: &quot;</span><span class="p">,</span> <span class="nx">name</span><span class="p">);</span>

    <span class="c1">// Gets the enclosing parent directory.</span>
    <span class="kt">string</span> <span class="nx">parentPath</span> <span class="p">=</span> <span class="nx">check</span> <span class="nx">file</span><span class="p">:</span><span class="nx">parentPath</span><span class="p">(</span><span class="s">&quot;/A/B/C&quot;</span><span class="p">);</span>
    <span class="nx">io</span><span class="p">:</span><span class="nb">println</span><span class="p">(</span><span class="s">&quot;Parent of /A/B/C: &quot;</span><span class="p">,</span> <span class="nx">parentPath</span><span class="p">);</span>

    <span class="c1">// Gets the shortest path name equivalent to the path by purely lexical processing.</span>
    <span class="kt">string</span> <span class="nx">normalizedPath</span> <span class="p">=</span> <span class="nx">check</span> <span class="nx">file</span><span class="p">:</span><span class="nx">normalizePath</span><span class="p">(</span><span class="s">&quot;foo/../bar&quot;</span><span class="p">,</span> <span class="nx">file</span><span class="p">:</span><span class="nx">CLEAN</span><span class="p">);</span>
    <span class="nx">io</span><span class="p">:</span><span class="nb">println</span><span class="p">(</span><span class="s">&quot;Normalized path of foo/../bar: &quot;</span><span class="p">,</span> <span class="nx">normalizedPath</span><span class="p">);</span>

    <span class="c1">// Gets the list of path elements joined by the OS-specific path separator.</span>
    <span class="kt">string</span><span class="p">[]</span> <span class="nx">parts</span> <span class="p">=</span> <span class="nx">check</span> <span class="nx">file</span><span class="p">:</span><span class="nx">splitPath</span><span class="p">(</span><span class="s">&quot;/A/B/C&quot;</span><span class="p">);</span>
    <span class="nx">io</span><span class="p">:</span><span class="nb">println</span><span class="p">(</span><span class="kt">string</span> <span class="s">`Path elements of /A/B/C: ${parts.toString()}`</span><span class="p">);</span>

    <span class="c1">// Joins any number of path elements into a single path.</span>
    <span class="kt">string</span> <span class="nx">path</span> <span class="p">=</span> <span class="nx">check</span> <span class="nx">file</span><span class="p">:</span><span class="nx">joinPath</span><span class="p">(</span><span class="s">&quot;/&quot;</span><span class="p">,</span> <span class="s">&quot;foo&quot;</span><span class="p">,</span> <span class="s">&quot;bar&quot;</span><span class="p">);</span>
    <span class="nx">io</span><span class="p">:</span><span class="nb">println</span><span class="p">(</span><span class="s">&quot;Built path of &#39;/&#39;, &#39;foo&#39;, &#39;bar&#39;: &quot;</span><span class="p">,</span> <span class="nx">path</span><span class="p">);</span>

    <span class="c1">// Returns a relative path that is logically equivalent to the target path when joined to the base path.</span>
    <span class="kt">string</span> <span class="nx">relPath</span> <span class="p">=</span> <span class="nx">check</span> <span class="nx">file</span><span class="p">:</span><span class="nx">relativePath</span><span class="p">(</span><span class="s">&quot;a/b/c&quot;</span><span class="p">,</span> <span class="s">&quot;a/c/d&quot;</span><span class="p">);</span>
    <span class="nx">io</span><span class="p">:</span><span class="nb">println</span><span class="p">(</span><span class="s">&quot;Relative path between &#39;a/b/c&#39; and &#39;a/c/d&#39;: &quot;</span><span class="p">,</span> <span class="nx">relPath</span><span class="p">);</span>
<span class="p">}</span>
</pre></div>

            </div>

            <div class="col-xs-12 col-sm-12 col-md-12">
                <table class="cTopInfoContainer cTopControlsContainer">
                    <tr>
                        <td class="cLeftTD">
                            <h2>File paths</h2>
                            <p><p>The Ballerina File API also contains utility functions to manipulate file paths in a way that is compatible with the
 target operating system.<br/><br/>
 For more information on the underlying module,
 see the <a href="https://docs.central.ballerina.io/ballerina/file/latest/">File module</a>.</p>
</p>

                        </td>
                        <td class="cRightTD">
                            <div class="cTopButtonContainer">
                                
                                <div class="cButtonInfoContainer">
                                    <a class="prev" href="logging-configuration.html?is_ref_by_example=true">
                                        <span>< PREVIOUS</span>
                                        <p>Configure logging</p>
                                    </a>
                                </div>
                                 
                                <div class="cButtonInfoContainer">
                                    <a class="next" href="directories.html?is_ref_by_example=true">
                                        <span>NEXT ></span>
                                        <p>Directories</p>
                                    </a>
                                </div>
                                
                            </div>
                        </td>
                    </tr>
                </table>
            </div>
            <div class="example" id="filepaths">
                <div class="col-xs-12 col-sm-12 col-md-12 cBBETable-container cCodeLeft">
                    <div class="cTopControlsContainer">
                        <div class="cTopControlsRow">
                            <div class="cLeftTD">
                                <div class="cBBE-links">
                                    <ul>
                                        <li>
                                            <a class="copy"><img src="/img/copy-icon.svg" /></a>
                                        </li>
                                        <li>
                                            <a target="_blank" href="https://github.com/ballerina-platform/ballerina-distribution/tree/master/examples/filepaths/"><img src="/img/github-logo-green.svg" /></a>
                                        </li>
                                        
                                        <li>
<<<<<<< HEAD
                                            <a target="_blank" href="https://play.ballerina.io/?gist=69002207e0a9cc423b3143dd1d0ffb66&file=filepaths.bal"><img src="/img/main-play-green-btn.svg" /></a>
=======
                                            <a target="_blank" href="https://play.ballerina.io/?gist=1169a440a227707a87abab00b1b8e06c&file=filepaths.bal"><img src="/img/main-play-green-btn.svg" /></a>
>>>>>>> 17e73713
                                        </li>
                                        
                                    </ul>
                                </div>
                            </div> 
                        </div>
                    </div>
              
                    
                    <div class="codeSnippeset">

                        <div class="cBBE-body">
                            
                            <div class="cTR">

                                <div class="code leading">
                                    <div class="highlight"><pre><code class=language-ballerina>import ballerina/file;
import ballerina/io;
</code></pre></div>

                                </div>
                                <div class="docs">
                                    
                                </div>
                            </div>
                            
                            <div class="cTR">

                                <div class="code leading">
                                    <div class="highlight"><pre><code class=language-ballerina>public function main() returns error? {
</code></pre></div>

                                </div>
                                <div class="docs">
                                    
                                </div>
                            </div>
                            
                            <div class="cTR hover-enable">

                                <div class="code leading">
                                    <div class="highlight"><pre><code class=language-ballerina>    string absValue = check file:getAbsolutePath(&quot;test.txt&quot;);
    io:println(&quot;Absolute path: &quot;, absValue);
</code></pre></div>

                                </div>
                                <div class="docs">
                                    
                                    <div class="cCodeDesription">
                                        <div>
                                            <p>Gets the absolute representation of the path.</p>

                                        </div>
                                    </div>
                                    
                                </div>
                            </div>
                            
                            <div class="cTR hover-enable">

                                <div class="code leading">
                                    <div class="highlight"><pre><code class=language-ballerina>    boolean isAbs = check file:isAbsolutePath(&quot;/A/B/C&quot;);
    io:println(&quot;/A/B/C is absolute: &quot;, isAbs);
</code></pre></div>

                                </div>
                                <div class="docs">
                                    
                                    <div class="cCodeDesription">
                                        <div>
                                            <p>Checks whether the path is absolute.</p>

                                        </div>
                                    </div>
                                    
                                </div>
                            </div>
                            
                            <div class="cTR hover-enable">

                                <div class="code leading">
                                    <div class="highlight"><pre><code class=language-ballerina>    string name = check file:basename(&quot;/A/B/C&quot;);
    io:println(&quot;Filename of /A/B/C: &quot;, name);
</code></pre></div>

                                </div>
                                <div class="docs">
                                    
                                    <div class="cCodeDesription">
                                        <div>
                                            <p>Gets the base name of the path.</p>

                                        </div>
                                    </div>
                                    
                                </div>
                            </div>
                            
                            <div class="cTR hover-enable">

                                <div class="code leading">
                                    <div class="highlight"><pre><code class=language-ballerina>    string parentPath = check file:parentPath(&quot;/A/B/C&quot;);
    io:println(&quot;Parent of /A/B/C: &quot;, parentPath);
</code></pre></div>

                                </div>
                                <div class="docs">
                                    
                                    <div class="cCodeDesription">
                                        <div>
                                            <p>Gets the enclosing parent directory.</p>

                                        </div>
                                    </div>
                                    
                                </div>
                            </div>
                            
                            <div class="cTR hover-enable">

                                <div class="code leading">
                                    <div class="highlight"><pre><code class=language-ballerina>    string normalizedPath = check file:normalizePath(&quot;foo/../bar&quot;, file:CLEAN);
    io:println(&quot;Normalized path of foo/../bar: &quot;, normalizedPath);
</code></pre></div>

                                </div>
                                <div class="docs">
                                    
                                    <div class="cCodeDesription">
                                        <div>
                                            <p>Gets the shortest path name equivalent to the path by purely lexical processing.</p>

                                        </div>
                                    </div>
                                    
                                </div>
                            </div>
                            
                            <div class="cTR hover-enable">

                                <div class="code leading">
                                    <div class="highlight"><pre><code class=language-ballerina>    string[] parts = check file:splitPath(&quot;/A/B/C&quot;);
    io:println(string `Path elements of /A/B/C: ${parts.toString()}`);
</code></pre></div>

                                </div>
                                <div class="docs">
                                    
                                    <div class="cCodeDesription">
                                        <div>
                                            <p>Gets the list of path elements joined by the OS-specific path separator.</p>

                                        </div>
                                    </div>
                                    
                                </div>
                            </div>
                            
                            <div class="cTR hover-enable">

                                <div class="code leading">
                                    <div class="highlight"><pre><code class=language-ballerina>    string path = check file:joinPath(&quot;/&quot;, &quot;foo&quot;, &quot;bar&quot;);
    io:println(&quot;Built path of &#39;/&#39;, &#39;foo&#39;, &#39;bar&#39;: &quot;, path);
</code></pre></div>

                                </div>
                                <div class="docs">
                                    
                                    <div class="cCodeDesription">
                                        <div>
                                            <p>Joins any number of path elements into a single path.</p>

                                        </div>
                                    </div>
                                    
                                </div>
                            </div>
                            
                            <div class="cTR hover-enable">

                                <div class="code">
                                    <div class="highlight"><pre><code class=language-ballerina>    string relPath = check file:relativePath(&quot;a/b/c&quot;, &quot;a/c/d&quot;);
    io:println(&quot;Relative path between &#39;a/b/c&#39; and &#39;a/c/d&#39;: &quot;, relPath);
}
</code></pre></div>

                                </div>
                                <div class="docs">
                                    
                                    <div class="cCodeDesription">
                                        <div>
                                            <p>Returns a relative path that is logically equivalent to the target path when joined to the base path.</p>

                                        </div>
                                    </div>
                                    
                                </div>
                            </div>
                            
                        </div>
                    </div>
                    
                    <div class="codeSnippeset">

                        <div class="cBBE-body">
                            
                            <div class="cTR cOutputTr">

                                <div class="code leading cOutput">
                                    <div class="highlight"><pre><code class=shell-session>bal run filepaths.bal
On Unix:
Absolute path of test.txt: /A/test.txt
/A/B/C is absolute: true
Filename of /A/B/C: C
Parent of /A/B/C: /A/B
Normalized path of foo/../bar: bar
Path elements of /A/B/C: [&quot;A&quot;,&quot;B&quot;,&quot;C&quot;]
Built path of &#39;/&#39;, &#39;foo&#39;, &#39;bar&#39;: /foo/bar
Relative path between &#39;a/b/c&#39; and &#39;a/c/d&#39;: ../../c/d
</code></pre></div>

                                </div>
                                <div class="docs">
                                    
                                </div>
                            </div>
                            
                            <div class="cTR cOutputTr">

                                <div class="code cOutput">
                                    <div class="highlight"><pre><code class=shell-session>On Windows:
Absolute path of test.txt: \A\test.txt
/A/B/C is absolute: false
Filename of /A/B/C: C
Parent of /A/B/C: \A\B
Normalized path of foo/../bar: bar
Path elements of /A/B/C: [&quot;A&quot;,&quot;B&quot;,&quot;C&quot;]
Built path of &#39;/&#39;, &#39;foo&#39;, &#39;bar&#39;: \foo\bar
Relative path between &#39;a/b/c&#39; and &#39;a/c/d&#39;: ..\..\c\d
</code></pre></div>

                                </div>
                                <div class="docs">
                                    
                                </div>
                            </div>
                            
                        </div>
                    </div>
                    


                     
                </div>
            </div>
        </div>
    </div>

     <script>
            $(document).ready(function() {

                // hljs.initHighlightingOnLoad();

                $(".switch").click(function() {
                    $(".cCodeRight").toggleClass('cShow');
                    $(".cCodeLeft").toggleClass('cHide');
                });

                // get code text
                var codeSnippet = document.getElementsByClassName('FullCode')[0];
                var codeText = codeSnippet.getElementsByTagName('pre')[0].textContent;

                // register "copy to clipboard" event to elements with "copy" class
                var clipboard = new ClipboardJS('.copy', {
                    text: function(trigger) {
                        return codeText;
                    }
                });

                // Register events show hide tooltip on click event
                clipboard.on('success', function(e) {
                    setTooltip(e.trigger, 'Copied!');
                    hideTooltip(e.trigger);
                });

                clipboard.on('error', function(e) {
                    setTooltip(e.trigger, 'Failed!');
                    hideTooltip(e.trigger);
                });

                $('.copy').tooltip({
                    trigger: 'click',
                    placement: 'bottom'
                });
                $("a.copy").unbind("click");
            });

            function setTooltip(btn, message) {
                $(btn).attr('data-original-title', message)
                    .tooltip('show');
            }

            function hideTooltip(btn) {
                setTimeout(function() {
                    $(btn).tooltip('hide').removeAttr('data-original-title');
                }, 1000);
            }
        </script><|MERGE_RESOLUTION|>--- conflicted
+++ resolved
@@ -101,11 +101,7 @@
                                         </li>
                                         
                                         <li>
-<<<<<<< HEAD
-                                            <a target="_blank" href="https://play.ballerina.io/?gist=69002207e0a9cc423b3143dd1d0ffb66&file=filepaths.bal"><img src="/img/main-play-green-btn.svg" /></a>
-=======
                                             <a target="_blank" href="https://play.ballerina.io/?gist=1169a440a227707a87abab00b1b8e06c&file=filepaths.bal"><img src="/img/main-play-green-btn.svg" /></a>
->>>>>>> 17e73713
                                         </li>
                                         
                                     </ul>
