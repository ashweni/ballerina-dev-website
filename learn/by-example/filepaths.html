---
layout: ballerina-example-page-old
title: File Paths
description: This BBE shows how to manipulate file paths in a way that is compatible with the target Operating System in Ballerina.
keywords: ballerina, ballerina by examples, BBE, file, directory, path, filepath
permalink: /learn/by-example/filepaths
active: filepaths
redirect_from:
  - /swan-lake/learn/by-example/filepaths
  - /swan-lake/learn/by-example/filepaths.html
---
<div class="row cBallerina-io-Gray-row">
        <div class="container cBallerinaBySampleContainer">
            <div class="FullCode">
                <div class="highlight"><pre><span class="kn">import</span> <span class="nx">ballerina</span><span class="o">/</span><span class="nx">file</span><span class="p">;</span>
<span class="kn">import</span> <span class="nx">ballerina</span><span class="o">/</span><span class="nx">io</span><span class="p">;</span>

<span class="nx">public</span> <span class="kd">function</span> <span class="nx">main</span><span class="p">()</span> <span class="nx">returns</span> <span class="nx">error</span><span class="err">?</span> <span class="p">{</span>
    <span class="c1">// Gets the absolute representation of the path.</span>
    <span class="kt">string</span> <span class="nx">absValue</span> <span class="p">=</span> <span class="nx">check</span> <span class="nx">file</span><span class="p">:</span><span class="nx">getAbsolutePath</span><span class="p">(</span><span class="s">&quot;test.txt&quot;</span><span class="p">);</span>
    <span class="nx">io</span><span class="p">:</span><span class="nb">println</span><span class="p">(</span><span class="s">&quot;Absolute path: &quot;</span><span class="p">,</span> <span class="nx">absValue</span><span class="p">);</span>

    <span class="c1">// Checks whether the path is absolute.</span>
    <span class="kt">boolean</span> <span class="nx">isAbs</span> <span class="p">=</span> <span class="nx">check</span> <span class="nx">file</span><span class="p">:</span><span class="nx">isAbsolutePath</span><span class="p">(</span><span class="s">&quot;/A/B/C&quot;</span><span class="p">);</span>
    <span class="nx">io</span><span class="p">:</span><span class="nb">println</span><span class="p">(</span><span class="s">&quot;/A/B/C is absolute: &quot;</span><span class="p">,</span> <span class="nx">isAbs</span><span class="p">);</span>

    <span class="c1">// Gets the base name of the path.</span>
    <span class="kt">string</span> <span class="nx">name</span> <span class="p">=</span> <span class="nx">check</span> <span class="nx">file</span><span class="p">:</span><span class="nx">basename</span><span class="p">(</span><span class="s">&quot;/A/B/C&quot;</span><span class="p">);</span>
    <span class="nx">io</span><span class="p">:</span><span class="nb">println</span><span class="p">(</span><span class="s">&quot;Filename of /A/B/C: &quot;</span><span class="p">,</span> <span class="nx">name</span><span class="p">);</span>

    <span class="c1">// Gets the enclosing parent directory.</span>
    <span class="kt">string</span> <span class="nx">parentPath</span> <span class="p">=</span> <span class="nx">check</span> <span class="nx">file</span><span class="p">:</span><span class="nx">parentPath</span><span class="p">(</span><span class="s">&quot;/A/B/C&quot;</span><span class="p">);</span>
    <span class="nx">io</span><span class="p">:</span><span class="nb">println</span><span class="p">(</span><span class="s">&quot;Parent of /A/B/C: &quot;</span><span class="p">,</span> <span class="nx">parentPath</span><span class="p">);</span>

    <span class="c1">// Gets the shortest path name equivalent to the path by purely lexical processing.</span>
    <span class="kt">string</span> <span class="nx">normalizedPath</span> <span class="p">=</span> <span class="nx">check</span> <span class="nx">file</span><span class="p">:</span><span class="nx">normalizePath</span><span class="p">(</span><span class="s">&quot;foo/../bar&quot;</span><span class="p">,</span> <span class="nx">file</span><span class="p">:</span><span class="nx">CLEAN</span><span class="p">);</span>
    <span class="nx">io</span><span class="p">:</span><span class="nb">println</span><span class="p">(</span><span class="s">&quot;Normalized path of foo/../bar: &quot;</span><span class="p">,</span> <span class="nx">normalizedPath</span><span class="p">);</span>

    <span class="c1">// Gets the list of path elements joined by the OS-specific path separator.</span>
    <span class="kt">string</span><span class="p">[]</span> <span class="nx">parts</span> <span class="p">=</span> <span class="nx">check</span> <span class="nx">file</span><span class="p">:</span><span class="nx">splitPath</span><span class="p">(</span><span class="s">&quot;/A/B/C&quot;</span><span class="p">);</span>
    <span class="nx">io</span><span class="p">:</span><span class="nb">println</span><span class="p">(</span><span class="kt">string</span> <span class="s">`Path elements of /A/B/C: ${parts.toString()}`</span><span class="p">);</span>

    <span class="c1">// Joins any number of path elements into a single path.</span>
    <span class="kt">string</span> <span class="nx">path</span> <span class="p">=</span> <span class="nx">check</span> <span class="nx">file</span><span class="p">:</span><span class="nx">joinPath</span><span class="p">(</span><span class="s">&quot;/&quot;</span><span class="p">,</span> <span class="s">&quot;foo&quot;</span><span class="p">,</span> <span class="s">&quot;bar&quot;</span><span class="p">);</span>
    <span class="nx">io</span><span class="p">:</span><span class="nb">println</span><span class="p">(</span><span class="s">&quot;Built path of &#39;/&#39;, &#39;foo&#39;, &#39;bar&#39;: &quot;</span><span class="p">,</span> <span class="nx">path</span><span class="p">);</span>

    <span class="c1">// Returns a relative path that is logically equivalent to the target path when joined to the base path.</span>
    <span class="kt">string</span> <span class="nx">relPath</span> <span class="p">=</span> <span class="nx">check</span> <span class="nx">file</span><span class="p">:</span><span class="nx">relativePath</span><span class="p">(</span><span class="s">&quot;a/b/c&quot;</span><span class="p">,</span> <span class="s">&quot;a/c/d&quot;</span><span class="p">);</span>
    <span class="nx">io</span><span class="p">:</span><span class="nb">println</span><span class="p">(</span><span class="s">&quot;Relative path between &#39;a/b/c&#39; and &#39;a/c/d&#39;: &quot;</span><span class="p">,</span> <span class="nx">relPath</span><span class="p">);</span>
<span class="p">}</span>
</pre></div>

            </div>

            <div class="col-xs-12 col-sm-12 col-md-12">
                <table class="cTopInfoContainer cTopControlsContainer">
                    <tr>
                        <td class="cLeftTD">
                            <h2>File Paths</h2>
                            <p><p>The Ballerina File API also contains utility functions to manipulate file paths in a way that is compatible with the
 target operating system.<br/><br/>
 For more information on the underlying module,
 see the <a href="https://docs.central.ballerina.io/ballerina/file/latest/">File module</a>.</p>
</p>

                        </td>
                        <td class="cRightTD">
                            <div class="cTopButtonContainer">
                                
                                <div class="cButtonInfoContainer">
                                    <a class="prev" href="logging-configuration.html?is_ref_by_example=true">
                                        <span>< PREVIOUS</span>
                                        <p>Configure Logging</p>
                                    </a>
                                </div>
                                 
                                <div class="cButtonInfoContainer">
                                    <a class="next" href="directories.html?is_ref_by_example=true">
                                        <span>NEXT ></span>
                                        <p>Directories</p>
                                    </a>
                                </div>
                                
                            </div>
                        </td>
                    </tr>
                </table>
            </div>
            <div class="example" id="filepaths">
                <div class="col-xs-12 col-sm-12 col-md-12 cBBETable-container cCodeLeft">
                    <div class="cTopControlsContainer">
                        <div class="cTopControlsRow">
                            <div class="cLeftTD">
                                <div class="cBBE-links">
                                    <ul>
                                        <li>
                                            <a class="copy"><img src="/img/copy-icon.svg" /></a>
                                        </li>
                                        <li>
                                            <a target="_blank" href="https://github.com/ballerina-platform/ballerina-distribution/tree/master/examples/filepaths/"><img src="/img/github-logo-green.svg" /></a>
                                        </li>
                                        
                                        <li>
<<<<<<< HEAD
                                            <a target="_blank" href="https://play.ballerina.io/?gist=6e436ffc06b8974437e1b48ca6eb9051&file=filepaths.bal"><img src="/img/main-play-green-btn.svg" /></a>
=======
                                            <a target="_blank" href="https://play.ballerina.io/?gist=85d03e712c3a31054852598d2933882f&file=filepaths.bal"><img src="/img/main-play-green-btn.svg" /></a>
>>>>>>> 9cc0b157
                                        </li>
                                        
                                    </ul>
                                </div>
                            </div> 
                        </div>
                    </div>
              
                    
                    <div class="codeSnippeset">

                        <div class="cBBE-body">
                            
                            <div class="cTR">

                                <div class="code leading">
                                    <div class="highlight"><pre><code class=language-ballerina>import ballerina/file;
import ballerina/io;
</code></pre></div>

                                </div>
                                <div class="docs">
                                    
                                </div>
                            </div>
                            
                            <div class="cTR">

                                <div class="code leading">
                                    <div class="highlight"><pre><code class=language-ballerina>public function main() returns error? {
</code></pre></div>

                                </div>
                                <div class="docs">
                                    
                                </div>
                            </div>
                            
                            <div class="cTR hover-enable">

                                <div class="code leading">
                                    <div class="highlight"><pre><code class=language-ballerina>    string absValue = check file:getAbsolutePath(&quot;test.txt&quot;);
    io:println(&quot;Absolute path: &quot;, absValue);
</code></pre></div>

                                </div>
                                <div class="docs">
                                    
                                    <div class="cCodeDesription">
                                        <div>
                                            <p>Gets the absolute representation of the path.</p>

                                        </div>
                                    </div>
                                    
                                </div>
                            </div>
                            
                            <div class="cTR hover-enable">

                                <div class="code leading">
                                    <div class="highlight"><pre><code class=language-ballerina>    boolean isAbs = check file:isAbsolutePath(&quot;/A/B/C&quot;);
    io:println(&quot;/A/B/C is absolute: &quot;, isAbs);
</code></pre></div>

                                </div>
                                <div class="docs">
                                    
                                    <div class="cCodeDesription">
                                        <div>
                                            <p>Checks whether the path is absolute.</p>

                                        </div>
                                    </div>
                                    
                                </div>
                            </div>
                            
                            <div class="cTR hover-enable">

                                <div class="code leading">
                                    <div class="highlight"><pre><code class=language-ballerina>    string name = check file:basename(&quot;/A/B/C&quot;);
    io:println(&quot;Filename of /A/B/C: &quot;, name);
</code></pre></div>

                                </div>
                                <div class="docs">
                                    
                                    <div class="cCodeDesription">
                                        <div>
                                            <p>Gets the base name of the path.</p>

                                        </div>
                                    </div>
                                    
                                </div>
                            </div>
                            
                            <div class="cTR hover-enable">

                                <div class="code leading">
                                    <div class="highlight"><pre><code class=language-ballerina>    string parentPath = check file:parentPath(&quot;/A/B/C&quot;);
    io:println(&quot;Parent of /A/B/C: &quot;, parentPath);
</code></pre></div>

                                </div>
                                <div class="docs">
                                    
                                    <div class="cCodeDesription">
                                        <div>
                                            <p>Gets the enclosing parent directory.</p>

                                        </div>
                                    </div>
                                    
                                </div>
                            </div>
                            
                            <div class="cTR hover-enable">

                                <div class="code leading">
                                    <div class="highlight"><pre><code class=language-ballerina>    string normalizedPath = check file:normalizePath(&quot;foo/../bar&quot;, file:CLEAN);
    io:println(&quot;Normalized path of foo/../bar: &quot;, normalizedPath);
</code></pre></div>

                                </div>
                                <div class="docs">
                                    
                                    <div class="cCodeDesription">
                                        <div>
                                            <p>Gets the shortest path name equivalent to the path by purely lexical processing.</p>

                                        </div>
                                    </div>
                                    
                                </div>
                            </div>
                            
                            <div class="cTR hover-enable">

                                <div class="code leading">
                                    <div class="highlight"><pre><code class=language-ballerina>    string[] parts = check file:splitPath(&quot;/A/B/C&quot;);
    io:println(string `Path elements of /A/B/C: ${parts.toString()}`);
</code></pre></div>

                                </div>
                                <div class="docs">
                                    
                                    <div class="cCodeDesription">
                                        <div>
                                            <p>Gets the list of path elements joined by the OS-specific path separator.</p>

                                        </div>
                                    </div>
                                    
                                </div>
                            </div>
                            
                            <div class="cTR hover-enable">

                                <div class="code leading">
                                    <div class="highlight"><pre><code class=language-ballerina>    string path = check file:joinPath(&quot;/&quot;, &quot;foo&quot;, &quot;bar&quot;);
    io:println(&quot;Built path of &#39;/&#39;, &#39;foo&#39;, &#39;bar&#39;: &quot;, path);
</code></pre></div>

                                </div>
                                <div class="docs">
                                    
                                    <div class="cCodeDesription">
                                        <div>
                                            <p>Joins any number of path elements into a single path.</p>

                                        </div>
                                    </div>
                                    
                                </div>
                            </div>
                            
                            <div class="cTR hover-enable">

                                <div class="code">
                                    <div class="highlight"><pre><code class=language-ballerina>    string relPath = check file:relativePath(&quot;a/b/c&quot;, &quot;a/c/d&quot;);
    io:println(&quot;Relative path between &#39;a/b/c&#39; and &#39;a/c/d&#39;: &quot;, relPath);
}
</code></pre></div>

                                </div>
                                <div class="docs">
                                    
                                    <div class="cCodeDesription">
                                        <div>
                                            <p>Returns a relative path that is logically equivalent to the target path when joined to the base path.</p>

                                        </div>
                                    </div>
                                    
                                </div>
                            </div>
                            
                        </div>
                    </div>
                    
                    <div class="codeSnippeset">

                        <div class="cBBE-body">
                            
                            <div class="cTR cOutputTr">

                                <div class="code leading cOutput">
                                    <div class="highlight"><pre><code class=shell-session>bal run filepaths.bal
On Unix:
Absolute path of test.txt: /A/test.txt
/A/B/C is absolute: true
Filename of /A/B/C: C
Parent of /A/B/C: /A/B
Normalized path of foo/../bar: bar
Path elements of /A/B/C: [&quot;A&quot;,&quot;B&quot;,&quot;C&quot;]
Built path of &#39;/&#39;, &#39;foo&#39;, &#39;bar&#39;: /foo/bar
Relative path between &#39;a/b/c&#39; and &#39;a/c/d&#39;: ../../c/d
</code></pre></div>

                                </div>
                                <div class="docs">
                                    
                                </div>
                            </div>
                            
                            <div class="cTR cOutputTr">

                                <div class="code cOutput">
                                    <div class="highlight"><pre><code class=shell-session>On Windows:
Absolute path of test.txt: \A\test.txt
/A/B/C is absolute: false
Filename of /A/B/C: C
Parent of /A/B/C: \A\B
Normalized path of foo/../bar: bar
Path elements of /A/B/C: [&quot;A&quot;,&quot;B&quot;,&quot;C&quot;]
Built path of &#39;/&#39;, &#39;foo&#39;, &#39;bar&#39;: \foo\bar
Relative path between &#39;a/b/c&#39; and &#39;a/c/d&#39;: ..\..\c\d
</code></pre></div>

                                </div>
                                <div class="docs">
                                    
                                </div>
                            </div>
                            
                        </div>
                    </div>
                    


                     
                </div>
            </div>
        </div>
    </div>

     <script>
            $(document).ready(function() {

                // hljs.initHighlightingOnLoad();

                $(".switch").click(function() {
                    $(".cCodeRight").toggleClass('cShow');
                    $(".cCodeLeft").toggleClass('cHide');
                });

                // get code text
                var codeSnippet = document.getElementsByClassName('FullCode')[0];
                var codeText = codeSnippet.getElementsByTagName('pre')[0].textContent;

                // register "copy to clipboard" event to elements with "copy" class
                var clipboard = new ClipboardJS('.copy', {
                    text: function(trigger) {
                        return codeText;
                    }
                });

                // Register events show hide tooltip on click event
                clipboard.on('success', function(e) {
                    setTooltip(e.trigger, 'Copied!');
                    hideTooltip(e.trigger);
                });

                clipboard.on('error', function(e) {
                    setTooltip(e.trigger, 'Failed!');
                    hideTooltip(e.trigger);
                });

                $('.copy').tooltip({
                    trigger: 'click',
                    placement: 'bottom'
                });
                $("a.copy").unbind("click");
            });

            function setTooltip(btn, message) {
                $(btn).attr('data-original-title', message)
                    .tooltip('show');
            }

            function hideTooltip(btn) {
                setTimeout(function() {
                    $(btn).tooltip('hide').removeAttr('data-original-title');
                }, 1000);
            }
        </script><|MERGE_RESOLUTION|>--- conflicted
+++ resolved
@@ -101,11 +101,7 @@
                                         </li>
                                         
                                         <li>
-<<<<<<< HEAD
-                                            <a target="_blank" href="https://play.ballerina.io/?gist=6e436ffc06b8974437e1b48ca6eb9051&file=filepaths.bal"><img src="/img/main-play-green-btn.svg" /></a>
-=======
                                             <a target="_blank" href="https://play.ballerina.io/?gist=85d03e712c3a31054852598d2933882f&file=filepaths.bal"><img src="/img/main-play-green-btn.svg" /></a>
->>>>>>> 9cc0b157
                                         </li>
                                         
                                     </ul>
