---
layout: ballerina-example-page-old
title: URL Encode/Decode Operations
description: BBE on how to perform encoding/decoding a URL or part of a URL.
keywords: ballerina, ballerina by example, url encoding, url decoding
permalink: /learn/by-example/url-encode-decode
active: url-encode-decode
redirect_from:
  - /swan-lake/learn/by-example/url-encode-decode
  - /swan-lake/learn/by-example/url-encode-decode.html
---
<div class="row cBallerina-io-Gray-row">
        <div class="container cBallerinaBySampleContainer">
            <div class="FullCode">
                <div class="highlight"><pre><span class="kn">import</span> <span class="nx">ballerina</span><span class="o">/</span><span class="nx">url</span><span class="p">;</span>
<span class="kn">import</span> <span class="nx">ballerina</span><span class="o">/</span><span class="nx">io</span><span class="p">;</span>

<span class="nx">public</span> <span class="kd">function</span> <span class="nx">main</span><span class="p">()</span> <span class="nx">returns</span> <span class="nx">error</span><span class="err">?</span> <span class="p">{</span>
    <span class="kt">string</span> <span class="nx">value1</span> <span class="p">=</span> <span class="s">&quot;data=value&quot;</span><span class="p">;</span>
    <span class="c1">// Encoding a URL component into a string.</span>
    <span class="kt">string</span> <span class="nx">encoded</span> <span class="p">=</span> <span class="nx">check</span> <span class="nx">url</span><span class="p">:</span><span class="nx">encode</span><span class="p">(</span><span class="nx">value1</span><span class="p">,</span> <span class="s">&quot;UTF-8&quot;</span><span class="p">);</span>
    <span class="nx">io</span><span class="p">:</span><span class="nb">println</span><span class="p">(</span><span class="s">&quot;URL encoded value: &quot;</span><span class="p">,</span> <span class="nx">encoded</span><span class="p">);</span>

    <span class="kt">string</span> <span class="nx">value2</span> <span class="p">=</span> <span class="s">&quot;data%3Dvalue&quot;</span><span class="p">;</span>
    <span class="c1">// Decoding an encoded URL component into a string.</span>
    <span class="kt">string</span> <span class="nx">decoded</span> <span class="p">=</span> <span class="nx">check</span> <span class="nx">url</span><span class="p">:</span><span class="nx">decode</span><span class="p">(</span><span class="nx">value2</span><span class="p">,</span> <span class="s">&quot;UTF-8&quot;</span><span class="p">);</span>
    <span class="nx">io</span><span class="p">:</span><span class="nb">println</span><span class="p">(</span><span class="s">&quot;URL decoded value: &quot;</span><span class="p">,</span> <span class="nx">decoded</span><span class="p">);</span>
<span class="p">}</span>
</pre></div>

            </div>

            <div class="col-xs-12 col-sm-12 col-md-12">
                <table class="cTopInfoContainer cTopControlsContainer">
                    <tr>
                        <td class="cLeftTD">
                            <h2>URL Encode/Decode Operations</h2>
                            <p><p>Ballerina URL API supports encoding/decoding a URL or part of a URL.<br/><br/>
 For more information on the underlying module,
 see the <a href="https://docs.central.ballerina.io/ballerina/url/latest/">URL module</a>.</p>
</p>

                        </td>
                        <td class="cRightTD">
                            <div class="cTopButtonContainer">
                                
                                <div class="cButtonInfoContainer">
                                    <a class="prev" href="security-jwt-issue-validate.html?is_ref_by_example=true">
                                        <span>< PREVIOUS</span>
                                        <p>JWT Issue/Validate</p>
                                    </a>
                                </div>
                                 
                                <div class="cButtonInfoContainer">
                                    <a class="next" href="time-utc.html?is_ref_by_example=true">
                                        <span>NEXT ></span>
                                        <p>UTC Time</p>
                                    </a>
                                </div>
                                
                            </div>
                        </td>
                    </tr>
                </table>
            </div>
            <div class="example" id="url-encode-decode">
                <div class="col-xs-12 col-sm-12 col-md-12 cBBETable-container cCodeLeft">
                    <div class="cTopControlsContainer">
                        <div class="cTopControlsRow">
                            <div class="cLeftTD">
                                <div class="cBBE-links">
                                    <ul>
                                        <li>
                                            <a class="copy"><img src="/img/copy-icon.svg" /></a>
                                        </li>
                                        <li>
                                            <a target="_blank" href="https://github.com/ballerina-platform/ballerina-distribution/tree/master/examples/url-encode-decode/"><img src="/img/github-logo-green.svg" /></a>
                                        </li>
                                        
                                        <li>
<<<<<<< HEAD
                                            <a target="_blank" href="https://play.ballerina.io/?gist=258f3b54813055c0827ff53004d07439&file=url_encode_decode.bal"><img src="/img/main-play-green-btn.svg" /></a>
=======
                                            <a target="_blank" href="https://play.ballerina.io/?gist=e3ae24ce023fea152b59085e2fd2216f&file=url_encode_decode.bal"><img src="/img/main-play-green-btn.svg" /></a>
>>>>>>> 9cc0b157
                                        </li>
                                        
                                    </ul>
                                </div>
                            </div> 
                        </div>
                    </div>
              
                    
                    <div class="codeSnippeset">

                        <div class="cBBE-body">
                            
                            <div class="cTR">

                                <div class="code leading">
                                    <div class="highlight"><pre><code class=language-ballerina>import ballerina/url;
import ballerina/io;
</code></pre></div>

                                </div>
                                <div class="docs">
                                    
                                </div>
                            </div>
                            
                            <div class="cTR">

                                <div class="code leading">
                                    <div class="highlight"><pre><code class=language-ballerina>public function main() returns error? {
    string value1 = &quot;data=value&quot;;
</code></pre></div>

                                </div>
                                <div class="docs">
                                    
                                </div>
                            </div>
                            
                            <div class="cTR hover-enable">

                                <div class="code leading">
                                    <div class="highlight"><pre><code class=language-ballerina>    string encoded = check url:encode(value1, &quot;UTF-8&quot;);
    io:println(&quot;URL encoded value: &quot;, encoded);
</code></pre></div>

                                </div>
                                <div class="docs">
                                    
                                    <div class="cCodeDesription">
                                        <div>
                                            <p>Encoding a URL component into a string.</p>

                                        </div>
                                    </div>
                                    
                                </div>
                            </div>
                            
                            <div class="cTR">

                                <div class="code leading">
                                    <div class="highlight"><pre><code class=language-ballerina>    string value2 = &quot;data%3Dvalue&quot;;
</code></pre></div>

                                </div>
                                <div class="docs">
                                    
                                </div>
                            </div>
                            
                            <div class="cTR hover-enable">

                                <div class="code">
                                    <div class="highlight"><pre><code class=language-ballerina>    string decoded = check url:decode(value2, &quot;UTF-8&quot;);
    io:println(&quot;URL decoded value: &quot;, decoded);
}
</code></pre></div>

                                </div>
                                <div class="docs">
                                    
                                    <div class="cCodeDesription">
                                        <div>
                                            <p>Decoding an encoded URL component into a string.</p>

                                        </div>
                                    </div>
                                    
                                </div>
                            </div>
                            
                        </div>
                    </div>
                    
                    <div class="codeSnippeset">

                        <div class="cBBE-body">
                            
                            <div class="cTR cOutputTr">

                                <div class="code cOutput">
                                    <div class="highlight"><pre><code class=shell-session>bal run url_encode_decode.bal
URL encoded value: data%3Dvalue
URL decoded value: data=value
</code></pre></div>

                                </div>
                                <div class="docs">
                                    
                                </div>
                            </div>
                            
                        </div>
                    </div>
                    


                     
                </div>
            </div>
        </div>
    </div>

     <script>
            $(document).ready(function() {

                // hljs.initHighlightingOnLoad();

                $(".switch").click(function() {
                    $(".cCodeRight").toggleClass('cShow');
                    $(".cCodeLeft").toggleClass('cHide');
                });

                // get code text
                var codeSnippet = document.getElementsByClassName('FullCode')[0];
                var codeText = codeSnippet.getElementsByTagName('pre')[0].textContent;

                // register "copy to clipboard" event to elements with "copy" class
                var clipboard = new ClipboardJS('.copy', {
                    text: function(trigger) {
                        return codeText;
                    }
                });

                // Register events show hide tooltip on click event
                clipboard.on('success', function(e) {
                    setTooltip(e.trigger, 'Copied!');
                    hideTooltip(e.trigger);
                });

                clipboard.on('error', function(e) {
                    setTooltip(e.trigger, 'Failed!');
                    hideTooltip(e.trigger);
                });

                $('.copy').tooltip({
                    trigger: 'click',
                    placement: 'bottom'
                });
                $("a.copy").unbind("click");
            });

            function setTooltip(btn, message) {
                $(btn).attr('data-original-title', message)
                    .tooltip('show');
            }

            function hideTooltip(btn) {
                setTimeout(function() {
                    $(btn).tooltip('hide').removeAttr('data-original-title');
                }, 1000);
            }
        </script><|MERGE_RESOLUTION|>--- conflicted
+++ resolved
@@ -78,11 +78,7 @@
                                         </li>
                                         
                                         <li>
-<<<<<<< HEAD
-                                            <a target="_blank" href="https://play.ballerina.io/?gist=258f3b54813055c0827ff53004d07439&file=url_encode_decode.bal"><img src="/img/main-play-green-btn.svg" /></a>
-=======
                                             <a target="_blank" href="https://play.ballerina.io/?gist=e3ae24ce023fea152b59085e2fd2216f&file=url_encode_decode.bal"><img src="/img/main-play-green-btn.svg" /></a>
->>>>>>> 9cc0b157
                                         </li>
                                         
                                     </ul>
