---
layout: ballerina-example-page-old
title: Logging with Context
description: BBE on how to log messages in Ballerina with context values.
keywords: ballerina, Ballerina By Example, bbe, log, function pointer, context, dynamic
permalink: /learn/by-example/logging-with-context
active: logging-with-context
redirect_from:
  - /swan-lake/learn/by-example/logging-with-context
  - /swan-lake/learn/by-example/logging-with-context.html
---
<div class="row cBallerina-io-Gray-row">
        <div class="container cBallerinaBySampleContainer">
            <div class="FullCode">
                <div class="highlight"><pre><span class="kn">import</span> <span class="nx">ballerina</span><span class="o">/</span><span class="nx">log</span><span class="p">;</span>
<span class="kn">import</span> <span class="nx">ballerina</span><span class="o">/</span><span class="nx">random</span><span class="p">;</span>
<span class="kn">import</span> <span class="nx">ballerina</span><span class="o">/</span><span class="nx">time</span><span class="p">;</span>

<span class="nx">public</span> <span class="kd">function</span> <span class="nx">main</span><span class="p">()</span> <span class="p">{</span>
    <span class="c1">// The Ballerina log API provides functions to log at four levels, which are</span>
    <span class="c1">// `DEBUG`, `ERROR`, `INFO`, and `WARN`.</span>
    <span class="c1">// You can pass key/value pairs where the values are function pointers.</span>
    <span class="c1">// These functions can return values, which change dynamically.</span>
    <span class="c1">// The following log prints the current UTC time as a key/value pair.</span>
    <span class="nx">log</span><span class="p">:</span><span class="nx">printInfo</span><span class="p">(</span><span class="s">&quot;info log&quot;</span><span class="p">,</span>
                  <span class="nx">current_time</span> <span class="p">=</span> <span class="nx">isolated</span> <span class="kd">function</span><span class="p">()</span> <span class="nx">returns</span> <span class="kt">string</span> <span class="p">{</span>
                      <span class="k">return</span> <span class="nx">time</span><span class="p">:</span><span class="nx">utcToString</span><span class="p">(</span><span class="nx">time</span><span class="p">:</span><span class="nx">utcNow</span><span class="p">());});</span>
    <span class="c1">// The following log prints a random percentage as a key/value pair.</span>
    <span class="nx">log</span><span class="p">:</span><span class="nx">printInfo</span><span class="p">(</span><span class="s">&quot;info log&quot;</span><span class="p">,</span>
                   <span class="nx">percentage</span> <span class="p">=</span> <span class="nx">isolated</span> <span class="kd">function</span><span class="p">()</span> <span class="nx">returns</span> <span class="kt">float</span> <span class="p">{</span>
                       <span class="k">return</span> <span class="nx">random</span><span class="p">:</span><span class="nx">createDecimal</span><span class="p">()</span> <span class="o">*</span> <span class="mf">100.0</span><span class="p">;});</span>
<span class="p">}</span>
</pre></div>

            </div>

            <div class="col-xs-12 col-sm-12 col-md-12">
                <table class="cTopInfoContainer cTopControlsContainer">
                    <tr>
                        <td class="cLeftTD">
                            <h2>Logging with Context</h2>
                            <p><p>The Ballerina Log API contains the application log handling functions.<br/><br/>
 For more information on the underlying module,
 see the <a href="https://docs.central.ballerina.io/ballerina/log/latest/">Log module</a>.</p>
</p>

                        </td>
                        <td class="cRightTD">
                            <div class="cTopButtonContainer">
                                
                                <div class="cButtonInfoContainer">
                                    <a class="prev" href="logging.html?is_ref_by_example=true">
                                        <span>< PREVIOUS</span>
                                        <p>Logging</p>
                                    </a>
                                </div>
                                 
                                <div class="cButtonInfoContainer">
                                    <a class="next" href="logging-configuration.html?is_ref_by_example=true">
                                        <span>NEXT ></span>
                                        <p>Configure Logging</p>
                                    </a>
                                </div>
                                
                            </div>
                        </td>
                    </tr>
                </table>
            </div>
            <div class="example" id="logging-with-context">
                <div class="col-xs-12 col-sm-12 col-md-12 cBBETable-container cCodeLeft">
                    <div class="cTopControlsContainer">
                        <div class="cTopControlsRow">
                            <div class="cLeftTD">
                                <div class="cBBE-links">
                                    <ul>
                                        <li>
                                            <a class="copy"><img src="/img/copy-icon.svg" /></a>
                                        </li>
                                        <li>
                                            <a target="_blank" href="https://github.com/ballerina-platform/ballerina-distribution/tree/master/examples/logging-with-context/"><img src="/img/github-logo-green.svg" /></a>
                                        </li>
                                        
                                        <li>
<<<<<<< HEAD
                                            <a target="_blank" href="https://play.ballerina.io/?gist=d6e5d8ebbc5bc381a54d310a15517987&file=logging_with_context.bal"><img src="/img/main-play-green-btn.svg" /></a>
=======
                                            <a target="_blank" href="https://play.ballerina.io/?gist=5cd791e6aa2afda64d0c8cefaa8382f7&file=logging_with_context.bal"><img src="/img/main-play-green-btn.svg" /></a>
>>>>>>> 4daec9d8
                                        </li>
                                        
                                    </ul>
                                </div>
                            </div> 
                        </div>
                    </div>
              
                    
                    <div class="codeSnippeset">

                        <div class="cBBE-body">
                            
                            <div class="cTR">

                                <div class="code leading">
                                    <div class="highlight"><pre><code class=language-ballerina>import ballerina/log;
import ballerina/random;
import ballerina/time;
</code></pre></div>

                                </div>
                                <div class="docs">
                                    
                                </div>
                            </div>
                            
                            <div class="cTR">

                                <div class="code leading">
                                    <div class="highlight"><pre><code class=language-ballerina>public function main() {
</code></pre></div>

                                </div>
                                <div class="docs">
                                    
                                </div>
                            </div>
                            
                            <div class="cTR hover-enable">

                                <div class="code leading">
                                    <div class="highlight"><pre><code class=language-ballerina>    log:printInfo(&quot;info log&quot;,
                  current_time = isolated function() returns string {
                      return time:utcToString(time:utcNow());});
</code></pre></div>

                                </div>
                                <div class="docs">
                                    
                                    <div class="cCodeDesription">
                                        <div>
                                            <p>The Ballerina log API provides functions to log at four levels, which are
 <code>DEBUG</code>, <code>ERROR</code>, <code>INFO</code>, and <code>WARN</code>.
 You can pass key/value pairs where the values are function pointers.
 These functions can return values, which change dynamically.
 The following log prints the current UTC time as a key/value pair.</p>

                                        </div>
                                    </div>
                                    
                                </div>
                            </div>
                            
                            <div class="cTR hover-enable">

                                <div class="code">
                                    <div class="highlight"><pre><code class=language-ballerina>    log:printInfo(&quot;info log&quot;,
                   percentage = isolated function() returns float {
                       return random:createDecimal() * 100.0;});
}
</code></pre></div>

                                </div>
                                <div class="docs">
                                    
                                    <div class="cCodeDesription">
                                        <div>
                                            <p>The following log prints a random percentage as a key/value pair.</p>

                                        </div>
                                    </div>
                                    
                                </div>
                            </div>
                            
                        </div>
                    </div>
                    
                    <div class="codeSnippeset">

                        <div class="cBBE-body">
                            
                            <div class="cTR cOutputTr">

                                <div class="code cOutput">
                                    <div class="highlight"><pre><code class=shell-session>bal run logging_with_context.bal
time = 2021-05-25T10:34:25.460+05:30 level = INFO module = &quot;&quot; message = &quot;info log&quot; current_time = &quot;2021-05-25T05:04:25.473981Z&quot;
time = 2021-05-25T10:34:25.487+05:30 level = INFO module = &quot;&quot; message = &quot;info log&quot; percentage = 38.4141353500368
</code></pre></div>

                                </div>
                                <div class="docs">
                                    
                                </div>
                            </div>
                            
                        </div>
                    </div>
                    


                     
                </div>
            </div>
        </div>
    </div>

     <script>
            $(document).ready(function() {

                // hljs.initHighlightingOnLoad();

                $(".switch").click(function() {
                    $(".cCodeRight").toggleClass('cShow');
                    $(".cCodeLeft").toggleClass('cHide');
                });

                // get code text
                var codeSnippet = document.getElementsByClassName('FullCode')[0];
                var codeText = codeSnippet.getElementsByTagName('pre')[0].textContent;

                // register "copy to clipboard" event to elements with "copy" class
                var clipboard = new ClipboardJS('.copy', {
                    text: function(trigger) {
                        return codeText;
                    }
                });

                // Register events show hide tooltip on click event
                clipboard.on('success', function(e) {
                    setTooltip(e.trigger, 'Copied!');
                    hideTooltip(e.trigger);
                });

                clipboard.on('error', function(e) {
                    setTooltip(e.trigger, 'Failed!');
                    hideTooltip(e.trigger);
                });

                $('.copy').tooltip({
                    trigger: 'click',
                    placement: 'bottom'
                });
                $("a.copy").unbind("click");
            });

            function setTooltip(btn, message) {
                $(btn).attr('data-original-title', message)
                    .tooltip('show');
            }

            function hideTooltip(btn) {
                setTimeout(function() {
                    $(btn).tooltip('hide').removeAttr('data-original-title');
                }, 1000);
            }
        </script><|MERGE_RESOLUTION|>--- conflicted
+++ resolved
@@ -82,11 +82,7 @@
                                         </li>
                                         
                                         <li>
-<<<<<<< HEAD
-                                            <a target="_blank" href="https://play.ballerina.io/?gist=d6e5d8ebbc5bc381a54d310a15517987&file=logging_with_context.bal"><img src="/img/main-play-green-btn.svg" /></a>
-=======
                                             <a target="_blank" href="https://play.ballerina.io/?gist=5cd791e6aa2afda64d0c8cefaa8382f7&file=logging_with_context.bal"><img src="/img/main-play-green-btn.svg" /></a>
->>>>>>> 4daec9d8
                                         </li>
                                         
                                     </ul>
