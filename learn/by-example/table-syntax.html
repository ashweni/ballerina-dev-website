--- conflicted
+++ resolved
@@ -106,11 +106,7 @@
                                         </li>
                                         
                                         <li>
-<<<<<<< HEAD
-                                            <a target="_blank" href="https://play.ballerina.io/?gist=5d88c9a1f0c9d77bbcf981b584a0c4d8&file=table_syntax.bal"><img src="/img/main-play-green-btn.svg" /></a>
-=======
                                             <a target="_blank" href="https://play.ballerina.io/?gist=3e42f6e1a8563f0081e713419baf70fb&file=table_syntax.bal"><img src="/img/main-play-green-btn.svg" /></a>
->>>>>>> 4daec9d8
                                         </li>
                                         
                                     </ul>
