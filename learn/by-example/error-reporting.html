---
layout: ballerina-example-page-old
title: Errors
description: This BBE demonstrates how errors are reported in Ballerina
keywords: ballerina, ballerina by example, bbe, error, error reporting
permalink: /learn/by-example/error-reporting
active: error-reporting
redirect_from:
  - /swan-lake/learn/by-example/error-reporting
  - /swan-lake/learn/by-example/error-reporting.html
---
<div class="row cBallerina-io-Gray-row">
        <div class="container cBallerinaBySampleContainer">
            <div class="FullCode">
                <div class="highlight"><pre><span class="kn">import</span> <span class="nx">ballerina</span><span class="o">/</span><span class="nx">io</span><span class="p">;</span>

<span class="c1">// Parses a `string` value to convert to an `int` value.</span>
<span class="c1">// This function may return error values.</span>
<span class="c1">// The return type is a union with `error`.</span>
<span class="kd">function</span> <span class="nb">parse</span><span class="p">(</span><span class="kt">string</span> <span class="nx">s</span><span class="p">)</span> <span class="nx">returns</span> <span class="kt">int</span><span class="p">|</span><span class="nx">error</span> <span class="p">{</span>

    <span class="kt">int</span> <span class="nx">n</span> <span class="p">=</span> <span class="mi">0</span><span class="p">;</span>
    <span class="kt">int</span><span class="p">[]</span> <span class="nx">cps</span> <span class="p">=</span> <span class="nx">s</span><span class="p">.</span><span class="nx">toCodePointInts</span><span class="p">();</span>
    <span class="nx">foreach</span> <span class="kt">int</span> <span class="nx">cp</span> <span class="nx">in</span> <span class="nx">cps</span> <span class="p">{</span>
        <span class="kt">int</span> <span class="nx">p</span> <span class="p">=</span> <span class="nx">cp</span> <span class="o">-</span> <span class="mh">0x30</span><span class="p">;</span>
        <span class="k">if</span> <span class="nx">p</span> <span class="p">&lt;</span> <span class="mi">0</span> <span class="o">||</span> <span class="nx">p</span> <span class="p">&gt;</span> <span class="mi">9</span> <span class="p">{</span>
            <span class="c1">// If `p` is not a digit construct, it returns</span>
            <span class="c1">// an `error` value with `not a digit` as the error message.</span>
            <span class="k">return</span> <span class="nx">error</span><span class="p">(</span><span class="s">&quot;not a digit&quot;</span><span class="p">);</span>

        <span class="p">}</span>
        <span class="nx">n</span> <span class="p">=</span> <span class="nx">n</span> <span class="o">*</span> <span class="mi">10</span> <span class="o">+</span> <span class="nx">p</span><span class="p">;</span>
    <span class="p">}</span>
    <span class="k">return</span> <span class="nx">n</span><span class="p">;</span>
<span class="p">}</span>

<span class="nx">public</span> <span class="kd">function</span> <span class="nx">main</span><span class="p">()</span> <span class="p">{</span>
    <span class="c1">// An `int` value is returned when the argument is a `string` value,</span>
    <span class="c1">// which can be parsed successfully as an integer.</span>
    <span class="kt">int</span><span class="p">|</span><span class="nx">error</span> <span class="nx">x</span> <span class="p">=</span> <span class="nb">parse</span><span class="p">(</span><span class="s">&quot;123&quot;</span><span class="p">);</span>

    <span class="nx">io</span><span class="p">:</span><span class="nb">println</span><span class="p">(</span><span class="nx">x</span><span class="p">);</span>

    <span class="c1">// An `error` value is returned when the argument is a `string` value,</span>
    <span class="c1">// which has a character that is not a digit.</span>
    <span class="kt">int</span><span class="p">|</span><span class="nx">error</span> <span class="nx">y</span> <span class="p">=</span> <span class="nb">parse</span><span class="p">(</span><span class="s">&quot;1h&quot;</span><span class="p">);</span>

    <span class="nx">io</span><span class="p">:</span><span class="nb">println</span><span class="p">(</span><span class="nx">y</span><span class="p">);</span>
<span class="p">}</span>
</pre></div>

            </div>

            <div class="col-xs-12 col-sm-12 col-md-12">
                <table class="cTopInfoContainer cTopControlsContainer">
                    <tr>
                        <td class="cLeftTD">
                            <h2>Errors</h2>
                            <p><p>Ballerina does not have exceptions. Errors are reported by functions returning
 <code>error</code> values.
 <code>error</code> is its own basic type.
 The return type of a function that may return an <code>error</code> value will be a union with <code>error</code>.
 An <code>error</code> value includes a <code>string</code> message.
 An <code>error</code> value includes the stack trace from the point at which the error is constructed (i.e., <code>error(msg)</code> is called).
 Error values are immutable.</p>
</p>

                        </td>
                        <td class="cRightTD">
                            <div class="cTopButtonContainer">
                                
                                <div class="cButtonInfoContainer">
                                    <a class="prev" href="unions.html?is_ref_by_example=true">
                                        <span>< PREVIOUS</span>
                                        <p>Unions</p>
                                    </a>
                                </div>
                                 
                                <div class="cButtonInfoContainer">
                                    <a class="next" href="anydata-type.html?is_ref_by_example=true">
                                        <span>NEXT ></span>
                                        <p>Anydata type</p>
                                    </a>
                                </div>
                                
                            </div>
                        </td>
                    </tr>
                </table>
            </div>
            <div class="example" id="error-reporting">
                <div class="col-xs-12 col-sm-12 col-md-12 cBBETable-container cCodeLeft">
                    <div class="cTopControlsContainer">
                        <div class="cTopControlsRow">
                            <div class="cLeftTD">
                                <div class="cBBE-links">
                                    <ul>
                                        <li>
                                            <a class="copy"><img src="/img/copy-icon.svg" /></a>
                                        </li>
                                        <li>
                                            <a target="_blank" href="https://github.com/ballerina-platform/ballerina-distribution/tree/master/examples/error-reporting/"><img src="/img/github-logo-green.svg" /></a>
                                        </li>
                                        
                                        <li>
<<<<<<< HEAD
                                            <a target="_blank" href="https://play.ballerina.io/?gist=7b46ef5977fea0960d33451e7d2da57f&file=error_reporting.bal"><img src="/img/main-play-green-btn.svg" /></a>
=======
                                            <a target="_blank" href="https://play.ballerina.io/?gist=140e99c64a79b565d37816cca1c20faa&file=error_reporting.bal"><img src="/img/main-play-green-btn.svg" /></a>
>>>>>>> 17e73713
                                        </li>
                                        
                                    </ul>
                                </div>
                            </div> 
                        </div>
                    </div>
              
                    
                    <div class="codeSnippeset">

                        <div class="cBBE-body">
                            
                            <div class="cTR">

                                <div class="code leading">
                                    <div class="highlight"><pre><code class=language-ballerina>import ballerina/io;
</code></pre></div>

                                </div>
                                <div class="docs">
                                    
                                </div>
                            </div>
                            
                            <div class="cTR hover-enable">

                                <div class="code leading">
                                    <div class="highlight"><pre><code class=language-ballerina>function parse(string s) returns int|error {
</code></pre></div>

                                </div>
                                <div class="docs">
                                    
                                    <div class="cCodeDesription">
                                        <div>
                                            <p>Parses a <code>string</code> value to convert to an <code>int</code> value.
 This function may return error values.
 The return type is a union with <code>error</code>.</p>

                                        </div>
                                    </div>
                                    
                                </div>
                            </div>
                            
                            <div class="cTR">

                                <div class="code leading">
                                    <div class="highlight"><pre><code class=language-ballerina>    int n = 0;
    int[] cps = s.toCodePointInts();
    foreach int cp in cps {
        int p = cp - 0x30;
        if p &lt; 0 || p &gt; 9 {
</code></pre></div>

                                </div>
                                <div class="docs">
                                    
                                </div>
                            </div>
                            
                            <div class="cTR hover-enable">

                                <div class="code leading">
                                    <div class="highlight"><pre><code class=language-ballerina>            return error(&quot;not a digit&quot;);
</code></pre></div>

                                </div>
                                <div class="docs">
                                    
                                    <div class="cCodeDesription">
                                        <div>
                                            <p>If <code>p</code> is not a digit construct, it returns
 an <code>error</code> value with <code>not a digit</code> as the error message.</p>

                                        </div>
                                    </div>
                                    
                                </div>
                            </div>
                            
                            <div class="cTR">

                                <div class="code leading">
                                    <div class="highlight"><pre><code class=language-ballerina>        }
        n = n * 10 + p;
    }
    return n;
}
</code></pre></div>

                                </div>
                                <div class="docs">
                                    
                                </div>
                            </div>
                            
                            <div class="cTR">

                                <div class="code leading">
                                    <div class="highlight"><pre><code class=language-ballerina>public function main() {
</code></pre></div>

                                </div>
                                <div class="docs">
                                    
                                </div>
                            </div>
                            
                            <div class="cTR hover-enable">

                                <div class="code leading">
                                    <div class="highlight"><pre><code class=language-ballerina>    int|error x = parse(&quot;123&quot;);
</code></pre></div>

                                </div>
                                <div class="docs">
                                    
                                    <div class="cCodeDesription">
                                        <div>
                                            <p>An <code>int</code> value is returned when the argument is a <code>string</code> value,
 which can be parsed successfully as an integer.</p>

                                        </div>
                                    </div>
                                    
                                </div>
                            </div>
                            
                            <div class="cTR">

                                <div class="code leading">
                                    <div class="highlight"><pre><code class=language-ballerina>    io:println(x);
</code></pre></div>

                                </div>
                                <div class="docs">
                                    
                                </div>
                            </div>
                            
                            <div class="cTR hover-enable">

                                <div class="code leading">
                                    <div class="highlight"><pre><code class=language-ballerina>    int|error y = parse(&quot;1h&quot;);
</code></pre></div>

                                </div>
                                <div class="docs">
                                    
                                    <div class="cCodeDesription">
                                        <div>
                                            <p>An <code>error</code> value is returned when the argument is a <code>string</code> value,
 which has a character that is not a digit.</p>

                                        </div>
                                    </div>
                                    
                                </div>
                            </div>
                            
                            <div class="cTR">

                                <div class="code">
                                    <div class="highlight"><pre><code class=language-ballerina>    io:println(y);
}
</code></pre></div>

                                </div>
                                <div class="docs">
                                    
                                </div>
                            </div>
                            
                        </div>
                    </div>
                    
                    <div class="codeSnippeset">

                        <div class="cBBE-body">
                            
                            <div class="cTR cOutputTr">

                                <div class="code cOutput">
                                    <div class="highlight"><pre><code class=shell-session>bal run error_reporting.bal
123
error(&quot;not a digit&quot;)
</code></pre></div>

                                </div>
                                <div class="docs">
                                    
                                </div>
                            </div>
                            
                        </div>
                    </div>
                    


                     
                </div>
            </div>
        </div>
    </div>

     <script>
            $(document).ready(function() {

                // hljs.initHighlightingOnLoad();

                $(".switch").click(function() {
                    $(".cCodeRight").toggleClass('cShow');
                    $(".cCodeLeft").toggleClass('cHide');
                });

                // get code text
                var codeSnippet = document.getElementsByClassName('FullCode')[0];
                var codeText = codeSnippet.getElementsByTagName('pre')[0].textContent;

                // register "copy to clipboard" event to elements with "copy" class
                var clipboard = new ClipboardJS('.copy', {
                    text: function(trigger) {
                        return codeText;
                    }
                });

                // Register events show hide tooltip on click event
                clipboard.on('success', function(e) {
                    setTooltip(e.trigger, 'Copied!');
                    hideTooltip(e.trigger);
                });

                clipboard.on('error', function(e) {
                    setTooltip(e.trigger, 'Failed!');
                    hideTooltip(e.trigger);
                });

                $('.copy').tooltip({
                    trigger: 'click',
                    placement: 'bottom'
                });
                $("a.copy").unbind("click");
            });

            function setTooltip(btn, message) {
                $(btn).attr('data-original-title', message)
                    .tooltip('show');
            }

            function hideTooltip(btn) {
                setTimeout(function() {
                    $(btn).tooltip('hide').removeAttr('data-original-title');
                }, 1000);
            }
        </script><|MERGE_RESOLUTION|>--- conflicted
+++ resolved
@@ -103,11 +103,7 @@
                                         </li>
                                         
                                         <li>
-<<<<<<< HEAD
-                                            <a target="_blank" href="https://play.ballerina.io/?gist=7b46ef5977fea0960d33451e7d2da57f&file=error_reporting.bal"><img src="/img/main-play-green-btn.svg" /></a>
-=======
                                             <a target="_blank" href="https://play.ballerina.io/?gist=140e99c64a79b565d37816cca1c20faa&file=error_reporting.bal"><img src="/img/main-play-green-btn.svg" /></a>
->>>>>>> 17e73713
                                         </li>
                                         
                                     </ul>
