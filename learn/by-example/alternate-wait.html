--- conflicted
+++ resolved
@@ -95,11 +95,7 @@
                                         </li>
                                         
                                         <li>
-<<<<<<< HEAD
-                                            <a target="_blank" href="https://play.ballerina.io/?gist=60ae3cbdcc80c433e5d018b517f4f916&file=alternate_wait.bal"><img src="/img/main-play-green-btn.svg" /></a>
-=======
                                             <a target="_blank" href="https://play.ballerina.io/?gist=e3027af26be12c37b4bc4d59ead70650&file=alternate_wait.bal"><img src="/img/main-play-green-btn.svg" /></a>
->>>>>>> 4daec9d8
                                         </li>
                                         
                                     </ul>
