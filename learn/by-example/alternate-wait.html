---
layout: ballerina-example-page
title: Alternate Wait
description: This BBE demonstrates the alternate wait action
keywords: ballerina, ballerina by example, bbe, worker, alternate wait
permalink: /learn/by-example/alternate-wait
active: alternate-wait
redirect_from:
  - /swan-lake/learn/by-example/alternate-wait
  - /swan-lake/learn/by-example/alternate-wait.html
---
<div class="row cBallerina-io-Gray-row">
        <div class="container cBallerinaBySampleContainer">
            <div class="FullCode">
                <div class="highlight"><pre><span class="kn">import</span> <span class="nx">ballerina</span><span class="o">/</span><span class="nx">http</span><span class="p">;</span>
<span class="kn">import</span> <span class="nx">ballerina</span><span class="o">/</span><span class="nx">io</span><span class="p">;</span>

<span class="c1">// Fetch from A or B.</span>
<span class="kd">function</span> <span class="nx">altFetch</span><span class="p">(</span><span class="kt">string</span> <span class="nx">urlA</span><span class="p">,</span> <span class="kt">string</span> <span class="nx">urlB</span><span class="p">)</span> <span class="nx">returns</span> <span class="kt">string</span><span class="p">|</span><span class="nx">error</span> <span class="p">{</span>

    <span class="kd">worker</span> <span class="nx">A</span> <span class="nx">returns</span> <span class="kt">string</span><span class="p">|</span><span class="nx">error</span> <span class="p">{</span>
        <span class="k">return</span> <span class="nx">fetch</span><span class="p">(</span><span class="nx">urlA</span><span class="p">);</span>
    <span class="p">}</span>

    <span class="kd">worker</span> <span class="nx">B</span> <span class="nx">returns</span> <span class="kt">string</span><span class="p">|</span><span class="nx">error</span> <span class="p">{</span>
        <span class="k">return</span> <span class="nx">fetch</span><span class="p">(</span><span class="nx">urlB</span><span class="p">);</span>
    <span class="p">}</span>

    <span class="c1">// The `wait` action can be used to wait for one of several workers.</span>
    <span class="c1">// This function will return as soon as the return value of either</span>
    <span class="c1">// `A` or `B` is available.</span>
    <span class="k">return</span> <span class="nx">wait</span> <span class="nx">A</span> <span class="p">|</span> <span class="nx">B</span><span class="p">;</span>

<span class="p">}</span>

<span class="nx">public</span> <span class="kd">function</span> <span class="nx">main</span><span class="p">()</span> <span class="nx">returns</span> <span class="nx">error</span><span class="err">?</span> <span class="p">{</span>
    <span class="kt">string</span> <span class="nx">res</span> <span class="p">=</span> 
        <span class="nx">check</span> <span class="nx">altFetch</span><span class="p">(</span><span class="s">&quot;https://postman-echo.com/get?lang=ballerina&quot;</span><span class="p">,</span>
                       <span class="s">&quot;https://postman-echo.com/get?greeting=hello&quot;</span><span class="p">);</span>
    <span class="nx">io</span><span class="p">:</span><span class="nb">println</span><span class="p">(</span><span class="nx">res</span><span class="p">);</span>
<span class="p">}</span>

<span class="kd">function</span> <span class="nx">fetch</span><span class="p">(</span><span class="kt">string</span> <span class="nx">url</span><span class="p">)</span> <span class="nx">returns</span> <span class="kt">string</span><span class="p">|</span><span class="nx">error</span> <span class="p">{</span>
    <span class="nx">http</span><span class="p">:</span><span class="nx">Client</span> <span class="nx">cl</span> <span class="p">=</span> <span class="nx">check</span> <span class="nx">new</span> <span class="p">(</span><span class="nx">url</span><span class="p">);</span>
    <span class="kt">map</span><span class="p">&lt;</span><span class="kt">json</span><span class="p">&gt;</span> <span class="nx">payload</span> <span class="p">=</span> <span class="nx">check</span> <span class="nx">cl</span><span class="o">-&gt;</span><span class="nx">get</span><span class="p">(</span><span class="s">&quot;&quot;</span><span class="p">);</span>
    <span class="k">return</span> <span class="nx">payload</span><span class="p">[</span><span class="s">&quot;args&quot;</span><span class="p">].</span><span class="nx">toString</span><span class="p">();</span>
<span class="p">}</span>
</pre></div>

            </div>

            <div class="col-xs-12 col-sm-12 col-md-12">
                <table class="cTopInfoContainer cTopControlsContainer">
                    <tr>
                        <td class="cLeftTD">
                            <h2>Alternate Wait</h2>
                            <p><p>The <code>wait</code> action can be used to wait for one of several workers.</p>
</p>

                        </td>
                        <td class="cRightTD">
                            <div class="cTopButtonContainer">
                                
                                <div class="cButtonInfoContainer">
                                    <a class="prev" href="named-worker-return-values.html?is_ref_by_example=true">
                                        <span>< PREVIOUS</span>
                                        <p>Named Worker Return Values</p>
                                    </a>
                                </div>
                                 
                                <div class="cButtonInfoContainer">
                                    <a class="next" href="multiple-wait.html?is_ref_by_example=true">
                                        <span>NEXT ></span>
                                        <p>Multiple Wait</p>
                                    </a>
                                </div>
                                
                            </div>
                        </td>
                    </tr>
                </table>
            </div>
            <div class="example" id="alternate-wait">
                <div class="col-xs-12 col-sm-12 col-md-12 cBBETable-container cCodeLeft">
                    <div class="cTopControlsContainer">
                        <div class="cTopControlsRow">
                            <div class="cLeftTD">
                                <div class="cBBE-links">
                                    <ul>
                                        <li>
                                            <a class="copy"><img src="/img/copy-icon.svg" /></a>
                                        </li>
                                        <li>
                                            <a target="_blank" href="https://github.com/ballerina-platform/ballerina-distribution/tree/master/examples/alternate-wait/"><img src="/img/github-logo-green.svg" /></a>
                                        </li>
                                        
                                        <li>
<<<<<<< HEAD
                                            <a target="_blank" href="https://play.ballerina.io/?gist=99cdc9f002f1215aa1be706107fea499&file=alternate_wait.bal"><img src="/img/main-play-green-btn.svg" /></a>
=======
                                            <a target="_blank" href="https://play.ballerina.io/?gist=9d635e980758cd355b1a9133c07584f8&file=alternate_wait.bal"><img src="/img/main-play-green-btn.svg" /></a>
>>>>>>> b9a97067
                                        </li>
                                        
                                    </ul>
                                </div>
                            </div> 
                        </div>
                    </div>
              
                    
                    <div class="codeSnippeset">

                        <div class="cBBE-body">
                            
                            <div class="cTR">

                                <div class="code leading">
                                    <div class="highlight"><pre><code class=language-ballerina>import ballerina/http;
import ballerina/io;
</code></pre></div>

                                </div>
                                <div class="docs">
                                    
                                </div>
                            </div>
                            
                            <div class="cTR hover-enable">

                                <div class="code leading">
                                    <div class="highlight"><pre><code class=language-ballerina>function altFetch(string urlA, string urlB) returns string|error {
</code></pre></div>

                                </div>
                                <div class="docs">
                                    
                                    <div class="cCodeDesription">
                                        <div>
                                            <p>Fetch from A or B.</p>

                                        </div>
                                    </div>
                                    
                                </div>
                            </div>
                            
                            <div class="cTR">

                                <div class="code leading">
                                    <div class="highlight"><pre><code class=language-ballerina>    worker A returns string|error {
        return fetch(urlA);
    }
</code></pre></div>

                                </div>
                                <div class="docs">
                                    
                                </div>
                            </div>
                            
                            <div class="cTR">

                                <div class="code leading">
                                    <div class="highlight"><pre><code class=language-ballerina>    worker B returns string|error {
        return fetch(urlB);
    }
</code></pre></div>

                                </div>
                                <div class="docs">
                                    
                                </div>
                            </div>
                            
                            <div class="cTR hover-enable">

                                <div class="code leading">
                                    <div class="highlight"><pre><code class=language-ballerina>    return wait A | B;
</code></pre></div>

                                </div>
                                <div class="docs">
                                    
                                    <div class="cCodeDesription">
                                        <div>
                                            <p>The <code>wait</code> action can be used to wait for one of several workers.
 This function will return as soon as the return value of either
 <code>A</code> or <code>B</code> is available.</p>

                                        </div>
                                    </div>
                                    
                                </div>
                            </div>
                            
                            <div class="cTR">

                                <div class="code leading">
                                    <div class="highlight"><pre><code class=language-ballerina>}
</code></pre></div>

                                </div>
                                <div class="docs">
                                    
                                </div>
                            </div>
                            
                            <div class="cTR">

                                <div class="code leading">
                                    <div class="highlight"><pre><code class=language-ballerina>public function main() returns error? {
    string res = 
        check altFetch(&quot;https://postman-echo.com/get?lang=ballerina&quot;,
                       &quot;https://postman-echo.com/get?greeting=hello&quot;);
    io:println(res);
}
</code></pre></div>

                                </div>
                                <div class="docs">
                                    
                                </div>
                            </div>
                            
                            <div class="cTR">

                                <div class="code">
                                    <div class="highlight"><pre><code class=language-ballerina>function fetch(string url) returns string|error {
    http:Client cl = check new (url);
    map&lt;json&gt; payload = check cl-&gt;get(&quot;&quot;);
    return payload[&quot;args&quot;].toString();
}
</code></pre></div>

                                </div>
                                <div class="docs">
                                    
                                </div>
                            </div>
                            
                        </div>
                    </div>
                    
                    <div class="codeSnippeset">

                        <div class="cBBE-body">
                            
                            <div class="cTR cOutputTr">

                                <div class="code cOutput">
                                    <div class="highlight"><pre><code class=shell-session>bal run alternate_wait.bal
{&quot;lang&quot;:&quot;ballerina&quot;}
</code></pre></div>

                                </div>
                                <div class="docs">
                                    
                                </div>
                            </div>
                            
                        </div>
                    </div>
                    


                     
                </div>
            </div>
        </div>
    </div>

     <script>
            $(document).ready(function() {

                // hljs.initHighlightingOnLoad();

                $(".switch").click(function() {
                    $(".cCodeRight").toggleClass('cShow');
                    $(".cCodeLeft").toggleClass('cHide');
                });

                // get code text
                var codeSnippet = document.getElementsByClassName('FullCode')[0];
                var codeText = codeSnippet.getElementsByTagName('pre')[0].textContent;

                // register "copy to clipboard" event to elements with "copy" class
                var clipboard = new ClipboardJS('.copy', {
                    text: function(trigger) {
                        return codeText;
                    }
                });

                // Register events show hide tooltip on click event
                clipboard.on('success', function(e) {
                    setTooltip(e.trigger, 'Copied!');
                    hideTooltip(e.trigger);
                });

                clipboard.on('error', function(e) {
                    setTooltip(e.trigger, 'Failed!');
                    hideTooltip(e.trigger);
                });

                $('.copy').tooltip({
                    trigger: 'click',
                    placement: 'bottom'
                });
                $("a.copy").unbind("click");
            });

            function setTooltip(btn, message) {
                $(btn).attr('data-original-title', message)
                    .tooltip('show');
            }

            function hideTooltip(btn) {
                setTimeout(function() {
                    $(btn).tooltip('hide').removeAttr('data-original-title');
                }, 1000);
            }
        </script><|MERGE_RESOLUTION|>--- conflicted
+++ resolved
@@ -95,11 +95,7 @@
                                         </li>
                                         
                                         <li>
-<<<<<<< HEAD
-                                            <a target="_blank" href="https://play.ballerina.io/?gist=99cdc9f002f1215aa1be706107fea499&file=alternate_wait.bal"><img src="/img/main-play-green-btn.svg" /></a>
-=======
                                             <a target="_blank" href="https://play.ballerina.io/?gist=9d635e980758cd355b1a9133c07584f8&file=alternate_wait.bal"><img src="/img/main-play-green-btn.svg" /></a>
->>>>>>> b9a97067
                                         </li>
                                         
                                     </ul>
