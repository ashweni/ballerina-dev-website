---
layout: ballerina-example-page-old
title: XML Templates
description: This BBE demonstrates XML templates in Ballerina.
keywords: ballerina, ballerina by example, bbe, xml, xml template
permalink: /learn/by-example/xml-templates
active: xml-templates
redirect_from:
  - /swan-lake/learn/by-example/xml-templates
  - /swan-lake/learn/by-example/xml-templates.html
---
<div class="row cBallerina-io-Gray-row">
        <div class="container cBallerinaBySampleContainer">
            <div class="FullCode">
                <div class="highlight"><pre><span class="kn">import</span> <span class="nx">ballerina</span><span class="o">/</span><span class="nx">io</span><span class="p">;</span>

<span class="kt">string</span> <span class="nx">url</span> <span class="p">=</span> <span class="s">&quot;https://ballerina.io&quot;</span><span class="p">;</span>

<span class="kt">xml</span> <span class="nx">content</span> <span class="p">=</span> 
    <span class="c1">// `xml` values can be constructed using an XML template expression.</span>
    <span class="c1">// Attribute values can have `string` values as interpolated expressions.</span>
    <span class="kt">xml</span> <span class="s">`&lt;a href=&quot;${url}&quot;&gt;Ballerina&lt;/a&gt; is an &lt;em&gt;exciting&lt;/em&gt; new language!`</span><span class="p">;</span>

<span class="c1">// Interpolated expressions can also be in content (`xml` or `string` values).</span>
<span class="kt">xml</span> <span class="nx">p</span> <span class="p">=</span> <span class="kt">xml</span> <span class="s">`&lt;p&gt;${content}&lt;/p&gt;`</span><span class="p">;</span>

<span class="nx">public</span> <span class="kd">function</span> <span class="nx">main</span><span class="p">()</span> <span class="p">{</span>
    <span class="nx">io</span><span class="p">:</span><span class="nb">println</span><span class="p">(</span><span class="nx">content</span><span class="p">);</span>
    <span class="nx">io</span><span class="p">:</span><span class="nb">println</span><span class="p">(</span><span class="nx">p</span><span class="p">);</span>
<span class="p">}</span>
</pre></div>

            </div>

            <div class="col-xs-12 col-sm-12 col-md-12">
                <table class="cTopInfoContainer cTopControlsContainer">
                    <tr>
                        <td class="cLeftTD">
                            <h2>XML Templates</h2>
                            <p><p><code>xml</code> values can be constructed using an XML template expression.
 Phase 2 processing for <code>xml</code> template tag parses strings using
 the XML 1.0 Recommendation&rsquo;s grammar for content (what XML allows
 between a start-tag and an end-tag).
 Interpolated expressions can be in content (<code>xml</code> or <code>string</code> values)
 or in attribute values (<code>string</code> values).</p>
</p>

                        </td>
                        <td class="cRightTD">
                            <div class="cTopButtonContainer">
                                
                                <div class="cButtonInfoContainer">
                                    <a class="prev" href="backtick-templates.html?is_ref_by_example=true">
                                        <span>< PREVIOUS</span>
                                        <p>Backtick Templates</p>
                                    </a>
                                </div>
                                 
                                <div class="cButtonInfoContainer">
                                    <a class="next" href="xml-data-model.html?is_ref_by_example=true">
                                        <span>NEXT ></span>
                                        <p>XML Data Model</p>
                                    </a>
                                </div>
                                
                            </div>
                        </td>
                    </tr>
                </table>
            </div>
            <div class="example" id="xml-templates">
                <div class="col-xs-12 col-sm-12 col-md-12 cBBETable-container cCodeLeft">
                    <div class="cTopControlsContainer">
                        <div class="cTopControlsRow">
                            <div class="cLeftTD">
                                <div class="cBBE-links">
                                    <ul>
                                        <li>
                                            <a class="copy"><img src="/img/copy-icon.svg" /></a>
                                        </li>
                                        <li>
                                            <a target="_blank" href="https://github.com/ballerina-platform/ballerina-distribution/tree/master/examples/xml-templates/"><img src="/img/github-logo-green.svg" /></a>
                                        </li>
                                        
                                        <li>
<<<<<<< HEAD
                                            <a target="_blank" href="https://play.ballerina.io/?gist=1526b2b0bd93c7653c62d7d754293621&file=xml_templates.bal"><img src="/img/main-play-green-btn.svg" /></a>
=======
                                            <a target="_blank" href="https://play.ballerina.io/?gist=429bd2549ada888ac75b5351eb34cae4&file=xml_templates.bal"><img src="/img/main-play-green-btn.svg" /></a>
>>>>>>> 4daec9d8
                                        </li>
                                        
                                    </ul>
                                </div>
                            </div> 
                        </div>
                    </div>
              
                    
                    <div class="codeSnippeset">

                        <div class="cBBE-body">
                            
                            <div class="cTR">

                                <div class="code leading">
                                    <div class="highlight"><pre><code class=language-ballerina>import ballerina/io;
</code></pre></div>

                                </div>
                                <div class="docs">
                                    
                                </div>
                            </div>
                            
                            <div class="cTR">

                                <div class="code leading">
                                    <div class="highlight"><pre><code class=language-ballerina>string url = &quot;https://ballerina.io&quot;;
</code></pre></div>

                                </div>
                                <div class="docs">
                                    
                                </div>
                            </div>
                            
                            <div class="cTR">

                                <div class="code leading">
                                    <div class="highlight"><pre><code class=language-ballerina>xml content = 
</code></pre></div>

                                </div>
                                <div class="docs">
                                    
                                </div>
                            </div>
                            
                            <div class="cTR hover-enable">

                                <div class="code leading">
                                    <div class="highlight"><pre><code class=language-ballerina>    xml `&lt;a href=&quot;${url}&quot;&gt;Ballerina&lt;/a&gt; is an &lt;em&gt;exciting&lt;/em&gt; new language!`;
</code></pre></div>

                                </div>
                                <div class="docs">
                                    
                                    <div class="cCodeDesription">
                                        <div>
                                            <p><code>xml</code> values can be constructed using an XML template expression.
 Attribute values can have <code>string</code> values as interpolated expressions.</p>

                                        </div>
                                    </div>
                                    
                                </div>
                            </div>
                            
                            <div class="cTR hover-enable">

                                <div class="code leading">
                                    <div class="highlight"><pre><code class=language-ballerina>xml p = xml `&lt;p&gt;${content}&lt;/p&gt;`;
</code></pre></div>

                                </div>
                                <div class="docs">
                                    
                                    <div class="cCodeDesription">
                                        <div>
                                            <p>Interpolated expressions can also be in content (<code>xml</code> or <code>string</code> values).</p>

                                        </div>
                                    </div>
                                    
                                </div>
                            </div>
                            
                            <div class="cTR">

                                <div class="code">
                                    <div class="highlight"><pre><code class=language-ballerina>public function main() {
    io:println(content);
    io:println(p);
}
</code></pre></div>

                                </div>
                                <div class="docs">
                                    
                                </div>
                            </div>
                            
                        </div>
                    </div>
                    
                    <div class="codeSnippeset">

                        <div class="cBBE-body">
                            
                            <div class="cTR cOutputTr">

                                <div class="code cOutput">
                                    <div class="highlight"><pre><code class=shell-session>bal run xml_templates.bal
&lt;a href=&quot;https://ballerina.io&quot;&gt;Ballerina&lt;/a&gt; is an &lt;em&gt;exciting&lt;/em&gt; new language!
&lt;p&gt;&lt;a href=&quot;https://ballerina.io&quot;&gt;Ballerina&lt;/a&gt; is an &lt;em&gt;exciting&lt;/em&gt; new language!&lt;/p&gt;
</code></pre></div>

                                </div>
                                <div class="docs">
                                    
                                </div>
                            </div>
                            
                        </div>
                    </div>
                    


                     
                </div>
            </div>
        </div>
    </div>

     <script>
            $(document).ready(function() {

                // hljs.initHighlightingOnLoad();

                $(".switch").click(function() {
                    $(".cCodeRight").toggleClass('cShow');
                    $(".cCodeLeft").toggleClass('cHide');
                });

                // get code text
                var codeSnippet = document.getElementsByClassName('FullCode')[0];
                var codeText = codeSnippet.getElementsByTagName('pre')[0].textContent;

                // register "copy to clipboard" event to elements with "copy" class
                var clipboard = new ClipboardJS('.copy', {
                    text: function(trigger) {
                        return codeText;
                    }
                });

                // Register events show hide tooltip on click event
                clipboard.on('success', function(e) {
                    setTooltip(e.trigger, 'Copied!');
                    hideTooltip(e.trigger);
                });

                clipboard.on('error', function(e) {
                    setTooltip(e.trigger, 'Failed!');
                    hideTooltip(e.trigger);
                });

                $('.copy').tooltip({
                    trigger: 'click',
                    placement: 'bottom'
                });
                $("a.copy").unbind("click");
            });

            function setTooltip(btn, message) {
                $(btn).attr('data-original-title', message)
                    .tooltip('show');
            }

            function hideTooltip(btn) {
                setTimeout(function() {
                    $(btn).tooltip('hide').removeAttr('data-original-title');
                }, 1000);
            }
        </script><|MERGE_RESOLUTION|>--- conflicted
+++ resolved
@@ -83,11 +83,7 @@
                                         </li>
                                         
                                         <li>
-<<<<<<< HEAD
-                                            <a target="_blank" href="https://play.ballerina.io/?gist=1526b2b0bd93c7653c62d7d754293621&file=xml_templates.bal"><img src="/img/main-play-green-btn.svg" /></a>
-=======
                                             <a target="_blank" href="https://play.ballerina.io/?gist=429bd2549ada888ac75b5351eb34cae4&file=xml_templates.bal"><img src="/img/main-play-green-btn.svg" /></a>
->>>>>>> 4daec9d8
                                         </li>
                                         
                                     </ul>
