---
layout: ballerina-example-page-old
title: XML Templates
description: This BBE demonstrates XML templates in Ballerina.
keywords: ballerina, ballerina by example, bbe, xml, xml template
permalink: /learn/by-example/xml-templates
active: xml-templates
redirect_from:
  - /swan-lake/learn/by-example/xml-templates
  - /swan-lake/learn/by-example/xml-templates.html
---
<div class="row cBallerina-io-Gray-row">
        <div class="container cBallerinaBySampleContainer">
            <div class="FullCode">
                <div class="highlight"><pre><span class="kn">import</span> <span class="nx">ballerina</span><span class="o">/</span><span class="nx">io</span><span class="p">;</span>

<span class="kt">string</span> <span class="nx">url</span> <span class="p">=</span> <span class="s">&quot;https://ballerina.io&quot;</span><span class="p">;</span>

<span class="kt">xml</span> <span class="nx">content</span> <span class="p">=</span> 
    <span class="c1">// `xml` values can be constructed using an XML template expression.</span>
    <span class="c1">// Attribute values can have `string` values as interpolated expressions.</span>
    <span class="kt">xml</span> <span class="s">`&lt;a href=&quot;${url}&quot;&gt;Ballerina&lt;/a&gt; is an &lt;em&gt;exciting&lt;/em&gt; new language!`</span><span class="p">;</span>

<span class="c1">// Interpolated expressions can also be in content (`xml` or `string` values).</span>
<span class="kt">xml</span> <span class="nx">p</span> <span class="p">=</span> <span class="kt">xml</span> <span class="s">`&lt;p&gt;${content}&lt;/p&gt;`</span><span class="p">;</span>

<span class="nx">public</span> <span class="kd">function</span> <span class="nx">main</span><span class="p">()</span> <span class="p">{</span>
    <span class="nx">io</span><span class="p">:</span><span class="nb">println</span><span class="p">(</span><span class="nx">content</span><span class="p">);</span>
    <span class="nx">io</span><span class="p">:</span><span class="nb">println</span><span class="p">(</span><span class="nx">p</span><span class="p">);</span>
<span class="p">}</span>
</pre></div>

            </div>

            <div class="col-xs-12 col-sm-12 col-md-12">
                <table class="cTopInfoContainer cTopControlsContainer">
                    <tr>
                        <td class="cLeftTD">
                            <h2>XML Templates</h2>
                            <p><p><code>xml</code> values can be constructed using an XML template expression.
 Phase 2 processing for <code>xml</code> template tag parses strings using
 the XML 1.0 Recommendation&rsquo;s grammar for content (what XML allows
 between a start-tag and an end-tag).
 Interpolated expressions can be in content (<code>xml</code> or <code>string</code> values)
 or in attribute values (<code>string</code> values).</p>
</p>

                        </td>
                        <td class="cRightTD">
                            <div class="cTopButtonContainer">
                                
                                <div class="cButtonInfoContainer">
                                    <a class="prev" href="backtick-templates.html?is_ref_by_example=true">
                                        <span>< PREVIOUS</span>
                                        <p>Backtick Templates</p>
                                    </a>
                                </div>
                                 
                                <div class="cButtonInfoContainer">
                                    <a class="next" href="xml-data-model.html?is_ref_by_example=true">
                                        <span>NEXT ></span>
                                        <p>XML Data Model</p>
                                    </a>
                                </div>
                                
                            </div>
                        </td>
                    </tr>
                </table>
            </div>
            <div class="example" id="xml-templates">
                <div class="col-xs-12 col-sm-12 col-md-12 cBBETable-container cCodeLeft">
                    <div class="cTopControlsContainer">
                        <div class="cTopControlsRow">
                            <div class="cLeftTD">
                                <div class="cBBE-links">
                                    <ul>
                                        <li>
                                            <a class="copy"><img src="/img/copy-icon.svg" /></a>
                                        </li>
                                        <li>
                                            <a target="_blank" href="https://github.com/ballerina-platform/ballerina-distribution/tree/master/examples/xml-templates/"><img src="/img/github-logo-green.svg" /></a>
                                        </li>
                                        
                                        <li>
<<<<<<< HEAD
                                            <a target="_blank" href="https://play.ballerina.io/?gist=429bd2549ada888ac75b5351eb34cae4&file=xml_templates.bal"><img src="/img/main-play-green-btn.svg" /></a>
=======
                                            <a target="_blank" href="https://play.ballerina.io/?gist=dca46a318d29ba6d6e05c49813c270e9&file=xml_templates.bal"><img src="/img/main-play-green-btn.svg" /></a>
>>>>>>> 9cc0b157
                                        </li>
                                        
                                    </ul>
                                </div>
                            </div> 
                        </div>
                    </div>
              
                    
                    <div class="codeSnippeset">

                        <div class="cBBE-body">
                            
                            <div class="cTR">

                                <div class="code leading">
                                    <div class="highlight"><pre><code class=language-ballerina>import ballerina/io;
</code></pre></div>

                                </div>
                                <div class="docs">
                                    
                                </div>
                            </div>
                            
                            <div class="cTR">

                                <div class="code leading">
                                    <div class="highlight"><pre><code class=language-ballerina>string url = &quot;https://ballerina.io&quot;;
</code></pre></div>

                                </div>
                                <div class="docs">
                                    
                                </div>
                            </div>
                            
                            <div class="cTR">

                                <div class="code leading">
                                    <div class="highlight"><pre><code class=language-ballerina>xml content = 
</code></pre></div>

                                </div>
                                <div class="docs">
                                    
                                </div>
                            </div>
                            
                            <div class="cTR hover-enable">

                                <div class="code leading">
                                    <div class="highlight"><pre><code class=language-ballerina>    xml `&lt;a href=&quot;${url}&quot;&gt;Ballerina&lt;/a&gt; is an &lt;em&gt;exciting&lt;/em&gt; new language!`;
</code></pre></div>

                                </div>
                                <div class="docs">
                                    
                                    <div class="cCodeDesription">
                                        <div>
                                            <p><code>xml</code> values can be constructed using an XML template expression.
 Attribute values can have <code>string</code> values as interpolated expressions.</p>

                                        </div>
                                    </div>
                                    
                                </div>
                            </div>
                            
                            <div class="cTR hover-enable">

                                <div class="code leading">
                                    <div class="highlight"><pre><code class=language-ballerina>xml p = xml `&lt;p&gt;${content}&lt;/p&gt;`;
</code></pre></div>

                                </div>
                                <div class="docs">
                                    
                                    <div class="cCodeDesription">
                                        <div>
                                            <p>Interpolated expressions can also be in content (<code>xml</code> or <code>string</code> values).</p>

                                        </div>
                                    </div>
                                    
                                </div>
                            </div>
                            
                            <div class="cTR">

                                <div class="code">
                                    <div class="highlight"><pre><code class=language-ballerina>public function main() {
    io:println(content);
    io:println(p);
}
</code></pre></div>

                                </div>
                                <div class="docs">
                                    
                                </div>
                            </div>
                            
                        </div>
                    </div>
                    
                    <div class="codeSnippeset">

                        <div class="cBBE-body">
                            
                            <div class="cTR cOutputTr">

                                <div class="code cOutput">
                                    <div class="highlight"><pre><code class=shell-session>bal run xml_templates.bal
&lt;a href=&quot;https://ballerina.io&quot;&gt;Ballerina&lt;/a&gt; is an &lt;em&gt;exciting&lt;/em&gt; new language!
&lt;p&gt;&lt;a href=&quot;https://ballerina.io&quot;&gt;Ballerina&lt;/a&gt; is an &lt;em&gt;exciting&lt;/em&gt; new language!&lt;/p&gt;
</code></pre></div>

                                </div>
                                <div class="docs">
                                    
                                </div>
                            </div>
                            
                        </div>
                    </div>
                    


                     
                </div>
            </div>
        </div>
    </div>

     <script>
            $(document).ready(function() {

                // hljs.initHighlightingOnLoad();

                $(".switch").click(function() {
                    $(".cCodeRight").toggleClass('cShow');
                    $(".cCodeLeft").toggleClass('cHide');
                });

                // get code text
                var codeSnippet = document.getElementsByClassName('FullCode')[0];
                var codeText = codeSnippet.getElementsByTagName('pre')[0].textContent;

                // register "copy to clipboard" event to elements with "copy" class
                var clipboard = new ClipboardJS('.copy', {
                    text: function(trigger) {
                        return codeText;
                    }
                });

                // Register events show hide tooltip on click event
                clipboard.on('success', function(e) {
                    setTooltip(e.trigger, 'Copied!');
                    hideTooltip(e.trigger);
                });

                clipboard.on('error', function(e) {
                    setTooltip(e.trigger, 'Failed!');
                    hideTooltip(e.trigger);
                });

                $('.copy').tooltip({
                    trigger: 'click',
                    placement: 'bottom'
                });
                $("a.copy").unbind("click");
            });

            function setTooltip(btn, message) {
                $(btn).attr('data-original-title', message)
                    .tooltip('show');
            }

            function hideTooltip(btn) {
                setTimeout(function() {
                    $(btn).tooltip('hide').removeAttr('data-original-title');
                }, 1000);
            }
        </script><|MERGE_RESOLUTION|>--- conflicted
+++ resolved
@@ -83,11 +83,7 @@
                                         </li>
                                         
                                         <li>
-<<<<<<< HEAD
-                                            <a target="_blank" href="https://play.ballerina.io/?gist=429bd2549ada888ac75b5351eb34cae4&file=xml_templates.bal"><img src="/img/main-play-green-btn.svg" /></a>
-=======
                                             <a target="_blank" href="https://play.ballerina.io/?gist=dca46a318d29ba6d6e05c49813c270e9&file=xml_templates.bal"><img src="/img/main-play-green-btn.svg" /></a>
->>>>>>> 9cc0b157
                                         </li>
                                         
                                     </ul>
