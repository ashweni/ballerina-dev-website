---
layout: ballerina-example-page-old
title: Maps
description: This BBE demonstrates maps in Ballerina.
keywords: ballerina, ballerina by example, bbe, maps
permalink: /learn/by-example/maps
active: maps
redirect_from:
  - /swan-lake/learn/by-example/maps
  - /swan-lake/learn/by-example/maps.html
---
<div class="row cBallerina-io-Gray-row">
        <div class="container cBallerinaBySampleContainer">
            <div class="FullCode">
                <div class="highlight"><pre><span class="kn">import</span> <span class="nx">ballerina</span><span class="o">/</span><span class="nx">io</span><span class="p">;</span>

<span class="nx">public</span> <span class="kd">function</span> <span class="nx">main</span><span class="p">()</span> <span class="p">{</span>
    <span class="c1">// Creates a `map` constrained by the type `int`.</span>
    <span class="kt">map</span><span class="p">&lt;</span><span class="kt">int</span><span class="p">&gt;</span> <span class="nx">m</span> <span class="p">=</span> <span class="p">{</span>
        <span class="s">&quot;x&quot;</span><span class="p">:</span> <span class="mi">1</span><span class="p">,</span>
        <span class="s">&quot;y&quot;</span><span class="p">:</span> <span class="mi">2</span>
    <span class="p">};</span>

    <span class="c1">// Gets the entry for `x`.</span>
    <span class="kt">int</span><span class="err">?</span> <span class="nx">v</span> <span class="p">=</span> <span class="nx">m</span><span class="p">[</span><span class="s">&quot;x&quot;</span><span class="p">];</span>

    <span class="nx">io</span><span class="p">:</span><span class="nb">println</span><span class="p">(</span><span class="nx">v</span><span class="p">);</span>

    <span class="c1">// Adds a new entry for `z`.</span>
    <span class="nx">m</span><span class="p">[</span><span class="s">&quot;z&quot;</span><span class="p">]</span> <span class="p">=</span> <span class="mi">5</span><span class="p">;</span>

    <span class="c1">// Using `m[&quot;x&quot;]` wouldn&#39;t work here because type would be `int?`,</span>
    <span class="c1">// not `int`.</span>
    <span class="nx">m</span><span class="p">[</span><span class="s">&quot;z&quot;</span><span class="p">]</span> <span class="p">=</span> <span class="nx">m</span><span class="p">.</span><span class="nx">get</span><span class="p">(</span><span class="s">&quot;x&quot;</span><span class="p">);</span>

<span class="p">}</span>
</pre></div>

            </div>

            <div class="col-xs-12 col-sm-12 col-md-12">
                <table class="cTopInfoContainer cTopControlsContainer">
                    <tr>
                        <td class="cLeftTD">
                            <h2>Maps</h2>
                            <p><p>The <code>map&lt;T&gt;</code> type is a <code>map</code> from strings to <code>T</code>. <code>map</code> syntax is similar to JSON. Maps are mutable: <code>m[k]</code> is an
 <code>lvalue</code>. <code>foreach</code> will iterate over the values of the <code>map</code>. <code>m[k]</code> gets entry for <code>k</code>; <code>nil</code> if missing.
 Use <code>m.get(k)</code> when you know that there is an entry for <code>k</code>. <code>m.keys()</code> can be used to iterate over keys,
 to get the keys as an <code>array</code> of strings. <code>==</code> and <code>!=</code> on maps is deep: two maps are equal if they
 have the same set of keys and the values for each key are equal.</p>
</p>

                        </td>
                        <td class="cRightTD">
                            <div class="cTopButtonContainer">
                                
                                <div class="cButtonInfoContainer">
                                    <a class="prev" href="type-inference.html?is_ref_by_example=true">
                                        <span>< PREVIOUS</span>
                                        <p>Type Inference </p>
                                    </a>
                                </div>
                                 
                                <div class="cButtonInfoContainer">
                                    <a class="next" href="records.html?is_ref_by_example=true">
                                        <span>NEXT ></span>
                                        <p>Records</p>
                                    </a>
                                </div>
                                
                            </div>
                        </td>
                    </tr>
                </table>
            </div>
            <div class="example" id="maps">
                <div class="col-xs-12 col-sm-12 col-md-12 cBBETable-container cCodeLeft">
                    <div class="cTopControlsContainer">
                        <div class="cTopControlsRow">
                            <div class="cLeftTD">
                                <div class="cBBE-links">
                                    <ul>
                                        <li>
                                            <a class="copy"><img src="/img/copy-icon.svg" /></a>
                                        </li>
                                        <li>
                                            <a target="_blank" href="https://github.com/ballerina-platform/ballerina-distribution/tree/master/examples/maps/"><img src="/img/github-logo-green.svg" /></a>
                                        </li>
                                        
                                        <li>
<<<<<<< HEAD
                                            <a target="_blank" href="https://play.ballerina.io/?gist=5ce7e2c175d79dcdea46ccf90368de59&file=maps.bal"><img src="/img/main-play-green-btn.svg" /></a>
=======
                                            <a target="_blank" href="https://play.ballerina.io/?gist=06f4708d2eb08e661d67ae85af650be2&file=maps.bal"><img src="/img/main-play-green-btn.svg" /></a>
>>>>>>> 9cc0b157
                                        </li>
                                        
                                    </ul>
                                </div>
                            </div> 
                        </div>
                    </div>
              
                    
                    <div class="codeSnippeset">

                        <div class="cBBE-body">
                            
                            <div class="cTR">

                                <div class="code leading">
                                    <div class="highlight"><pre><code class=language-ballerina>import ballerina/io;
</code></pre></div>

                                </div>
                                <div class="docs">
                                    
                                </div>
                            </div>
                            
                            <div class="cTR">

                                <div class="code leading">
                                    <div class="highlight"><pre><code class=language-ballerina>public function main() {
</code></pre></div>

                                </div>
                                <div class="docs">
                                    
                                </div>
                            </div>
                            
                            <div class="cTR hover-enable">

                                <div class="code leading">
                                    <div class="highlight"><pre><code class=language-ballerina>    map&lt;int&gt; m = {
        &quot;x&quot;: 1,
        &quot;y&quot;: 2
    };
</code></pre></div>

                                </div>
                                <div class="docs">
                                    
                                    <div class="cCodeDesription">
                                        <div>
                                            <p>Creates a <code>map</code> constrained by the type <code>int</code>.</p>

                                        </div>
                                    </div>
                                    
                                </div>
                            </div>
                            
                            <div class="cTR hover-enable">

                                <div class="code leading">
                                    <div class="highlight"><pre><code class=language-ballerina>    int? v = m[&quot;x&quot;];
</code></pre></div>

                                </div>
                                <div class="docs">
                                    
                                    <div class="cCodeDesription">
                                        <div>
                                            <p>Gets the entry for <code>x</code>.</p>

                                        </div>
                                    </div>
                                    
                                </div>
                            </div>
                            
                            <div class="cTR">

                                <div class="code leading">
                                    <div class="highlight"><pre><code class=language-ballerina>    io:println(v);
</code></pre></div>

                                </div>
                                <div class="docs">
                                    
                                </div>
                            </div>
                            
                            <div class="cTR hover-enable">

                                <div class="code leading">
                                    <div class="highlight"><pre><code class=language-ballerina>    m[&quot;z&quot;] = 5;
</code></pre></div>

                                </div>
                                <div class="docs">
                                    
                                    <div class="cCodeDesription">
                                        <div>
                                            <p>Adds a new entry for <code>z</code>.</p>

                                        </div>
                                    </div>
                                    
                                </div>
                            </div>
                            
                            <div class="cTR hover-enable">

                                <div class="code leading">
                                    <div class="highlight"><pre><code class=language-ballerina>    m[&quot;z&quot;] = m.get(&quot;x&quot;);
</code></pre></div>

                                </div>
                                <div class="docs">
                                    
                                    <div class="cCodeDesription">
                                        <div>
                                            <p>Using <code>m[&quot;x&quot;]</code> wouldn&rsquo;t work here because type would be <code>int?</code>,
 not <code>int</code>.</p>

                                        </div>
                                    </div>
                                    
                                </div>
                            </div>
                            
                            <div class="cTR">

                                <div class="code">
                                    <div class="highlight"><pre><code class=language-ballerina>}
</code></pre></div>

                                </div>
                                <div class="docs">
                                    
                                </div>
                            </div>
                            
                        </div>
                    </div>
                    
                    <div class="codeSnippeset">

                        <div class="cBBE-body">
                            
                            <div class="cTR cOutputTr">

                                <div class="code cOutput">
                                    <div class="highlight"><pre><code class=shell-session>bal run maps.bal
1
</code></pre></div>

                                </div>
                                <div class="docs">
                                    
                                </div>
                            </div>
                            
                        </div>
                    </div>
                    


                     
                </div>
            </div>
        </div>
    </div>

     <script>
            $(document).ready(function() {

                // hljs.initHighlightingOnLoad();

                $(".switch").click(function() {
                    $(".cCodeRight").toggleClass('cShow');
                    $(".cCodeLeft").toggleClass('cHide');
                });

                // get code text
                var codeSnippet = document.getElementsByClassName('FullCode')[0];
                var codeText = codeSnippet.getElementsByTagName('pre')[0].textContent;

                // register "copy to clipboard" event to elements with "copy" class
                var clipboard = new ClipboardJS('.copy', {
                    text: function(trigger) {
                        return codeText;
                    }
                });

                // Register events show hide tooltip on click event
                clipboard.on('success', function(e) {
                    setTooltip(e.trigger, 'Copied!');
                    hideTooltip(e.trigger);
                });

                clipboard.on('error', function(e) {
                    setTooltip(e.trigger, 'Failed!');
                    hideTooltip(e.trigger);
                });

                $('.copy').tooltip({
                    trigger: 'click',
                    placement: 'bottom'
                });
                $("a.copy").unbind("click");
            });

            function setTooltip(btn, message) {
                $(btn).attr('data-original-title', message)
                    .tooltip('show');
            }

            function hideTooltip(btn) {
                setTimeout(function() {
                    $(btn).tooltip('hide').removeAttr('data-original-title');
                }, 1000);
            }
        </script><|MERGE_RESOLUTION|>--- conflicted
+++ resolved
@@ -88,11 +88,7 @@
                                         </li>
                                         
                                         <li>
-<<<<<<< HEAD
-                                            <a target="_blank" href="https://play.ballerina.io/?gist=5ce7e2c175d79dcdea46ccf90368de59&file=maps.bal"><img src="/img/main-play-green-btn.svg" /></a>
-=======
                                             <a target="_blank" href="https://play.ballerina.io/?gist=06f4708d2eb08e661d67ae85af650be2&file=maps.bal"><img src="/img/main-play-green-btn.svg" /></a>
->>>>>>> 9cc0b157
                                         </li>
                                         
                                     </ul>
