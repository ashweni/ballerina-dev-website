--- conflicted
+++ resolved
@@ -88,11 +88,7 @@
                                         </li>
                                         
                                         <li>
-<<<<<<< HEAD
-                                            <a target="_blank" href="https://play.ballerina.io/?gist=221353e609f575c951727f061b9691b2&file=maps.bal"><img src="/img/main-play-green-btn.svg" /></a>
-=======
                                             <a target="_blank" href="https://play.ballerina.io/?gist=5ce7e2c175d79dcdea46ccf90368de59&file=maps.bal"><img src="/img/main-play-green-btn.svg" /></a>
->>>>>>> 4daec9d8
                                         </li>
                                         
                                     </ul>
