---
layout: ballerina-example-page-old
title: Any Type
description: This BBE demonstrates the any type in Ballerina
keywords: ballerina, ballerina by example, bbe, any, any type
permalink: /learn/by-example/any-type
active: any-type
redirect_from:
  - /swan-lake/learn/by-example/any-type
  - /swan-lake/learn/by-example/any-type.html
---
<div class="row cBallerina-io-Gray-row">
        <div class="container cBallerinaBySampleContainer">
            <div class="FullCode">
                <div class="highlight"><pre><span class="kn">import</span> <span class="nx">ballerina</span><span class="o">/</span><span class="nx">io</span><span class="p">;</span>

<span class="c1">// A variable of type `any` can hold any value except an error.</span>
<span class="kt">any</span> <span class="nx">x</span> <span class="p">=</span> <span class="mi">1</span><span class="p">;</span>

<span class="nx">public</span> <span class="kd">function</span> <span class="nx">main</span><span class="p">()</span> <span class="p">{</span>
    <span class="c1">// Can cast `any` to specific type.</span>
    <span class="kt">int</span> <span class="nx">n</span> <span class="p">=</span> <span class="p">&lt;</span><span class="kt">int</span><span class="p">&gt;</span><span class="nx">x</span><span class="p">;</span>
    
    <span class="nx">io</span><span class="p">:</span><span class="nb">println</span><span class="p">(</span><span class="nx">n</span><span class="p">);</span>

    <span class="c1">// Langlib lang.value module contains functions that apply to multiple basic types.</span>
    <span class="c1">// Can convert to string.</span>
    <span class="kt">string</span> <span class="nx">s</span> <span class="p">=</span> <span class="nx">x</span><span class="p">.</span><span class="nx">toString</span><span class="p">();</span>

    <span class="nx">io</span><span class="p">:</span><span class="nb">println</span><span class="p">(</span><span class="nx">s</span> <span class="o">==</span> <span class="s">&quot;1&quot;</span><span class="p">);</span>

    <span class="c1">// Can test its type with the `is` operator.</span>
    <span class="kt">float</span> <span class="nx">f</span> <span class="p">=</span> <span class="nx">x</span> <span class="nx">is</span> <span class="kt">int</span><span class="p">|</span><span class="kt">float</span> <span class="err">?</span> <span class="p">&lt;</span><span class="kt">float</span><span class="p">&gt;</span><span class="nx">x</span> <span class="p">:</span> <span class="mf">0.0</span><span class="p">;</span>

    <span class="nx">io</span><span class="p">:</span><span class="nb">println</span><span class="p">(</span><span class="nx">f</span><span class="p">);</span>
<span class="p">}</span>
</pre></div>

            </div>

            <div class="col-xs-12 col-sm-12 col-md-12">
                <table class="cTopInfoContainer cTopControlsContainer">
                    <tr>
                        <td class="cLeftTD">
                            <h2>Any Type</h2>
                            <p><p><code>any</code> means any value except an error.
 Equivalent to a union of all non-error basic types.
 Use <code>any|error</code> for absolutely any value.
 Langlib lang.value module contains functions that apply to multiple basic types.</p>
</p>

                        </td>
                        <td class="cRightTD">
                            <div class="cTopButtonContainer">
                                
                                <div class="cButtonInfoContainer">
                                    <a class="prev" href="anydata-type.html?is_ref_by_example=true">
                                        <span>< PREVIOUS</span>
                                        <p>Anydata Type</p>
                                    </a>
                                </div>
                                 
                                <div class="cButtonInfoContainer">
                                    <a class="next" href="type-definitions.html?is_ref_by_example=true">
                                        <span>NEXT ></span>
                                        <p>Type Definitions</p>
                                    </a>
                                </div>
                                
                            </div>
                        </td>
                    </tr>
                </table>
            </div>
            <div class="example" id="any-type">
                <div class="col-xs-12 col-sm-12 col-md-12 cBBETable-container cCodeLeft">
                    <div class="cTopControlsContainer">
                        <div class="cTopControlsRow">
                            <div class="cLeftTD">
                                <div class="cBBE-links">
                                    <ul>
                                        <li>
                                            <a class="copy"><img src="/img/copy-icon.svg" /></a>
                                        </li>
                                        <li>
                                            <a target="_blank" href="https://github.com/ballerina-platform/ballerina-distribution/tree/master/examples/any-type/"><img src="/img/github-logo-green.svg" /></a>
                                        </li>
                                        
                                        <li>
<<<<<<< HEAD
                                            <a target="_blank" href="https://play.ballerina.io/?gist=970d4f24963f1cb88280c0f4f39736c8&file=any_type.bal"><img src="/img/main-play-green-btn.svg" /></a>
=======
                                            <a target="_blank" href="https://play.ballerina.io/?gist=f549132792dbb9125e1511157862df8d&file=any_type.bal"><img src="/img/main-play-green-btn.svg" /></a>
>>>>>>> 4daec9d8
                                        </li>
                                        
                                    </ul>
                                </div>
                            </div> 
                        </div>
                    </div>
              
                    
                    <div class="codeSnippeset">

                        <div class="cBBE-body">
                            
                            <div class="cTR">

                                <div class="code leading">
                                    <div class="highlight"><pre><code class=language-ballerina>import ballerina/io;
</code></pre></div>

                                </div>
                                <div class="docs">
                                    
                                </div>
                            </div>
                            
                            <div class="cTR hover-enable">

                                <div class="code leading">
                                    <div class="highlight"><pre><code class=language-ballerina>any x = 1;
</code></pre></div>

                                </div>
                                <div class="docs">
                                    
                                    <div class="cCodeDesription">
                                        <div>
                                            <p>A variable of type <code>any</code> can hold any value except an error.</p>

                                        </div>
                                    </div>
                                    
                                </div>
                            </div>
                            
                            <div class="cTR">

                                <div class="code leading">
                                    <div class="highlight"><pre><code class=language-ballerina>public function main() {
</code></pre></div>

                                </div>
                                <div class="docs">
                                    
                                </div>
                            </div>
                            
                            <div class="cTR hover-enable">

                                <div class="code leading">
                                    <div class="highlight"><pre><code class=language-ballerina>    int n = &lt;int&gt;x;
    
    io:println(n);
</code></pre></div>

                                </div>
                                <div class="docs">
                                    
                                    <div class="cCodeDesription">
                                        <div>
                                            <p>Can cast <code>any</code> to specific type.</p>

                                        </div>
                                    </div>
                                    
                                </div>
                            </div>
                            
                            <div class="cTR hover-enable">

                                <div class="code leading">
                                    <div class="highlight"><pre><code class=language-ballerina>    string s = x.toString();
</code></pre></div>

                                </div>
                                <div class="docs">
                                    
                                    <div class="cCodeDesription">
                                        <div>
                                            <p>Langlib lang.value module contains functions that apply to multiple basic types.
 Can convert to string.</p>

                                        </div>
                                    </div>
                                    
                                </div>
                            </div>
                            
                            <div class="cTR">

                                <div class="code leading">
                                    <div class="highlight"><pre><code class=language-ballerina>    io:println(s == &quot;1&quot;);
</code></pre></div>

                                </div>
                                <div class="docs">
                                    
                                </div>
                            </div>
                            
                            <div class="cTR hover-enable">

                                <div class="code leading">
                                    <div class="highlight"><pre><code class=language-ballerina>    float f = x is int|float ? &lt;float&gt;x : 0.0;
</code></pre></div>

                                </div>
                                <div class="docs">
                                    
                                    <div class="cCodeDesription">
                                        <div>
                                            <p>Can test its type with the <code>is</code> operator.</p>

                                        </div>
                                    </div>
                                    
                                </div>
                            </div>
                            
                            <div class="cTR">

                                <div class="code">
                                    <div class="highlight"><pre><code class=language-ballerina>    io:println(f);
}
</code></pre></div>

                                </div>
                                <div class="docs">
                                    
                                </div>
                            </div>
                            
                        </div>
                    </div>
                    
                    <div class="codeSnippeset">

                        <div class="cBBE-body">
                            
                            <div class="cTR cOutputTr">

                                <div class="code cOutput">
                                    <div class="highlight"><pre><code class=shell-session>bal run any_type.bal
1
true
1.0
</code></pre></div>

                                </div>
                                <div class="docs">
                                    
                                </div>
                            </div>
                            
                        </div>
                    </div>
                    


                     
                </div>
            </div>
        </div>
    </div>

     <script>
            $(document).ready(function() {

                // hljs.initHighlightingOnLoad();

                $(".switch").click(function() {
                    $(".cCodeRight").toggleClass('cShow');
                    $(".cCodeLeft").toggleClass('cHide');
                });

                // get code text
                var codeSnippet = document.getElementsByClassName('FullCode')[0];
                var codeText = codeSnippet.getElementsByTagName('pre')[0].textContent;

                // register "copy to clipboard" event to elements with "copy" class
                var clipboard = new ClipboardJS('.copy', {
                    text: function(trigger) {
                        return codeText;
                    }
                });

                // Register events show hide tooltip on click event
                clipboard.on('success', function(e) {
                    setTooltip(e.trigger, 'Copied!');
                    hideTooltip(e.trigger);
                });

                clipboard.on('error', function(e) {
                    setTooltip(e.trigger, 'Failed!');
                    hideTooltip(e.trigger);
                });

                $('.copy').tooltip({
                    trigger: 'click',
                    placement: 'bottom'
                });
                $("a.copy").unbind("click");
            });

            function setTooltip(btn, message) {
                $(btn).attr('data-original-title', message)
                    .tooltip('show');
            }

            function hideTooltip(btn) {
                setTimeout(function() {
                    $(btn).tooltip('hide').removeAttr('data-original-title');
                }, 1000);
            }
        </script><|MERGE_RESOLUTION|>--- conflicted
+++ resolved
@@ -87,11 +87,7 @@
                                         </li>
                                         
                                         <li>
-<<<<<<< HEAD
-                                            <a target="_blank" href="https://play.ballerina.io/?gist=970d4f24963f1cb88280c0f4f39736c8&file=any_type.bal"><img src="/img/main-play-green-btn.svg" /></a>
-=======
                                             <a target="_blank" href="https://play.ballerina.io/?gist=f549132792dbb9125e1511157862df8d&file=any_type.bal"><img src="/img/main-play-green-btn.svg" /></a>
->>>>>>> 4daec9d8
                                         </li>
                                         
                                     </ul>
