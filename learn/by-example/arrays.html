---
layout: ballerina-example-page-old
title: Arrays
description: This BBE demonstrates arrays in Ballerina.
keywords: ballerina, ballerina by example, bbe, arrays, mutable list
permalink: /learn/by-example/arrays
active: arrays
redirect_from:
  - /swan-lake/learn/by-example/arrays
  - /swan-lake/learn/by-example/arrays.html
---
<div class="row cBallerina-io-Gray-row">
        <div class="container cBallerinaBySampleContainer">
            <div class="FullCode">
                <div class="highlight"><pre><span class="kn">import</span> <span class="nx">ballerina</span><span class="o">/</span><span class="nx">io</span><span class="p">;</span>

<span class="nx">public</span> <span class="kd">function</span> <span class="nx">main</span><span class="p">()</span> <span class="p">{</span>
    <span class="kt">int</span><span class="p">[]</span> <span class="nx">v</span> <span class="p">=</span> <span class="p">[</span><span class="mi">1</span><span class="p">,</span> <span class="mi">2</span><span class="p">,</span> <span class="mi">3</span><span class="p">];</span>

    <span class="c1">// `v[i]` does indexed access.</span>
    <span class="kt">int</span> <span class="nx">n</span> <span class="p">=</span> <span class="nx">v</span><span class="p">[</span><span class="mi">0</span><span class="p">];</span>

    <span class="nx">io</span><span class="p">:</span><span class="nb">println</span><span class="p">(</span><span class="nx">n</span><span class="p">);</span>

    <span class="c1">// `v[i]` is an `lvalue`.</span>
    <span class="nx">v</span><span class="p">[</span><span class="mi">3</span><span class="p">]</span> <span class="p">=</span> <span class="mi">4</span><span class="p">;</span>

    <span class="c1">// `len` will be 3.</span>
    <span class="kt">int</span> <span class="nx">len</span> <span class="p">=</span> <span class="nx">v</span><span class="p">.</span><span class="nx">length</span><span class="p">();</span>
    <span class="nx">io</span><span class="p">:</span><span class="nb">println</span><span class="p">(</span><span class="nx">len</span><span class="p">);</span>
<span class="p">}</span>
</pre></div>

            </div>

            <div class="col-xs-12 col-sm-12 col-md-12">
                <table class="cTopInfoContainer cTopControlsContainer">
                    <tr>
                        <td class="cLeftTD">
                            <h2>Arrays</h2>
                            <p><p><code>T[]</code> is an <code>array</code> of <code>T</code>. Arrays are mutable. <code>==</code> and <code>!=</code> on arrays is deep: two arrays are
 equal if they have the same members in the same order. Ordering is lexicographical based on the
 ordering of the members. Langlib <code>arr.length()</code> function gets the length; <code>arr.setLength(n)</code> sets the length.</p>
</p>

                        </td>
                        <td class="cRightTD">
                            <div class="cTopButtonContainer">
                                
                                <div class="cButtonInfoContainer">
                                    <a class="prev" href="langlib-functions.html?is_ref_by_example=true">
                                        <span>< PREVIOUS</span>
                                        <p>Langlib functions</p>
                                    </a>
                                </div>
                                 
                                <div class="cButtonInfoContainer">
                                    <a class="next" href="binary-data.html?is_ref_by_example=true">
                                        <span>NEXT ></span>
                                        <p>Binary data</p>
                                    </a>
                                </div>
                                
                            </div>
                        </td>
                    </tr>
                </table>
            </div>
            <div class="example" id="arrays">
                <div class="col-xs-12 col-sm-12 col-md-12 cBBETable-container cCodeLeft">
                    <div class="cTopControlsContainer">
                        <div class="cTopControlsRow">
                            <div class="cLeftTD">
                                <div class="cBBE-links">
                                    <ul>
                                        <li>
                                            <a class="copy"><img src="/img/copy-icon.svg" /></a>
                                        </li>
                                        <li>
                                            <a target="_blank" href="https://github.com/ballerina-platform/ballerina-distribution/tree/master/examples/arrays/"><img src="/img/github-logo-green.svg" /></a>
                                        </li>
                                        
                                        <li>
<<<<<<< HEAD
                                            <a target="_blank" href="https://play.ballerina.io/?gist=004f280ba3e85c69a3321bc6661a0cde&file=arrays.bal"><img src="/img/main-play-green-btn.svg" /></a>
=======
                                            <a target="_blank" href="https://play.ballerina.io/?gist=774289bf29b32e08ee47cf360269f512&file=arrays.bal"><img src="/img/main-play-green-btn.svg" /></a>
>>>>>>> 17e73713
                                        </li>
                                        
                                    </ul>
                                </div>
                            </div> 
                        </div>
                    </div>
              
                    
                    <div class="codeSnippeset">

                        <div class="cBBE-body">
                            
                            <div class="cTR">

                                <div class="code leading">
                                    <div class="highlight"><pre><code class=language-ballerina>import ballerina/io;
</code></pre></div>

                                </div>
                                <div class="docs">
                                    
                                </div>
                            </div>
                            
                            <div class="cTR">

                                <div class="code leading">
                                    <div class="highlight"><pre><code class=language-ballerina>public function main() {
    int[] v = [1, 2, 3];
</code></pre></div>

                                </div>
                                <div class="docs">
                                    
                                </div>
                            </div>
                            
                            <div class="cTR hover-enable">

                                <div class="code leading">
                                    <div class="highlight"><pre><code class=language-ballerina>    int n = v[0];
</code></pre></div>

                                </div>
                                <div class="docs">
                                    
                                    <div class="cCodeDesription">
                                        <div>
                                            <p><code>v[i]</code> does indexed access.</p>

                                        </div>
                                    </div>
                                    
                                </div>
                            </div>
                            
                            <div class="cTR">

                                <div class="code leading">
                                    <div class="highlight"><pre><code class=language-ballerina>    io:println(n);
</code></pre></div>

                                </div>
                                <div class="docs">
                                    
                                </div>
                            </div>
                            
                            <div class="cTR hover-enable">

                                <div class="code leading">
                                    <div class="highlight"><pre><code class=language-ballerina>    v[3] = 4;
</code></pre></div>

                                </div>
                                <div class="docs">
                                    
                                    <div class="cCodeDesription">
                                        <div>
                                            <p><code>v[i]</code> is an <code>lvalue</code>.</p>

                                        </div>
                                    </div>
                                    
                                </div>
                            </div>
                            
                            <div class="cTR hover-enable">

                                <div class="code">
                                    <div class="highlight"><pre><code class=language-ballerina>    int len = v.length();
    io:println(len);
}
</code></pre></div>

                                </div>
                                <div class="docs">
                                    
                                    <div class="cCodeDesription">
                                        <div>
                                            <p><code>len</code> will be 3.</p>

                                        </div>
                                    </div>
                                    
                                </div>
                            </div>
                            
                        </div>
                    </div>
                    
                    <div class="codeSnippeset">

                        <div class="cBBE-body">
                            
                            <div class="cTR cOutputTr">

                                <div class="code cOutput">
                                    <div class="highlight"><pre><code class=shell-session>bal run arrays.bal
1
4
</code></pre></div>

                                </div>
                                <div class="docs">
                                    
                                </div>
                            </div>
                            
                        </div>
                    </div>
                    


                     
                </div>
            </div>
        </div>
    </div>

     <script>
            $(document).ready(function() {

                // hljs.initHighlightingOnLoad();

                $(".switch").click(function() {
                    $(".cCodeRight").toggleClass('cShow');
                    $(".cCodeLeft").toggleClass('cHide');
                });

                // get code text
                var codeSnippet = document.getElementsByClassName('FullCode')[0];
                var codeText = codeSnippet.getElementsByTagName('pre')[0].textContent;

                // register "copy to clipboard" event to elements with "copy" class
                var clipboard = new ClipboardJS('.copy', {
                    text: function(trigger) {
                        return codeText;
                    }
                });

                // Register events show hide tooltip on click event
                clipboard.on('success', function(e) {
                    setTooltip(e.trigger, 'Copied!');
                    hideTooltip(e.trigger);
                });

                clipboard.on('error', function(e) {
                    setTooltip(e.trigger, 'Failed!');
                    hideTooltip(e.trigger);
                });

                $('.copy').tooltip({
                    trigger: 'click',
                    placement: 'bottom'
                });
                $("a.copy").unbind("click");
            });

            function setTooltip(btn, message) {
                $(btn).attr('data-original-title', message)
                    .tooltip('show');
            }

            function hideTooltip(btn) {
                setTimeout(function() {
                    $(btn).tooltip('hide').removeAttr('data-original-title');
                }, 1000);
            }
        </script><|MERGE_RESOLUTION|>--- conflicted
+++ resolved
@@ -81,11 +81,7 @@
                                         </li>
                                         
                                         <li>
-<<<<<<< HEAD
-                                            <a target="_blank" href="https://play.ballerina.io/?gist=004f280ba3e85c69a3321bc6661a0cde&file=arrays.bal"><img src="/img/main-play-green-btn.svg" /></a>
-=======
                                             <a target="_blank" href="https://play.ballerina.io/?gist=774289bf29b32e08ee47cf360269f512&file=arrays.bal"><img src="/img/main-play-green-btn.svg" /></a>
->>>>>>> 17e73713
                                         </li>
                                         
                                     </ul>
