--- conflicted
+++ resolved
@@ -81,11 +81,7 @@
                                         </li>
                                         
                                         <li>
-<<<<<<< HEAD
-                                            <a target="_blank" href="https://play.ballerina.io/?gist=a3b189626a8a8f248e542a7378cef5d6&file=arrays.bal"><img src="/img/main-play-green-btn.svg" /></a>
-=======
                                             <a target="_blank" href="https://play.ballerina.io/?gist=21d8afe179ccb800978458b748da8921&file=arrays.bal"><img src="/img/main-play-green-btn.svg" /></a>
->>>>>>> 9cc0b157
                                         </li>
                                         
                                     </ul>
