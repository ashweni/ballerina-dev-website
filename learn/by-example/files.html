--- conflicted
+++ resolved
@@ -104,11 +104,7 @@
                                         </li>
                                         
                                         <li>
-<<<<<<< HEAD
-                                            <a target="_blank" href="https://play.ballerina.io/?gist=5b4f1f72563ba99a9c02797765903f0f&file=files.bal"><img src="/img/main-play-green-btn.svg" /></a>
-=======
                                             <a target="_blank" href="https://play.ballerina.io/?gist=72451910f3e1bbe24f517c1447695b09&file=files.bal"><img src="/img/main-play-green-btn.svg" /></a>
->>>>>>> 17e73713
                                         </li>
                                         
                                     </ul>
