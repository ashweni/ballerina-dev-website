--- conflicted
+++ resolved
@@ -104,11 +104,7 @@
                                         </li>
                                         
                                         <li>
-<<<<<<< HEAD
-                                            <a target="_blank" href="https://play.ballerina.io/?gist=f90e4e4dc3a049a3463022043f0ea5bd&file=files.bal"><img src="/img/main-play-green-btn.svg" /></a>
-=======
                                             <a target="_blank" href="https://play.ballerina.io/?gist=43a643f69e37b1b2c4ce28035c401cfe&file=files.bal"><img src="/img/main-play-green-btn.svg" /></a>
->>>>>>> 4daec9d8
                                         </li>
                                         
                                     </ul>
