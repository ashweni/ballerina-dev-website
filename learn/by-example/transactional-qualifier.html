---
layout: ballerina-example-page-old
title: Transactional Qualifier
description: This BBE introduces the transactional qualifier in Ballerina.
keywords: ballerina, ballerina by example, bbe, transactional, transactional qualifier
permalink: /learn/by-example/transactional-qualifier
active: transactional-qualifier
redirect_from:
  - /swan-lake/learn/by-example/transactional-qualifier
  - /swan-lake/learn/by-example/transactional-qualifier.html
---
<div class="row cBallerina-io-Gray-row">
        <div class="container cBallerinaBySampleContainer">
            <div class="FullCode">
                <div class="highlight"><pre><span class="kn">import</span> <span class="nx">ballerina</span><span class="o">/</span><span class="nx">io</span><span class="p">;</span>

<span class="nx">type</span> <span class="nx">Update</span> <span class="nx">record</span> <span class="p">{</span>
    <span class="kt">int</span> <span class="nx">updateIndex</span><span class="p">;</span>
    <span class="kt">int</span> <span class="nx">stockMnt</span><span class="p">;</span>
<span class="p">};</span>

<span class="nx">public</span> <span class="kd">function</span> <span class="nx">main</span><span class="p">()</span> <span class="nx">returns</span> <span class="nx">error</span><span class="err">?</span> <span class="p">{</span>
    <span class="nx">Update</span> <span class="nx">updates</span> <span class="p">=</span> <span class="p">{</span><span class="nx">updateIndex</span><span class="p">:</span> <span class="mi">0</span><span class="p">,</span> <span class="nx">stockMnt</span><span class="p">:</span> <span class="mi">100</span><span class="p">};</span>
    <span class="nx">transaction</span> <span class="p">{</span>
        <span class="nx">check</span> <span class="nx">doUpdate</span><span class="p">(</span><span class="nx">updates</span><span class="p">);</span>
        <span class="nx">check</span> <span class="nx">commit</span><span class="p">;</span>
    <span class="p">}</span>
    <span class="k">return</span><span class="p">;</span>
<span class="p">}</span>

<span class="c1">// Called within the transaction statement.</span>
<span class="nx">transactional</span> <span class="kd">function</span> <span class="nx">doUpdate</span><span class="p">(</span><span class="nx">Update</span> <span class="nx">u</span><span class="p">)</span> <span class="nx">returns</span> <span class="nx">error</span><span class="err">?</span> <span class="p">{</span>
    <span class="c1">// Calls the `foo()` non-transactional function.</span>
    <span class="nx">foo</span><span class="p">(</span><span class="nx">u</span><span class="p">);</span>
    <span class="c1">// Calls the `bar()` transactional function.</span>
    <span class="nx">bar</span><span class="p">(</span><span class="nx">u</span><span class="p">);</span>
    <span class="k">return</span><span class="p">;</span>
<span class="p">}</span>

<span class="kd">function</span> <span class="nx">foo</span><span class="p">(</span><span class="nx">Update</span> <span class="nx">u</span><span class="p">)</span> <span class="p">{</span>
    <span class="k">if</span> <span class="nx">transactional</span> <span class="p">{</span>
        <span class="c1">// This is a transactional context.</span>
        <span class="nx">bar</span><span class="p">(</span><span class="nx">u</span><span class="p">);</span>

    <span class="p">}</span>
<span class="p">}</span>

<span class="nx">transactional</span> <span class="kd">function</span> <span class="nx">bar</span><span class="p">(</span><span class="nx">Update</span> <span class="nx">u</span><span class="p">)</span> <span class="p">{</span>
    <span class="nx">io</span><span class="p">:</span><span class="nb">println</span><span class="p">(</span><span class="s">&quot;Calling from a transactional context&quot;</span><span class="p">);</span>
<span class="p">}</span>
</pre></div>

            </div>

            <div class="col-xs-12 col-sm-12 col-md-12">
                <table class="cTopInfoContainer cTopControlsContainer">
                    <tr>
                        <td class="cLeftTD">
                            <h2>Transactional Qualifier</h2>
                            <p><p>At compile-time, regions of code are typed as being a transactional context.
 Ballerina guarantees that, whenever that region is executed, there will be a current transaction.
 A function with a <code>transactional</code> qualifier can only be called from transactional context; function  body will be a transactional context.
 <code>transactional</code> is also a boolean expression that tests at runtime whether there is a current transaction: used in a condition results in transactional context.</p>
</p>

                        </td>
                        <td class="cRightTD">
                            <div class="cTopButtonContainer">
                                
                                <div class="cButtonInfoContainer">
                                    <a class="prev" href="retry-transaction-statement.html?is_ref_by_example=true">
                                        <span>< PREVIOUS</span>
                                        <p>Retry Transaction Statement</p>
                                    </a>
                                </div>
                                 
                                <div class="cButtonInfoContainer">
                                    <a class="next" href="transactional-named-workers.html?is_ref_by_example=true">
                                        <span>NEXT ></span>
                                        <p>Transactional Named Workers</p>
                                    </a>
                                </div>
                                
                            </div>
                        </td>
                    </tr>
                </table>
            </div>
            <div class="example" id="transactional-qualifier">
                <div class="col-xs-12 col-sm-12 col-md-12 cBBETable-container cCodeLeft">
                    <div class="cTopControlsContainer">
                        <div class="cTopControlsRow">
                            <div class="cLeftTD">
                                <div class="cBBE-links">
                                    <ul>
                                        <li>
                                            <a class="copy"><img src="/img/copy-icon.svg" /></a>
                                        </li>
                                        <li>
                                            <a target="_blank" href="https://github.com/ballerina-platform/ballerina-distribution/tree/master/examples/transactional-qualifier/"><img src="/img/github-logo-green.svg" /></a>
                                        </li>
                                        
                                        <li>
<<<<<<< HEAD
                                            <a target="_blank" href="https://play.ballerina.io/?gist=8c0d5125c31f2be850877c3c1f23ae80&file=transactional_qualifier.bal"><img src="/img/main-play-green-btn.svg" /></a>
=======
                                            <a target="_blank" href="https://play.ballerina.io/?gist=3a6e32e68e7cffba62148a2492785671&file=transactional_qualifier.bal"><img src="/img/main-play-green-btn.svg" /></a>
>>>>>>> 4daec9d8
                                        </li>
                                        
                                    </ul>
                                </div>
                            </div> 
                        </div>
                    </div>
              
                    
                    <div class="codeSnippeset">

                        <div class="cBBE-body">
                            
                            <div class="cTR">

                                <div class="code leading">
                                    <div class="highlight"><pre><code class=language-ballerina>import ballerina/io;
</code></pre></div>

                                </div>
                                <div class="docs">
                                    
                                </div>
                            </div>
                            
                            <div class="cTR">

                                <div class="code leading">
                                    <div class="highlight"><pre><code class=language-ballerina>type Update record {
    int updateIndex;
    int stockMnt;
};
</code></pre></div>

                                </div>
                                <div class="docs">
                                    
                                </div>
                            </div>
                            
                            <div class="cTR">

                                <div class="code leading">
                                    <div class="highlight"><pre><code class=language-ballerina>public function main() returns error? {
    Update updates = {updateIndex: 0, stockMnt: 100};
    transaction {
        check doUpdate(updates);
        check commit;
    }
    return;
}
</code></pre></div>

                                </div>
                                <div class="docs">
                                    
                                </div>
                            </div>
                            
                            <div class="cTR hover-enable">

                                <div class="code leading">
                                    <div class="highlight"><pre><code class=language-ballerina>transactional function doUpdate(Update u) returns error? {
</code></pre></div>

                                </div>
                                <div class="docs">
                                    
                                    <div class="cCodeDesription">
                                        <div>
                                            <p>Called within the transaction statement.</p>

                                        </div>
                                    </div>
                                    
                                </div>
                            </div>
                            
                            <div class="cTR hover-enable">

                                <div class="code leading">
                                    <div class="highlight"><pre><code class=language-ballerina>    foo(u);
</code></pre></div>

                                </div>
                                <div class="docs">
                                    
                                    <div class="cCodeDesription">
                                        <div>
                                            <p>Calls the <code>foo()</code> non-transactional function.</p>

                                        </div>
                                    </div>
                                    
                                </div>
                            </div>
                            
                            <div class="cTR hover-enable">

                                <div class="code leading">
                                    <div class="highlight"><pre><code class=language-ballerina>    bar(u);
    return;
}
</code></pre></div>

                                </div>
                                <div class="docs">
                                    
                                    <div class="cCodeDesription">
                                        <div>
                                            <p>Calls the <code>bar()</code> transactional function.</p>

                                        </div>
                                    </div>
                                    
                                </div>
                            </div>
                            
                            <div class="cTR">

                                <div class="code leading">
                                    <div class="highlight"><pre><code class=language-ballerina>function foo(Update u) {
    if transactional {
</code></pre></div>

                                </div>
                                <div class="docs">
                                    
                                </div>
                            </div>
                            
                            <div class="cTR hover-enable">

                                <div class="code leading">
                                    <div class="highlight"><pre><code class=language-ballerina>        bar(u);
</code></pre></div>

                                </div>
                                <div class="docs">
                                    
                                    <div class="cCodeDesription">
                                        <div>
                                            <p>This is a transactional context.</p>

                                        </div>
                                    </div>
                                    
                                </div>
                            </div>
                            
                            <div class="cTR">

                                <div class="code leading">
                                    <div class="highlight"><pre><code class=language-ballerina>    }
}
</code></pre></div>

                                </div>
                                <div class="docs">
                                    
                                </div>
                            </div>
                            
                            <div class="cTR">

                                <div class="code">
                                    <div class="highlight"><pre><code class=language-ballerina>transactional function bar(Update u) {
    io:println(&quot;Calling from a transactional context&quot;);
}
</code></pre></div>

                                </div>
                                <div class="docs">
                                    
                                </div>
                            </div>
                            
                        </div>
                    </div>
                    
                    <div class="codeSnippeset">

                        <div class="cBBE-body">
                            
                            <div class="cTR cOutputTr">

                                <div class="code cOutput">
                                    <div class="highlight"><pre><code class=shell-session>bal run transactional_qualifier.bal
Calling from a transactional context
Calling from a transactional context
</code></pre></div>

                                </div>
                                <div class="docs">
                                    
                                </div>
                            </div>
                            
                        </div>
                    </div>
                    


                     
                </div>
            </div>
        </div>
    </div>

     <script>
            $(document).ready(function() {

                // hljs.initHighlightingOnLoad();

                $(".switch").click(function() {
                    $(".cCodeRight").toggleClass('cShow');
                    $(".cCodeLeft").toggleClass('cHide');
                });

                // get code text
                var codeSnippet = document.getElementsByClassName('FullCode')[0];
                var codeText = codeSnippet.getElementsByTagName('pre')[0].textContent;

                // register "copy to clipboard" event to elements with "copy" class
                var clipboard = new ClipboardJS('.copy', {
                    text: function(trigger) {
                        return codeText;
                    }
                });

                // Register events show hide tooltip on click event
                clipboard.on('success', function(e) {
                    setTooltip(e.trigger, 'Copied!');
                    hideTooltip(e.trigger);
                });

                clipboard.on('error', function(e) {
                    setTooltip(e.trigger, 'Failed!');
                    hideTooltip(e.trigger);
                });

                $('.copy').tooltip({
                    trigger: 'click',
                    placement: 'bottom'
                });
                $("a.copy").unbind("click");
            });

            function setTooltip(btn, message) {
                $(btn).attr('data-original-title', message)
                    .tooltip('show');
            }

            function hideTooltip(btn) {
                setTimeout(function() {
                    $(btn).tooltip('hide').removeAttr('data-original-title');
                }, 1000);
            }
        </script><|MERGE_RESOLUTION|>--- conflicted
+++ resolved
@@ -101,11 +101,7 @@
                                         </li>
                                         
                                         <li>
-<<<<<<< HEAD
-                                            <a target="_blank" href="https://play.ballerina.io/?gist=8c0d5125c31f2be850877c3c1f23ae80&file=transactional_qualifier.bal"><img src="/img/main-play-green-btn.svg" /></a>
-=======
                                             <a target="_blank" href="https://play.ballerina.io/?gist=3a6e32e68e7cffba62148a2492785671&file=transactional_qualifier.bal"><img src="/img/main-play-green-btn.svg" /></a>
->>>>>>> 4daec9d8
                                         </li>
                                         
                                     </ul>
