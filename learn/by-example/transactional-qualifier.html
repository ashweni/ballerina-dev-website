---
layout: ballerina-example-page-old
title: Transactional Qualifier
description: This BBE introduces the transactional qualifier in Ballerina.
keywords: ballerina, ballerina by example, bbe, transactional, transactional qualifier
permalink: /learn/by-example/transactional-qualifier
active: transactional-qualifier
redirect_from:
  - /swan-lake/learn/by-example/transactional-qualifier
  - /swan-lake/learn/by-example/transactional-qualifier.html
---
<div class="row cBallerina-io-Gray-row">
        <div class="container cBallerinaBySampleContainer">
            <div class="FullCode">
                <div class="highlight"><pre><span class="kn">import</span> <span class="nx">ballerina</span><span class="o">/</span><span class="nx">io</span><span class="p">;</span>

<span class="nx">type</span> <span class="nx">Update</span> <span class="nx">record</span> <span class="p">{</span>
    <span class="kt">int</span> <span class="nx">updateIndex</span><span class="p">;</span>
    <span class="kt">int</span> <span class="nx">stockMnt</span><span class="p">;</span>
<span class="p">};</span>

<span class="nx">public</span> <span class="kd">function</span> <span class="nx">main</span><span class="p">()</span> <span class="nx">returns</span> <span class="nx">error</span><span class="err">?</span> <span class="p">{</span>
    <span class="nx">Update</span> <span class="nx">updates</span> <span class="p">=</span> <span class="p">{</span><span class="nx">updateIndex</span><span class="p">:</span> <span class="mi">0</span><span class="p">,</span> <span class="nx">stockMnt</span><span class="p">:</span> <span class="mi">100</span><span class="p">};</span>
    <span class="nx">transaction</span> <span class="p">{</span>
        <span class="nx">check</span> <span class="nx">doUpdate</span><span class="p">(</span><span class="nx">updates</span><span class="p">);</span>
        <span class="nx">check</span> <span class="nx">commit</span><span class="p">;</span>
    <span class="p">}</span>
    <span class="k">return</span><span class="p">;</span>
<span class="p">}</span>

<span class="c1">// Called within the transaction statement.</span>
<span class="nx">transactional</span> <span class="kd">function</span> <span class="nx">doUpdate</span><span class="p">(</span><span class="nx">Update</span> <span class="nx">u</span><span class="p">)</span> <span class="nx">returns</span> <span class="nx">error</span><span class="err">?</span> <span class="p">{</span>
    <span class="c1">// Calls the `foo()` non-transactional function.</span>
    <span class="nx">foo</span><span class="p">(</span><span class="nx">u</span><span class="p">);</span>
    <span class="c1">// Calls the `bar()` transactional function.</span>
    <span class="nx">bar</span><span class="p">(</span><span class="nx">u</span><span class="p">);</span>
    <span class="k">return</span><span class="p">;</span>
<span class="p">}</span>

<span class="kd">function</span> <span class="nx">foo</span><span class="p">(</span><span class="nx">Update</span> <span class="nx">u</span><span class="p">)</span> <span class="p">{</span>
    <span class="k">if</span> <span class="nx">transactional</span> <span class="p">{</span>
        <span class="c1">// This is a transactional context.</span>
        <span class="nx">bar</span><span class="p">(</span><span class="nx">u</span><span class="p">);</span>

    <span class="p">}</span>
<span class="p">}</span>

<span class="nx">transactional</span> <span class="kd">function</span> <span class="nx">bar</span><span class="p">(</span><span class="nx">Update</span> <span class="nx">u</span><span class="p">)</span> <span class="p">{</span>
    <span class="nx">io</span><span class="p">:</span><span class="nb">println</span><span class="p">(</span><span class="s">&quot;Calling from a transactional context&quot;</span><span class="p">);</span>
<span class="p">}</span>
</pre></div>

            </div>

            <div class="col-xs-12 col-sm-12 col-md-12">
                <table class="cTopInfoContainer cTopControlsContainer">
                    <tr>
                        <td class="cLeftTD">
                            <h2>Transactional Qualifier</h2>
                            <p><p>At compile-time, regions of code are typed as being a transactional context.
 Ballerina guarantees that, whenever that region is executed, there will be a current transaction.
 A function with a <code>transactional</code> qualifier can only be called from transactional context; function  body will be a transactional context.
 <code>transactional</code> is also a boolean expression that tests at runtime whether there is a current transaction: used in a condition results in transactional context.</p>
</p>

                        </td>
                        <td class="cRightTD">
                            <div class="cTopButtonContainer">
                                
                                <div class="cButtonInfoContainer">
                                    <a class="prev" href="retry-transaction-statement.html?is_ref_by_example=true">
                                        <span>< PREVIOUS</span>
                                        <p>Retry Transaction Statement</p>
                                    </a>
                                </div>
                                 
                                <div class="cButtonInfoContainer">
                                    <a class="next" href="transactional-named-workers.html?is_ref_by_example=true">
                                        <span>NEXT ></span>
                                        <p>Transactional Named Workers</p>
                                    </a>
                                </div>
                                
                            </div>
                        </td>
                    </tr>
                </table>
            </div>
            <div class="example" id="transactional-qualifier">
                <div class="col-xs-12 col-sm-12 col-md-12 cBBETable-container cCodeLeft">
                    <div class="cTopControlsContainer">
                        <div class="cTopControlsRow">
                            <div class="cLeftTD">
                                <div class="cBBE-links">
                                    <ul>
                                        <li>
                                            <a class="copy"><img src="/img/copy-icon.svg" /></a>
                                        </li>
                                        <li>
                                            <a target="_blank" href="https://github.com/ballerina-platform/ballerina-distribution/tree/master/examples/transactional-qualifier/"><img src="/img/github-logo-green.svg" /></a>
                                        </li>
                                        
                                        <li>
<<<<<<< HEAD
                                            <a target="_blank" href="https://play.ballerina.io/?gist=3a6e32e68e7cffba62148a2492785671&file=transactional_qualifier.bal"><img src="/img/main-play-green-btn.svg" /></a>
=======
                                            <a target="_blank" href="https://play.ballerina.io/?gist=7e19de144cef2761fcca86559453c154&file=transactional_qualifier.bal"><img src="/img/main-play-green-btn.svg" /></a>
>>>>>>> 9cc0b157
                                        </li>
                                        
                                    </ul>
                                </div>
                            </div> 
                        </div>
                    </div>
              
                    
                    <div class="codeSnippeset">

                        <div class="cBBE-body">
                            
                            <div class="cTR">

                                <div class="code leading">
                                    <div class="highlight"><pre><code class=language-ballerina>import ballerina/io;
</code></pre></div>

                                </div>
                                <div class="docs">
                                    
                                </div>
                            </div>
                            
                            <div class="cTR">

                                <div class="code leading">
                                    <div class="highlight"><pre><code class=language-ballerina>type Update record {
    int updateIndex;
    int stockMnt;
};
</code></pre></div>

                                </div>
                                <div class="docs">
                                    
                                </div>
                            </div>
                            
                            <div class="cTR">

                                <div class="code leading">
                                    <div class="highlight"><pre><code class=language-ballerina>public function main() returns error? {
    Update updates = {updateIndex: 0, stockMnt: 100};
    transaction {
        check doUpdate(updates);
        check commit;
    }
    return;
}
</code></pre></div>

                                </div>
                                <div class="docs">
                                    
                                </div>
                            </div>
                            
                            <div class="cTR hover-enable">

                                <div class="code leading">
                                    <div class="highlight"><pre><code class=language-ballerina>transactional function doUpdate(Update u) returns error? {
</code></pre></div>

                                </div>
                                <div class="docs">
                                    
                                    <div class="cCodeDesription">
                                        <div>
                                            <p>Called within the transaction statement.</p>

                                        </div>
                                    </div>
                                    
                                </div>
                            </div>
                            
                            <div class="cTR hover-enable">

                                <div class="code leading">
                                    <div class="highlight"><pre><code class=language-ballerina>    foo(u);
</code></pre></div>

                                </div>
                                <div class="docs">
                                    
                                    <div class="cCodeDesription">
                                        <div>
                                            <p>Calls the <code>foo()</code> non-transactional function.</p>

                                        </div>
                                    </div>
                                    
                                </div>
                            </div>
                            
                            <div class="cTR hover-enable">

                                <div class="code leading">
                                    <div class="highlight"><pre><code class=language-ballerina>    bar(u);
    return;
}
</code></pre></div>

                                </div>
                                <div class="docs">
                                    
                                    <div class="cCodeDesription">
                                        <div>
                                            <p>Calls the <code>bar()</code> transactional function.</p>

                                        </div>
                                    </div>
                                    
                                </div>
                            </div>
                            
                            <div class="cTR">

                                <div class="code leading">
                                    <div class="highlight"><pre><code class=language-ballerina>function foo(Update u) {
    if transactional {
</code></pre></div>

                                </div>
                                <div class="docs">
                                    
                                </div>
                            </div>
                            
                            <div class="cTR hover-enable">

                                <div class="code leading">
                                    <div class="highlight"><pre><code class=language-ballerina>        bar(u);
</code></pre></div>

                                </div>
                                <div class="docs">
                                    
                                    <div class="cCodeDesription">
                                        <div>
                                            <p>This is a transactional context.</p>

                                        </div>
                                    </div>
                                    
                                </div>
                            </div>
                            
                            <div class="cTR">

                                <div class="code leading">
                                    <div class="highlight"><pre><code class=language-ballerina>    }
}
</code></pre></div>

                                </div>
                                <div class="docs">
                                    
                                </div>
                            </div>
                            
                            <div class="cTR">

                                <div class="code">
                                    <div class="highlight"><pre><code class=language-ballerina>transactional function bar(Update u) {
    io:println(&quot;Calling from a transactional context&quot;);
}
</code></pre></div>

                                </div>
                                <div class="docs">
                                    
                                </div>
                            </div>
                            
                        </div>
                    </div>
                    
                    <div class="codeSnippeset">

                        <div class="cBBE-body">
                            
                            <div class="cTR cOutputTr">

                                <div class="code cOutput">
                                    <div class="highlight"><pre><code class=shell-session>bal run transactional_qualifier.bal
Calling from a transactional context
Calling from a transactional context
</code></pre></div>

                                </div>
                                <div class="docs">
                                    
                                </div>
                            </div>
                            
                        </div>
                    </div>
                    


                     
                </div>
            </div>
        </div>
    </div>

     <script>
            $(document).ready(function() {

                // hljs.initHighlightingOnLoad();

                $(".switch").click(function() {
                    $(".cCodeRight").toggleClass('cShow');
                    $(".cCodeLeft").toggleClass('cHide');
                });

                // get code text
                var codeSnippet = document.getElementsByClassName('FullCode')[0];
                var codeText = codeSnippet.getElementsByTagName('pre')[0].textContent;

                // register "copy to clipboard" event to elements with "copy" class
                var clipboard = new ClipboardJS('.copy', {
                    text: function(trigger) {
                        return codeText;
                    }
                });

                // Register events show hide tooltip on click event
                clipboard.on('success', function(e) {
                    setTooltip(e.trigger, 'Copied!');
                    hideTooltip(e.trigger);
                });

                clipboard.on('error', function(e) {
                    setTooltip(e.trigger, 'Failed!');
                    hideTooltip(e.trigger);
                });

                $('.copy').tooltip({
                    trigger: 'click',
                    placement: 'bottom'
                });
                $("a.copy").unbind("click");
            });

            function setTooltip(btn, message) {
                $(btn).attr('data-original-title', message)
                    .tooltip('show');
            }

            function hideTooltip(btn) {
                setTimeout(function() {
                    $(btn).tooltip('hide').removeAttr('data-original-title');
                }, 1000);
            }
        </script><|MERGE_RESOLUTION|>--- conflicted
+++ resolved
@@ -101,11 +101,7 @@
                                         </li>
                                         
                                         <li>
-<<<<<<< HEAD
-                                            <a target="_blank" href="https://play.ballerina.io/?gist=3a6e32e68e7cffba62148a2492785671&file=transactional_qualifier.bal"><img src="/img/main-play-green-btn.svg" /></a>
-=======
                                             <a target="_blank" href="https://play.ballerina.io/?gist=7e19de144cef2761fcca86559453c154&file=transactional_qualifier.bal"><img src="/img/main-play-green-btn.svg" /></a>
->>>>>>> 9cc0b157
                                         </li>
                                         
                                     </ul>
