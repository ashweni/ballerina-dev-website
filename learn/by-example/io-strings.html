--- conflicted
+++ resolved
@@ -97,11 +97,7 @@
                                         </li>
                                         
                                         <li>
-<<<<<<< HEAD
-                                            <a target="_blank" href="https://play.ballerina.io/?gist=ebb0d938dc5a947ad90671e1e6c0a5dc&file=io_strings.bal"><img src="/img/main-play-green-btn.svg" /></a>
-=======
                                             <a target="_blank" href="https://play.ballerina.io/?gist=cbf7851c7b9831343b96bdc0482b2ea0&file=io_strings.bal"><img src="/img/main-play-green-btn.svg" /></a>
->>>>>>> 9cc0b157
                                         </li>
                                         
                                     </ul>
