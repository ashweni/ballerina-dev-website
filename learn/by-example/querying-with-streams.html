---
layout: ballerina-example-page-old
title: Querying With Streams
description: This BBE demonstrates querying with streams in Ballerina.
keywords: ballerina, ballerina by example, bbe,
permalink: /learn/by-example/querying-with-streams
active: querying-with-streams
redirect_from:
  - /swan-lake/learn/by-example/querying-with-streams
  - /swan-lake/learn/by-example/querying-with-streams.html
---
<div class="row cBallerina-io-Gray-row">
        <div class="container cBallerinaBySampleContainer">
            <div class="FullCode">
                <div class="highlight"><pre><span class="kn">import</span> <span class="nx">ballerina</span><span class="o">/</span><span class="nx">io</span><span class="p">;</span>

<span class="nx">type</span> <span class="nx">Error</span> <span class="nx">error</span><span class="p">;</span>

<span class="nx">type</span> <span class="nx">LS</span> <span class="nx">stream</span><span class="p">&lt;</span><span class="kt">string</span><span class="p">,</span> <span class="nx">Error</span><span class="err">?</span><span class="p">&gt;;</span>

<span class="nx">type</span> <span class="nx">ValueRecord</span> <span class="nx">record</span> <span class="p">{|</span>
    <span class="kt">string</span> <span class="nx">value</span><span class="p">;</span>
<span class="p">|};</span>

<span class="kd">const</span> <span class="nx">SAMPLE_LINE_COUNT</span> <span class="p">=</span> <span class="mi">5</span><span class="p">;</span>

<span class="nx">class</span> <span class="nx">LineGenerator</span> <span class="p">{</span>
    <span class="kt">int</span> <span class="nx">i</span> <span class="p">=</span> <span class="o">-</span><span class="mi">1</span><span class="p">;</span>
    <span class="kt">string</span> <span class="nx">inputString</span><span class="p">;</span>

    <span class="nx">public</span> <span class="kd">function</span> <span class="nx">init</span><span class="p">(</span><span class="kt">string</span> <span class="nx">str</span><span class="p">)</span> <span class="p">{</span>
        <span class="nx">self</span><span class="p">.</span><span class="nx">inputString</span> <span class="p">=</span> <span class="nx">str</span><span class="p">;</span>
    <span class="p">}</span>

    <span class="nx">public</span> <span class="nx">isolated</span> <span class="kd">function</span> <span class="nx">next</span><span class="p">()</span> <span class="nx">returns</span> <span class="nx">ValueRecord</span><span class="p">|</span><span class="nx">Error</span><span class="err">?</span> <span class="p">{</span>
        <span class="nx">self</span><span class="p">.</span><span class="nx">i</span> <span class="o">+=</span> <span class="mi">1</span><span class="p">;</span>
        <span class="k">if</span> <span class="p">(</span><span class="nx">self</span><span class="p">.</span><span class="nx">i</span> <span class="p">&lt;</span> <span class="nx">SAMPLE_LINE_COUNT</span><span class="p">)</span> <span class="p">{</span>
            <span class="k">if</span> <span class="p">(</span><span class="nx">self</span><span class="p">.</span><span class="nx">i</span> <span class="o">%</span> <span class="mi">2</span> <span class="o">==</span> <span class="mi">0</span><span class="p">)</span> <span class="p">{</span>
                <span class="k">return</span> <span class="p">{</span><span class="nx">value</span><span class="p">:</span> <span class="nx">self</span><span class="p">.</span><span class="nx">inputString</span><span class="p">};</span>
            <span class="p">}</span>
            <span class="k">return</span> <span class="p">{</span><span class="nx">value</span><span class="p">:</span> <span class="s">&quot;&quot;</span><span class="p">};</span>
        <span class="p">}</span>
        <span class="k">return</span><span class="p">;</span>
    <span class="p">}</span>
<span class="p">}</span>

<span class="c1">// This method strips the blank lines.</span>
<span class="kd">function</span> <span class="nx">strip</span><span class="p">(</span><span class="nx">LS</span> <span class="nx">lines</span><span class="p">)</span> <span class="nx">returns</span> <span class="nx">LS</span> <span class="p">{</span>
    <span class="c1">// Creates a `stream` from the query expression.</span>
    <span class="nx">LS</span> <span class="nx">res</span> <span class="p">=</span> <span class="nx">stream</span> <span class="nx">from</span> <span class="k">var</span> <span class="nx">line</span> <span class="nx">in</span> <span class="nx">lines</span>
             <span class="nx">where</span> <span class="nx">line</span><span class="p">.</span><span class="nx">trim</span><span class="p">().</span><span class="nx">length</span><span class="p">()</span> <span class="p">&gt;</span> <span class="mi">0</span>
             <span class="nx">select</span> <span class="nx">line</span><span class="p">;</span>

    <span class="k">return</span> <span class="nx">res</span><span class="p">;</span>
<span class="p">}</span>

<span class="kd">function</span> <span class="nx">count</span><span class="p">(</span><span class="nx">LS</span> <span class="nx">lines</span><span class="p">)</span> <span class="nx">returns</span> <span class="kt">int</span><span class="p">|</span><span class="nx">Error</span> <span class="p">{</span>
    <span class="kt">int</span> <span class="nx">nLines</span> <span class="p">=</span> <span class="mi">0</span><span class="p">;</span>
    <span class="c1">// Counts the number of lines by iterating the `stream`</span>
    <span class="c1">// in `query action`.</span>
    <span class="k">var</span> <span class="nx">_</span> <span class="p">=</span> <span class="nx">check</span> <span class="nx">from</span> <span class="k">var</span> <span class="nx">_</span> <span class="nx">in</span> <span class="nx">lines</span>
              <span class="nx">do</span> <span class="p">{</span>
                  <span class="nx">nLines</span> <span class="o">+=</span> <span class="mi">1</span><span class="p">;</span>
              <span class="p">};</span>

    <span class="k">return</span> <span class="nx">nLines</span><span class="p">;</span>
<span class="p">}</span>

<span class="nx">public</span> <span class="kd">function</span> <span class="nx">main</span><span class="p">()</span> <span class="p">{</span>
    <span class="nx">LineGenerator</span> <span class="nx">generator</span> <span class="p">=</span> <span class="nx">new</span> <span class="p">(</span><span class="s">&quot;Everybody can dance&quot;</span><span class="p">);</span>
    <span class="nx">LS</span> <span class="nx">inputLineStream</span> <span class="p">=</span> <span class="nx">new</span> <span class="p">(</span><span class="nx">generator</span><span class="p">);</span>

    <span class="nx">LS</span> <span class="nx">strippedStream</span> <span class="p">=</span> <span class="nx">strip</span><span class="p">(</span><span class="nx">inputLineStream</span><span class="p">);</span>

    <span class="kt">int</span><span class="p">|</span><span class="nx">Error</span> <span class="nx">nonBlankCount</span> <span class="p">=</span> <span class="nx">count</span><span class="p">(</span><span class="nx">strippedStream</span><span class="p">);</span>

    <span class="k">if</span> <span class="p">(</span><span class="nx">nonBlankCount</span> <span class="nx">is</span> <span class="kt">int</span><span class="p">)</span> <span class="p">{</span>
        <span class="nx">io</span><span class="p">:</span><span class="nb">println</span><span class="p">(</span><span class="s">&quot;Input line count:&quot;</span> <span class="o">+</span> <span class="nx">SAMPLE_LINE_COUNT</span><span class="p">.</span><span class="nx">toString</span><span class="p">());</span>
        <span class="nx">io</span><span class="p">:</span><span class="nb">println</span><span class="p">(</span><span class="s">&quot;Non blank line count:&quot;</span> <span class="o">+</span> <span class="nx">nonBlankCount</span><span class="p">.</span><span class="nx">toString</span><span class="p">());</span>
    <span class="p">}</span>

<span class="p">}</span>
</pre></div>

            </div>

            <div class="col-xs-12 col-sm-12 col-md-12">
                <table class="cTopInfoContainer cTopControlsContainer">
                    <tr>
                        <td class="cLeftTD">
                            <h2>Querying With Streams</h2>
                            <p><p>If stream terminates with <code>error</code>, result of <code>query expression</code> is an <code>error</code>. You cannot use <code>foreach</code>
 on <code>stream</code> type with termination type that allows <code>error</code>. Instead use <code>from</code> with <code>do</code> clause; the
 result is a subtype of <code>error?</code>. Use <code>stream</code> keyword in front of <code>from</code> to create a <code>stream</code> which is
 lazily evaluated. The failure of <code>check</code> within the <code>query</code> will cause the <code>stream</code> to produce an
 <code>error</code> termination value.</p>
</p>

                        </td>
                        <td class="cRightTD">
                            <div class="cTopButtonContainer">
                                
                                <div class="cButtonInfoContainer">
                                    <a class="prev" href="stream-type.html?is_ref_by_example=true">
                                        <span>< PREVIOUS</span>
                                        <p>Stream Type</p>
                                    </a>
                                </div>
                                 
                                <div class="cButtonInfoContainer">
                                    <a class="next" href="raw-templates.html?is_ref_by_example=true">
                                        <span>NEXT ></span>
                                        <p>Raw Templates</p>
                                    </a>
                                </div>
                                
                            </div>
                        </td>
                    </tr>
                </table>
            </div>
            <div class="example" id="querying-with-streams">
                <div class="col-xs-12 col-sm-12 col-md-12 cBBETable-container cCodeLeft">
                    <div class="cTopControlsContainer">
                        <div class="cTopControlsRow">
                            <div class="cLeftTD">
                                <div class="cBBE-links">
                                    <ul>
                                        <li>
                                            <a class="copy"><img src="/img/copy-icon.svg" /></a>
                                        </li>
                                        <li>
                                            <a target="_blank" href="https://github.com/ballerina-platform/ballerina-distribution/tree/master/examples/querying-with-streams/"><img src="/img/github-logo-green.svg" /></a>
                                        </li>
                                        
                                        <li>
<<<<<<< HEAD
                                            <a target="_blank" href="https://play.ballerina.io/?gist=1c011ddb5141e0152d43ba312967c8c3&file=querying_with_streams.bal"><img src="/img/main-play-green-btn.svg" /></a>
=======
                                            <a target="_blank" href="https://play.ballerina.io/?gist=133d8caf3acc9c78f5837d8a2fc2b151&file=querying_with_streams.bal"><img src="/img/main-play-green-btn.svg" /></a>
>>>>>>> 4daec9d8
                                        </li>
                                        
                                    </ul>
                                </div>
                            </div> 
                        </div>
                    </div>
              
                    
                    <div class="codeSnippeset">

                        <div class="cBBE-body">
                            
                            <div class="cTR">

                                <div class="code leading">
                                    <div class="highlight"><pre><code class=language-ballerina>import ballerina/io;
</code></pre></div>

                                </div>
                                <div class="docs">
                                    
                                </div>
                            </div>
                            
                            <div class="cTR">

                                <div class="code leading">
                                    <div class="highlight"><pre><code class=language-ballerina>type Error error;
</code></pre></div>

                                </div>
                                <div class="docs">
                                    
                                </div>
                            </div>
                            
                            <div class="cTR">

                                <div class="code leading">
                                    <div class="highlight"><pre><code class=language-ballerina>type LS stream&lt;string, Error?&gt;;
</code></pre></div>

                                </div>
                                <div class="docs">
                                    
                                </div>
                            </div>
                            
                            <div class="cTR">

                                <div class="code leading">
                                    <div class="highlight"><pre><code class=language-ballerina>type ValueRecord record {|
    string value;
|};
</code></pre></div>

                                </div>
                                <div class="docs">
                                    
                                </div>
                            </div>
                            
                            <div class="cTR">

                                <div class="code leading">
                                    <div class="highlight"><pre><code class=language-ballerina>const SAMPLE_LINE_COUNT = 5;
</code></pre></div>

                                </div>
                                <div class="docs">
                                    
                                </div>
                            </div>
                            
                            <div class="cTR">

                                <div class="code leading">
                                    <div class="highlight"><pre><code class=language-ballerina>class LineGenerator {
    int i = -1;
    string inputString;
</code></pre></div>

                                </div>
                                <div class="docs">
                                    
                                </div>
                            </div>
                            
                            <div class="cTR">

                                <div class="code leading">
                                    <div class="highlight"><pre><code class=language-ballerina>    public function init(string str) {
        self.inputString = str;
    }
</code></pre></div>

                                </div>
                                <div class="docs">
                                    
                                </div>
                            </div>
                            
                            <div class="cTR">

                                <div class="code leading">
                                    <div class="highlight"><pre><code class=language-ballerina>    public isolated function next() returns ValueRecord|Error? {
        self.i += 1;
        if (self.i &lt; SAMPLE_LINE_COUNT) {
            if (self.i % 2 == 0) {
                return {value: self.inputString};
            }
            return {value: &quot;&quot;};
        }
        return;
    }
}
</code></pre></div>

                                </div>
                                <div class="docs">
                                    
                                </div>
                            </div>
                            
                            <div class="cTR hover-enable">

                                <div class="code leading">
                                    <div class="highlight"><pre><code class=language-ballerina>function strip(LS lines) returns LS {
</code></pre></div>

                                </div>
                                <div class="docs">
                                    
                                    <div class="cCodeDesription">
                                        <div>
                                            <p>This method strips the blank lines.</p>

                                        </div>
                                    </div>
                                    
                                </div>
                            </div>
                            
                            <div class="cTR hover-enable">

                                <div class="code leading">
                                    <div class="highlight"><pre><code class=language-ballerina>    LS res = stream from var line in lines
             where line.trim().length() &gt; 0
             select line;
</code></pre></div>

                                </div>
                                <div class="docs">
                                    
                                    <div class="cCodeDesription">
                                        <div>
                                            <p>Creates a <code>stream</code> from the query expression.</p>

                                        </div>
                                    </div>
                                    
                                </div>
                            </div>
                            
                            <div class="cTR">

                                <div class="code leading">
                                    <div class="highlight"><pre><code class=language-ballerina>    return res;
}
</code></pre></div>

                                </div>
                                <div class="docs">
                                    
                                </div>
                            </div>
                            
                            <div class="cTR">

                                <div class="code leading">
                                    <div class="highlight"><pre><code class=language-ballerina>function count(LS lines) returns int|Error {
    int nLines = 0;
</code></pre></div>

                                </div>
                                <div class="docs">
                                    
                                </div>
                            </div>
                            
                            <div class="cTR hover-enable">

                                <div class="code leading">
                                    <div class="highlight"><pre><code class=language-ballerina>    var _ = check from var _ in lines
              do {
                  nLines += 1;
              };
</code></pre></div>

                                </div>
                                <div class="docs">
                                    
                                    <div class="cCodeDesription">
                                        <div>
                                            <p>Counts the number of lines by iterating the <code>stream</code>
 in <code>query action</code>.</p>

                                        </div>
                                    </div>
                                    
                                </div>
                            </div>
                            
                            <div class="cTR">

                                <div class="code leading">
                                    <div class="highlight"><pre><code class=language-ballerina>    return nLines;
}
</code></pre></div>

                                </div>
                                <div class="docs">
                                    
                                </div>
                            </div>
                            
                            <div class="cTR">

                                <div class="code leading">
                                    <div class="highlight"><pre><code class=language-ballerina>public function main() {
    LineGenerator generator = new (&quot;Everybody can dance&quot;);
    LS inputLineStream = new (generator);
</code></pre></div>

                                </div>
                                <div class="docs">
                                    
                                </div>
                            </div>
                            
                            <div class="cTR">

                                <div class="code leading">
                                    <div class="highlight"><pre><code class=language-ballerina>    LS strippedStream = strip(inputLineStream);
</code></pre></div>

                                </div>
                                <div class="docs">
                                    
                                </div>
                            </div>
                            
                            <div class="cTR">

                                <div class="code leading">
                                    <div class="highlight"><pre><code class=language-ballerina>    int|Error nonBlankCount = count(strippedStream);
</code></pre></div>

                                </div>
                                <div class="docs">
                                    
                                </div>
                            </div>
                            
                            <div class="cTR">

                                <div class="code leading">
                                    <div class="highlight"><pre><code class=language-ballerina>    if (nonBlankCount is int) {
        io:println(&quot;Input line count:&quot; + SAMPLE_LINE_COUNT.toString());
        io:println(&quot;Non blank line count:&quot; + nonBlankCount.toString());
    }
</code></pre></div>

                                </div>
                                <div class="docs">
                                    
                                </div>
                            </div>
                            
                            <div class="cTR">

                                <div class="code">
                                    <div class="highlight"><pre><code class=language-ballerina>}
</code></pre></div>

                                </div>
                                <div class="docs">
                                    
                                </div>
                            </div>
                            
                        </div>
                    </div>
                    
                    <div class="codeSnippeset">

                        <div class="cBBE-body">
                            
                            <div class="cTR cOutputTr">

                                <div class="code cOutput">
                                    <div class="highlight"><pre><code class=shell-session>bal run querying_with_streams.bal
Input line count:5
Non blank line count:3
</code></pre></div>

                                </div>
                                <div class="docs">
                                    
                                </div>
                            </div>
                            
                        </div>
                    </div>
                    


                     
                </div>
            </div>
        </div>
    </div>

     <script>
            $(document).ready(function() {

                // hljs.initHighlightingOnLoad();

                $(".switch").click(function() {
                    $(".cCodeRight").toggleClass('cShow');
                    $(".cCodeLeft").toggleClass('cHide');
                });

                // get code text
                var codeSnippet = document.getElementsByClassName('FullCode')[0];
                var codeText = codeSnippet.getElementsByTagName('pre')[0].textContent;

                // register "copy to clipboard" event to elements with "copy" class
                var clipboard = new ClipboardJS('.copy', {
                    text: function(trigger) {
                        return codeText;
                    }
                });

                // Register events show hide tooltip on click event
                clipboard.on('success', function(e) {
                    setTooltip(e.trigger, 'Copied!');
                    hideTooltip(e.trigger);
                });

                clipboard.on('error', function(e) {
                    setTooltip(e.trigger, 'Failed!');
                    hideTooltip(e.trigger);
                });

                $('.copy').tooltip({
                    trigger: 'click',
                    placement: 'bottom'
                });
                $("a.copy").unbind("click");
            });

            function setTooltip(btn, message) {
                $(btn).attr('data-original-title', message)
                    .tooltip('show');
            }

            function hideTooltip(btn) {
                setTimeout(function() {
                    $(btn).tooltip('hide').removeAttr('data-original-title');
                }, 1000);
            }
        </script><|MERGE_RESOLUTION|>--- conflicted
+++ resolved
@@ -134,11 +134,7 @@
                                         </li>
                                         
                                         <li>
-<<<<<<< HEAD
-                                            <a target="_blank" href="https://play.ballerina.io/?gist=1c011ddb5141e0152d43ba312967c8c3&file=querying_with_streams.bal"><img src="/img/main-play-green-btn.svg" /></a>
-=======
                                             <a target="_blank" href="https://play.ballerina.io/?gist=133d8caf3acc9c78f5837d8a2fc2b151&file=querying_with_streams.bal"><img src="/img/main-play-green-btn.svg" /></a>
->>>>>>> 4daec9d8
                                         </li>
                                         
                                     </ul>
