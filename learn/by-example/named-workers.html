--- conflicted
+++ resolved
@@ -91,11 +91,7 @@
                                         </li>
                                         
                                         <li>
-<<<<<<< HEAD
-                                            <a target="_blank" href="https://play.ballerina.io/?gist=d521412d280a99f9cba1b96ce7af742e&file=named_workers.bal"><img src="/img/main-play-green-btn.svg" /></a>
-=======
                                             <a target="_blank" href="https://play.ballerina.io/?gist=0ec7bad6993318f2ea286e16df16c6a6&file=named_workers.bal"><img src="/img/main-play-green-btn.svg" /></a>
->>>>>>> 9cc0b157
                                         </li>
                                         
                                     </ul>
