---
layout: ballerina-example-page-old
title: Const and Final 
description: This BBE demonstrates how const and final values are used in Ballerina.
keywords: ballerina, ballerina by example, bbe, const, final
permalink: /learn/by-example/const-and-final
active: const-and-final
redirect_from:
  - /swan-lake/learn/by-example/const-and-final
  - /swan-lake/learn/by-example/const-and-final.html
---
<div class="row cBallerina-io-Gray-row">
        <div class="container cBallerinaBySampleContainer">
            <div class="FullCode">
                <div class="highlight"><pre><span class="kn">import</span> <span class="nx">ballerina</span><span class="o">/</span><span class="nx">io</span><span class="p">;</span>

<span class="c1">// Constants can be defined without the type.</span>
<span class="c1">// Then the type is inferred from the right hand side.</span>
<span class="kd">const</span> <span class="nx">MAX_VALUE</span> <span class="p">=</span> <span class="mi">1000</span><span class="p">;</span>
<span class="kd">const</span> <span class="nx">URL</span> <span class="p">=</span> <span class="s">&quot;https://ballerina.io&quot;</span><span class="p">;</span>

<span class="c1">// The value for variable `msg` can only be assigned once.</span>
<span class="nx">final</span> <span class="kt">string</span> <span class="nx">msg</span> <span class="p">=</span> <span class="nx">loadMessage</span><span class="p">();</span>

<span class="nx">public</span> <span class="kd">function</span> <span class="nx">main</span><span class="p">()</span> <span class="p">{</span>
    <span class="nx">io</span><span class="p">:</span><span class="nb">println</span><span class="p">(</span><span class="nx">MAX_VALUE</span><span class="p">);</span>
    <span class="nx">io</span><span class="p">:</span><span class="nb">println</span><span class="p">(</span><span class="nx">URL</span><span class="p">);</span>
    <span class="nx">io</span><span class="p">:</span><span class="nb">println</span><span class="p">(</span><span class="nx">msg</span><span class="p">);</span>
<span class="p">}</span>

<span class="kd">function</span> <span class="nx">loadMessage</span><span class="p">()</span> <span class="nx">returns</span> <span class="kt">string</span> <span class="p">{</span>
    <span class="k">return</span> <span class="s">&quot;Hello World&quot;</span><span class="p">;</span>
<span class="p">}</span>
</pre></div>

            </div>

            <div class="col-xs-12 col-sm-12 col-md-12">
                <table class="cTopInfoContainer cTopControlsContainer">
                    <tr>
                        <td class="cLeftTD">
                            <h2>Const and Final </h2>
                            <p><p><code>const</code> means immutable and known at compile-time. Its type is singleton: set containing single value.
 A <code>variable</code> or a <code>class</code> field can be declared as <code>final</code>, meaning it cannot be assigned to, after
 it has been initialized.</p>
</p>

                        </td>
                        <td class="cRightTD">
                            <div class="cTopButtonContainer">
                                
                                <div class="cButtonInfoContainer">
                                    <a class="prev" href="identity.html?is_ref_by_example=true">
                                        <span>< PREVIOUS</span>
                                        <p>Identity</p>
                                    </a>
                                </div>
                                 
                                <div class="cButtonInfoContainer">
                                    <a class="next" href="enumerations.html?is_ref_by_example=true">
                                        <span>NEXT ></span>
                                        <p>Enumerations</p>
                                    </a>
                                </div>
                                
                            </div>
                        </td>
                    </tr>
                </table>
            </div>
            <div class="example" id="const-and-final">
                <div class="col-xs-12 col-sm-12 col-md-12 cBBETable-container cCodeLeft">
                    <div class="cTopControlsContainer">
                        <div class="cTopControlsRow">
                            <div class="cLeftTD">
                                <div class="cBBE-links">
                                    <ul>
                                        <li>
                                            <a class="copy"><img src="/img/copy-icon.svg" /></a>
                                        </li>
                                        <li>
                                            <a target="_blank" href="https://github.com/ballerina-platform/ballerina-distribution/tree/master/examples/const-and-final/"><img src="/img/github-logo-green.svg" /></a>
                                        </li>
                                        
                                        <li>
<<<<<<< HEAD
                                            <a target="_blank" href="https://play.ballerina.io/?gist=9ba9d3d1c1a2a098707d1c5df8b31722&file=const_and_final.bal"><img src="/img/main-play-green-btn.svg" /></a>
=======
                                            <a target="_blank" href="https://play.ballerina.io/?gist=f3263409c890d7a284610740fd378b26&file=const_and_final.bal"><img src="/img/main-play-green-btn.svg" /></a>
>>>>>>> 4daec9d8
                                        </li>
                                        
                                    </ul>
                                </div>
                            </div> 
                        </div>
                    </div>
              
                    
                    <div class="codeSnippeset">

                        <div class="cBBE-body">
                            
                            <div class="cTR">

                                <div class="code leading">
                                    <div class="highlight"><pre><code class=language-ballerina>import ballerina/io;
</code></pre></div>

                                </div>
                                <div class="docs">
                                    
                                </div>
                            </div>
                            
                            <div class="cTR hover-enable">

                                <div class="code leading">
                                    <div class="highlight"><pre><code class=language-ballerina>const MAX_VALUE = 1000;
const URL = &quot;https://ballerina.io&quot;;
</code></pre></div>

                                </div>
                                <div class="docs">
                                    
                                    <div class="cCodeDesription">
                                        <div>
                                            <p>Constants can be defined without the type.
 Then the type is inferred from the right hand side.</p>

                                        </div>
                                    </div>
                                    
                                </div>
                            </div>
                            
                            <div class="cTR hover-enable">

                                <div class="code leading">
                                    <div class="highlight"><pre><code class=language-ballerina>final string msg = loadMessage();
</code></pre></div>

                                </div>
                                <div class="docs">
                                    
                                    <div class="cCodeDesription">
                                        <div>
                                            <p>The value for variable <code>msg</code> can only be assigned once.</p>

                                        </div>
                                    </div>
                                    
                                </div>
                            </div>
                            
                            <div class="cTR">

                                <div class="code leading">
                                    <div class="highlight"><pre><code class=language-ballerina>public function main() {
    io:println(MAX_VALUE);
    io:println(URL);
    io:println(msg);
}
</code></pre></div>

                                </div>
                                <div class="docs">
                                    
                                </div>
                            </div>
                            
                            <div class="cTR">

                                <div class="code">
                                    <div class="highlight"><pre><code class=language-ballerina>function loadMessage() returns string {
    return &quot;Hello World&quot;;
}
</code></pre></div>

                                </div>
                                <div class="docs">
                                    
                                </div>
                            </div>
                            
                        </div>
                    </div>
                    
                    <div class="codeSnippeset">

                        <div class="cBBE-body">
                            
                            <div class="cTR cOutputTr">

                                <div class="code cOutput">
                                    <div class="highlight"><pre><code class=shell-session>bal run const_and_final
1000
https://ballerina.io
Hello World
</code></pre></div>

                                </div>
                                <div class="docs">
                                    
                                </div>
                            </div>
                            
                        </div>
                    </div>
                    


                     
                </div>
            </div>
        </div>
    </div>

     <script>
            $(document).ready(function() {

                // hljs.initHighlightingOnLoad();

                $(".switch").click(function() {
                    $(".cCodeRight").toggleClass('cShow');
                    $(".cCodeLeft").toggleClass('cHide');
                });

                // get code text
                var codeSnippet = document.getElementsByClassName('FullCode')[0];
                var codeText = codeSnippet.getElementsByTagName('pre')[0].textContent;

                // register "copy to clipboard" event to elements with "copy" class
                var clipboard = new ClipboardJS('.copy', {
                    text: function(trigger) {
                        return codeText;
                    }
                });

                // Register events show hide tooltip on click event
                clipboard.on('success', function(e) {
                    setTooltip(e.trigger, 'Copied!');
                    hideTooltip(e.trigger);
                });

                clipboard.on('error', function(e) {
                    setTooltip(e.trigger, 'Failed!');
                    hideTooltip(e.trigger);
                });

                $('.copy').tooltip({
                    trigger: 'click',
                    placement: 'bottom'
                });
                $("a.copy").unbind("click");
            });

            function setTooltip(btn, message) {
                $(btn).attr('data-original-title', message)
                    .tooltip('show');
            }

            function hideTooltip(btn) {
                setTimeout(function() {
                    $(btn).tooltip('hide').removeAttr('data-original-title');
                }, 1000);
            }
        </script><|MERGE_RESOLUTION|>--- conflicted
+++ resolved
@@ -83,11 +83,7 @@
                                         </li>
                                         
                                         <li>
-<<<<<<< HEAD
-                                            <a target="_blank" href="https://play.ballerina.io/?gist=9ba9d3d1c1a2a098707d1c5df8b31722&file=const_and_final.bal"><img src="/img/main-play-green-btn.svg" /></a>
-=======
                                             <a target="_blank" href="https://play.ballerina.io/?gist=f3263409c890d7a284610740fd378b26&file=const_and_final.bal"><img src="/img/main-play-green-btn.svg" /></a>
->>>>>>> 4daec9d8
                                         </li>
                                         
                                     </ul>
