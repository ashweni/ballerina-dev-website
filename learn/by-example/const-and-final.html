--- conflicted
+++ resolved
@@ -83,11 +83,7 @@
                                         </li>
                                         
                                         <li>
-<<<<<<< HEAD
-                                            <a target="_blank" href="https://play.ballerina.io/?gist=f3263409c890d7a284610740fd378b26&file=const_and_final.bal"><img src="/img/main-play-green-btn.svg" /></a>
-=======
                                             <a target="_blank" href="https://play.ballerina.io/?gist=0877b77c283534220b755005d92228ca&file=const_and_final.bal"><img src="/img/main-play-green-btn.svg" /></a>
->>>>>>> 9cc0b157
                                         </li>
                                         
                                     </ul>
