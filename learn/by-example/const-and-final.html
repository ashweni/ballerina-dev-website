--- conflicted
+++ resolved
@@ -83,11 +83,7 @@
                                         </li>
                                         
                                         <li>
-<<<<<<< HEAD
-                                            <a target="_blank" href="https://play.ballerina.io/?gist=93e92a184e16b2cf19c9121fdbd4e0fe&file=const_and_final.bal"><img src="/img/main-play-green-btn.svg" /></a>
-=======
                                             <a target="_blank" href="https://play.ballerina.io/?gist=cff8669ca5ccf52216e6cd457002cbb9&file=const_and_final.bal"><img src="/img/main-play-green-btn.svg" /></a>
->>>>>>> 17e73713
                                         </li>
                                         
                                     </ul>
