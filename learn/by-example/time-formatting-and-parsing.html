--- conflicted
+++ resolved
@@ -108,11 +108,7 @@
                                         </li>
                                         
                                         <li>
-<<<<<<< HEAD
-                                            <a target="_blank" href="https://play.ballerina.io/?gist=db404e41c14606efa2de4df814d0fe1d&file=time_formatting_and_parsing.bal"><img src="/img/main-play-green-btn.svg" /></a>
-=======
                                             <a target="_blank" href="https://play.ballerina.io/?gist=c87dede01bb8fe6778f1013a70dd0dd3&file=time_formatting_and_parsing.bal"><img src="/img/main-play-green-btn.svg" /></a>
->>>>>>> 9cc0b157
                                         </li>
                                         
                                     </ul>
