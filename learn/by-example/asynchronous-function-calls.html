---
layout: ballerina-example-page-old
title: Asynchronous function calls
description: This BBE demonstrates how to use start action to call a function asynchronouly.
keywords: ballerina, ballerina by example, bbe, start, Asynchronous function call
permalink: /learn/by-example/asynchronous-function-calls
active: asynchronous-function-calls
redirect_from:
  - /swan-lake/learn/by-example/asynchronous-function-calls
  - /swan-lake/learn/by-example/asynchronous-function-calls.html
---
<div class="row cBallerina-io-Gray-row">
        <div class="container cBallerinaBySampleContainer">
            <div class="FullCode">
                <div class="highlight"><pre><span class="kn">import</span> <span class="nx">ballerina</span><span class="o">/</span><span class="nx">io</span><span class="p">;</span>

<span class="nx">public</span> <span class="kd">function</span> <span class="nx">main</span><span class="p">()</span> <span class="p">{</span>
    <span class="c1">// `start` calls a function asynchronously.</span>
    <span class="nx">future</span><span class="p">&lt;</span><span class="kt">int</span><span class="p">&gt;</span> <span class="nx">fut</span> <span class="p">=</span> <span class="nx">start</span> <span class="nx">foo</span><span class="p">();</span>

    <span class="c1">// `wait` for `future&lt;T&gt;` gives `T|error`.</span>
    <span class="kt">int</span><span class="p">|</span><span class="nx">error</span> <span class="nx">x</span> <span class="p">=</span> <span class="nx">wait</span> <span class="nx">fut</span><span class="p">;</span>

    <span class="nx">io</span><span class="p">:</span><span class="nb">println</span><span class="p">(</span><span class="nx">x</span><span class="p">);</span>
<span class="p">}</span>

<span class="kd">function</span> <span class="nx">foo</span><span class="p">()</span> <span class="nx">returns</span> <span class="kt">int</span> <span class="p">{</span>
    <span class="k">return</span> <span class="mi">10</span><span class="p">;</span>
<span class="p">}</span>
</pre></div>

            </div>

            <div class="col-xs-12 col-sm-12 col-md-12">
                <table class="cTopInfoContainer cTopControlsContainer">
                    <tr>
                        <td class="cLeftTD">
                            <h2>Asynchronous function calls</h2>
                            <p><p><code>start</code> calls a function asynchronously and the function runs on a separate logical thread (<code>strand</code>).
 It is cooperatively multitasked by default.
 The result will be of type <code>future&lt;T&gt;</code> and <code>future</code> is a separate basic type.
 Waiting for the same <code>future</code> more than once gives an <code>error</code>.
 Use <code>f.cancel()</code> to terminate a <code>future</code>.</p>
</p>

                        </td>
                        <td class="cRightTD">
                            <div class="cTopButtonContainer">
                                
                                <div class="cButtonInfoContainer">
                                    <a class="prev" href="configurable-variables.html?is_ref_by_example=true">
                                        <span>< PREVIOUS</span>
                                        <p>Configurable variables</p>
                                    </a>
                                </div>
                                 
                                <div class="cButtonInfoContainer">
                                    <a class="next" href="named-workers.html?is_ref_by_example=true">
                                        <span>NEXT ></span>
                                        <p>Named workers</p>
                                    </a>
                                </div>
                                
                            </div>
                        </td>
                    </tr>
                </table>
            </div>
            <div class="example" id="asynchronous-function-calls">
                <div class="col-xs-12 col-sm-12 col-md-12 cBBETable-container cCodeLeft">
                    <div class="cTopControlsContainer">
                        <div class="cTopControlsRow">
                            <div class="cLeftTD">
                                <div class="cBBE-links">
                                    <ul>
                                        <li>
                                            <a class="copy"><img src="/img/copy-icon.svg" /></a>
                                        </li>
                                        <li>
                                            <a target="_blank" href="https://github.com/ballerina-platform/ballerina-distribution/tree/master/examples/asynchronous-function-calls/"><img src="/img/github-logo-green.svg" /></a>
                                        </li>
                                        
                                        <li>
<<<<<<< HEAD
                                            <a target="_blank" href="https://play.ballerina.io/?gist=421b00a14c36f5dc7bd70f4677193125&file=asynchronous_function_calls.bal"><img src="/img/main-play-green-btn.svg" /></a>
=======
                                            <a target="_blank" href="https://play.ballerina.io/?gist=fd33b6eabd6b5fe7db590d388c95f517&file=asynchronous_function_calls.bal"><img src="/img/main-play-green-btn.svg" /></a>
>>>>>>> 17e73713
                                        </li>
                                        
                                    </ul>
                                </div>
                            </div> 
                        </div>
                    </div>
              
                    
                    <div class="codeSnippeset">

                        <div class="cBBE-body">
                            
                            <div class="cTR">

                                <div class="code leading">
                                    <div class="highlight"><pre><code class=language-ballerina>import ballerina/io;
</code></pre></div>

                                </div>
                                <div class="docs">
                                    
                                </div>
                            </div>
                            
                            <div class="cTR">

                                <div class="code leading">
                                    <div class="highlight"><pre><code class=language-ballerina>public function main() {
</code></pre></div>

                                </div>
                                <div class="docs">
                                    
                                </div>
                            </div>
                            
                            <div class="cTR hover-enable">

                                <div class="code leading">
                                    <div class="highlight"><pre><code class=language-ballerina>    future&lt;int&gt; fut = start foo();
</code></pre></div>

                                </div>
                                <div class="docs">
                                    
                                    <div class="cCodeDesription">
                                        <div>
                                            <p><code>start</code> calls a function asynchronously.</p>

                                        </div>
                                    </div>
                                    
                                </div>
                            </div>
                            
                            <div class="cTR hover-enable">

                                <div class="code leading">
                                    <div class="highlight"><pre><code class=language-ballerina>    int|error x = wait fut;
</code></pre></div>

                                </div>
                                <div class="docs">
                                    
                                    <div class="cCodeDesription">
                                        <div>
                                            <p><code>wait</code> for <code>future&lt;T&gt;</code> gives <code>T|error</code>.</p>

                                        </div>
                                    </div>
                                    
                                </div>
                            </div>
                            
                            <div class="cTR">

                                <div class="code leading">
                                    <div class="highlight"><pre><code class=language-ballerina>    io:println(x);
}
</code></pre></div>

                                </div>
                                <div class="docs">
                                    
                                </div>
                            </div>
                            
                            <div class="cTR">

                                <div class="code">
                                    <div class="highlight"><pre><code class=language-ballerina>function foo() returns int {
    return 10;
}
</code></pre></div>

                                </div>
                                <div class="docs">
                                    
                                </div>
                            </div>
                            
                        </div>
                    </div>
                    
                    <div class="codeSnippeset">

                        <div class="cBBE-body">
                            
                            <div class="cTR cOutputTr">

                                <div class="code cOutput">
                                    <div class="highlight"><pre><code class=shell-session>bal run asynchronous_function_calls.bal
10
</code></pre></div>

                                </div>
                                <div class="docs">
                                    
                                </div>
                            </div>
                            
                        </div>
                    </div>
                    


                     
                </div>
            </div>
        </div>
    </div>

     <script>
            $(document).ready(function() {

                // hljs.initHighlightingOnLoad();

                $(".switch").click(function() {
                    $(".cCodeRight").toggleClass('cShow');
                    $(".cCodeLeft").toggleClass('cHide');
                });

                // get code text
                var codeSnippet = document.getElementsByClassName('FullCode')[0];
                var codeText = codeSnippet.getElementsByTagName('pre')[0].textContent;

                // register "copy to clipboard" event to elements with "copy" class
                var clipboard = new ClipboardJS('.copy', {
                    text: function(trigger) {
                        return codeText;
                    }
                });

                // Register events show hide tooltip on click event
                clipboard.on('success', function(e) {
                    setTooltip(e.trigger, 'Copied!');
                    hideTooltip(e.trigger);
                });

                clipboard.on('error', function(e) {
                    setTooltip(e.trigger, 'Failed!');
                    hideTooltip(e.trigger);
                });

                $('.copy').tooltip({
                    trigger: 'click',
                    placement: 'bottom'
                });
                $("a.copy").unbind("click");
            });

            function setTooltip(btn, message) {
                $(btn).attr('data-original-title', message)
                    .tooltip('show');
            }

            function hideTooltip(btn) {
                setTimeout(function() {
                    $(btn).tooltip('hide').removeAttr('data-original-title');
                }, 1000);
            }
        </script><|MERGE_RESOLUTION|>--- conflicted
+++ resolved
@@ -81,11 +81,7 @@
                                         </li>
                                         
                                         <li>
-<<<<<<< HEAD
-                                            <a target="_blank" href="https://play.ballerina.io/?gist=421b00a14c36f5dc7bd70f4677193125&file=asynchronous_function_calls.bal"><img src="/img/main-play-green-btn.svg" /></a>
-=======
                                             <a target="_blank" href="https://play.ballerina.io/?gist=fd33b6eabd6b5fe7db590d388c95f517&file=asynchronous_function_calls.bal"><img src="/img/main-play-green-btn.svg" /></a>
->>>>>>> 17e73713
                                         </li>
                                         
                                     </ul>
