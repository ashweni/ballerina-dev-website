---
layout: ballerina-example-page-old
title: Function values
description: This BBE demonstrates function values, type, and syntax for writing function values.
keywords: ballerina, ballerina by example, bbe, functions, lambda,
permalink: /learn/by-example/function-values
active: function-values
redirect_from:
  - /swan-lake/learn/by-example/function-values
  - /swan-lake/learn/by-example/function-values.html
---
<div class="row cBallerina-io-Gray-row">
        <div class="container cBallerinaBySampleContainer">
            <div class="FullCode">
                <div class="highlight"><pre><span class="kn">import</span> <span class="nx">ballerina</span><span class="o">/</span><span class="nx">io</span><span class="p">;</span>

<span class="c1">// Anonymous function syntax.</span>
<span class="k">var</span> <span class="nx">isOdd</span> <span class="p">=</span> <span class="kd">function</span><span class="p">(</span><span class="kt">int</span> <span class="nx">n</span><span class="p">)</span> <span class="nx">returns</span> <span class="kt">boolean</span> <span class="p">{</span>
    <span class="k">return</span> <span class="nx">n</span> <span class="o">%</span> <span class="mi">2</span> <span class="o">!=</span> <span class="mi">0</span><span class="p">;</span>
<span class="p">};</span>

<span class="c1">// Function type syntax.</span>
<span class="nx">type</span> <span class="nx">IntFilter</span> <span class="kd">function</span> <span class="p">(</span><span class="kt">int</span> <span class="nx">n</span><span class="p">)</span> <span class="nx">returns</span> <span class="kt">boolean</span><span class="p">;</span>

<span class="c1">// Module-level function definition.</span>
<span class="kd">function</span> <span class="nx">isEven</span><span class="p">(</span><span class="kt">int</span> <span class="nx">n</span><span class="p">)</span> <span class="nx">returns</span> <span class="kt">boolean</span> <span class="p">{</span>
    <span class="k">return</span> <span class="nx">n</span> <span class="o">%</span> <span class="mi">2</span> <span class="o">==</span> <span class="mi">0</span><span class="p">;</span>
<span class="p">}</span>

<span class="nx">public</span> <span class="kd">function</span> <span class="nx">main</span><span class="p">()</span> <span class="p">{</span>
    <span class="c1">// The `isEven` function  referred as a value.</span>
    <span class="nx">IntFilter</span> <span class="nx">f</span> <span class="p">=</span> <span class="nx">isEven</span><span class="p">;</span>

    <span class="kt">int</span><span class="p">[]</span> <span class="nx">nums</span> <span class="p">=</span> <span class="p">[</span><span class="mi">1</span><span class="p">,</span> <span class="mi">2</span><span class="p">,</span> <span class="mi">3</span><span class="p">];</span>

    <span class="c1">// Arrays provide the usual functional methods: </span>
    <span class="c1">// `filter`, `map`, `forEach`, and `reduce`.</span>
    <span class="kt">int</span><span class="p">[]</span> <span class="nx">evenNums</span> <span class="p">=</span> <span class="nx">nums</span><span class="p">.</span><span class="nx">filter</span><span class="p">(</span><span class="nx">f</span><span class="p">);</span>

    <span class="nx">io</span><span class="p">:</span><span class="nb">println</span><span class="p">(</span><span class="nx">evenNums</span><span class="p">);</span>

    <span class="c1">// Shorthand syntax when the type is inferred and the body is an expression.</span>
    <span class="kt">int</span><span class="p">[]</span> <span class="nx">oddNums</span> <span class="p">=</span> <span class="nx">nums</span><span class="p">.</span><span class="nx">filter</span><span class="p">(</span><span class="nx">n</span> <span class="p">=&gt;</span> <span class="nx">n</span> <span class="o">%</span> <span class="mi">2</span> <span class="o">!=</span> <span class="mi">0</span><span class="p">);</span>

    <span class="nx">io</span><span class="p">:</span><span class="nb">println</span><span class="p">(</span><span class="nx">oddNums</span><span class="p">);</span>
<span class="p">}</span>
</pre></div>

            </div>

            <div class="col-xs-12 col-sm-12 col-md-12">
                <table class="cTopInfoContainer cTopControlsContainer">
                    <tr>
                        <td class="cLeftTD">
                            <h2>Function values</h2>
                            <p><p>Functions are values and work as closures.
 Function type is a separate basic type.
 Anonymous function and type syntax look like function definition without the name.</p>
</p>

                        </td>
                        <td class="cRightTD">
                            <div class="cTopButtonContainer">
                                
                                <div class="cButtonInfoContainer">
                                    <a class="prev" href="functions.html?is_ref_by_example=true">
                                        <span>< PREVIOUS</span>
                                        <p>Functions</p>
                                    </a>
                                </div>
                                 
                                <div class="cButtonInfoContainer">
                                    <a class="next" href="foreach-statement.html?is_ref_by_example=true">
                                        <span>NEXT ></span>
                                        <p>Foreach statement</p>
                                    </a>
                                </div>
                                
                            </div>
                        </td>
                    </tr>
                </table>
            </div>
            <div class="example" id="function-values">
                <div class="col-xs-12 col-sm-12 col-md-12 cBBETable-container cCodeLeft">
                    <div class="cTopControlsContainer">
                        <div class="cTopControlsRow">
                            <div class="cLeftTD">
                                <div class="cBBE-links">
                                    <ul>
                                        <li>
                                            <a class="copy"><img src="/img/copy-icon.svg" /></a>
                                        </li>
                                        <li>
                                            <a target="_blank" href="https://github.com/ballerina-platform/ballerina-distribution/tree/master/examples/function-values/"><img src="/img/github-logo-green.svg" /></a>
                                        </li>
                                        
                                        <li>
<<<<<<< HEAD
                                            <a target="_blank" href="https://play.ballerina.io/?gist=b1b611322e0e34f4f8ff3c3cff042760&file=function_values.bal"><img src="/img/main-play-green-btn.svg" /></a>
=======
                                            <a target="_blank" href="https://play.ballerina.io/?gist=bfe99bae6121f7cb4f86030ce350c15e&file=function_values.bal"><img src="/img/main-play-green-btn.svg" /></a>
>>>>>>> 17e73713
                                        </li>
                                        
                                    </ul>
                                </div>
                            </div> 
                        </div>
                    </div>
              
                    
                    <div class="codeSnippeset">

                        <div class="cBBE-body">
                            
                            <div class="cTR">

                                <div class="code leading">
                                    <div class="highlight"><pre><code class=language-ballerina>import ballerina/io;
</code></pre></div>

                                </div>
                                <div class="docs">
                                    
                                </div>
                            </div>
                            
                            <div class="cTR hover-enable">

                                <div class="code leading">
                                    <div class="highlight"><pre><code class=language-ballerina>var isOdd = function(int n) returns boolean {
    return n % 2 != 0;
};
</code></pre></div>

                                </div>
                                <div class="docs">
                                    
                                    <div class="cCodeDesription">
                                        <div>
                                            <p>Anonymous function syntax.</p>

                                        </div>
                                    </div>
                                    
                                </div>
                            </div>
                            
                            <div class="cTR hover-enable">

                                <div class="code leading">
                                    <div class="highlight"><pre><code class=language-ballerina>type IntFilter function (int n) returns boolean;
</code></pre></div>

                                </div>
                                <div class="docs">
                                    
                                    <div class="cCodeDesription">
                                        <div>
                                            <p>Function type syntax.</p>

                                        </div>
                                    </div>
                                    
                                </div>
                            </div>
                            
                            <div class="cTR hover-enable">

                                <div class="code leading">
                                    <div class="highlight"><pre><code class=language-ballerina>function isEven(int n) returns boolean {
    return n % 2 == 0;
}
</code></pre></div>

                                </div>
                                <div class="docs">
                                    
                                    <div class="cCodeDesription">
                                        <div>
                                            <p>Module-level function definition.</p>

                                        </div>
                                    </div>
                                    
                                </div>
                            </div>
                            
                            <div class="cTR">

                                <div class="code leading">
                                    <div class="highlight"><pre><code class=language-ballerina>public function main() {
</code></pre></div>

                                </div>
                                <div class="docs">
                                    
                                </div>
                            </div>
                            
                            <div class="cTR hover-enable">

                                <div class="code leading">
                                    <div class="highlight"><pre><code class=language-ballerina>    IntFilter f = isEven;
</code></pre></div>

                                </div>
                                <div class="docs">
                                    
                                    <div class="cCodeDesription">
                                        <div>
                                            <p>The <code>isEven</code> function  referred as a value.</p>

                                        </div>
                                    </div>
                                    
                                </div>
                            </div>
                            
                            <div class="cTR">

                                <div class="code leading">
                                    <div class="highlight"><pre><code class=language-ballerina>    int[] nums = [1, 2, 3];
</code></pre></div>

                                </div>
                                <div class="docs">
                                    
                                </div>
                            </div>
                            
                            <div class="cTR hover-enable">

                                <div class="code leading">
                                    <div class="highlight"><pre><code class=language-ballerina>    int[] evenNums = nums.filter(f);
</code></pre></div>

                                </div>
                                <div class="docs">
                                    
                                    <div class="cCodeDesription">
                                        <div>
                                            <p>Arrays provide the usual functional methods:
 <code>filter</code>, <code>map</code>, <code>forEach</code>, and <code>reduce</code>.</p>

                                        </div>
                                    </div>
                                    
                                </div>
                            </div>
                            
                            <div class="cTR">

                                <div class="code leading">
                                    <div class="highlight"><pre><code class=language-ballerina>    io:println(evenNums);
</code></pre></div>

                                </div>
                                <div class="docs">
                                    
                                </div>
                            </div>
                            
                            <div class="cTR hover-enable">

                                <div class="code leading">
                                    <div class="highlight"><pre><code class=language-ballerina>    int[] oddNums = nums.filter(n =&gt; n % 2 != 0);
</code></pre></div>

                                </div>
                                <div class="docs">
                                    
                                    <div class="cCodeDesription">
                                        <div>
                                            <p>Shorthand syntax when the type is inferred and the body is an expression.</p>

                                        </div>
                                    </div>
                                    
                                </div>
                            </div>
                            
                            <div class="cTR">

                                <div class="code">
                                    <div class="highlight"><pre><code class=language-ballerina>    io:println(oddNums);
}
</code></pre></div>

                                </div>
                                <div class="docs">
                                    
                                </div>
                            </div>
                            
                        </div>
                    </div>
                    
                    <div class="codeSnippeset">

                        <div class="cBBE-body">
                            
                            <div class="cTR cOutputTr">

                                <div class="code cOutput">
                                    <div class="highlight"><pre><code class=shell-session>bal run function_values.bal
[2]
[1,3]
</code></pre></div>

                                </div>
                                <div class="docs">
                                    
                                </div>
                            </div>
                            
                        </div>
                    </div>
                    


                     
                </div>
            </div>
        </div>
    </div>

     <script>
            $(document).ready(function() {

                // hljs.initHighlightingOnLoad();

                $(".switch").click(function() {
                    $(".cCodeRight").toggleClass('cShow');
                    $(".cCodeLeft").toggleClass('cHide');
                });

                // get code text
                var codeSnippet = document.getElementsByClassName('FullCode')[0];
                var codeText = codeSnippet.getElementsByTagName('pre')[0].textContent;

                // register "copy to clipboard" event to elements with "copy" class
                var clipboard = new ClipboardJS('.copy', {
                    text: function(trigger) {
                        return codeText;
                    }
                });

                // Register events show hide tooltip on click event
                clipboard.on('success', function(e) {
                    setTooltip(e.trigger, 'Copied!');
                    hideTooltip(e.trigger);
                });

                clipboard.on('error', function(e) {
                    setTooltip(e.trigger, 'Failed!');
                    hideTooltip(e.trigger);
                });

                $('.copy').tooltip({
                    trigger: 'click',
                    placement: 'bottom'
                });
                $("a.copy").unbind("click");
            });

            function setTooltip(btn, message) {
                $(btn).attr('data-original-title', message)
                    .tooltip('show');
            }

            function hideTooltip(btn) {
                setTimeout(function() {
                    $(btn).tooltip('hide').removeAttr('data-original-title');
                }, 1000);
            }
        </script><|MERGE_RESOLUTION|>--- conflicted
+++ resolved
@@ -96,11 +96,7 @@
                                         </li>
                                         
                                         <li>
-<<<<<<< HEAD
-                                            <a target="_blank" href="https://play.ballerina.io/?gist=b1b611322e0e34f4f8ff3c3cff042760&file=function_values.bal"><img src="/img/main-play-green-btn.svg" /></a>
-=======
                                             <a target="_blank" href="https://play.ballerina.io/?gist=bfe99bae6121f7cb4f86030ce350c15e&file=function_values.bal"><img src="/img/main-play-green-btn.svg" /></a>
->>>>>>> 17e73713
                                         </li>
                                         
                                     </ul>
