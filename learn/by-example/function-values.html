---
layout: ballerina-example-page-old
title: Function Values
description: This BBE demonstrates function values, type, and syntax for writing function values.
keywords: ballerina, ballerina by example, bbe, functions, lambda,
permalink: /learn/by-example/function-values
active: function-values
redirect_from:
  - /swan-lake/learn/by-example/function-values
  - /swan-lake/learn/by-example/function-values.html
---
<div class="row cBallerina-io-Gray-row">
        <div class="container cBallerinaBySampleContainer">
            <div class="FullCode">
                <div class="highlight"><pre><span class="kn">import</span> <span class="nx">ballerina</span><span class="o">/</span><span class="nx">io</span><span class="p">;</span>

<span class="c1">// Anonymous function syntax.</span>
<span class="k">var</span> <span class="nx">isOdd</span> <span class="p">=</span> <span class="kd">function</span><span class="p">(</span><span class="kt">int</span> <span class="nx">n</span><span class="p">)</span> <span class="nx">returns</span> <span class="kt">boolean</span> <span class="p">{</span>
    <span class="k">return</span> <span class="nx">n</span> <span class="o">%</span> <span class="mi">2</span> <span class="o">!=</span> <span class="mi">0</span><span class="p">;</span>
<span class="p">};</span>

<span class="c1">// Function type syntax.</span>
<span class="nx">type</span> <span class="nx">IntFilter</span> <span class="kd">function</span> <span class="p">(</span><span class="kt">int</span> <span class="nx">n</span><span class="p">)</span> <span class="nx">returns</span> <span class="kt">boolean</span><span class="p">;</span>

<span class="c1">// Module-level function definition.</span>
<span class="kd">function</span> <span class="nx">isEven</span><span class="p">(</span><span class="kt">int</span> <span class="nx">n</span><span class="p">)</span> <span class="nx">returns</span> <span class="kt">boolean</span> <span class="p">{</span>
    <span class="k">return</span> <span class="nx">n</span> <span class="o">%</span> <span class="mi">2</span> <span class="o">==</span> <span class="mi">0</span><span class="p">;</span>
<span class="p">}</span>

<span class="nx">public</span> <span class="kd">function</span> <span class="nx">main</span><span class="p">()</span> <span class="p">{</span>
    <span class="c1">// The `isEven` function  referred as a value.</span>
    <span class="nx">IntFilter</span> <span class="nx">f</span> <span class="p">=</span> <span class="nx">isEven</span><span class="p">;</span>

    <span class="kt">int</span><span class="p">[]</span> <span class="nx">nums</span> <span class="p">=</span> <span class="p">[</span><span class="mi">1</span><span class="p">,</span> <span class="mi">2</span><span class="p">,</span> <span class="mi">3</span><span class="p">];</span>

    <span class="c1">// Arrays provide the usual functional methods: </span>
    <span class="c1">// `filter`, `map`, `forEach`, and `reduce`.</span>
    <span class="kt">int</span><span class="p">[]</span> <span class="nx">evenNums</span> <span class="p">=</span> <span class="nx">nums</span><span class="p">.</span><span class="nx">filter</span><span class="p">(</span><span class="nx">f</span><span class="p">);</span>

    <span class="nx">io</span><span class="p">:</span><span class="nb">println</span><span class="p">(</span><span class="nx">evenNums</span><span class="p">);</span>

    <span class="c1">// Shorthand syntax when the type is inferred and the body is an expression.</span>
    <span class="kt">int</span><span class="p">[]</span> <span class="nx">oddNums</span> <span class="p">=</span> <span class="nx">nums</span><span class="p">.</span><span class="nx">filter</span><span class="p">(</span><span class="nx">n</span> <span class="p">=&gt;</span> <span class="nx">n</span> <span class="o">%</span> <span class="mi">2</span> <span class="o">!=</span> <span class="mi">0</span><span class="p">);</span>

    <span class="nx">io</span><span class="p">:</span><span class="nb">println</span><span class="p">(</span><span class="nx">oddNums</span><span class="p">);</span>
<span class="p">}</span>
</pre></div>

            </div>

            <div class="col-xs-12 col-sm-12 col-md-12">
                <table class="cTopInfoContainer cTopControlsContainer">
                    <tr>
                        <td class="cLeftTD">
                            <h2>Function Values</h2>
                            <p><p>Functions are values and work as closures
 Function type is a Separate basic type
 Anonymous function and type syntax look like function definition without the name.</p>
</p>

                        </td>
                        <td class="cRightTD">
                            <div class="cTopButtonContainer">
                                
                                <div class="cButtonInfoContainer">
                                    <a class="prev" href="functions.html?is_ref_by_example=true">
                                        <span>< PREVIOUS</span>
                                        <p>Functions</p>
                                    </a>
                                </div>
                                 
                                <div class="cButtonInfoContainer">
                                    <a class="next" href="foreach-statement.html?is_ref_by_example=true">
                                        <span>NEXT ></span>
                                        <p>Foreach Statement</p>
                                    </a>
                                </div>
                                
                            </div>
                        </td>
                    </tr>
                </table>
            </div>
            <div class="example" id="function-values">
                <div class="col-xs-12 col-sm-12 col-md-12 cBBETable-container cCodeLeft">
                    <div class="cTopControlsContainer">
                        <div class="cTopControlsRow">
                            <div class="cLeftTD">
                                <div class="cBBE-links">
                                    <ul>
                                        <li>
                                            <a class="copy"><img src="/img/copy-icon.svg" /></a>
                                        </li>
                                        <li>
                                            <a target="_blank" href="https://github.com/ballerina-platform/ballerina-distribution/tree/master/examples/function-values/"><img src="/img/github-logo-green.svg" /></a>
                                        </li>
                                        
                                        <li>
<<<<<<< HEAD
                                            <a target="_blank" href="https://play.ballerina.io/?gist=fa626ab8ea30d4a18ccd4ce314896fb4&file=function_values.bal"><img src="/img/main-play-green-btn.svg" /></a>
=======
                                            <a target="_blank" href="https://play.ballerina.io/?gist=05afd8fbb0c40d906a76e76515174cfa&file=function_values.bal"><img src="/img/main-play-green-btn.svg" /></a>
>>>>>>> 4daec9d8
                                        </li>
                                        
                                    </ul>
                                </div>
                            </div> 
                        </div>
                    </div>
              
                    
                    <div class="codeSnippeset">

                        <div class="cBBE-body">
                            
                            <div class="cTR">

                                <div class="code leading">
                                    <div class="highlight"><pre><code class=language-ballerina>import ballerina/io;
</code></pre></div>

                                </div>
                                <div class="docs">
                                    
                                </div>
                            </div>
                            
                            <div class="cTR hover-enable">

                                <div class="code leading">
                                    <div class="highlight"><pre><code class=language-ballerina>var isOdd = function(int n) returns boolean {
    return n % 2 != 0;
};
</code></pre></div>

                                </div>
                                <div class="docs">
                                    
                                    <div class="cCodeDesription">
                                        <div>
                                            <p>Anonymous function syntax.</p>

                                        </div>
                                    </div>
                                    
                                </div>
                            </div>
                            
                            <div class="cTR hover-enable">

                                <div class="code leading">
                                    <div class="highlight"><pre><code class=language-ballerina>type IntFilter function (int n) returns boolean;
</code></pre></div>

                                </div>
                                <div class="docs">
                                    
                                    <div class="cCodeDesription">
                                        <div>
                                            <p>Function type syntax.</p>

                                        </div>
                                    </div>
                                    
                                </div>
                            </div>
                            
                            <div class="cTR hover-enable">

                                <div class="code leading">
                                    <div class="highlight"><pre><code class=language-ballerina>function isEven(int n) returns boolean {
    return n % 2 == 0;
}
</code></pre></div>

                                </div>
                                <div class="docs">
                                    
                                    <div class="cCodeDesription">
                                        <div>
                                            <p>Module-level function definition.</p>

                                        </div>
                                    </div>
                                    
                                </div>
                            </div>
                            
                            <div class="cTR">

                                <div class="code leading">
                                    <div class="highlight"><pre><code class=language-ballerina>public function main() {
</code></pre></div>

                                </div>
                                <div class="docs">
                                    
                                </div>
                            </div>
                            
                            <div class="cTR hover-enable">

                                <div class="code leading">
                                    <div class="highlight"><pre><code class=language-ballerina>    IntFilter f = isEven;
</code></pre></div>

                                </div>
                                <div class="docs">
                                    
                                    <div class="cCodeDesription">
                                        <div>
                                            <p>The <code>isEven</code> function  referred as a value.</p>

                                        </div>
                                    </div>
                                    
                                </div>
                            </div>
                            
                            <div class="cTR">

                                <div class="code leading">
                                    <div class="highlight"><pre><code class=language-ballerina>    int[] nums = [1, 2, 3];
</code></pre></div>

                                </div>
                                <div class="docs">
                                    
                                </div>
                            </div>
                            
                            <div class="cTR hover-enable">

                                <div class="code leading">
                                    <div class="highlight"><pre><code class=language-ballerina>    int[] evenNums = nums.filter(f);
</code></pre></div>

                                </div>
                                <div class="docs">
                                    
                                    <div class="cCodeDesription">
                                        <div>
                                            <p>Arrays provide the usual functional methods:
 <code>filter</code>, <code>map</code>, <code>forEach</code>, and <code>reduce</code>.</p>

                                        </div>
                                    </div>
                                    
                                </div>
                            </div>
                            
                            <div class="cTR">

                                <div class="code leading">
                                    <div class="highlight"><pre><code class=language-ballerina>    io:println(evenNums);
</code></pre></div>

                                </div>
                                <div class="docs">
                                    
                                </div>
                            </div>
                            
                            <div class="cTR hover-enable">

                                <div class="code leading">
                                    <div class="highlight"><pre><code class=language-ballerina>    int[] oddNums = nums.filter(n =&gt; n % 2 != 0);
</code></pre></div>

                                </div>
                                <div class="docs">
                                    
                                    <div class="cCodeDesription">
                                        <div>
                                            <p>Shorthand syntax when the type is inferred and the body is an expression.</p>

                                        </div>
                                    </div>
                                    
                                </div>
                            </div>
                            
                            <div class="cTR">

                                <div class="code">
                                    <div class="highlight"><pre><code class=language-ballerina>    io:println(oddNums);
}
</code></pre></div>

                                </div>
                                <div class="docs">
                                    
                                </div>
                            </div>
                            
                        </div>
                    </div>
                    
                    <div class="codeSnippeset">

                        <div class="cBBE-body">
                            
                            <div class="cTR cOutputTr">

                                <div class="code cOutput">
                                    <div class="highlight"><pre><code class=shell-session>bal run function_values.bal
[2]
[1,3]
</code></pre></div>

                                </div>
                                <div class="docs">
                                    
                                </div>
                            </div>
                            
                        </div>
                    </div>
                    


                     
                </div>
            </div>
        </div>
    </div>

     <script>
            $(document).ready(function() {

                // hljs.initHighlightingOnLoad();

                $(".switch").click(function() {
                    $(".cCodeRight").toggleClass('cShow');
                    $(".cCodeLeft").toggleClass('cHide');
                });

                // get code text
                var codeSnippet = document.getElementsByClassName('FullCode')[0];
                var codeText = codeSnippet.getElementsByTagName('pre')[0].textContent;

                // register "copy to clipboard" event to elements with "copy" class
                var clipboard = new ClipboardJS('.copy', {
                    text: function(trigger) {
                        return codeText;
                    }
                });

                // Register events show hide tooltip on click event
                clipboard.on('success', function(e) {
                    setTooltip(e.trigger, 'Copied!');
                    hideTooltip(e.trigger);
                });

                clipboard.on('error', function(e) {
                    setTooltip(e.trigger, 'Failed!');
                    hideTooltip(e.trigger);
                });

                $('.copy').tooltip({
                    trigger: 'click',
                    placement: 'bottom'
                });
                $("a.copy").unbind("click");
            });

            function setTooltip(btn, message) {
                $(btn).attr('data-original-title', message)
                    .tooltip('show');
            }

            function hideTooltip(btn) {
                setTimeout(function() {
                    $(btn).tooltip('hide').removeAttr('data-original-title');
                }, 1000);
            }
        </script><|MERGE_RESOLUTION|>--- conflicted
+++ resolved
@@ -96,11 +96,7 @@
                                         </li>
                                         
                                         <li>
-<<<<<<< HEAD
-                                            <a target="_blank" href="https://play.ballerina.io/?gist=fa626ab8ea30d4a18ccd4ce314896fb4&file=function_values.bal"><img src="/img/main-play-green-btn.svg" /></a>
-=======
                                             <a target="_blank" href="https://play.ballerina.io/?gist=05afd8fbb0c40d906a76e76515174cfa&file=function_values.bal"><img src="/img/main-play-green-btn.svg" /></a>
->>>>>>> 4daec9d8
                                         </li>
                                         
                                     </ul>
