---
layout: ballerina-example-page-old
title: Waiting for Workers
description: This BBE demonstrates waiting for workers
keywords: ballerina, ballerina by example, bbe, worker, wait
permalink: /learn/by-example/waiting-for-workers
active: waiting-for-workers
redirect_from:
  - /swan-lake/learn/by-example/waiting-for-workers
  - /swan-lake/learn/by-example/waiting-for-workers.html
---
<div class="row cBallerina-io-Gray-row">
        <div class="container cBallerinaBySampleContainer">
            <div class="FullCode">
                <div class="highlight"><pre><span class="kn">import</span> <span class="nx">ballerina</span><span class="o">/</span><span class="nx">io</span><span class="p">;</span>

<span class="nx">public</span> <span class="kd">function</span> <span class="nx">main</span><span class="p">()</span> <span class="p">{</span>
    <span class="nx">io</span><span class="p">:</span><span class="nb">println</span><span class="p">(</span><span class="s">&quot;Initializing&quot;</span><span class="p">);</span>

    <span class="kd">worker</span> <span class="nx">A</span> <span class="p">{</span>
        <span class="nx">io</span><span class="p">:</span><span class="nb">println</span><span class="p">(</span><span class="s">&quot;In worker A&quot;</span><span class="p">);</span>
    <span class="p">}</span>

    <span class="nx">io</span><span class="p">:</span><span class="nb">println</span><span class="p">(</span><span class="s">&quot;In function worker&quot;</span><span class="p">);</span>

    <span class="c1">// A worker (function or named) can use `wait` to wait for a named worker.</span>
    <span class="nx">wait</span> <span class="nx">A</span><span class="p">;</span>

    <span class="nx">io</span><span class="p">:</span><span class="nb">println</span><span class="p">(</span><span class="s">&quot;After wait A&quot;</span><span class="p">);</span>
<span class="p">}</span>
</pre></div>

            </div>

            <div class="col-xs-12 col-sm-12 col-md-12">
                <table class="cTopInfoContainer cTopControlsContainer">
                    <tr>
                        <td class="cLeftTD">
                            <h2>Waiting for Workers</h2>
                            <p><p>Named workers can continue to execute after the function&rsquo;s default worker
 terminates and the function returns.
 A worker (function or named) can use <code>wait</code> to wait for a named worker.</p>
</p>

                        </td>
                        <td class="cRightTD">
                            <div class="cTopButtonContainer">
                                
                                <div class="cButtonInfoContainer">
                                    <a class="prev" href="sequence-diagrams.html?is_ref_by_example=true">
                                        <span>< PREVIOUS</span>
                                        <p>Sequence Diagrams</p>
                                    </a>
                                </div>
                                 
                                <div class="cButtonInfoContainer">
                                    <a class="next" href="strands.html?is_ref_by_example=true">
                                        <span>NEXT ></span>
                                        <p>Strands</p>
                                    </a>
                                </div>
                                
                            </div>
                        </td>
                    </tr>
                </table>
            </div>
            <div class="example" id="waiting-for-workers">
                <div class="col-xs-12 col-sm-12 col-md-12 cBBETable-container cCodeLeft">
                    <div class="cTopControlsContainer">
                        <div class="cTopControlsRow">
                            <div class="cLeftTD">
                                <div class="cBBE-links">
                                    <ul>
                                        <li>
                                            <a class="copy"><img src="/img/copy-icon.svg" /></a>
                                        </li>
                                        <li>
                                            <a target="_blank" href="https://github.com/ballerina-platform/ballerina-distribution/tree/master/examples/waiting-for-workers/"><img src="/img/github-logo-green.svg" /></a>
                                        </li>
                                        
                                        <li>
<<<<<<< HEAD
                                            <a target="_blank" href="https://play.ballerina.io/?gist=9e4ba5b3945280870425eb842a32aabc&file=waiting_for_workers.bal"><img src="/img/main-play-green-btn.svg" /></a>
=======
                                            <a target="_blank" href="https://play.ballerina.io/?gist=27118c8c74cb71790dc15a5b0b4f465f&file=waiting_for_workers.bal"><img src="/img/main-play-green-btn.svg" /></a>
>>>>>>> 9cc0b157
                                        </li>
                                        
                                    </ul>
                                </div>
                            </div> 
                        </div>
                    </div>
              
                    
                    <div class="codeSnippeset">

                        <div class="cBBE-body">
                            
                            <div class="cTR">

                                <div class="code leading">
                                    <div class="highlight"><pre><code class=language-ballerina>import ballerina/io;
</code></pre></div>

                                </div>
                                <div class="docs">
                                    
                                </div>
                            </div>
                            
                            <div class="cTR">

                                <div class="code leading">
                                    <div class="highlight"><pre><code class=language-ballerina>public function main() {
    io:println(&quot;Initializing&quot;);
</code></pre></div>

                                </div>
                                <div class="docs">
                                    
                                </div>
                            </div>
                            
                            <div class="cTR">

                                <div class="code leading">
                                    <div class="highlight"><pre><code class=language-ballerina>    worker A {
        io:println(&quot;In worker A&quot;);
    }
</code></pre></div>

                                </div>
                                <div class="docs">
                                    
                                </div>
                            </div>
                            
                            <div class="cTR">

                                <div class="code leading">
                                    <div class="highlight"><pre><code class=language-ballerina>    io:println(&quot;In function worker&quot;);
</code></pre></div>

                                </div>
                                <div class="docs">
                                    
                                </div>
                            </div>
                            
                            <div class="cTR hover-enable">

                                <div class="code leading">
                                    <div class="highlight"><pre><code class=language-ballerina>    wait A;
</code></pre></div>

                                </div>
                                <div class="docs">
                                    
                                    <div class="cCodeDesription">
                                        <div>
                                            <p>A worker (function or named) can use <code>wait</code> to wait for a named worker.</p>

                                        </div>
                                    </div>
                                    
                                </div>
                            </div>
                            
                            <div class="cTR">

                                <div class="code">
                                    <div class="highlight"><pre><code class=language-ballerina>    io:println(&quot;After wait A&quot;);
}
</code></pre></div>

                                </div>
                                <div class="docs">
                                    
                                </div>
                            </div>
                            
                        </div>
                    </div>
                    
                    <div class="codeSnippeset">

                        <div class="cBBE-body">
                            
                            <div class="cTR cOutputTr">

                                <div class="code cOutput">
                                    <div class="highlight"><pre><code class=shell-session>bal run waiting_for_workers.bal
Initializing
In function worker
In worker A
After wait A
</code></pre></div>

                                </div>
                                <div class="docs">
                                    
                                </div>
                            </div>
                            
                        </div>
                    </div>
                    


                     
                </div>
            </div>
        </div>
    </div>

     <script>
            $(document).ready(function() {

                // hljs.initHighlightingOnLoad();

                $(".switch").click(function() {
                    $(".cCodeRight").toggleClass('cShow');
                    $(".cCodeLeft").toggleClass('cHide');
                });

                // get code text
                var codeSnippet = document.getElementsByClassName('FullCode')[0];
                var codeText = codeSnippet.getElementsByTagName('pre')[0].textContent;

                // register "copy to clipboard" event to elements with "copy" class
                var clipboard = new ClipboardJS('.copy', {
                    text: function(trigger) {
                        return codeText;
                    }
                });

                // Register events show hide tooltip on click event
                clipboard.on('success', function(e) {
                    setTooltip(e.trigger, 'Copied!');
                    hideTooltip(e.trigger);
                });

                clipboard.on('error', function(e) {
                    setTooltip(e.trigger, 'Failed!');
                    hideTooltip(e.trigger);
                });

                $('.copy').tooltip({
                    trigger: 'click',
                    placement: 'bottom'
                });
                $("a.copy").unbind("click");
            });

            function setTooltip(btn, message) {
                $(btn).attr('data-original-title', message)
                    .tooltip('show');
            }

            function hideTooltip(btn) {
                setTimeout(function() {
                    $(btn).tooltip('hide').removeAttr('data-original-title');
                }, 1000);
            }
        </script><|MERGE_RESOLUTION|>--- conflicted
+++ resolved
@@ -80,11 +80,7 @@
                                         </li>
                                         
                                         <li>
-<<<<<<< HEAD
-                                            <a target="_blank" href="https://play.ballerina.io/?gist=9e4ba5b3945280870425eb842a32aabc&file=waiting_for_workers.bal"><img src="/img/main-play-green-btn.svg" /></a>
-=======
                                             <a target="_blank" href="https://play.ballerina.io/?gist=27118c8c74cb71790dc15a5b0b4f465f&file=waiting_for_workers.bal"><img src="/img/main-play-green-btn.svg" /></a>
->>>>>>> 9cc0b157
                                         </li>
                                         
                                     </ul>
