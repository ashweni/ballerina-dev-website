---
layout: ballerina-example-page-old
title: Controlling Openness
description: This BBE demonstrates controlling openness in Ballerina.
keywords: ballerina, ballerina by example, bbe, controlling openness
permalink: /learn/by-example/controlling-openness
active: controlling-openness
redirect_from:
  - /swan-lake/learn/by-example/controlling-openness
  - /swan-lake/learn/by-example/controlling-openness.html
---
<div class="row cBallerina-io-Gray-row">
        <div class="container cBallerinaBySampleContainer">
            <div class="FullCode">
                <div class="highlight"><pre><span class="kn">import</span> <span class="nx">ballerina</span><span class="o">/</span><span class="nx">io</span><span class="p">;</span>

<span class="nx">type</span> <span class="nx">Coord</span> <span class="nx">record</span> <span class="p">{|</span>
    <span class="kt">float</span> <span class="nx">x</span><span class="p">;</span>
    <span class="kt">float</span> <span class="nx">y</span><span class="p">;</span>
<span class="p">|};</span>

<span class="nx">Coord</span> <span class="nx">x</span> <span class="p">=</span> <span class="p">{</span> <span class="nx">x</span><span class="p">:</span> <span class="mf">1.0</span><span class="p">,</span> <span class="nx">y</span><span class="p">:</span> <span class="mf">2.0</span> <span class="p">};</span>

<span class="c1">// `x` is a `map` with `float` values.</span>
<span class="kt">map</span><span class="p">&lt;</span><span class="kt">float</span><span class="p">&gt;</span> <span class="nx">m1</span> <span class="p">=</span> <span class="nx">x</span><span class="p">;</span>

<span class="nx">type</span> <span class="nx">Headers</span> <span class="nx">record</span> <span class="p">{|</span>
    <span class="kt">string</span> <span class="err">&#39;</span><span class="nx">from</span><span class="p">;</span>
    <span class="kt">string</span> <span class="nx">to</span><span class="p">;</span>
    <span class="kt">string</span><span class="o">...</span><span class="p">;</span>
<span class="p">|};</span>

<span class="nx">Headers</span> <span class="nx">h</span> <span class="p">=</span> <span class="p">{</span>
    <span class="err">&#39;</span><span class="nx">from</span><span class="p">:</span> <span class="s">&quot;Jane&quot;</span><span class="p">,</span> <span class="nx">to</span><span class="p">:</span> <span class="s">&quot;John&quot;</span>
<span class="p">};</span>

<span class="c1">// `h` is a `map` with `string` values.</span>
<span class="kt">map</span><span class="p">&lt;</span><span class="kt">string</span><span class="p">&gt;</span> <span class="nx">m2</span> <span class="p">=</span> <span class="nx">h</span><span class="p">;</span>

<span class="nx">public</span> <span class="kd">function</span> <span class="nx">main</span><span class="p">()</span> <span class="p">{</span>
    <span class="nx">io</span><span class="p">:</span><span class="nb">println</span><span class="p">(</span><span class="nx">m1</span><span class="p">);</span>
    <span class="nx">io</span><span class="p">:</span><span class="nb">println</span><span class="p">(</span><span class="nx">m2</span><span class="p">);</span>
<span class="p">}</span>
</pre></div>

            </div>

            <div class="col-xs-12 col-sm-12 col-md-12">
                <table class="cTopInfoContainer cTopControlsContainer">
                    <tr>
                        <td class="cLeftTD">
                            <h2>Controlling Openness</h2>
                            <p><p>Use <code>record {| ... |}</code> to describe a <code>record</code> type that allows exclusively what is specified in the body.
 Use <code>T...</code> to allow other fields of type <code>T</code>. <code>map&lt;T&gt;</code> is same as <code>record {| T...; |}</code>.</p>
</p>

                        </td>
                        <td class="cRightTD">
                            <div class="cTopButtonContainer">
                                
                                <div class="cButtonInfoContainer">
                                    <a class="prev" href="open-records.html?is_ref_by_example=true">
                                        <span>< PREVIOUS</span>
                                        <p>Open Records</p>
                                    </a>
                                </div>
                                 
                                <div class="cButtonInfoContainer">
                                    <a class="next" href="object.html?is_ref_by_example=true">
                                        <span>NEXT ></span>
                                        <p>Object</p>
                                    </a>
                                </div>
                                
                            </div>
                        </td>
                    </tr>
                </table>
            </div>
            <div class="example" id="controlling-openness">
                <div class="col-xs-12 col-sm-12 col-md-12 cBBETable-container cCodeLeft">
                    <div class="cTopControlsContainer">
                        <div class="cTopControlsRow">
                            <div class="cLeftTD">
                                <div class="cBBE-links">
                                    <ul>
                                        <li>
                                            <a class="copy"><img src="/img/copy-icon.svg" /></a>
                                        </li>
                                        <li>
                                            <a target="_blank" href="https://github.com/ballerina-platform/ballerina-distribution/tree/master/examples/controlling-openness/"><img src="/img/github-logo-green.svg" /></a>
                                        </li>
                                        
                                        <li>
<<<<<<< HEAD
                                            <a target="_blank" href="https://play.ballerina.io/?gist=f2b8819f87214146b4bd968f2518fe40&file=controlling_openness.bal"><img src="/img/main-play-green-btn.svg" /></a>
=======
                                            <a target="_blank" href="https://play.ballerina.io/?gist=c10f7b2aa15f000cf37c6a05950bf47d&file=controlling_openness.bal"><img src="/img/main-play-green-btn.svg" /></a>
>>>>>>> 9cc0b157
                                        </li>
                                        
                                    </ul>
                                </div>
                            </div> 
                        </div>
                    </div>
              
                    
                    <div class="codeSnippeset">

                        <div class="cBBE-body">
                            
                            <div class="cTR">

                                <div class="code leading">
                                    <div class="highlight"><pre><code class=language-ballerina>import ballerina/io;
</code></pre></div>

                                </div>
                                <div class="docs">
                                    
                                </div>
                            </div>
                            
                            <div class="cTR">

                                <div class="code leading">
                                    <div class="highlight"><pre><code class=language-ballerina>type Coord record {|
    float x;
    float y;
|};
</code></pre></div>

                                </div>
                                <div class="docs">
                                    
                                </div>
                            </div>
                            
                            <div class="cTR">

                                <div class="code leading">
                                    <div class="highlight"><pre><code class=language-ballerina>Coord x = { x: 1.0, y: 2.0 };
</code></pre></div>

                                </div>
                                <div class="docs">
                                    
                                </div>
                            </div>
                            
                            <div class="cTR hover-enable">

                                <div class="code leading">
                                    <div class="highlight"><pre><code class=language-ballerina>map&lt;float&gt; m1 = x;
</code></pre></div>

                                </div>
                                <div class="docs">
                                    
                                    <div class="cCodeDesription">
                                        <div>
                                            <p><code>x</code> is a <code>map</code> with <code>float</code> values.</p>

                                        </div>
                                    </div>
                                    
                                </div>
                            </div>
                            
                            <div class="cTR">

                                <div class="code leading">
                                    <div class="highlight"><pre><code class=language-ballerina>type Headers record {|
    string &#39;from;
    string to;
    string...;
|};
</code></pre></div>

                                </div>
                                <div class="docs">
                                    
                                </div>
                            </div>
                            
                            <div class="cTR">

                                <div class="code leading">
                                    <div class="highlight"><pre><code class=language-ballerina>Headers h = {
    &#39;from: &quot;Jane&quot;, to: &quot;John&quot;
};
</code></pre></div>

                                </div>
                                <div class="docs">
                                    
                                </div>
                            </div>
                            
                            <div class="cTR hover-enable">

                                <div class="code leading">
                                    <div class="highlight"><pre><code class=language-ballerina>map&lt;string&gt; m2 = h;
</code></pre></div>

                                </div>
                                <div class="docs">
                                    
                                    <div class="cCodeDesription">
                                        <div>
                                            <p><code>h</code> is a <code>map</code> with <code>string</code> values.</p>

                                        </div>
                                    </div>
                                    
                                </div>
                            </div>
                            
                            <div class="cTR">

                                <div class="code">
                                    <div class="highlight"><pre><code class=language-ballerina>public function main() {
    io:println(m1);
    io:println(m2);
}
</code></pre></div>

                                </div>
                                <div class="docs">
                                    
                                </div>
                            </div>
                            
                        </div>
                    </div>
                    
                    <div class="codeSnippeset">

                        <div class="cBBE-body">
                            
                            <div class="cTR cOutputTr">

                                <div class="code cOutput">
                                    <div class="highlight"><pre><code class=shell-session>bal run controlling_openness.bal
{&quot;x&quot;:1.0,&quot;y&quot;:2.0}
{&quot;from&quot;:&quot;Jane&quot;,&quot;to&quot;:&quot;John&quot;}
</code></pre></div>

                                </div>
                                <div class="docs">
                                    
                                </div>
                            </div>
                            
                        </div>
                    </div>
                    


                     
                </div>
            </div>
        </div>
    </div>

     <script>
            $(document).ready(function() {

                // hljs.initHighlightingOnLoad();

                $(".switch").click(function() {
                    $(".cCodeRight").toggleClass('cShow');
                    $(".cCodeLeft").toggleClass('cHide');
                });

                // get code text
                var codeSnippet = document.getElementsByClassName('FullCode')[0];
                var codeText = codeSnippet.getElementsByTagName('pre')[0].textContent;

                // register "copy to clipboard" event to elements with "copy" class
                var clipboard = new ClipboardJS('.copy', {
                    text: function(trigger) {
                        return codeText;
                    }
                });

                // Register events show hide tooltip on click event
                clipboard.on('success', function(e) {
                    setTooltip(e.trigger, 'Copied!');
                    hideTooltip(e.trigger);
                });

                clipboard.on('error', function(e) {
                    setTooltip(e.trigger, 'Failed!');
                    hideTooltip(e.trigger);
                });

                $('.copy').tooltip({
                    trigger: 'click',
                    placement: 'bottom'
                });
                $("a.copy").unbind("click");
            });

            function setTooltip(btn, message) {
                $(btn).attr('data-original-title', message)
                    .tooltip('show');
            }

            function hideTooltip(btn) {
                setTimeout(function() {
                    $(btn).tooltip('hide').removeAttr('data-original-title');
                }, 1000);
            }
        </script><|MERGE_RESOLUTION|>--- conflicted
+++ resolved
@@ -92,11 +92,7 @@
                                         </li>
                                         
                                         <li>
-<<<<<<< HEAD
-                                            <a target="_blank" href="https://play.ballerina.io/?gist=f2b8819f87214146b4bd968f2518fe40&file=controlling_openness.bal"><img src="/img/main-play-green-btn.svg" /></a>
-=======
                                             <a target="_blank" href="https://play.ballerina.io/?gist=c10f7b2aa15f000cf37c6a05950bf47d&file=controlling_openness.bal"><img src="/img/main-play-green-btn.svg" /></a>
->>>>>>> 9cc0b157
                                         </li>
                                         
                                     </ul>
