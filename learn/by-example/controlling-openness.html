---
layout: ballerina-example-page-old
title: Controlling Openness
description: This BBE demonstrates controlling openness in Ballerina.
keywords: ballerina, ballerina by example, bbe, controlling openness
permalink: /learn/by-example/controlling-openness
active: controlling-openness
redirect_from:
  - /swan-lake/learn/by-example/controlling-openness
  - /swan-lake/learn/by-example/controlling-openness.html
---
<div class="row cBallerina-io-Gray-row">
        <div class="container cBallerinaBySampleContainer">
            <div class="FullCode">
                <div class="highlight"><pre><span class="kn">import</span> <span class="nx">ballerina</span><span class="o">/</span><span class="nx">io</span><span class="p">;</span>

<span class="nx">type</span> <span class="nx">Coord</span> <span class="nx">record</span> <span class="p">{|</span>
    <span class="kt">float</span> <span class="nx">x</span><span class="p">;</span>
    <span class="kt">float</span> <span class="nx">y</span><span class="p">;</span>
<span class="p">|};</span>

<span class="nx">Coord</span> <span class="nx">x</span> <span class="p">=</span> <span class="p">{</span> <span class="nx">x</span><span class="p">:</span> <span class="mf">1.0</span><span class="p">,</span> <span class="nx">y</span><span class="p">:</span> <span class="mf">2.0</span> <span class="p">};</span>

<span class="c1">// `x` is a `map` with `float` values.</span>
<span class="kt">map</span><span class="p">&lt;</span><span class="kt">float</span><span class="p">&gt;</span> <span class="nx">m1</span> <span class="p">=</span> <span class="nx">x</span><span class="p">;</span>

<span class="nx">type</span> <span class="nx">Headers</span> <span class="nx">record</span> <span class="p">{|</span>
    <span class="kt">string</span> <span class="err">&#39;</span><span class="nx">from</span><span class="p">;</span>
    <span class="kt">string</span> <span class="nx">to</span><span class="p">;</span>
    <span class="kt">string</span><span class="o">...</span><span class="p">;</span>
<span class="p">|};</span>

<span class="nx">Headers</span> <span class="nx">h</span> <span class="p">=</span> <span class="p">{</span>
    <span class="err">&#39;</span><span class="nx">from</span><span class="p">:</span> <span class="s">&quot;Jane&quot;</span><span class="p">,</span> <span class="nx">to</span><span class="p">:</span> <span class="s">&quot;John&quot;</span>
<span class="p">};</span>

<span class="c1">// `h` is a `map` with `string` values.</span>
<span class="kt">map</span><span class="p">&lt;</span><span class="kt">string</span><span class="p">&gt;</span> <span class="nx">m2</span> <span class="p">=</span> <span class="nx">h</span><span class="p">;</span>

<span class="nx">public</span> <span class="kd">function</span> <span class="nx">main</span><span class="p">()</span> <span class="p">{</span>
    <span class="nx">io</span><span class="p">:</span><span class="nb">println</span><span class="p">(</span><span class="nx">m1</span><span class="p">);</span>
    <span class="nx">io</span><span class="p">:</span><span class="nb">println</span><span class="p">(</span><span class="nx">m2</span><span class="p">);</span>
<span class="p">}</span>
</pre></div>

            </div>

            <div class="col-xs-12 col-sm-12 col-md-12">
                <table class="cTopInfoContainer cTopControlsContainer">
                    <tr>
                        <td class="cLeftTD">
                            <h2>Controlling Openness</h2>
                            <p><p>Use <code>record {| ... |}</code> to describe a <code>record</code> type that allows exclusively what is specified in the body.
 Use <code>T...</code> to allow other fields of type <code>T</code>. <code>map&lt;T&gt;</code> is same as <code>record {| T...; |}</code>.</p>
</p>

                        </td>
                        <td class="cRightTD">
                            <div class="cTopButtonContainer">
                                
                                <div class="cButtonInfoContainer">
                                    <a class="prev" href="open-records.html?is_ref_by_example=true">
                                        <span>< PREVIOUS</span>
                                        <p>Open Records</p>
                                    </a>
                                </div>
                                 
                                <div class="cButtonInfoContainer">
                                    <a class="next" href="object.html?is_ref_by_example=true">
                                        <span>NEXT ></span>
                                        <p>Object</p>
                                    </a>
                                </div>
                                
                            </div>
                        </td>
                    </tr>
                </table>
            </div>
            <div class="example" id="controlling-openness">
                <div class="col-xs-12 col-sm-12 col-md-12 cBBETable-container cCodeLeft">
                    <div class="cTopControlsContainer">
                        <div class="cTopControlsRow">
                            <div class="cLeftTD">
                                <div class="cBBE-links">
                                    <ul>
                                        <li>
                                            <a class="copy"><img src="/img/copy-icon.svg" /></a>
                                        </li>
                                        <li>
                                            <a target="_blank" href="https://github.com/ballerina-platform/ballerina-distribution/tree/master/examples/controlling-openness/"><img src="/img/github-logo-green.svg" /></a>
                                        </li>
                                        
                                        <li>
<<<<<<< HEAD
                                            <a target="_blank" href="https://play.ballerina.io/?gist=84919f439f3644c1a66ef2e3bcfcdb2f&file=controlling_openness.bal"><img src="/img/main-play-green-btn.svg" /></a>
=======
                                            <a target="_blank" href="https://play.ballerina.io/?gist=f2b8819f87214146b4bd968f2518fe40&file=controlling_openness.bal"><img src="/img/main-play-green-btn.svg" /></a>
>>>>>>> 4daec9d8
                                        </li>
                                        
                                    </ul>
                                </div>
                            </div> 
                        </div>
                    </div>
              
                    
                    <div class="codeSnippeset">

                        <div class="cBBE-body">
                            
                            <div class="cTR">

                                <div class="code leading">
                                    <div class="highlight"><pre><code class=language-ballerina>import ballerina/io;
</code></pre></div>

                                </div>
                                <div class="docs">
                                    
                                </div>
                            </div>
                            
                            <div class="cTR">

                                <div class="code leading">
                                    <div class="highlight"><pre><code class=language-ballerina>type Coord record {|
    float x;
    float y;
|};
</code></pre></div>

                                </div>
                                <div class="docs">
                                    
                                </div>
                            </div>
                            
                            <div class="cTR">

                                <div class="code leading">
                                    <div class="highlight"><pre><code class=language-ballerina>Coord x = { x: 1.0, y: 2.0 };
</code></pre></div>

                                </div>
                                <div class="docs">
                                    
                                </div>
                            </div>
                            
                            <div class="cTR hover-enable">

                                <div class="code leading">
                                    <div class="highlight"><pre><code class=language-ballerina>map&lt;float&gt; m1 = x;
</code></pre></div>

                                </div>
                                <div class="docs">
                                    
                                    <div class="cCodeDesription">
                                        <div>
                                            <p><code>x</code> is a <code>map</code> with <code>float</code> values.</p>

                                        </div>
                                    </div>
                                    
                                </div>
                            </div>
                            
                            <div class="cTR">

                                <div class="code leading">
                                    <div class="highlight"><pre><code class=language-ballerina>type Headers record {|
    string &#39;from;
    string to;
    string...;
|};
</code></pre></div>

                                </div>
                                <div class="docs">
                                    
                                </div>
                            </div>
                            
                            <div class="cTR">

                                <div class="code leading">
                                    <div class="highlight"><pre><code class=language-ballerina>Headers h = {
    &#39;from: &quot;Jane&quot;, to: &quot;John&quot;
};
</code></pre></div>

                                </div>
                                <div class="docs">
                                    
                                </div>
                            </div>
                            
                            <div class="cTR hover-enable">

                                <div class="code leading">
                                    <div class="highlight"><pre><code class=language-ballerina>map&lt;string&gt; m2 = h;
</code></pre></div>

                                </div>
                                <div class="docs">
                                    
                                    <div class="cCodeDesription">
                                        <div>
                                            <p><code>h</code> is a <code>map</code> with <code>string</code> values.</p>

                                        </div>
                                    </div>
                                    
                                </div>
                            </div>
                            
                            <div class="cTR">

                                <div class="code">
                                    <div class="highlight"><pre><code class=language-ballerina>public function main() {
    io:println(m1);
    io:println(m2);
}
</code></pre></div>

                                </div>
                                <div class="docs">
                                    
                                </div>
                            </div>
                            
                        </div>
                    </div>
                    
                    <div class="codeSnippeset">

                        <div class="cBBE-body">
                            
                            <div class="cTR cOutputTr">

                                <div class="code cOutput">
                                    <div class="highlight"><pre><code class=shell-session>bal run controlling_openness.bal
{&quot;x&quot;:1.0,&quot;y&quot;:2.0}
{&quot;from&quot;:&quot;Jane&quot;,&quot;to&quot;:&quot;John&quot;}
</code></pre></div>

                                </div>
                                <div class="docs">
                                    
                                </div>
                            </div>
                            
                        </div>
                    </div>
                    


                     
                </div>
            </div>
        </div>
    </div>

     <script>
            $(document).ready(function() {

                // hljs.initHighlightingOnLoad();

                $(".switch").click(function() {
                    $(".cCodeRight").toggleClass('cShow');
                    $(".cCodeLeft").toggleClass('cHide');
                });

                // get code text
                var codeSnippet = document.getElementsByClassName('FullCode')[0];
                var codeText = codeSnippet.getElementsByTagName('pre')[0].textContent;

                // register "copy to clipboard" event to elements with "copy" class
                var clipboard = new ClipboardJS('.copy', {
                    text: function(trigger) {
                        return codeText;
                    }
                });

                // Register events show hide tooltip on click event
                clipboard.on('success', function(e) {
                    setTooltip(e.trigger, 'Copied!');
                    hideTooltip(e.trigger);
                });

                clipboard.on('error', function(e) {
                    setTooltip(e.trigger, 'Failed!');
                    hideTooltip(e.trigger);
                });

                $('.copy').tooltip({
                    trigger: 'click',
                    placement: 'bottom'
                });
                $("a.copy").unbind("click");
            });

            function setTooltip(btn, message) {
                $(btn).attr('data-original-title', message)
                    .tooltip('show');
            }

            function hideTooltip(btn) {
                setTimeout(function() {
                    $(btn).tooltip('hide').removeAttr('data-original-title');
                }, 1000);
            }
        </script><|MERGE_RESOLUTION|>--- conflicted
+++ resolved
@@ -92,11 +92,7 @@
                                         </li>
                                         
                                         <li>
-<<<<<<< HEAD
-                                            <a target="_blank" href="https://play.ballerina.io/?gist=84919f439f3644c1a66ef2e3bcfcdb2f&file=controlling_openness.bal"><img src="/img/main-play-green-btn.svg" /></a>
-=======
                                             <a target="_blank" href="https://play.ballerina.io/?gist=f2b8819f87214146b4bd968f2518fe40&file=controlling_openness.bal"><img src="/img/main-play-green-btn.svg" /></a>
->>>>>>> 4daec9d8
                                         </li>
                                         
                                     </ul>
