---
layout: ballerina-example-page-old
title: XML JSON Conversion
description: This BBE demonstrates the conversion between JSON and XML in Ballerina.
keywords: ballerina, ballerina by example, BBE, json, xml
permalink: /learn/by-example/xml-json-conversion
active: xml-json-conversion
redirect_from:
  - /swan-lake/learn/by-example/xml-json-conversion
  - /swan-lake/learn/by-example/xml-json-conversion.html
---
<div class="row cBallerina-io-Gray-row">
        <div class="container cBallerinaBySampleContainer">
            <div class="FullCode">
                <div class="highlight"><pre><span class="kn">import</span> <span class="nx">ballerina</span><span class="o">/</span><span class="nx">io</span><span class="p">;</span>
<span class="kn">import</span> <span class="nx">ballerina</span><span class="o">/</span><span class="nx">xmldata</span><span class="p">;</span>

<span class="nx">public</span> <span class="kd">function</span> <span class="nx">main</span><span class="p">()</span> <span class="nx">returns</span> <span class="nx">error</span><span class="err">?</span> <span class="p">{</span>
    <span class="c1">// Creates a JSON object.</span>
    <span class="kt">json</span> <span class="nx">jsonObject</span> <span class="p">=</span> <span class="p">{</span><span class="s">&quot;Store&quot;</span><span class="p">:</span> <span class="p">{</span>
            <span class="s">&quot;@id&quot;</span><span class="p">:</span> <span class="s">&quot;AST&quot;</span><span class="p">,</span>
            <span class="s">&quot;name&quot;</span><span class="p">:</span> <span class="s">&quot;Anne&quot;</span><span class="p">,</span>
            <span class="s">&quot;address&quot;</span><span class="p">:</span> <span class="p">{</span>
                <span class="s">&quot;street&quot;</span><span class="p">:</span> <span class="s">&quot;Main&quot;</span><span class="p">,</span>
                <span class="s">&quot;city&quot;</span><span class="p">:</span> <span class="s">&quot;94&quot;</span>
            <span class="p">},</span>
            <span class="s">&quot;codes&quot;</span><span class="p">:</span> <span class="p">[</span><span class="s">&quot;4&quot;</span><span class="p">,</span> <span class="s">&quot;8&quot;</span><span class="p">]</span>
        <span class="p">}};</span>
    <span class="c1">// Converts the JSON object to XML using a default `attributePrefix` (i.e., the `@` character)</span>
    <span class="c1">// and the default `arrayEntryTag` (i.e., `root`).</span>
    <span class="kt">xml</span><span class="p">? xmlData = check xmldata:fromJson(</span><span class="nx">jsonObject</span><span class="p">);</span>
    <span class="nx">io</span><span class="p">:</span><span class="nb">println</span><span class="p">(</span><span class="nx">xmlData</span><span class="p">);</span>

    <span class="k">if</span> <span class="p">(</span><span class="nx">xmlData</span> <span class="nx">is</span> <span class="kt">xml</span><span class="p">)</span> <span class="p">{</span>
        <span class="c1">// Converts the XML to JSON object using a default `attributePrefix` (i.e., the `@` character)</span>
        <span class="c1">// and the default `preserveNamespaces` (i.e., `true`).</span>
        <span class="nx">jsonObject</span> <span class="p">=</span> <span class="nx">check</span> <span class="nx">xmldata</span><span class="p">:</span><span class="nx">toJson</span><span class="p">(</span><span class="nx">xmlData</span><span class="p">);</span>
        <span class="nx">io</span><span class="p">:</span><span class="nb">println</span><span class="p">(</span><span class="nx">jsonObject</span><span class="p">);</span>
    <span class="p">}</span>
<span class="p">}</span>
</pre></div>

            </div>

            <div class="col-xs-12 col-sm-12 col-md-12">
                <table class="cTopInfoContainer cTopControlsContainer">
                    <tr>
                        <td class="cLeftTD">
                            <h2>XML JSON Conversion</h2>
                            <p><p>The <code>xmldata:fromJson()</code> and <code>xmldata:toJson()</code> functions are used to do the conversions between JSON and XML.
 For more information on the underlying module,
 see the <a href="https://docs.central.ballerina.io/ballerina/xmldata/latest/">xmldata module</a>.</p>
</p>

                        </td>
                        <td class="cRightTD">
                            <div class="cTopButtonContainer">
                                
                                <div class="cButtonInfoContainer">
                                    <a class="prev" href="environment-variables.html?is_ref_by_example=true">
                                        <span>< PREVIOUS</span>
                                        <p>Environment Variables</p>
                                    </a>
                                </div>
                                 
                                <div class="cButtonInfoContainer">
                                    <a class="next" href="tracing.html?is_ref_by_example=true">
                                        <span>NEXT ></span>
                                        <p>Distributed Tracing</p>
                                    </a>
                                </div>
                                
                            </div>
                        </td>
                    </tr>
                </table>
            </div>
            <div class="example" id="xml-json-conversion">
                <div class="col-xs-12 col-sm-12 col-md-12 cBBETable-container cCodeLeft">
                    <div class="cTopControlsContainer">
                        <div class="cTopControlsRow">
                            <div class="cLeftTD">
                                <div class="cBBE-links">
                                    <ul>
                                        <li>
                                            <a class="copy"><img src="/img/copy-icon.svg" /></a>
                                        </li>
                                        <li>
                                            <a target="_blank" href="https://github.com/ballerina-platform/ballerina-distribution/tree/master/examples/xml-json-conversion/"><img src="/img/github-logo-green.svg" /></a>
                                        </li>
                                        
                                        <li>
<<<<<<< HEAD
                                            <a target="_blank" href="https://play.ballerina.io/?gist=c7096b7ff7f9be9cdbaef2eaafb937f2&file=xml_json_conversion.bal"><img src="/img/main-play-green-btn.svg" /></a>
=======
                                            <a target="_blank" href="https://play.ballerina.io/?gist=8dd369b16df8ec4ccf337fd21a9c971b&file=xml_json_conversion.bal"><img src="/img/main-play-green-btn.svg" /></a>
>>>>>>> 4daec9d8
                                        </li>
                                        
                                    </ul>
                                </div>
                            </div> 
                        </div>
                    </div>
              
                    
                    <div class="codeSnippeset">

                        <div class="cBBE-body">
                            
                            <div class="cTR">

                                <div class="code leading">
                                    <div class="highlight"><pre><code class=language-ballerina>import ballerina/io;
import ballerina/xmldata;
</code></pre></div>

                                </div>
                                <div class="docs">
                                    
                                </div>
                            </div>
                            
                            <div class="cTR">

                                <div class="code leading">
                                    <div class="highlight"><pre><code class=language-ballerina>public function main() returns error? {
</code></pre></div>

                                </div>
                                <div class="docs">
                                    
                                </div>
                            </div>
                            
                            <div class="cTR hover-enable">

                                <div class="code leading">
                                    <div class="highlight"><pre><code class=language-ballerina>    json jsonObject = {&quot;Store&quot;: {
            &quot;@id&quot;: &quot;AST&quot;,
            &quot;name&quot;: &quot;Anne&quot;,
            &quot;address&quot;: {
                &quot;street&quot;: &quot;Main&quot;,
                &quot;city&quot;: &quot;94&quot;
            },
            &quot;codes&quot;: [&quot;4&quot;, &quot;8&quot;]
        }};
</code></pre></div>

                                </div>
                                <div class="docs">
                                    
                                    <div class="cCodeDesription">
                                        <div>
                                            <p>Creates a JSON object.</p>

                                        </div>
                                    </div>
                                    
                                </div>
                            </div>
                            
                            <div class="cTR hover-enable">

                                <div class="code leading">
                                    <div class="highlight"><pre><code class=language-ballerina>    xml? xmlData = check xmldata:fromJson(jsonObject);
    io:println(xmlData);
</code></pre></div>

                                </div>
                                <div class="docs">
                                    
                                    <div class="cCodeDesription">
                                        <div>
                                            <p>Converts the JSON object to XML using a default <code>attributePrefix</code> (i.e., the <code>@</code> character)
 and the default <code>arrayEntryTag</code> (i.e., <code>root</code>).</p>

                                        </div>
                                    </div>
                                    
                                </div>
                            </div>
                            
                            <div class="cTR">

                                <div class="code leading">
                                    <div class="highlight"><pre><code class=language-ballerina>    if (xmlData is xml) {
</code></pre></div>

                                </div>
                                <div class="docs">
                                    
                                </div>
                            </div>
                            
                            <div class="cTR hover-enable">

                                <div class="code">
                                    <div class="highlight"><pre><code class=language-ballerina>        jsonObject = check xmldata:toJson(xmlData);
        io:println(jsonObject);
    }
}
</code></pre></div>

                                </div>
                                <div class="docs">
                                    
                                    <div class="cCodeDesription">
                                        <div>
                                            <p>Converts the XML to JSON object using a default <code>attributePrefix</code> (i.e., the <code>@</code> character)
 and the default <code>preserveNamespaces</code> (i.e., <code>true</code>).</p>

                                        </div>
                                    </div>
                                    
                                </div>
                            </div>
                            
                        </div>
                    </div>
                    
                    <div class="codeSnippeset">

                        <div class="cBBE-body">
                            
                            <div class="cTR cOutputTr">

                                <div class="code cOutput">
                                    <div class="highlight"><pre><code class=shell-session>bal run xml_json_conversion.bal
&lt;Store id=&quot;AST&quot;&gt;&lt;name&gt;Anne&lt;/name&gt;&lt;address&gt;&lt;street&gt;Main&lt;/street&gt;&lt;city&gt;94&lt;/city&gt;&lt;/address&gt;&lt;codes&gt;4&lt;/codes&gt;&lt;codes&gt;8&lt;/codes&gt;&lt;/Store&gt;
{&quot;Store&quot;:{&quot;name&quot;:&quot;Anne&quot;,&quot;address&quot;:{&quot;street&quot;:&quot;Main&quot;,&quot;city&quot;:&quot;94&quot;},&quot;codes&quot;:[&quot;4&quot;,&quot;8&quot;],&quot;@id&quot;:&quot;AST&quot;}}
</code></pre></div>

                                </div>
                                <div class="docs">
                                    
                                </div>
                            </div>
                            
                        </div>
                    </div>
                    


                     
                </div>
            </div>
        </div>
    </div>

     <script>
            $(document).ready(function() {

                // hljs.initHighlightingOnLoad();

                $(".switch").click(function() {
                    $(".cCodeRight").toggleClass('cShow');
                    $(".cCodeLeft").toggleClass('cHide');
                });

                // get code text
                var codeSnippet = document.getElementsByClassName('FullCode')[0];
                var codeText = codeSnippet.getElementsByTagName('pre')[0].textContent;

                // register "copy to clipboard" event to elements with "copy" class
                var clipboard = new ClipboardJS('.copy', {
                    text: function(trigger) {
                        return codeText;
                    }
                });

                // Register events show hide tooltip on click event
                clipboard.on('success', function(e) {
                    setTooltip(e.trigger, 'Copied!');
                    hideTooltip(e.trigger);
                });

                clipboard.on('error', function(e) {
                    setTooltip(e.trigger, 'Failed!');
                    hideTooltip(e.trigger);
                });

                $('.copy').tooltip({
                    trigger: 'click',
                    placement: 'bottom'
                });
                $("a.copy").unbind("click");
            });

            function setTooltip(btn, message) {
                $(btn).attr('data-original-title', message)
                    .tooltip('show');
            }

            function hideTooltip(btn) {
                setTimeout(function() {
                    $(btn).tooltip('hide').removeAttr('data-original-title');
                }, 1000);
            }
        </script><|MERGE_RESOLUTION|>--- conflicted
+++ resolved
@@ -90,11 +90,7 @@
                                         </li>
                                         
                                         <li>
-<<<<<<< HEAD
-                                            <a target="_blank" href="https://play.ballerina.io/?gist=c7096b7ff7f9be9cdbaef2eaafb937f2&file=xml_json_conversion.bal"><img src="/img/main-play-green-btn.svg" /></a>
-=======
                                             <a target="_blank" href="https://play.ballerina.io/?gist=8dd369b16df8ec4ccf337fd21a9c971b&file=xml_json_conversion.bal"><img src="/img/main-play-green-btn.svg" /></a>
->>>>>>> 4daec9d8
                                         </li>
                                         
                                     </ul>
