---
layout: ballerina-example-page-old
title: XML JSON Conversion
description: This BBE demonstrates the conversion between JSON and XML in Ballerina.
keywords: ballerina, ballerina by example, BBE, json, xml
permalink: /learn/by-example/xml-json-conversion
active: xml-json-conversion
redirect_from:
  - /swan-lake/learn/by-example/xml-json-conversion
  - /swan-lake/learn/by-example/xml-json-conversion.html
---
<div class="row cBallerina-io-Gray-row">
        <div class="container cBallerinaBySampleContainer">
            <div class="FullCode">
                <div class="highlight"><pre><span class="kn">import</span> <span class="nx">ballerina</span><span class="o">/</span><span class="nx">io</span><span class="p">;</span>
<span class="kn">import</span> <span class="nx">ballerina</span><span class="o">/</span><span class="nx">xmldata</span><span class="p">;</span>

<span class="nx">public</span> <span class="kd">function</span> <span class="nx">main</span><span class="p">()</span> <span class="nx">returns</span> <span class="nx">error</span><span class="err">?</span> <span class="p">{</span>
    <span class="c1">// Creates a JSON object.</span>
    <span class="kt">json</span> <span class="nx">jsonObject</span> <span class="p">=</span> <span class="p">{</span><span class="s">&quot;Store&quot;</span><span class="p">:</span> <span class="p">{</span>
            <span class="s">&quot;@id&quot;</span><span class="p">:</span> <span class="s">&quot;AST&quot;</span><span class="p">,</span>
            <span class="s">&quot;name&quot;</span><span class="p">:</span> <span class="s">&quot;Anne&quot;</span><span class="p">,</span>
            <span class="s">&quot;address&quot;</span><span class="p">:</span> <span class="p">{</span>
                <span class="s">&quot;street&quot;</span><span class="p">:</span> <span class="s">&quot;Main&quot;</span><span class="p">,</span>
                <span class="s">&quot;city&quot;</span><span class="p">:</span> <span class="s">&quot;94&quot;</span>
            <span class="p">},</span>
            <span class="s">&quot;codes&quot;</span><span class="p">:</span> <span class="p">[</span><span class="s">&quot;4&quot;</span><span class="p">,</span> <span class="s">&quot;8&quot;</span><span class="p">]</span>
        <span class="p">}};</span>
    <span class="c1">// Converts the JSON object to XML using a default `attributePrefix` (i.e., the `@` character)</span>
    <span class="c1">// and the default `arrayEntryTag` (i.e., `root`).</span>
    <span class="kt">xml</span><span class="p">? xmlData = check xmldata:fromJson(</span><span class="nx">jsonObject</span><span class="p">);</span>
    <span class="nx">io</span><span class="p">:</span><span class="nb">println</span><span class="p">(</span><span class="nx">xmlData</span><span class="p">);</span>

    <span class="k">if</span> <span class="p">(</span><span class="nx">xmlData</span> <span class="nx">is</span> <span class="kt">xml</span><span class="p">)</span> <span class="p">{</span>
        <span class="c1">// Converts the XML to JSON object using a default `attributePrefix` (i.e., the `@` character)</span>
        <span class="c1">// and the default `preserveNamespaces` (i.e., `true`).</span>
        <span class="nx">jsonObject</span> <span class="p">=</span> <span class="nx">check</span> <span class="nx">xmldata</span><span class="p">:</span><span class="nx">toJson</span><span class="p">(</span><span class="nx">xmlData</span><span class="p">);</span>
        <span class="nx">io</span><span class="p">:</span><span class="nb">println</span><span class="p">(</span><span class="nx">jsonObject</span><span class="p">);</span>
    <span class="p">}</span>
<span class="p">}</span>
</pre></div>

            </div>

            <div class="col-xs-12 col-sm-12 col-md-12">
                <table class="cTopInfoContainer cTopControlsContainer">
                    <tr>
                        <td class="cLeftTD">
                            <h2>XML JSON Conversion</h2>
                            <p><p>The <code>xmldata:fromJson()</code> and <code>xmldata:toJson()</code> functions are used to do the conversions between JSON and XML.
 For more information on the underlying module,
 see the <a href="https://docs.central.ballerina.io/ballerina/xmldata/latest/">xmldata module</a>.</p>
</p>

                        </td>
                        <td class="cRightTD">
                            <div class="cTopButtonContainer">
                                
                                <div class="cButtonInfoContainer">
                                    <a class="prev" href="environment-variables.html?is_ref_by_example=true">
                                        <span>< PREVIOUS</span>
                                        <p>Environment Variables</p>
                                    </a>
                                </div>
                                 
                                <div class="cButtonInfoContainer">
                                    <a class="next" href="tracing.html?is_ref_by_example=true">
                                        <span>NEXT ></span>
                                        <p>Distributed Tracing</p>
                                    </a>
                                </div>
                                
                            </div>
                        </td>
                    </tr>
                </table>
            </div>
            <div class="example" id="xml-json-conversion">
                <div class="col-xs-12 col-sm-12 col-md-12 cBBETable-container cCodeLeft">
                    <div class="cTopControlsContainer">
                        <div class="cTopControlsRow">
                            <div class="cLeftTD">
                                <div class="cBBE-links">
                                    <ul>
                                        <li>
                                            <a class="copy"><img src="/img/copy-icon.svg" /></a>
                                        </li>
                                        <li>
                                            <a target="_blank" href="https://github.com/ballerina-platform/ballerina-distribution/tree/master/examples/xml-json-conversion/"><img src="/img/github-logo-green.svg" /></a>
                                        </li>
                                        
                                        <li>
<<<<<<< HEAD
                                            <a target="_blank" href="https://play.ballerina.io/?gist=8dd369b16df8ec4ccf337fd21a9c971b&file=xml_json_conversion.bal"><img src="/img/main-play-green-btn.svg" /></a>
=======
                                            <a target="_blank" href="https://play.ballerina.io/?gist=187a30f20f331941eb95c74683380903&file=xml_json_conversion.bal"><img src="/img/main-play-green-btn.svg" /></a>
>>>>>>> 9cc0b157
                                        </li>
                                        
                                    </ul>
                                </div>
                            </div> 
                        </div>
                    </div>
              
                    
                    <div class="codeSnippeset">

                        <div class="cBBE-body">
                            
                            <div class="cTR">

                                <div class="code leading">
                                    <div class="highlight"><pre><code class=language-ballerina>import ballerina/io;
import ballerina/xmldata;
</code></pre></div>

                                </div>
                                <div class="docs">
                                    
                                </div>
                            </div>
                            
                            <div class="cTR">

                                <div class="code leading">
                                    <div class="highlight"><pre><code class=language-ballerina>public function main() returns error? {
</code></pre></div>

                                </div>
                                <div class="docs">
                                    
                                </div>
                            </div>
                            
                            <div class="cTR hover-enable">

                                <div class="code leading">
                                    <div class="highlight"><pre><code class=language-ballerina>    json jsonObject = {&quot;Store&quot;: {
            &quot;@id&quot;: &quot;AST&quot;,
            &quot;name&quot;: &quot;Anne&quot;,
            &quot;address&quot;: {
                &quot;street&quot;: &quot;Main&quot;,
                &quot;city&quot;: &quot;94&quot;
            },
            &quot;codes&quot;: [&quot;4&quot;, &quot;8&quot;]
        }};
</code></pre></div>

                                </div>
                                <div class="docs">
                                    
                                    <div class="cCodeDesription">
                                        <div>
                                            <p>Creates a JSON object.</p>

                                        </div>
                                    </div>
                                    
                                </div>
                            </div>
                            
                            <div class="cTR hover-enable">

                                <div class="code leading">
                                    <div class="highlight"><pre><code class=language-ballerina>    xml? xmlData = check xmldata:fromJson(jsonObject);
    io:println(xmlData);
</code></pre></div>

                                </div>
                                <div class="docs">
                                    
                                    <div class="cCodeDesription">
                                        <div>
                                            <p>Converts the JSON object to XML using a default <code>attributePrefix</code> (i.e., the <code>@</code> character)
 and the default <code>arrayEntryTag</code> (i.e., <code>root</code>).</p>

                                        </div>
                                    </div>
                                    
                                </div>
                            </div>
                            
                            <div class="cTR">

                                <div class="code leading">
                                    <div class="highlight"><pre><code class=language-ballerina>    if (xmlData is xml) {
</code></pre></div>

                                </div>
                                <div class="docs">
                                    
                                </div>
                            </div>
                            
                            <div class="cTR hover-enable">

                                <div class="code">
                                    <div class="highlight"><pre><code class=language-ballerina>        jsonObject = check xmldata:toJson(xmlData);
        io:println(jsonObject);
    }
}
</code></pre></div>

                                </div>
                                <div class="docs">
                                    
                                    <div class="cCodeDesription">
                                        <div>
                                            <p>Converts the XML to JSON object using a default <code>attributePrefix</code> (i.e., the <code>@</code> character)
 and the default <code>preserveNamespaces</code> (i.e., <code>true</code>).</p>

                                        </div>
                                    </div>
                                    
                                </div>
                            </div>
                            
                        </div>
                    </div>
                    
                    <div class="codeSnippeset">

                        <div class="cBBE-body">
                            
                            <div class="cTR cOutputTr">

                                <div class="code cOutput">
                                    <div class="highlight"><pre><code class=shell-session>bal run xml_json_conversion.bal
&lt;Store id=&quot;AST&quot;&gt;&lt;name&gt;Anne&lt;/name&gt;&lt;address&gt;&lt;street&gt;Main&lt;/street&gt;&lt;city&gt;94&lt;/city&gt;&lt;/address&gt;&lt;codes&gt;4&lt;/codes&gt;&lt;codes&gt;8&lt;/codes&gt;&lt;/Store&gt;
{&quot;Store&quot;:{&quot;name&quot;:&quot;Anne&quot;,&quot;address&quot;:{&quot;street&quot;:&quot;Main&quot;,&quot;city&quot;:&quot;94&quot;},&quot;codes&quot;:[&quot;4&quot;,&quot;8&quot;],&quot;@id&quot;:&quot;AST&quot;}}
</code></pre></div>

                                </div>
                                <div class="docs">
                                    
                                </div>
                            </div>
                            
                        </div>
                    </div>
                    


                     
                </div>
            </div>
        </div>
    </div>

     <script>
            $(document).ready(function() {

                // hljs.initHighlightingOnLoad();

                $(".switch").click(function() {
                    $(".cCodeRight").toggleClass('cShow');
                    $(".cCodeLeft").toggleClass('cHide');
                });

                // get code text
                var codeSnippet = document.getElementsByClassName('FullCode')[0];
                var codeText = codeSnippet.getElementsByTagName('pre')[0].textContent;

                // register "copy to clipboard" event to elements with "copy" class
                var clipboard = new ClipboardJS('.copy', {
                    text: function(trigger) {
                        return codeText;
                    }
                });

                // Register events show hide tooltip on click event
                clipboard.on('success', function(e) {
                    setTooltip(e.trigger, 'Copied!');
                    hideTooltip(e.trigger);
                });

                clipboard.on('error', function(e) {
                    setTooltip(e.trigger, 'Failed!');
                    hideTooltip(e.trigger);
                });

                $('.copy').tooltip({
                    trigger: 'click',
                    placement: 'bottom'
                });
                $("a.copy").unbind("click");
            });

            function setTooltip(btn, message) {
                $(btn).attr('data-original-title', message)
                    .tooltip('show');
            }

            function hideTooltip(btn) {
                setTimeout(function() {
                    $(btn).tooltip('hide').removeAttr('data-original-title');
                }, 1000);
            }
        </script><|MERGE_RESOLUTION|>--- conflicted
+++ resolved
@@ -90,11 +90,7 @@
                                         </li>
                                         
                                         <li>
-<<<<<<< HEAD
-                                            <a target="_blank" href="https://play.ballerina.io/?gist=8dd369b16df8ec4ccf337fd21a9c971b&file=xml_json_conversion.bal"><img src="/img/main-play-green-btn.svg" /></a>
-=======
                                             <a target="_blank" href="https://play.ballerina.io/?gist=187a30f20f331941eb95c74683380903&file=xml_json_conversion.bal"><img src="/img/main-play-green-btn.svg" /></a>
->>>>>>> 9cc0b157
                                         </li>
                                         
                                     </ul>
