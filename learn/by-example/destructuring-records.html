---
layout: ballerina-example-page-old
title: Destructuring Records
description: This BBE demonstrates on how records can be destructured in Ballerina.
keywords: ballerina, ballerina by example, bbe, records, destructuring
permalink: /learn/by-example/destructuring-records
active: destructuring-records
redirect_from:
  - /swan-lake/learn/by-example/destructuring-records
  - /swan-lake/learn/by-example/destructuring-records.html
---
<div class="row cBallerina-io-Gray-row">
        <div class="container cBallerinaBySampleContainer">
            <div class="FullCode">
                <div class="highlight"><pre><span class="kn">import</span> <span class="nx">ballerina</span><span class="o">/</span><span class="nx">io</span><span class="p">;</span>

<span class="nx">type</span> <span class="nx">Person</span> <span class="nx">record</span> <span class="p">{</span>
 <span class="kt">string</span> <span class="nx">first</span><span class="p">;</span>
 <span class="kt">string</span> <span class="nx">last</span><span class="p">;</span>
 <span class="kt">int</span> <span class="nx">yearOfBirth</span><span class="p">;</span>
<span class="p">};</span>

<span class="nx">public</span> <span class="kd">function</span> <span class="nx">main</span><span class="p">()</span> <span class="p">{</span>
    <span class="nx">Person</span><span class="p">[]</span> <span class="nx">persons</span> <span class="p">=</span> <span class="p">[</span>
        <span class="p">{</span><span class="nx">first</span><span class="p">:</span> <span class="s">&quot;Melina&quot;</span><span class="p">,</span> <span class="nx">last</span><span class="p">:</span> <span class="s">&quot;Kodel&quot;</span><span class="p">,</span> <span class="nx">yearOfBirth</span><span class="p">:</span> <span class="mi">1994</span><span class="p">},</span>
        <span class="p">{</span><span class="nx">first</span><span class="p">:</span> <span class="s">&quot;Tom&quot;</span><span class="p">,</span> <span class="nx">last</span><span class="p">:</span> <span class="s">&quot;Riddle&quot;</span><span class="p">,</span> <span class="nx">yearOfBirth</span><span class="p">:</span> <span class="mi">1926</span><span class="p">}</span>
    <span class="p">];</span>

    <span class="c1">// A `Person` record is destructured here, as a</span>
    <span class="c1">// projection with `first` and `last` fields.</span>
    <span class="c1">// `{first: f, last: l}` is the `binding pattern`.</span>
    <span class="k">var</span> <span class="nx">names1</span> <span class="p">=</span> <span class="nx">from</span> <span class="k">var</span> <span class="p">{</span><span class="nx">first</span><span class="p">:</span> <span class="nx">f</span><span class="p">,</span> <span class="nx">last</span><span class="p">:</span> <span class="nx">l</span><span class="p">}</span> <span class="nx">in</span> <span class="nx">persons</span>
                <span class="nx">select</span> <span class="p">{</span><span class="nx">first</span><span class="p">:</span> <span class="nx">f</span><span class="p">,</span> <span class="nx">last</span><span class="p">:</span> <span class="nx">l</span><span class="p">};</span>


    <span class="nx">io</span><span class="p">:</span><span class="nb">println</span><span class="p">(</span><span class="nx">names1</span><span class="p">);</span>

    <span class="c1">// The same can be simplified as this.</span>
    <span class="k">var</span> <span class="nx">names2</span> <span class="p">=</span> <span class="nx">from</span> <span class="k">var</span> <span class="p">{</span><span class="nx">first</span><span class="p">,</span> <span class="nx">last</span><span class="p">}</span> <span class="nx">in</span> <span class="nx">persons</span>
                <span class="nx">select</span> <span class="p">{</span><span class="nx">first</span><span class="p">,</span> <span class="nx">last</span><span class="p">};</span>


    <span class="nx">io</span><span class="p">:</span><span class="nb">println</span><span class="p">(</span><span class="nx">names2</span><span class="p">);</span>
<span class="p">}</span>
</pre></div>

            </div>

            <div class="col-xs-12 col-sm-12 col-md-12">
                <table class="cTopInfoContainer cTopControlsContainer">
                    <tr>
                        <td class="cLeftTD">
                            <h2>Destructuring Records</h2>
                            <p><p>Destructuring records is particularly useful with <code>query expressions</code>, but works anywhere you can have <code>var</code>.
 <code>var</code> is followed by a <code>binding pattern</code>. The semantics of <code>binding pattern</code> is open. <code>{x}</code> is short for
 <code>{x: x}</code> in both binding patterns and record constructors.</p>
</p>

                        </td>
                        <td class="cRightTD">
                            <div class="cTopButtonContainer">
                                
                                <div class="cButtonInfoContainer">
                                    <a class="prev" href="query-expressions.html?is_ref_by_example=true">
                                        <span>< PREVIOUS</span>
                                        <p>Query Expressions</p>
                                    </a>
                                </div>
                                 
                                <div class="cButtonInfoContainer">
                                    <a class="next" href="let-clause.html?is_ref_by_example=true">
                                        <span>NEXT ></span>
                                        <p>Let Clause</p>
                                    </a>
                                </div>
                                
                            </div>
                        </td>
                    </tr>
                </table>
            </div>
            <div class="example" id="destructuring-records">
                <div class="col-xs-12 col-sm-12 col-md-12 cBBETable-container cCodeLeft">
                    <div class="cTopControlsContainer">
                        <div class="cTopControlsRow">
                            <div class="cLeftTD">
                                <div class="cBBE-links">
                                    <ul>
                                        <li>
                                            <a class="copy"><img src="/img/copy-icon.svg" /></a>
                                        </li>
                                        <li>
                                            <a target="_blank" href="https://github.com/ballerina-platform/ballerina-distribution/tree/master/examples/destructuring-records/"><img src="/img/github-logo-green.svg" /></a>
                                        </li>
                                        
                                        <li>
<<<<<<< HEAD
                                            <a target="_blank" href="https://play.ballerina.io/?gist=c8828c57a13e2426173269d8d8da0f71&file=destructuring_records.bal"><img src="/img/main-play-green-btn.svg" /></a>
=======
                                            <a target="_blank" href="https://play.ballerina.io/?gist=b0256c0c058236932908f804f5350f04&file=destructuring_records.bal"><img src="/img/main-play-green-btn.svg" /></a>
>>>>>>> 4daec9d8
                                        </li>
                                        
                                    </ul>
                                </div>
                            </div> 
                        </div>
                    </div>
              
                    
                    <div class="codeSnippeset">

                        <div class="cBBE-body">
                            
                            <div class="cTR">

                                <div class="code leading">
                                    <div class="highlight"><pre><code class=language-ballerina>import ballerina/io;
</code></pre></div>

                                </div>
                                <div class="docs">
                                    
                                </div>
                            </div>
                            
                            <div class="cTR">

                                <div class="code leading">
                                    <div class="highlight"><pre><code class=language-ballerina>type Person record {
 string first;
 string last;
 int yearOfBirth;
};
</code></pre></div>

                                </div>
                                <div class="docs">
                                    
                                </div>
                            </div>
                            
                            <div class="cTR">

                                <div class="code leading">
                                    <div class="highlight"><pre><code class=language-ballerina>public function main() {
    Person[] persons = [
        {first: &quot;Melina&quot;, last: &quot;Kodel&quot;, yearOfBirth: 1994},
        {first: &quot;Tom&quot;, last: &quot;Riddle&quot;, yearOfBirth: 1926}
    ];
</code></pre></div>

                                </div>
                                <div class="docs">
                                    
                                </div>
                            </div>
                            
                            <div class="cTR hover-enable">

                                <div class="code leading">
                                    <div class="highlight"><pre><code class=language-ballerina>    var names1 = from var {first: f, last: l} in persons
                select {first: f, last: l};
</code></pre></div>

                                </div>
                                <div class="docs">
                                    
                                    <div class="cCodeDesription">
                                        <div>
                                            <p>A <code>Person</code> record is destructured here, as a
 projection with <code>first</code> and <code>last</code> fields.
 <code>{first: f, last: l}</code> is the <code>binding pattern</code>.</p>

                                        </div>
                                    </div>
                                    
                                </div>
                            </div>
                            
                            <div class="cTR">

                                <div class="code leading">
                                    <div class="highlight"><pre><code class=language-ballerina>    io:println(names1);
</code></pre></div>

                                </div>
                                <div class="docs">
                                    
                                </div>
                            </div>
                            
                            <div class="cTR hover-enable">

                                <div class="code leading">
                                    <div class="highlight"><pre><code class=language-ballerina>    var names2 = from var {first, last} in persons
                select {first, last};
</code></pre></div>

                                </div>
                                <div class="docs">
                                    
                                    <div class="cCodeDesription">
                                        <div>
                                            <p>The same can be simplified as this.</p>

                                        </div>
                                    </div>
                                    
                                </div>
                            </div>
                            
                            <div class="cTR">

                                <div class="code">
                                    <div class="highlight"><pre><code class=language-ballerina>    io:println(names2);
}
</code></pre></div>

                                </div>
                                <div class="docs">
                                    
                                </div>
                            </div>
                            
                        </div>
                    </div>
                    
                    <div class="codeSnippeset">

                        <div class="cBBE-body">
                            
                            <div class="cTR cOutputTr">

                                <div class="code cOutput">
                                    <div class="highlight"><pre><code class=shell-session>bal run destructuring_records.bal
[{&quot;first&quot;:&quot;Melina&quot;,&quot;last&quot;:&quot;Kodel&quot;},{&quot;first&quot;:&quot;Tom&quot;,&quot;last&quot;:&quot;Riddle&quot;}]
[{&quot;first&quot;:&quot;Melina&quot;,&quot;last&quot;:&quot;Kodel&quot;},{&quot;first&quot;:&quot;Tom&quot;,&quot;last&quot;:&quot;Riddle&quot;}]
</code></pre></div>

                                </div>
                                <div class="docs">
                                    
                                </div>
                            </div>
                            
                        </div>
                    </div>
                    


                     
                </div>
            </div>
        </div>
    </div>

     <script>
            $(document).ready(function() {

                // hljs.initHighlightingOnLoad();

                $(".switch").click(function() {
                    $(".cCodeRight").toggleClass('cShow');
                    $(".cCodeLeft").toggleClass('cHide');
                });

                // get code text
                var codeSnippet = document.getElementsByClassName('FullCode')[0];
                var codeText = codeSnippet.getElementsByTagName('pre')[0].textContent;

                // register "copy to clipboard" event to elements with "copy" class
                var clipboard = new ClipboardJS('.copy', {
                    text: function(trigger) {
                        return codeText;
                    }
                });

                // Register events show hide tooltip on click event
                clipboard.on('success', function(e) {
                    setTooltip(e.trigger, 'Copied!');
                    hideTooltip(e.trigger);
                });

                clipboard.on('error', function(e) {
                    setTooltip(e.trigger, 'Failed!');
                    hideTooltip(e.trigger);
                });

                $('.copy').tooltip({
                    trigger: 'click',
                    placement: 'bottom'
                });
                $("a.copy").unbind("click");
            });

            function setTooltip(btn, message) {
                $(btn).attr('data-original-title', message)
                    .tooltip('show');
            }

            function hideTooltip(btn) {
                setTimeout(function() {
                    $(btn).tooltip('hide').removeAttr('data-original-title');
                }, 1000);
            }
        </script><|MERGE_RESOLUTION|>--- conflicted
+++ resolved
@@ -94,11 +94,7 @@
                                         </li>
                                         
                                         <li>
-<<<<<<< HEAD
-                                            <a target="_blank" href="https://play.ballerina.io/?gist=c8828c57a13e2426173269d8d8da0f71&file=destructuring_records.bal"><img src="/img/main-play-green-btn.svg" /></a>
-=======
                                             <a target="_blank" href="https://play.ballerina.io/?gist=b0256c0c058236932908f804f5350f04&file=destructuring_records.bal"><img src="/img/main-play-green-btn.svg" /></a>
->>>>>>> 4daec9d8
                                         </li>
                                         
                                     </ul>
