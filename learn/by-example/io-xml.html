---
layout: ballerina-example-page-old
title: Read/Write XML
description: BBE on how to read/write from/to an XML file.
keywords: ballerina, ballerina by examples, bbe, xml
permalink: /learn/by-example/io-xml
active: io-xml
redirect_from:
  - /swan-lake/learn/by-example/io-xml
  - /swan-lake/learn/by-example/io-xml.html
---
<div class="row cBallerina-io-Gray-row">
        <div class="container cBallerinaBySampleContainer">
            <div class="FullCode">
                <div class="highlight"><pre><span class="kn">import</span> <span class="nx">ballerina</span><span class="o">/</span><span class="nx">io</span><span class="p">;</span>

<span class="nx">public</span> <span class="kd">function</span> <span class="nx">main</span><span class="p">()</span> <span class="nx">returns</span> <span class="nx">error</span><span class="err">?</span> <span class="p">{</span>
    <span class="c1">// Initializes the XML file path and content.</span>
    <span class="kt">string</span> <span class="nx">xmlFilePath</span> <span class="p">=</span> <span class="s">&quot;./files/xmlFile.xml&quot;</span><span class="p">;</span>
    <span class="kt">xml</span> <span class="nx">xmlContent</span> <span class="p">=</span> <span class="kt">xml</span> <span class="s">`&lt;book&gt;The Lost World&lt;/book&gt;`</span><span class="p">;</span>

    <span class="c1">// Writes the given XML to a file.</span>
    <span class="nx">check</span> <span class="nx">io</span><span class="p">:</span><span class="nx">fileWriteXml</span><span class="p">(</span><span class="nx">xmlFilePath</span><span class="p">,</span> <span class="nx">xmlContent</span><span class="p">);</span>
    <span class="c1">// If the write operation was successful, then, performs a read operation to read the XML content.</span>
    <span class="kt">xml</span> <span class="nx">readXml</span> <span class="p">=</span> <span class="nx">check</span> <span class="nx">io</span><span class="p">:</span><span class="nx">fileReadXml</span><span class="p">(</span><span class="nx">xmlFilePath</span><span class="p">);</span>
    <span class="nx">io</span><span class="p">:</span><span class="nb">println</span><span class="p">(</span><span class="nx">readXml</span><span class="p">);</span>
<span class="p">}</span>
</pre></div>

            </div>

            <div class="col-xs-12 col-sm-12 col-md-12">
                <table class="cTopInfoContainer cTopControlsContainer">
                    <tr>
                        <td class="cLeftTD">
                            <h2>Read/Write XML</h2>
                            <p><p>This example demonstrates how XML content can be read from a file and written
 to a file using a character channel and the <code>readXml()</code> and <code>writeXml()</code> functions of the I/O API.<br/><br/>
 For more information on the underlying module,
 see the <a href="https://docs.central.ballerina.io/ballerina/io/latest/">IO module</a>.</p>
</p>

                        </td>
                        <td class="cRightTD">
                            <div class="cTopButtonContainer">
                                
                                <div class="cButtonInfoContainer">
                                    <a class="prev" href="io-json.html?is_ref_by_example=true">
                                        <span>< PREVIOUS</span>
                                        <p>Read/Write JSON</p>
                                    </a>
                                </div>
                                 
                                <div class="cButtonInfoContainer">
                                    <a class="next" href="security-crypto.html?is_ref_by_example=true">
                                        <span>NEXT ></span>
                                        <p>Cryptographic Operations</p>
                                    </a>
                                </div>
                                
                            </div>
                        </td>
                    </tr>
                </table>
            </div>
            <div class="example" id="io-xml">
                <div class="col-xs-12 col-sm-12 col-md-12 cBBETable-container cCodeLeft">
                    <div class="cTopControlsContainer">
                        <div class="cTopControlsRow">
                            <div class="cLeftTD">
                                <div class="cBBE-links">
                                    <ul>
                                        <li>
                                            <a class="copy"><img src="/img/copy-icon.svg" /></a>
                                        </li>
                                        <li>
                                            <a target="_blank" href="https://github.com/ballerina-platform/ballerina-distribution/tree/master/examples/io-xml/"><img src="/img/github-logo-green.svg" /></a>
                                        </li>
                                        
                                        <li>
<<<<<<< HEAD
                                            <a target="_blank" href="https://play.ballerina.io/?gist=ebf9550aea4ad2dff3ec005f70c9bd7f&file=io_xml.bal"><img src="/img/main-play-green-btn.svg" /></a>
=======
                                            <a target="_blank" href="https://play.ballerina.io/?gist=acb960438debef796b3cf1bf6c907c69&file=io_xml.bal"><img src="/img/main-play-green-btn.svg" /></a>
>>>>>>> 9cc0b157
                                        </li>
                                        
                                    </ul>
                                </div>
                            </div> 
                        </div>
                    </div>
              
                    
                    <div class="codeSnippeset">

                        <div class="cBBE-body">
                            
                            <div class="cTR">

                                <div class="code leading">
                                    <div class="highlight"><pre><code class=language-ballerina>import ballerina/io;
</code></pre></div>

                                </div>
                                <div class="docs">
                                    
                                </div>
                            </div>
                            
                            <div class="cTR">

                                <div class="code leading">
                                    <div class="highlight"><pre><code class=language-ballerina>public function main() returns error? {
</code></pre></div>

                                </div>
                                <div class="docs">
                                    
                                </div>
                            </div>
                            
                            <div class="cTR hover-enable">

                                <div class="code leading">
                                    <div class="highlight"><pre><code class=language-ballerina>    string xmlFilePath = &quot;./files/xmlFile.xml&quot;;
    xml xmlContent = xml `&lt;book&gt;The Lost World&lt;/book&gt;`;
</code></pre></div>

                                </div>
                                <div class="docs">
                                    
                                    <div class="cCodeDesription">
                                        <div>
                                            <p>Initializes the XML file path and content.</p>

                                        </div>
                                    </div>
                                    
                                </div>
                            </div>
                            
                            <div class="cTR hover-enable">

                                <div class="code leading">
                                    <div class="highlight"><pre><code class=language-ballerina>    check io:fileWriteXml(xmlFilePath, xmlContent);
</code></pre></div>

                                </div>
                                <div class="docs">
                                    
                                    <div class="cCodeDesription">
                                        <div>
                                            <p>Writes the given XML to a file.</p>

                                        </div>
                                    </div>
                                    
                                </div>
                            </div>
                            
                            <div class="cTR hover-enable">

                                <div class="code">
                                    <div class="highlight"><pre><code class=language-ballerina>    xml readXml = check io:fileReadXml(xmlFilePath);
    io:println(readXml);
}
</code></pre></div>

                                </div>
                                <div class="docs">
                                    
                                    <div class="cCodeDesription">
                                        <div>
                                            <p>If the write operation was successful, then, performs a read operation to read the XML content.</p>

                                        </div>
                                    </div>
                                    
                                </div>
                            </div>
                            
                        </div>
                    </div>
                    
                    <div class="codeSnippeset">

                        <div class="cBBE-body">
                            
                            <div class="cTR cOutputTr">

                                <div class="code cOutput">
                                    <div class="highlight"><pre><code class=shell-session>bal run io_xml.bal
&lt;book&gt;The Lost World&lt;/book&gt;
</code></pre></div>

                                </div>
                                <div class="docs">
                                    
                                </div>
                            </div>
                            
                        </div>
                    </div>
                    


                     
                </div>
            </div>
        </div>
    </div>

     <script>
            $(document).ready(function() {

                // hljs.initHighlightingOnLoad();

                $(".switch").click(function() {
                    $(".cCodeRight").toggleClass('cShow');
                    $(".cCodeLeft").toggleClass('cHide');
                });

                // get code text
                var codeSnippet = document.getElementsByClassName('FullCode')[0];
                var codeText = codeSnippet.getElementsByTagName('pre')[0].textContent;

                // register "copy to clipboard" event to elements with "copy" class
                var clipboard = new ClipboardJS('.copy', {
                    text: function(trigger) {
                        return codeText;
                    }
                });

                // Register events show hide tooltip on click event
                clipboard.on('success', function(e) {
                    setTooltip(e.trigger, 'Copied!');
                    hideTooltip(e.trigger);
                });

                clipboard.on('error', function(e) {
                    setTooltip(e.trigger, 'Failed!');
                    hideTooltip(e.trigger);
                });

                $('.copy').tooltip({
                    trigger: 'click',
                    placement: 'bottom'
                });
                $("a.copy").unbind("click");
            });

            function setTooltip(btn, message) {
                $(btn).attr('data-original-title', message)
                    .tooltip('show');
            }

            function hideTooltip(btn) {
                setTimeout(function() {
                    $(btn).tooltip('hide').removeAttr('data-original-title');
                }, 1000);
            }
        </script><|MERGE_RESOLUTION|>--- conflicted
+++ resolved
@@ -78,11 +78,7 @@
                                         </li>
                                         
                                         <li>
-<<<<<<< HEAD
-                                            <a target="_blank" href="https://play.ballerina.io/?gist=ebf9550aea4ad2dff3ec005f70c9bd7f&file=io_xml.bal"><img src="/img/main-play-green-btn.svg" /></a>
-=======
                                             <a target="_blank" href="https://play.ballerina.io/?gist=acb960438debef796b3cf1bf6c907c69&file=io_xml.bal"><img src="/img/main-play-green-btn.svg" /></a>
->>>>>>> 9cc0b157
                                         </li>
                                         
                                     </ul>
