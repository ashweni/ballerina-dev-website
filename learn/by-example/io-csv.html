---
layout: ballerina-example-page-old
title: Read/Write CSV
description: BBE on how to read/write from/to a CSV file.
keywords: ballerina, ballerina by examples, bbe, csv, table
permalink: /learn/by-example/io-csv
active: io-csv
redirect_from:
  - /swan-lake/learn/by-example/io-csv
  - /swan-lake/learn/by-example/io-csv.html
---
<div class="row cBallerina-io-Gray-row">
        <div class="container cBallerinaBySampleContainer">
            <div class="FullCode">
                <div class="highlight"><pre><span class="kn">import</span> <span class="nx">ballerina</span><span class="o">/</span><span class="nx">io</span><span class="p">;</span>

<span class="nx">public</span> <span class="kd">function</span> <span class="nx">main</span><span class="p">()</span> <span class="nx">returns</span> <span class="nx">error</span><span class="err">?</span> <span class="p">{</span>
    <span class="c1">// Initializes the CSV file path and content.</span>
    <span class="kt">string</span> <span class="nx">csvFilePath1</span> <span class="p">=</span> <span class="s">&quot;./files/csvFile1.csv&quot;</span><span class="p">;</span>
    <span class="kt">string</span> <span class="nx">csvFilePath2</span> <span class="p">=</span> <span class="s">&quot;./files/csvFile2.csv&quot;</span><span class="p">;</span>
    <span class="kt">string</span><span class="p">[][]</span> <span class="nx">csvContent</span> <span class="p">=</span> <span class="p">[[</span><span class="s">&quot;1&quot;</span><span class="p">,</span> <span class="s">&quot;James&quot;</span><span class="p">,</span> <span class="s">&quot;10000&quot;</span><span class="p">],</span> <span class="p">[</span><span class="s">&quot;2&quot;</span><span class="p">,</span> <span class="s">&quot;Nathan&quot;</span><span class="p">,</span> <span class="s">&quot;150000&quot;</span><span class="p">],</span>
    <span class="p">[</span><span class="s">&quot;3&quot;</span><span class="p">,</span> <span class="s">&quot;Ronald&quot;</span><span class="p">,</span> <span class="s">&quot;120000&quot;</span><span class="p">],</span> <span class="p">[</span><span class="s">&quot;4&quot;</span><span class="p">,</span> <span class="s">&quot;Roy&quot;</span><span class="p">,</span> <span class="s">&quot;6000&quot;</span><span class="p">],</span>
    <span class="p">[</span><span class="s">&quot;5&quot;</span><span class="p">,</span> <span class="s">&quot;Oliver&quot;</span><span class="p">,</span> <span class="s">&quot;1100000&quot;</span><span class="p">]];</span>

    <span class="c1">// Writes the given content string[][] to a CSV file.</span>
    <span class="nx">check</span> <span class="nx">io</span><span class="p">:</span><span class="nx">fileWriteCsv</span><span class="p">(</span><span class="nx">csvFilePath1</span><span class="p">,</span> <span class="nx">csvContent</span><span class="p">);</span>
    <span class="c1">// If the write operation was successful, then, performs a read operation to read the CSV content as a string array of arrays.</span>
    <span class="kt">string</span><span class="p">[][]</span> <span class="nx">readCsv</span> <span class="p">=</span> <span class="nx">check</span> <span class="nx">io</span><span class="p">:</span><span class="nx">fileReadCsv</span><span class="p">(</span><span class="nx">csvFilePath1</span><span class="p">);</span>
    <span class="nx">io</span><span class="p">:</span><span class="nb">println</span><span class="p">(</span><span class="nx">readCsv</span><span class="p">);</span>

    <span class="c1">// Writes the given content stream to a CSV file.</span>
    <span class="nx">check</span> <span class="nx">io</span><span class="p">:</span><span class="nx">fileWriteCsvFromStream</span><span class="p">(</span><span class="nx">csvFilePath2</span><span class="p">,</span> <span class="nx">csvContent</span><span class="p">.</span><span class="nx">toStream</span><span class="p">());</span>
    <span class="c1">// If the write operation was successful, then, perform a read operation to read the CSV content as a stream.</span>
    <span class="nx">stream</span><span class="p">&lt;</span><span class="kt">string</span><span class="p">[],</span> <span class="nx">io</span><span class="p">:</span><span class="nx">Error</span><span class="err">?</span><span class="p">&gt;</span> <span class="nx">csvStream</span> <span class="p">=</span> <span class="nx">check</span>
                                        <span class="nx">io</span><span class="p">:</span><span class="nx">fileReadCsvAsStream</span><span class="p">(</span><span class="nx">csvFilePath2</span><span class="p">);</span>
    <span class="c1">// Iterates through the stream and prints the content.</span>
    <span class="nx">check</span> <span class="nx">csvStream</span><span class="p">.</span><span class="nx">forEach</span><span class="p">(</span><span class="kd">function</span><span class="p">(</span><span class="kt">string</span><span class="p">[]</span> <span class="nx">val</span><span class="p">)</span> <span class="p">{</span>
                              <span class="nx">io</span><span class="p">:</span><span class="nb">println</span><span class="p">(</span><span class="nx">val</span><span class="p">);</span>
                          <span class="p">});</span>
<span class="p">}</span>
</pre></div>

            </div>

            <div class="col-xs-12 col-sm-12 col-md-12">
                <table class="cTopInfoContainer cTopControlsContainer">
                    <tr>
                        <td class="cLeftTD">
                            <h2>Read/Write CSV</h2>
                            <p><p>This sample demonstrates how to read/write from/to a CSV file using the CSV channel of the I/O API.<br/><br/>
 For more information on the underlying module,
 see the <a href="https://docs.central.ballerina.io/ballerina/io/latest/">IO module</a>.</p>
</p>

                        </td>
                        <td class="cRightTD">
                            <div class="cTopButtonContainer">
                                
                                <div class="cButtonInfoContainer">
                                    <a class="prev" href="io-strings.html?is_ref_by_example=true">
                                        <span>< PREVIOUS</span>
                                        <p>Read/Write Strings</p>
                                    </a>
                                </div>
                                 
                                <div class="cButtonInfoContainer">
                                    <a class="next" href="io-json.html?is_ref_by_example=true">
                                        <span>NEXT ></span>
                                        <p>Read/Write JSON</p>
                                    </a>
                                </div>
                                
                            </div>
                        </td>
                    </tr>
                </table>
            </div>
            <div class="example" id="io-csv">
                <div class="col-xs-12 col-sm-12 col-md-12 cBBETable-container cCodeLeft">
                    <div class="cTopControlsContainer">
                        <div class="cTopControlsRow">
                            <div class="cLeftTD">
                                <div class="cBBE-links">
                                    <ul>
                                        <li>
                                            <a class="copy"><img src="/img/copy-icon.svg" /></a>
                                        </li>
                                        <li>
                                            <a target="_blank" href="https://github.com/ballerina-platform/ballerina-distribution/tree/master/examples/io-csv/"><img src="/img/github-logo-green.svg" /></a>
                                        </li>
                                        
                                        <li>
<<<<<<< HEAD
                                            <a target="_blank" href="https://play.ballerina.io/?gist=d602b112940a7ac723ca268deb5472aa&file=io_csv.bal"><img src="/img/main-play-green-btn.svg" /></a>
=======
                                            <a target="_blank" href="https://play.ballerina.io/?gist=c86bbcc5823697afe0603c2dc9f1affc&file=io_csv.bal"><img src="/img/main-play-green-btn.svg" /></a>
>>>>>>> 9cc0b157
                                        </li>
                                        
                                    </ul>
                                </div>
                            </div> 
                        </div>
                    </div>
              
                    
                    <div class="codeSnippeset">

                        <div class="cBBE-body">
                            
                            <div class="cTR">

                                <div class="code leading">
                                    <div class="highlight"><pre><code class=language-ballerina>import ballerina/io;
</code></pre></div>

                                </div>
                                <div class="docs">
                                    
                                </div>
                            </div>
                            
                            <div class="cTR">

                                <div class="code leading">
                                    <div class="highlight"><pre><code class=language-ballerina>public function main() returns error? {
</code></pre></div>

                                </div>
                                <div class="docs">
                                    
                                </div>
                            </div>
                            
                            <div class="cTR hover-enable">

                                <div class="code leading">
                                    <div class="highlight"><pre><code class=language-ballerina>    string csvFilePath1 = &quot;./files/csvFile1.csv&quot;;
    string csvFilePath2 = &quot;./files/csvFile2.csv&quot;;
    string[][] csvContent = [[&quot;1&quot;, &quot;James&quot;, &quot;10000&quot;], [&quot;2&quot;, &quot;Nathan&quot;, &quot;150000&quot;],
    [&quot;3&quot;, &quot;Ronald&quot;, &quot;120000&quot;], [&quot;4&quot;, &quot;Roy&quot;, &quot;6000&quot;],
    [&quot;5&quot;, &quot;Oliver&quot;, &quot;1100000&quot;]];
</code></pre></div>

                                </div>
                                <div class="docs">
                                    
                                    <div class="cCodeDesription">
                                        <div>
                                            <p>Initializes the CSV file path and content.</p>

                                        </div>
                                    </div>
                                    
                                </div>
                            </div>
                            
                            <div class="cTR hover-enable">

                                <div class="code leading">
                                    <div class="highlight"><pre><code class=language-ballerina>    check io:fileWriteCsv(csvFilePath1, csvContent);
</code></pre></div>

                                </div>
                                <div class="docs">
                                    
                                    <div class="cCodeDesription">
                                        <div>
                                            <p>Writes the given content string[][] to a CSV file.</p>

                                        </div>
                                    </div>
                                    
                                </div>
                            </div>
                            
                            <div class="cTR hover-enable">

                                <div class="code leading">
                                    <div class="highlight"><pre><code class=language-ballerina>    string[][] readCsv = check io:fileReadCsv(csvFilePath1);
    io:println(readCsv);
</code></pre></div>

                                </div>
                                <div class="docs">
                                    
                                    <div class="cCodeDesription">
                                        <div>
                                            <p>If the write operation was successful, then, performs a read operation to read the CSV content as a string array of arrays.</p>

                                        </div>
                                    </div>
                                    
                                </div>
                            </div>
                            
                            <div class="cTR hover-enable">

                                <div class="code leading">
                                    <div class="highlight"><pre><code class=language-ballerina>    check io:fileWriteCsvFromStream(csvFilePath2, csvContent.toStream());
</code></pre></div>

                                </div>
                                <div class="docs">
                                    
                                    <div class="cCodeDesription">
                                        <div>
                                            <p>Writes the given content stream to a CSV file.</p>

                                        </div>
                                    </div>
                                    
                                </div>
                            </div>
                            
                            <div class="cTR hover-enable">

                                <div class="code leading">
                                    <div class="highlight"><pre><code class=language-ballerina>    stream&lt;string[], io:Error?&gt; csvStream = check
                                        io:fileReadCsvAsStream(csvFilePath2);
</code></pre></div>

                                </div>
                                <div class="docs">
                                    
                                    <div class="cCodeDesription">
                                        <div>
                                            <p>If the write operation was successful, then, perform a read operation to read the CSV content as a stream.</p>

                                        </div>
                                    </div>
                                    
                                </div>
                            </div>
                            
                            <div class="cTR hover-enable">

                                <div class="code">
                                    <div class="highlight"><pre><code class=language-ballerina>    check csvStream.forEach(function(string[] val) {
                              io:println(val);
                          });
}
</code></pre></div>

                                </div>
                                <div class="docs">
                                    
                                    <div class="cCodeDesription">
                                        <div>
                                            <p>Iterates through the stream and prints the content.</p>

                                        </div>
                                    </div>
                                    
                                </div>
                            </div>
                            
                        </div>
                    </div>
                    
                    <div class="codeSnippeset">

                        <div class="cBBE-body">
                            
                            <div class="cTR cOutputTr">

                                <div class="code cOutput">
                                    <div class="highlight"><pre><code class=shell-session>bal run io_csv.bal
[[&quot;1&quot;,&quot;James&quot;,&quot;10000&quot;],[&quot;2&quot;,&quot;Nathan&quot;,&quot;150000&quot;],[&quot;3&quot;,&quot;Ronald&quot;,&quot;120000&quot;],[&quot;4&quot;,&quot;Roy&quot;,&quot;6000&quot;],[&quot;5&quot;,&quot;Oliver&quot;,&quot;1100000&quot;]]
[&quot;1&quot;,&quot;James&quot;,&quot;10000&quot;]
[&quot;2&quot;,&quot;Nathan&quot;,&quot;150000&quot;]
[&quot;3&quot;,&quot;Ronald&quot;,&quot;120000&quot;]
[&quot;4&quot;,&quot;Roy&quot;,&quot;6000&quot;]
[&quot;5&quot;,&quot;Oliver&quot;,&quot;1100000&quot;]
</code></pre></div>

                                </div>
                                <div class="docs">
                                    
                                </div>
                            </div>
                            
                        </div>
                    </div>
                    


                     
                </div>
            </div>
        </div>
    </div>

     <script>
            $(document).ready(function() {

                // hljs.initHighlightingOnLoad();

                $(".switch").click(function() {
                    $(".cCodeRight").toggleClass('cShow');
                    $(".cCodeLeft").toggleClass('cHide');
                });

                // get code text
                var codeSnippet = document.getElementsByClassName('FullCode')[0];
                var codeText = codeSnippet.getElementsByTagName('pre')[0].textContent;

                // register "copy to clipboard" event to elements with "copy" class
                var clipboard = new ClipboardJS('.copy', {
                    text: function(trigger) {
                        return codeText;
                    }
                });

                // Register events show hide tooltip on click event
                clipboard.on('success', function(e) {
                    setTooltip(e.trigger, 'Copied!');
                    hideTooltip(e.trigger);
                });

                clipboard.on('error', function(e) {
                    setTooltip(e.trigger, 'Failed!');
                    hideTooltip(e.trigger);
                });

                $('.copy').tooltip({
                    trigger: 'click',
                    placement: 'bottom'
                });
                $("a.copy").unbind("click");
            });

            function setTooltip(btn, message) {
                $(btn).attr('data-original-title', message)
                    .tooltip('show');
            }

            function hideTooltip(btn) {
                setTimeout(function() {
                    $(btn).tooltip('hide').removeAttr('data-original-title');
                }, 1000);
            }
        </script><|MERGE_RESOLUTION|>--- conflicted
+++ resolved
@@ -90,11 +90,7 @@
                                         </li>
                                         
                                         <li>
-<<<<<<< HEAD
-                                            <a target="_blank" href="https://play.ballerina.io/?gist=d602b112940a7ac723ca268deb5472aa&file=io_csv.bal"><img src="/img/main-play-green-btn.svg" /></a>
-=======
                                             <a target="_blank" href="https://play.ballerina.io/?gist=c86bbcc5823697afe0603c2dc9f1affc&file=io_csv.bal"><img src="/img/main-play-green-btn.svg" /></a>
->>>>>>> 9cc0b157
                                         </li>
                                         
                                     </ul>
