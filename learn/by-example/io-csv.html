--- conflicted
+++ resolved
@@ -90,11 +90,7 @@
                                         </li>
                                         
                                         <li>
-<<<<<<< HEAD
-                                            <a target="_blank" href="https://play.ballerina.io/?gist=1b71e9568cacb4163fbbde47b1f4a958&file=io_csv.bal"><img src="/img/main-play-green-btn.svg" /></a>
-=======
                                             <a target="_blank" href="https://play.ballerina.io/?gist=d602b112940a7ac723ca268deb5472aa&file=io_csv.bal"><img src="/img/main-play-green-btn.svg" /></a>
->>>>>>> 4daec9d8
                                         </li>
                                         
                                     </ul>
