--- conflicted
+++ resolved
@@ -111,11 +111,7 @@
                                         </li>
                                         
                                         <li>
-<<<<<<< HEAD
-                                            <a target="_blank" href="https://play.ballerina.io/?gist=f17540ebc7478066b2f4c3a4c6be433f&file=json_numbers.bal"><img src="/img/main-play-green-btn.svg" /></a>
-=======
                                             <a target="_blank" href="https://play.ballerina.io/?gist=fe8421f8c67dfd83a4bfa98e5f4688bf&file=json_numbers.bal"><img src="/img/main-play-green-btn.svg" /></a>
->>>>>>> 9cc0b157
                                         </li>
                                         
                                     </ul>
