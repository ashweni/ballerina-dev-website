--- conflicted
+++ resolved
@@ -85,11 +85,7 @@
                                         </li>
                                         
                                         <li>
-<<<<<<< HEAD
-                                            <a target="_blank" href="https://play.ballerina.io/?gist=8005680ad0befd238ef4f343a5ff2dc0&file=json_type.bal"><img src="/img/main-play-green-btn.svg" /></a>
-=======
                                             <a target="_blank" href="https://play.ballerina.io/?gist=42c60f3b83e2e5e0ba16952e6a8952f4&file=json_type.bal"><img src="/img/main-play-green-btn.svg" /></a>
->>>>>>> 4daec9d8
                                         </li>
                                         
                                     </ul>
