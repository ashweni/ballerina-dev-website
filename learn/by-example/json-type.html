---
layout: ballerina-example-page-old
title: JSON Type
description: This BBE demonstrates json type in Ballerina.
keywords: ballerina, ballerina by example, bbe, json type, json
permalink: /learn/by-example/json-type
active: json-type
redirect_from:
  - /swan-lake/learn/by-example/json-type
  - /swan-lake/learn/by-example/json-type.html
---
<div class="row cBallerina-io-Gray-row">
        <div class="container cBallerinaBySampleContainer">
            <div class="FullCode">
                <div class="highlight"><pre><span class="kn">import</span> <span class="nx">ballerina</span><span class="o">/</span><span class="nx">io</span><span class="p">;</span>
<span class="kn">import</span> <span class="nx">ballerina</span><span class="o">/</span><span class="nx">lang</span><span class="p">.</span><span class="nx">value</span><span class="p">;</span>

<span class="kt">json</span> <span class="nx">j</span> <span class="p">=</span> <span class="p">{</span> <span class="s">&quot;x&quot;</span><span class="p">:</span> <span class="mi">1</span><span class="p">,</span> <span class="s">&quot;y&quot;</span><span class="p">:</span> <span class="mi">2</span> <span class="p">};</span>

<span class="c1">// Returns the `string` that represents `j` in JSON format.</span>
<span class="kt">string</span> <span class="nx">s</span> <span class="p">=</span> <span class="nx">j</span><span class="p">.</span><span class="nx">toJsonString</span><span class="p">();</span>

<span class="c1">// Parses a `string` in the JSON format and returns the value that it represents.</span>
<span class="kt">json</span> <span class="nx">j2</span> <span class="p">=</span> <span class="nx">check</span> <span class="nx">value</span><span class="p">:</span><span class="nx">fromJsonString</span><span class="p">(</span><span class="nx">s</span><span class="p">);</span>

<span class="c1">// Allows `null` for JSON compatibility.</span>
<span class="kt">json</span> <span class="nx">j3</span> <span class="p">=</span> <span class="kc">null</span><span class="p">;</span>

<span class="nx">public</span> <span class="kd">function</span> <span class="nx">main</span><span class="p">()</span> <span class="p">{</span>
    <span class="nx">io</span><span class="p">:</span><span class="nb">println</span><span class="p">(</span><span class="nx">s</span><span class="p">);</span>
    <span class="nx">io</span><span class="p">:</span><span class="nb">println</span><span class="p">(</span><span class="nx">j2</span><span class="p">);</span>
<span class="p">}</span>
</pre></div>

            </div>

            <div class="col-xs-12 col-sm-12 col-md-12">
                <table class="cTopInfoContainer cTopControlsContainer">
                    <tr>
                        <td class="cLeftTD">
                            <h2>JSON Type</h2>
                            <p><p><code>json</code> type is a union: <code>()|boolean|int|float|decimal|string|json[]|map&lt;json&gt;</code>. A <code>json</code> value can
 be converted to and from the JSON format straightforwardly except for the choice of the Ballerina numeric type.
 Ballerina syntax is compatible with <code>JSON</code> and allows <code>null</code> for <code>()</code> for JSON compatibility.
 <code>json</code> is <code>anydata</code> without <code>table</code> and <code>xml</code>. <code>toJson</code> recursively converts <code>anydata</code> to <code>json</code>.
 <code>table</code> values are converted to <code>arrays</code>. <code>xml</code> values are converted to <code>strings</code>.<code>json</code> and <code>xml</code>
 types are not parallel.</p>
</p>

                        </td>
                        <td class="cRightTD">
                            <div class="cTopButtonContainer">
                                
                                <div class="cButtonInfoContainer">
                                    <a class="prev" href="immutability.html?is_ref_by_example=true">
                                        <span>< PREVIOUS</span>
                                        <p>Immutability</p>
                                    </a>
                                </div>
                                 
                                <div class="cButtonInfoContainer">
                                    <a class="next" href="working-directly-with-json.html?is_ref_by_example=true">
                                        <span>NEXT ></span>
                                        <p>Working directly with JSON</p>
                                    </a>
                                </div>
                                
                            </div>
                        </td>
                    </tr>
                </table>
            </div>
            <div class="example" id="json-type">
                <div class="col-xs-12 col-sm-12 col-md-12 cBBETable-container cCodeLeft">
                    <div class="cTopControlsContainer">
                        <div class="cTopControlsRow">
                            <div class="cLeftTD">
                                <div class="cBBE-links">
                                    <ul>
                                        <li>
                                            <a class="copy"><img src="/img/copy-icon.svg" /></a>
                                        </li>
                                        <li>
                                            <a target="_blank" href="https://github.com/ballerina-platform/ballerina-distribution/tree/master/examples/json-type/"><img src="/img/github-logo-green.svg" /></a>
                                        </li>
                                        
                                        <li>
<<<<<<< HEAD
                                            <a target="_blank" href="https://play.ballerina.io/?gist=42c60f3b83e2e5e0ba16952e6a8952f4&file=json_type.bal"><img src="/img/main-play-green-btn.svg" /></a>
=======
                                            <a target="_blank" href="https://play.ballerina.io/?gist=85403674bc4f653e67a88a1f2ea66429&file=json_type.bal"><img src="/img/main-play-green-btn.svg" /></a>
>>>>>>> 9cc0b157
                                        </li>
                                        
                                    </ul>
                                </div>
                            </div> 
                        </div>
                    </div>
              
                    
                    <div class="codeSnippeset">

                        <div class="cBBE-body">
                            
                            <div class="cTR">

                                <div class="code leading">
                                    <div class="highlight"><pre><code class=language-ballerina>import ballerina/io;
import ballerina/lang.value;
</code></pre></div>

                                </div>
                                <div class="docs">
                                    
                                </div>
                            </div>
                            
                            <div class="cTR">

                                <div class="code leading">
                                    <div class="highlight"><pre><code class=language-ballerina>json j = { &quot;x&quot;: 1, &quot;y&quot;: 2 };
</code></pre></div>

                                </div>
                                <div class="docs">
                                    
                                </div>
                            </div>
                            
                            <div class="cTR hover-enable">

                                <div class="code leading">
                                    <div class="highlight"><pre><code class=language-ballerina>string s = j.toJsonString();
</code></pre></div>

                                </div>
                                <div class="docs">
                                    
                                    <div class="cCodeDesription">
                                        <div>
                                            <p>Returns the <code>string</code> that represents <code>j</code> in JSON format.</p>

                                        </div>
                                    </div>
                                    
                                </div>
                            </div>
                            
                            <div class="cTR hover-enable">

                                <div class="code leading">
                                    <div class="highlight"><pre><code class=language-ballerina>json j2 = check value:fromJsonString(s);
</code></pre></div>

                                </div>
                                <div class="docs">
                                    
                                    <div class="cCodeDesription">
                                        <div>
                                            <p>Parses a <code>string</code> in the JSON format and returns the value that it represents.</p>

                                        </div>
                                    </div>
                                    
                                </div>
                            </div>
                            
                            <div class="cTR hover-enable">

                                <div class="code leading">
                                    <div class="highlight"><pre><code class=language-ballerina>json j3 = null;
</code></pre></div>

                                </div>
                                <div class="docs">
                                    
                                    <div class="cCodeDesription">
                                        <div>
                                            <p>Allows <code>null</code> for JSON compatibility.</p>

                                        </div>
                                    </div>
                                    
                                </div>
                            </div>
                            
                            <div class="cTR">

                                <div class="code">
                                    <div class="highlight"><pre><code class=language-ballerina>public function main() {
    io:println(s);
    io:println(j2);
}
</code></pre></div>

                                </div>
                                <div class="docs">
                                    
                                </div>
                            </div>
                            
                        </div>
                    </div>
                    
                    <div class="codeSnippeset">

                        <div class="cBBE-body">
                            
                            <div class="cTR cOutputTr">

                                <div class="code cOutput">
                                    <div class="highlight"><pre><code class=shell-session>bal run json_type.bal
{&quot;x&quot;:1, &quot;y&quot;:2}
{&quot;x&quot;:1,&quot;y&quot;:2}
</code></pre></div>

                                </div>
                                <div class="docs">
                                    
                                </div>
                            </div>
                            
                        </div>
                    </div>
                    


                     
                </div>
            </div>
        </div>
    </div>

     <script>
            $(document).ready(function() {

                // hljs.initHighlightingOnLoad();

                $(".switch").click(function() {
                    $(".cCodeRight").toggleClass('cShow');
                    $(".cCodeLeft").toggleClass('cHide');
                });

                // get code text
                var codeSnippet = document.getElementsByClassName('FullCode')[0];
                var codeText = codeSnippet.getElementsByTagName('pre')[0].textContent;

                // register "copy to clipboard" event to elements with "copy" class
                var clipboard = new ClipboardJS('.copy', {
                    text: function(trigger) {
                        return codeText;
                    }
                });

                // Register events show hide tooltip on click event
                clipboard.on('success', function(e) {
                    setTooltip(e.trigger, 'Copied!');
                    hideTooltip(e.trigger);
                });

                clipboard.on('error', function(e) {
                    setTooltip(e.trigger, 'Failed!');
                    hideTooltip(e.trigger);
                });

                $('.copy').tooltip({
                    trigger: 'click',
                    placement: 'bottom'
                });
                $("a.copy").unbind("click");
            });

            function setTooltip(btn, message) {
                $(btn).attr('data-original-title', message)
                    .tooltip('show');
            }

            function hideTooltip(btn) {
                setTimeout(function() {
                    $(btn).tooltip('hide').removeAttr('data-original-title');
                }, 1000);
            }
        </script><|MERGE_RESOLUTION|>--- conflicted
+++ resolved
@@ -85,11 +85,7 @@
                                         </li>
                                         
                                         <li>
-<<<<<<< HEAD
-                                            <a target="_blank" href="https://play.ballerina.io/?gist=42c60f3b83e2e5e0ba16952e6a8952f4&file=json_type.bal"><img src="/img/main-play-green-btn.svg" /></a>
-=======
                                             <a target="_blank" href="https://play.ballerina.io/?gist=85403674bc4f653e67a88a1f2ea66429&file=json_type.bal"><img src="/img/main-play-green-btn.svg" /></a>
->>>>>>> 9cc0b157
                                         </li>
                                         
                                     </ul>
