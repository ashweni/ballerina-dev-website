---
layout: ballerina-example-page-old
title: UUID Operations
description: BBE on how to to perform operations on UUIDs.
keywords: ballerina, Ballerina By Example, bbe, uuid, version, validation, string, record, bytes
permalink: /learn/by-example/uuid-operations
active: uuid-operations
redirect_from:
  - /swan-lake/learn/by-example/uuid-operations
  - /swan-lake/learn/by-example/uuid-operations.html
---
<div class="row cBallerina-io-Gray-row">
        <div class="container cBallerinaBySampleContainer">
            <div class="FullCode">
                <div class="highlight"><pre><span class="kn">import</span> <span class="nx">ballerina</span><span class="o">/</span><span class="nx">io</span><span class="p">;</span>
<span class="kn">import</span> <span class="nx">ballerina</span><span class="o">/</span><span class="nx">uuid</span><span class="p">;</span>

<span class="nx">public</span> <span class="kd">function</span> <span class="nx">main</span><span class="p">()</span> <span class="nx">returns</span> <span class="nx">error</span><span class="err">?</span> <span class="p">{</span>
    <span class="c1">// Tests a string to see if it is a valid UUID.</span>
    <span class="kt">boolean</span> <span class="nx">valid</span> <span class="p">=</span> <span class="nx">uuid</span><span class="p">:</span><span class="nx">validate</span><span class="p">(</span><span class="s">&quot;4397465e-35f9-11eb-adc1-0242ac120002&quot;</span><span class="p">);</span>
    <span class="nx">io</span><span class="p">:</span><span class="nb">println</span><span class="p">(</span><span class="s">&quot;UUID validated: &quot;</span><span class="p">,</span> <span class="nx">valid</span><span class="p">.</span><span class="nx">toString</span><span class="p">());</span>

    <span class="c1">// Detects the RFC version of a UUID.</span>
    <span class="nx">uuid</span><span class="p">:</span><span class="nx">Version</span> <span class="nx">v</span> <span class="p">=</span> <span class="nx">check</span> <span class="nx">uuid</span><span class="p">:</span><span class="nx">getVersion</span><span class="p">(</span>
                                <span class="s">&quot;4397465e-35f9-11eb-adc1-0242ac120002&quot;</span><span class="p">);</span>
    <span class="nx">io</span><span class="p">:</span><span class="nb">println</span><span class="p">(</span><span class="s">&quot;UUID version: &quot;</span><span class="p">,</span> <span class="nx">v</span><span class="p">.</span><span class="nx">toString</span><span class="p">());</span>

    <span class="c1">// Converts a UUID string to an array of bytes.</span>
    <span class="nx">byte</span><span class="p">[]</span> <span class="nx">uuidBytes1</span> <span class="p">=</span> <span class="nx">check</span> <span class="nx">uuid</span><span class="p">:</span><span class="nx">toBytes</span><span class="p">(</span>
                                  <span class="s">&quot;4397465e-35f9-11eb-adc1-0242ac120002&quot;</span><span class="p">);</span>
    <span class="nx">io</span><span class="p">:</span><span class="nb">println</span><span class="p">(</span><span class="s">&quot;UUID bytes: &quot;</span><span class="p">,</span> <span class="nx">uuidBytes1</span><span class="p">);</span>

    <span class="c1">// Converts a UUID string to a UUID record.</span>
    <span class="nx">uuid</span><span class="p">:</span><span class="nx">Uuid</span> <span class="nx">uuidRecord1</span> <span class="p">=</span> <span class="nx">check</span> <span class="nx">uuid</span><span class="p">:</span><span class="nx">toRecord</span><span class="p">(</span>
                            <span class="s">&quot;4397465e-35f9-11eb-adc1-0242ac120002&quot;</span><span class="p">);</span>
    <span class="nx">io</span><span class="p">:</span><span class="nb">println</span><span class="p">(</span><span class="s">&quot;UUID record: &quot;</span><span class="p">,</span> <span class="nx">uuidRecord1</span><span class="p">);</span>

    <span class="nx">uuid</span><span class="p">:</span><span class="nx">Uuid</span> <span class="nx">uuidRecord</span> <span class="p">=</span> <span class="p">{</span>
        <span class="nx">timeLow</span><span class="p">:</span> <span class="mi">1133987422</span><span class="p">,</span>
        <span class="nx">timeMid</span><span class="p">:</span> <span class="mi">13817</span><span class="p">,</span>
        <span class="nx">timeHiAndVersion</span><span class="p">:</span> <span class="mi">4587</span><span class="p">,</span>
        <span class="nx">clockSeqHiAndReserved</span><span class="p">:</span> <span class="mi">173</span><span class="p">,</span>
        <span class="nx">clockSeqLo</span><span class="p">:</span> <span class="mi">193</span><span class="p">,</span>
        <span class="nx">node</span><span class="p">:</span> <span class="mi">2485377957890</span>
    <span class="p">};</span>
    <span class="c1">// Converts a UUID record to a UUID string.</span>
    <span class="kt">string</span> <span class="nx">uuidString1</span> <span class="p">=</span> <span class="nx">check</span> <span class="nx">uuid</span><span class="p">:</span><span class="nx">toString</span><span class="p">(</span><span class="nx">uuidRecord</span><span class="p">);</span>
    <span class="nx">io</span><span class="p">:</span><span class="nb">println</span><span class="p">(</span><span class="s">&quot;UUID string: &quot;</span><span class="p">,</span> <span class="nx">uuidString1</span><span class="p">);</span>

    <span class="c1">// Converts a UUID record to an array of bytes.</span>
    <span class="nx">byte</span><span class="p">[]</span> <span class="nx">uuidBytes2</span> <span class="p">=</span> <span class="nx">check</span> <span class="nx">uuid</span><span class="p">:</span><span class="nx">toBytes</span><span class="p">(</span><span class="nx">uuidRecord</span><span class="p">);</span>
    <span class="nx">io</span><span class="p">:</span><span class="nb">println</span><span class="p">(</span><span class="s">&quot;UUID bytes: &quot;</span><span class="p">,</span> <span class="nx">uuidBytes2</span><span class="p">);</span>

    <span class="c1">// Converts a UUID bytes array to a UUID string.</span>
    <span class="kt">string</span> <span class="nx">uuidString2</span> <span class="p">=</span> <span class="nx">check</span> <span class="nx">uuid</span><span class="p">:</span><span class="nx">toString</span><span class="p">(</span>
                        <span class="p">[</span><span class="mi">67</span><span class="p">,</span><span class="mi">151</span><span class="p">,</span><span class="mi">70</span><span class="p">,</span><span class="mi">94</span><span class="p">,</span><span class="mi">53</span><span class="p">,</span><span class="mi">249</span><span class="p">,</span><span class="mi">17</span><span class="p">,</span><span class="mi">235</span><span class="p">,</span><span class="mi">173</span><span class="p">,</span><span class="mi">193</span><span class="p">,</span><span class="mi">2</span><span class="p">,</span><span class="mi">66</span><span class="p">,</span><span class="mi">172</span><span class="p">,</span><span class="mi">18</span><span class="p">,</span><span class="mi">0</span><span class="p">,</span><span class="mi">2</span><span class="p">]);</span>
    <span class="nx">io</span><span class="p">:</span><span class="nb">println</span><span class="p">(</span><span class="s">&quot;UUID string: &quot;</span><span class="p">,</span> <span class="nx">uuidString2</span><span class="p">);</span>

    <span class="c1">// Converts a UUID bytes array to a UUID record.</span>
    <span class="nx">uuid</span><span class="p">:</span><span class="nx">Uuid</span> <span class="nx">uuidRecord2</span> <span class="p">=</span> <span class="nx">check</span> <span class="nx">uuid</span><span class="p">:</span><span class="nx">toRecord</span><span class="p">(</span>
                        <span class="p">[</span><span class="mi">67</span><span class="p">,</span><span class="mi">151</span><span class="p">,</span><span class="mi">70</span><span class="p">,</span><span class="mi">94</span><span class="p">,</span><span class="mi">53</span><span class="p">,</span><span class="mi">249</span><span class="p">,</span><span class="mi">17</span><span class="p">,</span><span class="mi">235</span><span class="p">,</span><span class="mi">173</span><span class="p">,</span><span class="mi">193</span><span class="p">,</span><span class="mi">2</span><span class="p">,</span><span class="mi">66</span><span class="p">,</span><span class="mi">172</span><span class="p">,</span><span class="mi">18</span><span class="p">,</span><span class="mi">0</span><span class="p">,</span><span class="mi">2</span><span class="p">]);</span>
    <span class="nx">io</span><span class="p">:</span><span class="nb">println</span><span class="p">(</span><span class="s">&quot;UUID record: &quot;</span><span class="p">,</span> <span class="nx">uuidRecord2</span><span class="p">);</span>
<span class="p">}</span>
</pre></div>

            </div>

            <div class="col-xs-12 col-sm-12 col-md-12">
                <table class="cTopInfoContainer cTopControlsContainer">
                    <tr>
                        <td class="cLeftTD">
                            <h2>UUID Operations</h2>
                            <p><p>The <code>uuid</code> library provides functions related to UUID(Universal Unique Identifier).<br/><br/>
 For more information on the underlying module,
 see the <a href="https://docs.central.ballerina.io/ballerina/uuid/latest/">UUID module</a>.</p>
</p>

                        </td>
                        <td class="cRightTD">
                            <div class="cTopButtonContainer">
                                
                                <div class="cButtonInfoContainer">
                                    <a class="prev" href="uuid-generation.html?is_ref_by_example=true">
                                        <span>< PREVIOUS</span>
                                        <p>Generate UUID</p>
                                    </a>
                                </div>
                                 
                                <div class="cButtonInfoContainer">
                                    <a class="next" href="xslt-transformation.html?is_ref_by_example=true">
                                        <span>NEXT ></span>
                                        <p>XSLT Transformation</p>
                                    </a>
                                </div>
                                
                            </div>
                        </td>
                    </tr>
                </table>
            </div>
            <div class="example" id="uuid-operations">
                <div class="col-xs-12 col-sm-12 col-md-12 cBBETable-container cCodeLeft">
                    <div class="cTopControlsContainer">
                        <div class="cTopControlsRow">
                            <div class="cLeftTD">
                                <div class="cBBE-links">
                                    <ul>
                                        <li>
                                            <a class="copy"><img src="/img/copy-icon.svg" /></a>
                                        </li>
                                        <li>
                                            <a target="_blank" href="https://github.com/ballerina-platform/ballerina-distribution/tree/master/examples/uuid-operations/"><img src="/img/github-logo-green.svg" /></a>
                                        </li>
                                        
                                        <li>
<<<<<<< HEAD
                                            <a target="_blank" href="https://play.ballerina.io/?gist=6c1c67f5118e32ab4f1e8b9aafb202a0&file=uuid_operations.bal"><img src="/img/main-play-green-btn.svg" /></a>
=======
                                            <a target="_blank" href="https://play.ballerina.io/?gist=f8d738608f72cea9f23f58aa1144a0cd&file=uuid_operations.bal"><img src="/img/main-play-green-btn.svg" /></a>
>>>>>>> 4daec9d8
                                        </li>
                                        
                                    </ul>
                                </div>
                            </div> 
                        </div>
                    </div>
              
                    
                    <div class="codeSnippeset">

                        <div class="cBBE-body">
                            
                            <div class="cTR">

                                <div class="code leading">
                                    <div class="highlight"><pre><code class=language-ballerina>import ballerina/io;
import ballerina/uuid;
</code></pre></div>

                                </div>
                                <div class="docs">
                                    
                                </div>
                            </div>
                            
                            <div class="cTR">

                                <div class="code leading">
                                    <div class="highlight"><pre><code class=language-ballerina>public function main() returns error? {
</code></pre></div>

                                </div>
                                <div class="docs">
                                    
                                </div>
                            </div>
                            
                            <div class="cTR hover-enable">

                                <div class="code leading">
                                    <div class="highlight"><pre><code class=language-ballerina>    boolean valid = uuid:validate(&quot;4397465e-35f9-11eb-adc1-0242ac120002&quot;);
    io:println(&quot;UUID validated: &quot;, valid.toString());
</code></pre></div>

                                </div>
                                <div class="docs">
                                    
                                    <div class="cCodeDesription">
                                        <div>
                                            <p>Tests a string to see if it is a valid UUID.</p>

                                        </div>
                                    </div>
                                    
                                </div>
                            </div>
                            
                            <div class="cTR hover-enable">

                                <div class="code leading">
                                    <div class="highlight"><pre><code class=language-ballerina>    uuid:Version v = check uuid:getVersion(
                                &quot;4397465e-35f9-11eb-adc1-0242ac120002&quot;);
    io:println(&quot;UUID version: &quot;, v.toString());
</code></pre></div>

                                </div>
                                <div class="docs">
                                    
                                    <div class="cCodeDesription">
                                        <div>
                                            <p>Detects the RFC version of a UUID.</p>

                                        </div>
                                    </div>
                                    
                                </div>
                            </div>
                            
                            <div class="cTR hover-enable">

                                <div class="code leading">
                                    <div class="highlight"><pre><code class=language-ballerina>    byte[] uuidBytes1 = check uuid:toBytes(
                                  &quot;4397465e-35f9-11eb-adc1-0242ac120002&quot;);
    io:println(&quot;UUID bytes: &quot;, uuidBytes1);
</code></pre></div>

                                </div>
                                <div class="docs">
                                    
                                    <div class="cCodeDesription">
                                        <div>
                                            <p>Converts a UUID string to an array of bytes.</p>

                                        </div>
                                    </div>
                                    
                                </div>
                            </div>
                            
                            <div class="cTR hover-enable">

                                <div class="code leading">
                                    <div class="highlight"><pre><code class=language-ballerina>    uuid:Uuid uuidRecord1 = check uuid:toRecord(
                            &quot;4397465e-35f9-11eb-adc1-0242ac120002&quot;);
    io:println(&quot;UUID record: &quot;, uuidRecord1);
</code></pre></div>

                                </div>
                                <div class="docs">
                                    
                                    <div class="cCodeDesription">
                                        <div>
                                            <p>Converts a UUID string to a UUID record.</p>

                                        </div>
                                    </div>
                                    
                                </div>
                            </div>
                            
                            <div class="cTR">

                                <div class="code leading">
                                    <div class="highlight"><pre><code class=language-ballerina>    uuid:Uuid uuidRecord = {
        timeLow: 1133987422,
        timeMid: 13817,
        timeHiAndVersion: 4587,
        clockSeqHiAndReserved: 173,
        clockSeqLo: 193,
        node: 2485377957890
    };
</code></pre></div>

                                </div>
                                <div class="docs">
                                    
                                </div>
                            </div>
                            
                            <div class="cTR hover-enable">

                                <div class="code leading">
                                    <div class="highlight"><pre><code class=language-ballerina>    string uuidString1 = check uuid:toString(uuidRecord);
    io:println(&quot;UUID string: &quot;, uuidString1);
</code></pre></div>

                                </div>
                                <div class="docs">
                                    
                                    <div class="cCodeDesription">
                                        <div>
                                            <p>Converts a UUID record to a UUID string.</p>

                                        </div>
                                    </div>
                                    
                                </div>
                            </div>
                            
                            <div class="cTR hover-enable">

                                <div class="code leading">
                                    <div class="highlight"><pre><code class=language-ballerina>    byte[] uuidBytes2 = check uuid:toBytes(uuidRecord);
    io:println(&quot;UUID bytes: &quot;, uuidBytes2);
</code></pre></div>

                                </div>
                                <div class="docs">
                                    
                                    <div class="cCodeDesription">
                                        <div>
                                            <p>Converts a UUID record to an array of bytes.</p>

                                        </div>
                                    </div>
                                    
                                </div>
                            </div>
                            
                            <div class="cTR hover-enable">

                                <div class="code leading">
                                    <div class="highlight"><pre><code class=language-ballerina>    string uuidString2 = check uuid:toString(
                        [67,151,70,94,53,249,17,235,173,193,2,66,172,18,0,2]);
    io:println(&quot;UUID string: &quot;, uuidString2);
</code></pre></div>

                                </div>
                                <div class="docs">
                                    
                                    <div class="cCodeDesription">
                                        <div>
                                            <p>Converts a UUID bytes array to a UUID string.</p>

                                        </div>
                                    </div>
                                    
                                </div>
                            </div>
                            
                            <div class="cTR hover-enable">

                                <div class="code">
                                    <div class="highlight"><pre><code class=language-ballerina>    uuid:Uuid uuidRecord2 = check uuid:toRecord(
                        [67,151,70,94,53,249,17,235,173,193,2,66,172,18,0,2]);
    io:println(&quot;UUID record: &quot;, uuidRecord2);
}
</code></pre></div>

                                </div>
                                <div class="docs">
                                    
                                    <div class="cCodeDesription">
                                        <div>
                                            <p>Converts a UUID bytes array to a UUID record.</p>

                                        </div>
                                    </div>
                                    
                                </div>
                            </div>
                            
                        </div>
                    </div>
                    
                    <div class="codeSnippeset">

                        <div class="cBBE-body">
                            
                            <div class="cTR cOutputTr">

                                <div class="code cOutput">
                                    <div class="highlight"><pre><code class=shell-session>bal run uuid_operations.bal
UUID validated: true
UUID version: V1
UUID bytes: [67,151,70,94,53,249,17,235,173,193,2,66,172,18,0,2]
UUID record: {&quot;timeLow&quot;:1133987422,&quot;timeMid&quot;:13817,&quot;timeHiAndVersion&quot;:4587,&quot;clockSeqHiAndReserved&quot;:173,&quot;clockSeqLo&quot;:193,&quot;node&quot;:2485377957890}
UUID string: 4397465e-35f9-11eb-adc1-0242ac120002
UUID bytes: [67,151,70,94,53,249,17,235,173,193,2,66,172,18,0,2]
UUID string: 4397465e-35f9-11eb-adc1-0242ac120002
UUID record: {&quot;timeLow&quot;:1133987422,&quot;timeMid&quot;:13817,&quot;timeHiAndVersion&quot;:4587,&quot;clockSeqHiAndReserved&quot;:173,&quot;clockSeqLo&quot;:193,&quot;node&quot;:2485377957890}
</code></pre></div>

                                </div>
                                <div class="docs">
                                    
                                </div>
                            </div>
                            
                        </div>
                    </div>
                    


                     
                </div>
            </div>
        </div>
    </div>

     <script>
            $(document).ready(function() {

                // hljs.initHighlightingOnLoad();

                $(".switch").click(function() {
                    $(".cCodeRight").toggleClass('cShow');
                    $(".cCodeLeft").toggleClass('cHide');
                });

                // get code text
                var codeSnippet = document.getElementsByClassName('FullCode')[0];
                var codeText = codeSnippet.getElementsByTagName('pre')[0].textContent;

                // register "copy to clipboard" event to elements with "copy" class
                var clipboard = new ClipboardJS('.copy', {
                    text: function(trigger) {
                        return codeText;
                    }
                });

                // Register events show hide tooltip on click event
                clipboard.on('success', function(e) {
                    setTooltip(e.trigger, 'Copied!');
                    hideTooltip(e.trigger);
                });

                clipboard.on('error', function(e) {
                    setTooltip(e.trigger, 'Failed!');
                    hideTooltip(e.trigger);
                });

                $('.copy').tooltip({
                    trigger: 'click',
                    placement: 'bottom'
                });
                $("a.copy").unbind("click");
            });

            function setTooltip(btn, message) {
                $(btn).attr('data-original-title', message)
                    .tooltip('show');
            }

            function hideTooltip(btn) {
                setTimeout(function() {
                    $(btn).tooltip('hide').removeAttr('data-original-title');
                }, 1000);
            }
        </script><|MERGE_RESOLUTION|>--- conflicted
+++ resolved
@@ -113,11 +113,7 @@
                                         </li>
                                         
                                         <li>
-<<<<<<< HEAD
-                                            <a target="_blank" href="https://play.ballerina.io/?gist=6c1c67f5118e32ab4f1e8b9aafb202a0&file=uuid_operations.bal"><img src="/img/main-play-green-btn.svg" /></a>
-=======
                                             <a target="_blank" href="https://play.ballerina.io/?gist=f8d738608f72cea9f23f58aa1144a0cd&file=uuid_operations.bal"><img src="/img/main-play-green-btn.svg" /></a>
->>>>>>> 4daec9d8
                                         </li>
                                         
                                     </ul>
