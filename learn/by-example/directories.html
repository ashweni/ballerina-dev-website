---
layout: ballerina-example-page-old
title: Directories
description: This BBE shows how to perform directory operations in Ballerina.
keywords: ballerina, Ballerina By Example, BBE, directory, file, path
permalink: /learn/by-example/directories
active: directories
redirect_from:
  - /swan-lake/learn/by-example/directories
  - /swan-lake/learn/by-example/directories.html
---
<div class="row cBallerina-io-Gray-row">
        <div class="container cBallerinaBySampleContainer">
            <div class="FullCode">
                <div class="highlight"><pre><span class="kn">import</span> <span class="nx">ballerina</span><span class="o">/</span><span class="nx">file</span><span class="p">;</span>
<span class="kn">import</span> <span class="nx">ballerina</span><span class="o">/</span><span class="nx">io</span><span class="p">;</span>

<span class="nx">public</span> <span class="kd">function</span> <span class="nx">main</span><span class="p">()</span> <span class="nx">returns</span> <span class="nx">error</span><span class="err">?</span> <span class="p">{</span>

    <span class="c1">// Creates a new directory with any non-existent parents.</span>
    <span class="kt">string</span> <span class="nx">dirPath</span> <span class="p">=</span> <span class="nx">check</span> <span class="nx">file</span><span class="p">:</span><span class="nx">joinPath</span><span class="p">(</span><span class="s">&quot;foo&quot;</span><span class="p">,</span> <span class="s">&quot;bar&quot;</span><span class="p">);</span>
    <span class="nx">check</span> <span class="nx">file</span><span class="p">:</span><span class="nx">createDir</span><span class="p">(</span><span class="nx">dirPath</span><span class="p">,</span> <span class="nx">file</span><span class="p">:</span><span class="nx">RECURSIVE</span><span class="p">);</span>
    <span class="nx">io</span><span class="p">:</span><span class="nb">println</span><span class="p">(</span><span class="s">&quot;The &quot;</span> <span class="o">+</span> <span class="nx">dirPath</span> <span class="o">+</span> <span class="s">&quot; directory created successfully.&quot;</span><span class="p">);</span>

    <span class="c1">// Checks whether the directory of the provided path exists.</span>
    <span class="kt">boolean</span> <span class="nx">dirExists</span> <span class="p">=</span> <span class="nx">check</span> <span class="nx">file</span><span class="p">:</span><span class="nx">test</span><span class="p">(</span><span class="s">&quot;foo&quot;</span><span class="p">,</span> <span class="nx">file</span><span class="p">:</span><span class="nx">EXISTS</span><span class="p">);</span>
    <span class="nx">io</span><span class="p">:</span><span class="nb">println</span><span class="p">(</span><span class="s">&quot;Is foo directory exist: &quot;</span><span class="p">,</span> <span class="nx">dirExists</span><span class="p">.</span><span class="nx">toString</span><span class="p">());</span>

    <span class="c1">// Copies the directory with another name.</span>
    <span class="nx">check</span> <span class="nx">file</span><span class="p">:</span><span class="nx">copy</span><span class="p">(</span><span class="nx">dirPath</span><span class="p">,</span> <span class="s">&quot;test&quot;</span><span class="p">,</span> <span class="nx">file</span><span class="p">:</span><span class="nx">REPLACE_EXISTING</span><span class="p">);</span>
    <span class="nx">io</span><span class="p">:</span><span class="nb">println</span><span class="p">(</span><span class="s">&quot;The &quot;</span> <span class="o">+</span> <span class="nx">dirPath</span> <span class="o">+</span> <span class="s">&quot; directory copied successfully.&quot;</span><span class="p">);</span>

    <span class="c1">// Renames the directory to another new name.</span>
    <span class="nx">check</span> <span class="nx">file</span><span class="p">:</span><span class="nx">rename</span><span class="p">(</span><span class="s">&quot;foo&quot;</span><span class="p">,</span> <span class="s">&quot;test1&quot;</span><span class="p">);</span>
    <span class="nx">io</span><span class="p">:</span><span class="nb">println</span><span class="p">(</span><span class="s">&quot;The foo directory renamed successfully.&quot;</span><span class="p">);</span>

    <span class="c1">// Gets the list of files/directories in the given directory.</span>
    <span class="nx">file</span><span class="p">:</span><span class="nx">MetaData</span><span class="p">[]</span> <span class="nx">readDirResults</span> <span class="p">=</span> <span class="nx">check</span> <span class="nx">file</span><span class="p">:</span><span class="nx">readDir</span><span class="p">(</span><span class="s">&quot;test1&quot;</span><span class="p">);</span>
    <span class="nx">io</span><span class="p">:</span><span class="nb">println</span><span class="p">(</span><span class="s">&quot;Directory path: &quot;</span><span class="p">,</span> <span class="nx">readDirResults</span><span class="p">[</span><span class="mi">0</span><span class="p">].</span><span class="nx">absPath</span><span class="p">);</span>
    <span class="nx">io</span><span class="p">:</span><span class="nb">println</span><span class="p">(</span><span class="s">&quot;Directory size: &quot;</span><span class="p">,</span> <span class="nx">readDirResults</span><span class="p">[</span><span class="mi">0</span><span class="p">].</span><span class="nx">size</span><span class="p">.</span><span class="nx">toString</span><span class="p">());</span>
    <span class="nx">io</span><span class="p">:</span><span class="nb">println</span><span class="p">(</span><span class="s">&quot;Is directory: &quot;</span><span class="p">,</span> <span class="nx">readDirResults</span><span class="p">[</span><span class="mi">0</span><span class="p">].</span><span class="nx">dir</span><span class="p">.</span><span class="nx">toString</span><span class="p">());</span>
    <span class="nx">io</span><span class="p">:</span><span class="nb">println</span><span class="p">(</span><span class="s">&quot;Modified at &quot;</span><span class="p">,</span> <span class="nx">readDirResults</span><span class="p">[</span><span class="mi">0</span><span class="p">].</span><span class="nx">modifiedTime</span><span class="p">.</span><span class="nx">toString</span><span class="p">());</span>

    <span class="c1">// Removes the directory in the specified file path.</span>
    <span class="nx">check</span> <span class="nx">file</span><span class="p">:</span><span class="nx">remove</span><span class="p">(</span><span class="s">&quot;test&quot;</span><span class="p">);</span>

    <span class="c1">// Removes the directory in the specified file path with all its children.</span>
    <span class="nx">check</span> <span class="nx">file</span><span class="p">:</span><span class="nx">remove</span><span class="p">(</span><span class="s">&quot;test1&quot;</span><span class="p">,</span> <span class="nx">file</span><span class="p">:</span><span class="nx">RECURSIVE</span><span class="p">);</span>
    <span class="nx">io</span><span class="p">:</span><span class="nb">println</span><span class="p">(</span><span class="s">&quot;Directories removed successfully.&quot;</span><span class="p">);</span>
<span class="p">}</span>
</pre></div>

            </div>

            <div class="col-xs-12 col-sm-12 col-md-12">
                <table class="cTopInfoContainer cTopControlsContainer">
                    <tr>
                        <td class="cLeftTD">
                            <h2>Directories</h2>
                            <p><p>The Ballerina File API contains functions to perform directory operations.<br/><br/>
 For more information on the underlying module,
 see the <a href="https://docs.central.ballerina.io/ballerina/file/latest/">File module</a>.</p>
</p>

                        </td>
                        <td class="cRightTD">
                            <div class="cTopButtonContainer">
                                
                                <div class="cButtonInfoContainer">
                                    <a class="prev" href="filepaths.html?is_ref_by_example=true">
                                        <span>< PREVIOUS</span>
                                        <p>File Paths</p>
                                    </a>
                                </div>
                                 
                                <div class="cButtonInfoContainer">
                                    <a class="next" href="files.html?is_ref_by_example=true">
                                        <span>NEXT ></span>
                                        <p>Files</p>
                                    </a>
                                </div>
                                
                            </div>
                        </td>
                    </tr>
                </table>
            </div>
            <div class="example" id="directories">
                <div class="col-xs-12 col-sm-12 col-md-12 cBBETable-container cCodeLeft">
                    <div class="cTopControlsContainer">
                        <div class="cTopControlsRow">
                            <div class="cLeftTD">
                                <div class="cBBE-links">
                                    <ul>
                                        <li>
                                            <a class="copy"><img src="/img/copy-icon.svg" /></a>
                                        </li>
                                        <li>
                                            <a target="_blank" href="https://github.com/ballerina-platform/ballerina-distribution/tree/master/examples/directories/"><img src="/img/github-logo-green.svg" /></a>
                                        </li>
                                        
                                        <li>
<<<<<<< HEAD
                                            <a target="_blank" href="https://play.ballerina.io/?gist=2992341df434d979c146b79d78d36cf1&file=directories.bal"><img src="/img/main-play-green-btn.svg" /></a>
=======
                                            <a target="_blank" href="https://play.ballerina.io/?gist=33c1c1f6e6da88ba0bc9efa026b904cd&file=directories.bal"><img src="/img/main-play-green-btn.svg" /></a>
>>>>>>> 4daec9d8
                                        </li>
                                        
                                    </ul>
                                </div>
                            </div> 
                        </div>
                    </div>
              
                    
                    <div class="codeSnippeset">

                        <div class="cBBE-body">
                            
                            <div class="cTR">

                                <div class="code leading">
                                    <div class="highlight"><pre><code class=language-ballerina>import ballerina/file;
import ballerina/io;
</code></pre></div>

                                </div>
                                <div class="docs">
                                    
                                </div>
                            </div>
                            
                            <div class="cTR">

                                <div class="code leading">
                                    <div class="highlight"><pre><code class=language-ballerina>public function main() returns error? {
</code></pre></div>

                                </div>
                                <div class="docs">
                                    
                                </div>
                            </div>
                            
                            <div class="cTR hover-enable">

                                <div class="code leading">
                                    <div class="highlight"><pre><code class=language-ballerina>    string dirPath = check file:joinPath(&quot;foo&quot;, &quot;bar&quot;);
    check file:createDir(dirPath, file:RECURSIVE);
    io:println(&quot;The &quot; + dirPath + &quot; directory created successfully.&quot;);
</code></pre></div>

                                </div>
                                <div class="docs">
                                    
                                    <div class="cCodeDesription">
                                        <div>
                                            <p>Creates a new directory with any non-existent parents.</p>

                                        </div>
                                    </div>
                                    
                                </div>
                            </div>
                            
                            <div class="cTR hover-enable">

                                <div class="code leading">
                                    <div class="highlight"><pre><code class=language-ballerina>    boolean dirExists = check file:test(&quot;foo&quot;, file:EXISTS);
    io:println(&quot;Is foo directory exist: &quot;, dirExists.toString());
</code></pre></div>

                                </div>
                                <div class="docs">
                                    
                                    <div class="cCodeDesription">
                                        <div>
                                            <p>Checks whether the directory of the provided path exists.</p>

                                        </div>
                                    </div>
                                    
                                </div>
                            </div>
                            
                            <div class="cTR hover-enable">

                                <div class="code leading">
                                    <div class="highlight"><pre><code class=language-ballerina>    check file:copy(dirPath, &quot;test&quot;, file:REPLACE_EXISTING);
    io:println(&quot;The &quot; + dirPath + &quot; directory copied successfully.&quot;);
</code></pre></div>

                                </div>
                                <div class="docs">
                                    
                                    <div class="cCodeDesription">
                                        <div>
                                            <p>Copies the directory with another name.</p>

                                        </div>
                                    </div>
                                    
                                </div>
                            </div>
                            
                            <div class="cTR hover-enable">

                                <div class="code leading">
                                    <div class="highlight"><pre><code class=language-ballerina>    check file:rename(&quot;foo&quot;, &quot;test1&quot;);
    io:println(&quot;The foo directory renamed successfully.&quot;);
</code></pre></div>

                                </div>
                                <div class="docs">
                                    
                                    <div class="cCodeDesription">
                                        <div>
                                            <p>Renames the directory to another new name.</p>

                                        </div>
                                    </div>
                                    
                                </div>
                            </div>
                            
                            <div class="cTR hover-enable">

                                <div class="code leading">
                                    <div class="highlight"><pre><code class=language-ballerina>    file:MetaData[] readDirResults = check file:readDir(&quot;test1&quot;);
    io:println(&quot;Directory path: &quot;, readDirResults[0].absPath);
    io:println(&quot;Directory size: &quot;, readDirResults[0].size.toString());
    io:println(&quot;Is directory: &quot;, readDirResults[0].dir.toString());
    io:println(&quot;Modified at &quot;, readDirResults[0].modifiedTime.toString());
</code></pre></div>

                                </div>
                                <div class="docs">
                                    
                                    <div class="cCodeDesription">
                                        <div>
                                            <p>Gets the list of files/directories in the given directory.</p>

                                        </div>
                                    </div>
                                    
                                </div>
                            </div>
                            
                            <div class="cTR hover-enable">

                                <div class="code leading">
                                    <div class="highlight"><pre><code class=language-ballerina>    check file:remove(&quot;test&quot;);
</code></pre></div>

                                </div>
                                <div class="docs">
                                    
                                    <div class="cCodeDesription">
                                        <div>
                                            <p>Removes the directory in the specified file path.</p>

                                        </div>
                                    </div>
                                    
                                </div>
                            </div>
                            
                            <div class="cTR hover-enable">

                                <div class="code">
                                    <div class="highlight"><pre><code class=language-ballerina>    check file:remove(&quot;test1&quot;, file:RECURSIVE);
    io:println(&quot;Directories removed successfully.&quot;);
}
</code></pre></div>

                                </div>
                                <div class="docs">
                                    
                                    <div class="cCodeDesription">
                                        <div>
                                            <p>Removes the directory in the specified file path with all its children.</p>

                                        </div>
                                    </div>
                                    
                                </div>
                            </div>
                            
                        </div>
                    </div>
                    
                    <div class="codeSnippeset">

                        <div class="cBBE-body">
                            
                            <div class="cTR cOutputTr">

                                <div class="code cOutput">
                                    <div class="highlight"><pre><code class=shell-session>bal run directories.bal
The foo/bar directory created successfully.
Is foo directory exist: true
The foo/bar directory copied successfully.
The foo directory renamed successfully.
Directory path: /A/B/C/test1/bar
Directory size: 64
Is directory: true
Modified at 1621859440 0.871000000
Directories removed successfully.
</code></pre></div>

                                </div>
                                <div class="docs">
                                    
                                </div>
                            </div>
                            
                        </div>
                    </div>
                    


                     
                </div>
            </div>
        </div>
    </div>

     <script>
            $(document).ready(function() {

                // hljs.initHighlightingOnLoad();

                $(".switch").click(function() {
                    $(".cCodeRight").toggleClass('cShow');
                    $(".cCodeLeft").toggleClass('cHide');
                });

                // get code text
                var codeSnippet = document.getElementsByClassName('FullCode')[0];
                var codeText = codeSnippet.getElementsByTagName('pre')[0].textContent;

                // register "copy to clipboard" event to elements with "copy" class
                var clipboard = new ClipboardJS('.copy', {
                    text: function(trigger) {
                        return codeText;
                    }
                });

                // Register events show hide tooltip on click event
                clipboard.on('success', function(e) {
                    setTooltip(e.trigger, 'Copied!');
                    hideTooltip(e.trigger);
                });

                clipboard.on('error', function(e) {
                    setTooltip(e.trigger, 'Failed!');
                    hideTooltip(e.trigger);
                });

                $('.copy').tooltip({
                    trigger: 'click',
                    placement: 'bottom'
                });
                $("a.copy").unbind("click");
            });

            function setTooltip(btn, message) {
                $(btn).attr('data-original-title', message)
                    .tooltip('show');
            }

            function hideTooltip(btn) {
                setTimeout(function() {
                    $(btn).tooltip('hide').removeAttr('data-original-title');
                }, 1000);
            }
        </script><|MERGE_RESOLUTION|>--- conflicted
+++ resolved
@@ -100,11 +100,7 @@
                                         </li>
                                         
                                         <li>
-<<<<<<< HEAD
-                                            <a target="_blank" href="https://play.ballerina.io/?gist=2992341df434d979c146b79d78d36cf1&file=directories.bal"><img src="/img/main-play-green-btn.svg" /></a>
-=======
                                             <a target="_blank" href="https://play.ballerina.io/?gist=33c1c1f6e6da88ba0bc9efa026b904cd&file=directories.bal"><img src="/img/main-play-green-btn.svg" /></a>
->>>>>>> 4daec9d8
                                         </li>
                                         
                                     </ul>
