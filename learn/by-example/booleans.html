--- conflicted
+++ resolved
@@ -80,11 +80,7 @@
                                         </li>
                                         
                                         <li>
-<<<<<<< HEAD
-                                            <a target="_blank" href="https://play.ballerina.io/?gist=58ac4c94a2fbc3a0e9b87aef41f021bf&file=booleans.bal"><img src="/img/main-play-green-btn.svg" /></a>
-=======
                                             <a target="_blank" href="https://play.ballerina.io/?gist=08d6db8c9d687d99538a56582d9f6d91&file=booleans.bal"><img src="/img/main-play-green-btn.svg" /></a>
->>>>>>> 17e73713
                                         </li>
                                         
                                     </ul>
