---
layout: ballerina-example-page-old
title: Anydata type
description: This BBE demonstrates anydata type in Ballerina.
keywords: ballerina, ballerina by example, bbe, anydata type
permalink: /learn/by-example/anydata-type
active: anydata-type
redirect_from:
  - /swan-lake/learn/by-example/anydata-type
  - /swan-lake/learn/by-example/anydata-type.html
---
<div class="row cBallerina-io-Gray-row">
        <div class="container cBallerinaBySampleContainer">
            <div class="FullCode">
                <div class="highlight"><pre><span class="kn">import</span> <span class="nx">ballerina</span><span class="o">/</span><span class="nx">io</span><span class="p">;</span>

<span class="nx">anydata</span> <span class="nx">x1</span> <span class="p">=</span> <span class="p">[</span><span class="mi">1</span><span class="p">,</span> <span class="s">&quot;string&quot;</span><span class="p">,</span> <span class="kc">true</span><span class="p">];</span>
<span class="c1">// `x1.clone()` returns a deep copy with the same mutability.</span>
<span class="nx">anydata</span> <span class="nx">x2</span> <span class="p">=</span> <span class="nx">x1</span><span class="p">.</span><span class="nx">clone</span><span class="p">();</span>

<span class="c1">// Checks deep equality.</span>
<span class="kt">boolean</span> <span class="nx">eq</span> <span class="p">=</span> <span class="p">(</span><span class="nx">x1</span> <span class="o">==</span> <span class="nx">x2</span><span class="p">);</span>

<span class="nx">public</span> <span class="kd">function</span> <span class="nx">main</span><span class="p">()</span> <span class="p">{</span>
    <span class="nx">io</span><span class="p">:</span><span class="nb">println</span><span class="p">(</span><span class="nx">x2</span><span class="p">);</span>
    <span class="nx">io</span><span class="p">:</span><span class="nb">println</span><span class="p">(</span><span class="nx">eq</span><span class="p">);</span>
<span class="p">}</span>
</pre></div>

            </div>

            <div class="col-xs-12 col-sm-12 col-md-12">
                <table class="cTopInfoContainer cTopControlsContainer">
                    <tr>
                        <td class="cLeftTD">
                            <h2>Anydata type</h2>
                            <p><p>The type for plain data is <code>anydata</code>. It is a subtype of <code>any</code>. <code>==</code> and <code>!=</code> operators test for deep equality.
 <code>x.clone()</code> returns a deep copy with the same mutability. <code>x.cloneReadOnly()</code> returns a deep copy that is
 immutable. Ballerina syntax uses <code>readonly</code> to mean immutable. Both <code>x.clone()</code> and <code>x.cloneReadOnly()</code> do
 not copy immutable parts of <code>x</code>. <code>const</code> structures are allowed. Equality and cloning handle cycles.</p>
</p>

                        </td>
                        <td class="cRightTD">
                            <div class="cTopButtonContainer">
                                
                                <div class="cButtonInfoContainer">
                                    <a class="prev" href="error-reporting.html?is_ref_by_example=true">
                                        <span>< PREVIOUS</span>
                                        <p>Errors</p>
                                    </a>
                                </div>
                                 
                                <div class="cButtonInfoContainer">
                                    <a class="next" href="any-type.html?is_ref_by_example=true">
                                        <span>NEXT ></span>
                                        <p>Any type</p>
                                    </a>
                                </div>
                                
                            </div>
                        </td>
                    </tr>
                </table>
            </div>
            <div class="example" id="anydata-type">
                <div class="col-xs-12 col-sm-12 col-md-12 cBBETable-container cCodeLeft">
                    <div class="cTopControlsContainer">
                        <div class="cTopControlsRow">
                            <div class="cLeftTD">
                                <div class="cBBE-links">
                                    <ul>
                                        <li>
                                            <a class="copy"><img src="/img/copy-icon.svg" /></a>
                                        </li>
                                        <li>
                                            <a target="_blank" href="https://github.com/ballerina-platform/ballerina-distribution/tree/master/examples/anydata-type/"><img src="/img/github-logo-green.svg" /></a>
                                        </li>
                                        
                                        <li>
<<<<<<< HEAD
                                            <a target="_blank" href="https://play.ballerina.io/?gist=d788eb7c9ad6a5244c620f5aa7270433&file=anydata_type.bal"><img src="/img/main-play-green-btn.svg" /></a>
=======
                                            <a target="_blank" href="https://play.ballerina.io/?gist=90bf736f7b0992615b0d3f4c3f55847e&file=anydata_type.bal"><img src="/img/main-play-green-btn.svg" /></a>
>>>>>>> 17e73713
                                        </li>
                                        
                                    </ul>
                                </div>
                            </div> 
                        </div>
                    </div>
              
                    
                    <div class="codeSnippeset">

                        <div class="cBBE-body">
                            
                            <div class="cTR">

                                <div class="code leading">
                                    <div class="highlight"><pre><code class=language-ballerina>import ballerina/io;
</code></pre></div>

                                </div>
                                <div class="docs">
                                    
                                </div>
                            </div>
                            
                            <div class="cTR">

                                <div class="code leading">
                                    <div class="highlight"><pre><code class=language-ballerina>anydata x1 = [1, &quot;string&quot;, true];
</code></pre></div>

                                </div>
                                <div class="docs">
                                    
                                </div>
                            </div>
                            
                            <div class="cTR hover-enable">

                                <div class="code leading">
                                    <div class="highlight"><pre><code class=language-ballerina>anydata x2 = x1.clone();
</code></pre></div>

                                </div>
                                <div class="docs">
                                    
                                    <div class="cCodeDesription">
                                        <div>
                                            <p><code>x1.clone()</code> returns a deep copy with the same mutability.</p>

                                        </div>
                                    </div>
                                    
                                </div>
                            </div>
                            
                            <div class="cTR hover-enable">

                                <div class="code leading">
                                    <div class="highlight"><pre><code class=language-ballerina>boolean eq = (x1 == x2);
</code></pre></div>

                                </div>
                                <div class="docs">
                                    
                                    <div class="cCodeDesription">
                                        <div>
                                            <p>Checks deep equality.</p>

                                        </div>
                                    </div>
                                    
                                </div>
                            </div>
                            
                            <div class="cTR">

                                <div class="code">
                                    <div class="highlight"><pre><code class=language-ballerina>public function main() {
    io:println(x2);
    io:println(eq);
}
</code></pre></div>

                                </div>
                                <div class="docs">
                                    
                                </div>
                            </div>
                            
                        </div>
                    </div>
                    
                    <div class="codeSnippeset">

                        <div class="cBBE-body">
                            
                            <div class="cTR cOutputTr">

                                <div class="code cOutput">
                                    <div class="highlight"><pre><code class=shell-session>bal run anydata_type.bal
[1,&quot;string&quot;,true]
true
</code></pre></div>

                                </div>
                                <div class="docs">
                                    
                                </div>
                            </div>
                            
                        </div>
                    </div>
                    


                     
                </div>
            </div>
        </div>
    </div>

     <script>
            $(document).ready(function() {

                // hljs.initHighlightingOnLoad();

                $(".switch").click(function() {
                    $(".cCodeRight").toggleClass('cShow');
                    $(".cCodeLeft").toggleClass('cHide');
                });

                // get code text
                var codeSnippet = document.getElementsByClassName('FullCode')[0];
                var codeText = codeSnippet.getElementsByTagName('pre')[0].textContent;

                // register "copy to clipboard" event to elements with "copy" class
                var clipboard = new ClipboardJS('.copy', {
                    text: function(trigger) {
                        return codeText;
                    }
                });

                // Register events show hide tooltip on click event
                clipboard.on('success', function(e) {
                    setTooltip(e.trigger, 'Copied!');
                    hideTooltip(e.trigger);
                });

                clipboard.on('error', function(e) {
                    setTooltip(e.trigger, 'Failed!');
                    hideTooltip(e.trigger);
                });

                $('.copy').tooltip({
                    trigger: 'click',
                    placement: 'bottom'
                });
                $("a.copy").unbind("click");
            });

            function setTooltip(btn, message) {
                $(btn).attr('data-original-title', message)
                    .tooltip('show');
            }

            function hideTooltip(btn) {
                setTimeout(function() {
                    $(btn).tooltip('hide').removeAttr('data-original-title');
                }, 1000);
            }
        </script><|MERGE_RESOLUTION|>--- conflicted
+++ resolved
@@ -78,11 +78,7 @@
                                         </li>
                                         
                                         <li>
-<<<<<<< HEAD
-                                            <a target="_blank" href="https://play.ballerina.io/?gist=d788eb7c9ad6a5244c620f5aa7270433&file=anydata_type.bal"><img src="/img/main-play-green-btn.svg" /></a>
-=======
                                             <a target="_blank" href="https://play.ballerina.io/?gist=90bf736f7b0992615b0d3f4c3f55847e&file=anydata_type.bal"><img src="/img/main-play-green-btn.svg" /></a>
->>>>>>> 17e73713
                                         </li>
                                         
                                     </ul>
