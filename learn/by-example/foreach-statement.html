---
layout: ballerina-example-page-old
title: Foreach statement
description: This BBE demonstrates foreach statement in Ballerina.
keywords: ballerina, ballerina by example, bbe, foreach, loops
permalink: /learn/by-example/foreach-statement
active: foreach-statement
redirect_from:
  - /swan-lake/learn/by-example/foreach-statement
  - /swan-lake/learn/by-example/foreach-statement.html
---
<div class="row cBallerina-io-Gray-row">
        <div class="container cBallerinaBySampleContainer">
            <div class="FullCode">
                <div class="highlight"><pre><span class="kn">import</span> <span class="nx">ballerina</span><span class="o">/</span><span class="nx">io</span><span class="p">;</span>

<span class="nx">public</span> <span class="kd">function</span> <span class="nx">main</span><span class="p">()</span> <span class="p">{</span>
    <span class="kt">float</span> <span class="nx">v1</span> <span class="p">=</span> <span class="nx">sum</span><span class="p">([</span><span class="mf">10.5</span><span class="p">,</span> <span class="mf">20.5</span><span class="p">,</span> <span class="mf">30.5</span><span class="p">]);</span>
    <span class="kt">float</span> <span class="nx">v2</span> <span class="p">=</span> <span class="nx">sum2</span><span class="p">([</span><span class="mf">10.5</span><span class="p">,</span> <span class="mf">20.5</span><span class="p">,</span> <span class="mf">30.5</span><span class="p">]);</span>
    <span class="nx">io</span><span class="p">:</span><span class="nb">println</span><span class="p">(</span><span class="s">&quot;v1:&quot;</span><span class="p">,</span> <span class="nx">v1</span><span class="p">,</span> <span class="s">&quot; v2:&quot;</span><span class="p">,</span> <span class="nx">v2</span><span class="p">);</span>
<span class="p">}</span>

<span class="kd">function</span> <span class="nx">sum</span><span class="p">(</span><span class="kt">float</span><span class="p">[]</span> <span class="nx">v</span><span class="p">)</span> <span class="nx">returns</span> <span class="kt">float</span> <span class="p">{</span>
    <span class="kt">float</span> <span class="nx">r</span> <span class="p">=</span> <span class="mf">0.0</span><span class="p">;</span>
    <span class="c1">// `foreach` statement can be used to iterate an `array`.</span>
    <span class="c1">// Each iteration returns an element in the `array`.</span>
    <span class="nx">foreach</span> <span class="kt">float</span> <span class="nx">x</span> <span class="nx">in</span> <span class="nx">v</span> <span class="p">{</span>
        <span class="nx">r</span> <span class="o">+=</span> <span class="nx">x</span><span class="p">;</span>
    <span class="p">}</span>

    <span class="k">return</span> <span class="nx">r</span><span class="p">;</span>
<span class="p">}</span>

<span class="kd">function</span> <span class="nx">sum2</span><span class="p">(</span><span class="kt">float</span><span class="p">[]</span> <span class="nx">v</span><span class="p">)</span> <span class="nx">returns</span> <span class="kt">float</span> <span class="p">{</span>
    <span class="kt">float</span> <span class="nx">r</span> <span class="p">=</span> <span class="mf">0.0</span><span class="p">;</span>
    <span class="c1">// `m ..&lt; n` creates a value that when iterated over will give the</span>
    <span class="c1">// integers starting from `m` that are `&lt; n`.</span>
    <span class="nx">foreach</span> <span class="kt">int</span> <span class="nx">i</span> <span class="nx">in</span> <span class="mi">0</span> <span class="p">..&lt;</span> <span class="nx">v</span><span class="p">.</span><span class="nx">length</span><span class="p">()</span> <span class="p">{</span>
        <span class="nx">r</span> <span class="o">+=</span> <span class="nx">v</span><span class="p">[</span><span class="nx">i</span><span class="p">];</span>
    <span class="p">}</span>

    <span class="k">return</span> <span class="nx">r</span><span class="p">;</span>
<span class="p">}</span>
</pre></div>

            </div>

            <div class="col-xs-12 col-sm-12 col-md-12">
                <table class="cTopInfoContainer cTopControlsContainer">
                    <tr>
                        <td class="cLeftTD">
                            <h2>Foreach statement</h2>
                            <p><p>The <code>foreach</code> statement iterates over an iterable value, by binding a variable to each member of the
 iterable value in order. <code>foreach</code> also works for strings, and will iterate over each character of the <code>string</code>.</p>
</p>

                        </td>
                        <td class="cRightTD">
                            <div class="cTopButtonContainer">
                                
                                <div class="cButtonInfoContainer">
                                    <a class="prev" href="function-values.html?is_ref_by_example=true">
                                        <span>< PREVIOUS</span>
                                        <p>Function values</p>
                                    </a>
                                </div>
                                 
                                <div class="cButtonInfoContainer">
                                    <a class="next" href="while-statement.html?is_ref_by_example=true">
                                        <span>NEXT ></span>
                                        <p>While statement</p>
                                    </a>
                                </div>
                                
                            </div>
                        </td>
                    </tr>
                </table>
            </div>
            <div class="example" id="foreach-statement">
                <div class="col-xs-12 col-sm-12 col-md-12 cBBETable-container cCodeLeft">
                    <div class="cTopControlsContainer">
                        <div class="cTopControlsRow">
                            <div class="cLeftTD">
                                <div class="cBBE-links">
                                    <ul>
                                        <li>
                                            <a class="copy"><img src="/img/copy-icon.svg" /></a>
                                        </li>
                                        <li>
                                            <a target="_blank" href="https://github.com/ballerina-platform/ballerina-distribution/tree/master/examples/foreach-statement/"><img src="/img/github-logo-green.svg" /></a>
                                        </li>
                                        
                                        <li>
<<<<<<< HEAD
                                            <a target="_blank" href="https://play.ballerina.io/?gist=3d9d08e40c82bd86442d25f42eca66e5&file=foreach_statement.bal"><img src="/img/main-play-green-btn.svg" /></a>
=======
                                            <a target="_blank" href="https://play.ballerina.io/?gist=f663b205cef75383170c4e24a5012012&file=foreach_statement.bal"><img src="/img/main-play-green-btn.svg" /></a>
>>>>>>> 17e73713
                                        </li>
                                        
                                    </ul>
                                </div>
                            </div> 
                        </div>
                    </div>
              
                    
                    <div class="codeSnippeset">

                        <div class="cBBE-body">
                            
                            <div class="cTR">

                                <div class="code leading">
                                    <div class="highlight"><pre><code class=language-ballerina>import ballerina/io;
</code></pre></div>

                                </div>
                                <div class="docs">
                                    
                                </div>
                            </div>
                            
                            <div class="cTR">

                                <div class="code leading">
                                    <div class="highlight"><pre><code class=language-ballerina>public function main() {
    float v1 = sum([10.5, 20.5, 30.5]);
    float v2 = sum2([10.5, 20.5, 30.5]);
    io:println(&quot;v1:&quot;, v1, &quot; v2:&quot;, v2);
}
</code></pre></div>

                                </div>
                                <div class="docs">
                                    
                                </div>
                            </div>
                            
                            <div class="cTR">

                                <div class="code leading">
                                    <div class="highlight"><pre><code class=language-ballerina>function sum(float[] v) returns float {
    float r = 0.0;
</code></pre></div>

                                </div>
                                <div class="docs">
                                    
                                </div>
                            </div>
                            
                            <div class="cTR hover-enable">

                                <div class="code leading">
                                    <div class="highlight"><pre><code class=language-ballerina>    foreach float x in v {
        r += x;
    }
</code></pre></div>

                                </div>
                                <div class="docs">
                                    
                                    <div class="cCodeDesription">
                                        <div>
                                            <p><code>foreach</code> statement can be used to iterate an <code>array</code>.
 Each iteration returns an element in the <code>array</code>.</p>

                                        </div>
                                    </div>
                                    
                                </div>
                            </div>
                            
                            <div class="cTR">

                                <div class="code leading">
                                    <div class="highlight"><pre><code class=language-ballerina>    return r;
}
</code></pre></div>

                                </div>
                                <div class="docs">
                                    
                                </div>
                            </div>
                            
                            <div class="cTR">

                                <div class="code leading">
                                    <div class="highlight"><pre><code class=language-ballerina>function sum2(float[] v) returns float {
    float r = 0.0;
</code></pre></div>

                                </div>
                                <div class="docs">
                                    
                                </div>
                            </div>
                            
                            <div class="cTR hover-enable">

                                <div class="code leading">
                                    <div class="highlight"><pre><code class=language-ballerina>    foreach int i in 0 ..&lt; v.length() {
        r += v[i];
    }
</code></pre></div>

                                </div>
                                <div class="docs">
                                    
                                    <div class="cCodeDesription">
                                        <div>
                                            <p><code>m ..&lt; n</code> creates a value that when iterated over will give the
 integers starting from <code>m</code> that are <code>&lt; n</code>.</p>

                                        </div>
                                    </div>
                                    
                                </div>
                            </div>
                            
                            <div class="cTR">

                                <div class="code">
                                    <div class="highlight"><pre><code class=language-ballerina>    return r;
}
</code></pre></div>

                                </div>
                                <div class="docs">
                                    
                                </div>
                            </div>
                            
                        </div>
                    </div>
                    
                    <div class="codeSnippeset">

                        <div class="cBBE-body">
                            
                            <div class="cTR cOutputTr">

                                <div class="code cOutput">
                                    <div class="highlight"><pre><code class=shell-session>bal run foreach_statement.bal
v1:61.5 v2:61.5
</code></pre></div>

                                </div>
                                <div class="docs">
                                    
                                </div>
                            </div>
                            
                        </div>
                    </div>
                    


                     
                </div>
            </div>
        </div>
    </div>

     <script>
            $(document).ready(function() {

                // hljs.initHighlightingOnLoad();

                $(".switch").click(function() {
                    $(".cCodeRight").toggleClass('cShow');
                    $(".cCodeLeft").toggleClass('cHide');
                });

                // get code text
                var codeSnippet = document.getElementsByClassName('FullCode')[0];
                var codeText = codeSnippet.getElementsByTagName('pre')[0].textContent;

                // register "copy to clipboard" event to elements with "copy" class
                var clipboard = new ClipboardJS('.copy', {
                    text: function(trigger) {
                        return codeText;
                    }
                });

                // Register events show hide tooltip on click event
                clipboard.on('success', function(e) {
                    setTooltip(e.trigger, 'Copied!');
                    hideTooltip(e.trigger);
                });

                clipboard.on('error', function(e) {
                    setTooltip(e.trigger, 'Failed!');
                    hideTooltip(e.trigger);
                });

                $('.copy').tooltip({
                    trigger: 'click',
                    placement: 'bottom'
                });
                $("a.copy").unbind("click");
            });

            function setTooltip(btn, message) {
                $(btn).attr('data-original-title', message)
                    .tooltip('show');
            }

            function hideTooltip(btn) {
                setTimeout(function() {
                    $(btn).tooltip('hide').removeAttr('data-original-title');
                }, 1000);
            }
        </script><|MERGE_RESOLUTION|>--- conflicted
+++ resolved
@@ -92,11 +92,7 @@
                                         </li>
                                         
                                         <li>
-<<<<<<< HEAD
-                                            <a target="_blank" href="https://play.ballerina.io/?gist=3d9d08e40c82bd86442d25f42eca66e5&file=foreach_statement.bal"><img src="/img/main-play-green-btn.svg" /></a>
-=======
                                             <a target="_blank" href="https://play.ballerina.io/?gist=f663b205cef75383170c4e24a5012012&file=foreach_statement.bal"><img src="/img/main-play-green-btn.svg" /></a>
->>>>>>> 17e73713
                                         </li>
                                         
                                     </ul>
