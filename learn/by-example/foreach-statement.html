---
layout: ballerina-example-page-old
title: Foreach Statement
description: This BBE demonstrates foreach statement in Ballerina.
keywords: ballerina, ballerina by example, bbe, foreach, loops
permalink: /learn/by-example/foreach-statement
active: foreach-statement
redirect_from:
  - /swan-lake/learn/by-example/foreach-statement
  - /swan-lake/learn/by-example/foreach-statement.html
---
<div class="row cBallerina-io-Gray-row">
        <div class="container cBallerinaBySampleContainer">
            <div class="FullCode">
                <div class="highlight"><pre><span class="kn">import</span> <span class="nx">ballerina</span><span class="o">/</span><span class="nx">io</span><span class="p">;</span>

<span class="nx">public</span> <span class="kd">function</span> <span class="nx">main</span><span class="p">()</span> <span class="p">{</span>
    <span class="kt">float</span> <span class="nx">v1</span> <span class="p">=</span> <span class="nx">sum</span><span class="p">([</span><span class="mf">10.5</span><span class="p">,</span> <span class="mf">20.5</span><span class="p">,</span> <span class="mf">30.5</span><span class="p">]);</span>
    <span class="kt">float</span> <span class="nx">v2</span> <span class="p">=</span> <span class="nx">sum2</span><span class="p">([</span><span class="mf">10.5</span><span class="p">,</span> <span class="mf">20.5</span><span class="p">,</span> <span class="mf">30.5</span><span class="p">]);</span>
    <span class="nx">io</span><span class="p">:</span><span class="nb">println</span><span class="p">(</span><span class="s">&quot;v1:&quot;</span><span class="p">,</span> <span class="nx">v1</span><span class="p">,</span> <span class="s">&quot; v2:&quot;</span><span class="p">,</span> <span class="nx">v2</span><span class="p">);</span>
<span class="p">}</span>

<span class="kd">function</span> <span class="nx">sum</span><span class="p">(</span><span class="kt">float</span><span class="p">[]</span> <span class="nx">v</span><span class="p">)</span> <span class="nx">returns</span> <span class="kt">float</span> <span class="p">{</span>
    <span class="kt">float</span> <span class="nx">r</span> <span class="p">=</span> <span class="mf">0.0</span><span class="p">;</span>
    <span class="c1">// `foreach` statement can be used to iterate an `array`.</span>
    <span class="c1">// Each iteration returns an element in the `array`.</span>
    <span class="nx">foreach</span> <span class="kt">float</span> <span class="nx">x</span> <span class="nx">in</span> <span class="nx">v</span> <span class="p">{</span>
        <span class="nx">r</span> <span class="o">+=</span> <span class="nx">x</span><span class="p">;</span>
    <span class="p">}</span>

    <span class="k">return</span> <span class="nx">r</span><span class="p">;</span>
<span class="p">}</span>

<span class="kd">function</span> <span class="nx">sum2</span><span class="p">(</span><span class="kt">float</span><span class="p">[]</span> <span class="nx">v</span><span class="p">)</span> <span class="nx">returns</span> <span class="kt">float</span> <span class="p">{</span>
    <span class="kt">float</span> <span class="nx">r</span> <span class="p">=</span> <span class="mf">0.0</span><span class="p">;</span>
    <span class="c1">// `m ..&lt; n` creates a value that when iterated over will give the</span>
    <span class="c1">// integers starting from `m` that are `&lt; n`.</span>
    <span class="nx">foreach</span> <span class="kt">int</span> <span class="nx">i</span> <span class="nx">in</span> <span class="mi">0</span> <span class="p">..&lt;</span> <span class="nx">v</span><span class="p">.</span><span class="nx">length</span><span class="p">()</span> <span class="p">{</span>
        <span class="nx">r</span> <span class="o">+=</span> <span class="nx">v</span><span class="p">[</span><span class="nx">i</span><span class="p">];</span>
    <span class="p">}</span>

    <span class="k">return</span> <span class="nx">r</span><span class="p">;</span>
<span class="p">}</span>
</pre></div>

            </div>

            <div class="col-xs-12 col-sm-12 col-md-12">
                <table class="cTopInfoContainer cTopControlsContainer">
                    <tr>
                        <td class="cLeftTD">
                            <h2>Foreach Statement</h2>
                            <p><p>The <code>foreach</code> statement iterates over an iterable value, by binding a variable to each member of the
 iterable value in order. <code>foreach</code> also works for strings, and will iterate over each character of the <code>string</code>.</p>
</p>

                        </td>
                        <td class="cRightTD">
                            <div class="cTopButtonContainer">
                                
                                <div class="cButtonInfoContainer">
                                    <a class="prev" href="function-values.html?is_ref_by_example=true">
                                        <span>< PREVIOUS</span>
                                        <p>Function Values</p>
                                    </a>
                                </div>
                                 
                                <div class="cButtonInfoContainer">
                                    <a class="next" href="while-statement.html?is_ref_by_example=true">
                                        <span>NEXT ></span>
                                        <p>While Statement</p>
                                    </a>
                                </div>
                                
                            </div>
                        </td>
                    </tr>
                </table>
            </div>
            <div class="example" id="foreach-statement">
                <div class="col-xs-12 col-sm-12 col-md-12 cBBETable-container cCodeLeft">
                    <div class="cTopControlsContainer">
                        <div class="cTopControlsRow">
                            <div class="cLeftTD">
                                <div class="cBBE-links">
                                    <ul>
                                        <li>
                                            <a class="copy"><img src="/img/copy-icon.svg" /></a>
                                        </li>
                                        <li>
                                            <a target="_blank" href="https://github.com/ballerina-platform/ballerina-distribution/tree/master/examples/foreach-statement/"><img src="/img/github-logo-green.svg" /></a>
                                        </li>
                                        
                                        <li>
<<<<<<< HEAD
                                            <a target="_blank" href="https://play.ballerina.io/?gist=94db308e62426ff0086ff4c4ac7cdb64&file=foreach_statement.bal"><img src="/img/main-play-green-btn.svg" /></a>
=======
                                            <a target="_blank" href="https://play.ballerina.io/?gist=163efdd877f40598305db97780999e3b&file=foreach_statement.bal"><img src="/img/main-play-green-btn.svg" /></a>
>>>>>>> 9cc0b157
                                        </li>
                                        
                                    </ul>
                                </div>
                            </div> 
                        </div>
                    </div>
              
                    
                    <div class="codeSnippeset">

                        <div class="cBBE-body">
                            
                            <div class="cTR">

                                <div class="code leading">
                                    <div class="highlight"><pre><code class=language-ballerina>import ballerina/io;
</code></pre></div>

                                </div>
                                <div class="docs">
                                    
                                </div>
                            </div>
                            
                            <div class="cTR">

                                <div class="code leading">
                                    <div class="highlight"><pre><code class=language-ballerina>public function main() {
    float v1 = sum([10.5, 20.5, 30.5]);
    float v2 = sum2([10.5, 20.5, 30.5]);
    io:println(&quot;v1:&quot;, v1, &quot; v2:&quot;, v2);
}
</code></pre></div>

                                </div>
                                <div class="docs">
                                    
                                </div>
                            </div>
                            
                            <div class="cTR">

                                <div class="code leading">
                                    <div class="highlight"><pre><code class=language-ballerina>function sum(float[] v) returns float {
    float r = 0.0;
</code></pre></div>

                                </div>
                                <div class="docs">
                                    
                                </div>
                            </div>
                            
                            <div class="cTR hover-enable">

                                <div class="code leading">
                                    <div class="highlight"><pre><code class=language-ballerina>    foreach float x in v {
        r += x;
    }
</code></pre></div>

                                </div>
                                <div class="docs">
                                    
                                    <div class="cCodeDesription">
                                        <div>
                                            <p><code>foreach</code> statement can be used to iterate an <code>array</code>.
 Each iteration returns an element in the <code>array</code>.</p>

                                        </div>
                                    </div>
                                    
                                </div>
                            </div>
                            
                            <div class="cTR">

                                <div class="code leading">
                                    <div class="highlight"><pre><code class=language-ballerina>    return r;
}
</code></pre></div>

                                </div>
                                <div class="docs">
                                    
                                </div>
                            </div>
                            
                            <div class="cTR">

                                <div class="code leading">
                                    <div class="highlight"><pre><code class=language-ballerina>function sum2(float[] v) returns float {
    float r = 0.0;
</code></pre></div>

                                </div>
                                <div class="docs">
                                    
                                </div>
                            </div>
                            
                            <div class="cTR hover-enable">

                                <div class="code leading">
                                    <div class="highlight"><pre><code class=language-ballerina>    foreach int i in 0 ..&lt; v.length() {
        r += v[i];
    }
</code></pre></div>

                                </div>
                                <div class="docs">
                                    
                                    <div class="cCodeDesription">
                                        <div>
                                            <p><code>m ..&lt; n</code> creates a value that when iterated over will give the
 integers starting from <code>m</code> that are <code>&lt; n</code>.</p>

                                        </div>
                                    </div>
                                    
                                </div>
                            </div>
                            
                            <div class="cTR">

                                <div class="code">
                                    <div class="highlight"><pre><code class=language-ballerina>    return r;
}
</code></pre></div>

                                </div>
                                <div class="docs">
                                    
                                </div>
                            </div>
                            
                        </div>
                    </div>
                    
                    <div class="codeSnippeset">

                        <div class="cBBE-body">
                            
                            <div class="cTR cOutputTr">

                                <div class="code cOutput">
                                    <div class="highlight"><pre><code class=shell-session>bal run foreach_statement.bal
v1:61.5 v2:61.5
</code></pre></div>

                                </div>
                                <div class="docs">
                                    
                                </div>
                            </div>
                            
                        </div>
                    </div>
                    


                     
                </div>
            </div>
        </div>
    </div>

     <script>
            $(document).ready(function() {

                // hljs.initHighlightingOnLoad();

                $(".switch").click(function() {
                    $(".cCodeRight").toggleClass('cShow');
                    $(".cCodeLeft").toggleClass('cHide');
                });

                // get code text
                var codeSnippet = document.getElementsByClassName('FullCode')[0];
                var codeText = codeSnippet.getElementsByTagName('pre')[0].textContent;

                // register "copy to clipboard" event to elements with "copy" class
                var clipboard = new ClipboardJS('.copy', {
                    text: function(trigger) {
                        return codeText;
                    }
                });

                // Register events show hide tooltip on click event
                clipboard.on('success', function(e) {
                    setTooltip(e.trigger, 'Copied!');
                    hideTooltip(e.trigger);
                });

                clipboard.on('error', function(e) {
                    setTooltip(e.trigger, 'Failed!');
                    hideTooltip(e.trigger);
                });

                $('.copy').tooltip({
                    trigger: 'click',
                    placement: 'bottom'
                });
                $("a.copy").unbind("click");
            });

            function setTooltip(btn, message) {
                $(btn).attr('data-original-title', message)
                    .tooltip('show');
            }

            function hideTooltip(btn) {
                setTimeout(function() {
                    $(btn).tooltip('hide').removeAttr('data-original-title');
                }, 1000);
            }
        </script><|MERGE_RESOLUTION|>--- conflicted
+++ resolved
@@ -92,11 +92,7 @@
                                         </li>
                                         
                                         <li>
-<<<<<<< HEAD
-                                            <a target="_blank" href="https://play.ballerina.io/?gist=94db308e62426ff0086ff4c4ac7cdb64&file=foreach_statement.bal"><img src="/img/main-play-green-btn.svg" /></a>
-=======
                                             <a target="_blank" href="https://play.ballerina.io/?gist=163efdd877f40598305db97780999e3b&file=foreach_statement.bal"><img src="/img/main-play-green-btn.svg" /></a>
->>>>>>> 9cc0b157
                                         </li>
                                         
                                     </ul>
