---
layout: ballerina-example-page-old
title: Logging
description: BBE on how to log messages in Ballerina at different log levels including 'DEBUG', 'ERROR', 'INFO', and 'WARN'.
keywords: ballerina, ballerina by examples, bbe, log, level
permalink: /learn/by-example/logging
active: logging
redirect_from:
  - /swan-lake/learn/by-example/logging
  - /swan-lake/learn/by-example/logging.html
---
<div class="row cBallerina-io-Gray-row">
        <div class="container cBallerinaBySampleContainer">
            <div class="FullCode">
                <div class="highlight"><pre><span class="kn">import</span> <span class="nx">ballerina</span><span class="o">/</span><span class="nx">log</span><span class="p">;</span>

<span class="nx">public</span> <span class="kd">function</span> <span class="nx">main</span><span class="p">()</span> <span class="p">{</span>
    <span class="c1">// The Ballerina log API provides functions to log at four levels, which are</span>
    <span class="c1">// `DEBUG`, `ERROR`, `INFO`, and `WARN`.</span>
    <span class="nx">log</span><span class="p">:</span><span class="nx">printDebug</span><span class="p">(</span><span class="s">&quot;debug log&quot;</span><span class="p">);</span>
    <span class="nx">log</span><span class="p">:</span><span class="nx">printError</span><span class="p">(</span><span class="s">&quot;error log&quot;</span><span class="p">);</span>
    <span class="nx">log</span><span class="p">:</span><span class="nx">printInfo</span><span class="p">(</span><span class="s">&quot;info log&quot;</span><span class="p">);</span>
    <span class="nx">log</span><span class="p">:</span><span class="nx">printWarn</span><span class="p">(</span><span class="s">&quot;warn log&quot;</span><span class="p">);</span>

    <span class="c1">// You can pass any number of key/value pairs, which need to be displayed in the log message.</span>
    <span class="c1">// These can be of the `anydata` type including int, string, and boolean.</span>
    <span class="nx">log</span><span class="p">:</span><span class="nx">printInfo</span><span class="p">(</span><span class="s">&quot;info log&quot;</span><span class="p">,</span> <span class="nx">id</span> <span class="p">=</span> <span class="mi">845315</span><span class="p">,</span> <span class="nx">name</span> <span class="p">=</span> <span class="s">&quot;foo&quot;</span><span class="p">,</span> <span class="nx">successful</span> <span class="p">=</span> <span class="kc">true</span><span class="p">);</span>

    <span class="c1">// Optionally, an error can be passed to the functions.</span>
    <span class="nx">error</span> <span class="nx">e</span> <span class="p">=</span> <span class="nx">error</span><span class="p">(</span><span class="s">&quot;something went wrong!&quot;</span><span class="p">);</span>
    <span class="nx">log</span><span class="p">:</span><span class="nx">printError</span><span class="p">(</span><span class="s">&quot;error log with cause&quot;</span><span class="p">,</span> <span class="err">&#39;</span><span class="nx">error</span> <span class="p">=</span> <span class="nx">e</span><span class="p">,</span> <span class="nx">id</span> <span class="p">=</span> <span class="mi">845315</span><span class="p">,</span>
        <span class="nx">name</span> <span class="p">=</span> <span class="s">&quot;foo&quot;</span><span class="p">);</span>
<span class="p">}</span>
</pre></div>

            </div>

            <div class="col-xs-12 col-sm-12 col-md-12">
                <table class="cTopInfoContainer cTopControlsContainer">
                    <tr>
                        <td class="cLeftTD">
                            <h2>Logging</h2>
                            <p><p>The Ballerina Log API contains the application log handling functions.<br/><br/>
 For more information on the underlying module,
 see the <a href="https://docs.central.ballerina.io/ballerina/log/latest/">Log module</a>.</p>
</p>

                        </td>
                        <td class="cRightTD">
                            <div class="cTopButtonContainer">
                                
                                <div class="cButtonInfoContainer">
                                    <a class="prev" href="cache-invalidation.html?is_ref_by_example=true">
                                        <span>< PREVIOUS</span>
                                        <p>Cache Invalidation</p>
                                    </a>
                                </div>
                                 
                                <div class="cButtonInfoContainer">
                                    <a class="next" href="logging-with-context.html?is_ref_by_example=true">
                                        <span>NEXT ></span>
                                        <p>Logging with Context</p>
                                    </a>
                                </div>
                                
                            </div>
                        </td>
                    </tr>
                </table>
            </div>
            <div class="example" id="logging">
                <div class="col-xs-12 col-sm-12 col-md-12 cBBETable-container cCodeLeft">
                    <div class="cTopControlsContainer">
                        <div class="cTopControlsRow">
                            <div class="cLeftTD">
                                <div class="cBBE-links">
                                    <ul>
                                        <li>
                                            <a class="copy"><img src="/img/copy-icon.svg" /></a>
                                        </li>
                                        <li>
                                            <a target="_blank" href="https://github.com/ballerina-platform/ballerina-distribution/tree/master/examples/logging/"><img src="/img/github-logo-green.svg" /></a>
                                        </li>
                                        
                                        <li>
<<<<<<< HEAD
                                            <a target="_blank" href="https://play.ballerina.io/?gist=1ec1bf5c8e151ec2b28a2681537361b6&file=logging.bal"><img src="/img/main-play-green-btn.svg" /></a>
=======
                                            <a target="_blank" href="https://play.ballerina.io/?gist=ef66a2bbad1fdaaf0967a2da54906878&file=logging.bal"><img src="/img/main-play-green-btn.svg" /></a>
>>>>>>> 9cc0b157
                                        </li>
                                        
                                    </ul>
                                </div>
                            </div> 
                        </div>
                    </div>
              
                    
                    <div class="codeSnippeset">

                        <div class="cBBE-body">
                            
                            <div class="cTR">

                                <div class="code leading">
                                    <div class="highlight"><pre><code class=language-ballerina>import ballerina/log;
</code></pre></div>

                                </div>
                                <div class="docs">
                                    
                                </div>
                            </div>
                            
                            <div class="cTR">

                                <div class="code leading">
                                    <div class="highlight"><pre><code class=language-ballerina>public function main() {
</code></pre></div>

                                </div>
                                <div class="docs">
                                    
                                </div>
                            </div>
                            
                            <div class="cTR hover-enable">

                                <div class="code leading">
                                    <div class="highlight"><pre><code class=language-ballerina>    log:printDebug(&quot;debug log&quot;);
    log:printError(&quot;error log&quot;);
    log:printInfo(&quot;info log&quot;);
    log:printWarn(&quot;warn log&quot;);
</code></pre></div>

                                </div>
                                <div class="docs">
                                    
                                    <div class="cCodeDesription">
                                        <div>
                                            <p>The Ballerina log API provides functions to log at four levels, which are
 <code>DEBUG</code>, <code>ERROR</code>, <code>INFO</code>, and <code>WARN</code>.</p>

                                        </div>
                                    </div>
                                    
                                </div>
                            </div>
                            
                            <div class="cTR hover-enable">

                                <div class="code leading">
                                    <div class="highlight"><pre><code class=language-ballerina>    log:printInfo(&quot;info log&quot;, id = 845315, name = &quot;foo&quot;, successful = true);
</code></pre></div>

                                </div>
                                <div class="docs">
                                    
                                    <div class="cCodeDesription">
                                        <div>
                                            <p>You can pass any number of key/value pairs, which need to be displayed in the log message.
 These can be of the <code>anydata</code> type including int, string, and boolean.</p>

                                        </div>
                                    </div>
                                    
                                </div>
                            </div>
                            
                            <div class="cTR hover-enable">

                                <div class="code">
                                    <div class="highlight"><pre><code class=language-ballerina>    error e = error(&quot;something went wrong!&quot;);
    log:printError(&quot;error log with cause&quot;, &#39;error = e, id = 845315,
        name = &quot;foo&quot;);
}
</code></pre></div>

                                </div>
                                <div class="docs">
                                    
                                    <div class="cCodeDesription">
                                        <div>
                                            <p>Optionally, an error can be passed to the functions.</p>

                                        </div>
                                    </div>
                                    
                                </div>
                            </div>
                            
                        </div>
                    </div>
                    
                    <div class="codeSnippeset">

                        <div class="cBBE-body">
                            
                            <div class="cTR cOutputTr">

                                <div class="code cOutput">
                                    <div class="highlight"><pre><code class=shell-session>bal run logging.bal
time = 2021-05-25T11:29:58.290+05:30 level = DEBUG module = &quot;&quot; message = &quot;debug log&quot;
time = 2021-05-25T11:29:58.305+05:30 level = ERROR module = &quot;&quot; message = &quot;error log&quot;
time = 2021-05-25T11:29:58.306+05:30 level = INFO module = &quot;&quot; message = &quot;info log&quot;
time = 2021-05-25T11:29:58.307+05:30 level = WARN module = &quot;&quot; message = &quot;warn log&quot;
time = 2021-05-25T11:29:58.307+05:30 level = INFO module = &quot;&quot; message = &quot;info log&quot; name = &quot;foo&quot; id = 845315 successful = true
time = 2021-05-25T11:29:58.317+05:30 level = ERROR module = &quot;&quot; message = &quot;error log with cause&quot; error = &quot;something went wrong!&quot; name = &quot;foo&quot; id = 845315
</code></pre></div>

                                </div>
                                <div class="docs">
                                    
                                </div>
                            </div>
                            
                        </div>
                    </div>
                    


                     
                </div>
            </div>
        </div>
    </div>

     <script>
            $(document).ready(function() {

                // hljs.initHighlightingOnLoad();

                $(".switch").click(function() {
                    $(".cCodeRight").toggleClass('cShow');
                    $(".cCodeLeft").toggleClass('cHide');
                });

                // get code text
                var codeSnippet = document.getElementsByClassName('FullCode')[0];
                var codeText = codeSnippet.getElementsByTagName('pre')[0].textContent;

                // register "copy to clipboard" event to elements with "copy" class
                var clipboard = new ClipboardJS('.copy', {
                    text: function(trigger) {
                        return codeText;
                    }
                });

                // Register events show hide tooltip on click event
                clipboard.on('success', function(e) {
                    setTooltip(e.trigger, 'Copied!');
                    hideTooltip(e.trigger);
                });

                clipboard.on('error', function(e) {
                    setTooltip(e.trigger, 'Failed!');
                    hideTooltip(e.trigger);
                });

                $('.copy').tooltip({
                    trigger: 'click',
                    placement: 'bottom'
                });
                $("a.copy").unbind("click");
            });

            function setTooltip(btn, message) {
                $(btn).attr('data-original-title', message)
                    .tooltip('show');
            }

            function hideTooltip(btn) {
                setTimeout(function() {
                    $(btn).tooltip('hide').removeAttr('data-original-title');
                }, 1000);
            }
        </script><|MERGE_RESOLUTION|>--- conflicted
+++ resolved
@@ -83,11 +83,7 @@
                                         </li>
                                         
                                         <li>
-<<<<<<< HEAD
-                                            <a target="_blank" href="https://play.ballerina.io/?gist=1ec1bf5c8e151ec2b28a2681537361b6&file=logging.bal"><img src="/img/main-play-green-btn.svg" /></a>
-=======
                                             <a target="_blank" href="https://play.ballerina.io/?gist=ef66a2bbad1fdaaf0967a2da54906878&file=logging.bal"><img src="/img/main-play-green-btn.svg" /></a>
->>>>>>> 9cc0b157
                                         </li>
                                         
                                     </ul>
