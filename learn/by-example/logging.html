---
layout: ballerina-example-page-old
title: Logging
description: BBE on how to log messages in Ballerina at different log levels including 'DEBUG', 'ERROR', 'INFO', and 'WARN'.
keywords: ballerina, Ballerina By Example, bbe, log, level
permalink: /learn/by-example/logging
active: logging
redirect_from:
  - /swan-lake/learn/by-example/logging
  - /swan-lake/learn/by-example/logging.html
---
<div class="row cBallerina-io-Gray-row">
        <div class="container cBallerinaBySampleContainer">
            <div class="FullCode">
                <div class="highlight"><pre><span class="kn">import</span> <span class="nx">ballerina</span><span class="o">/</span><span class="nx">log</span><span class="p">;</span>

<span class="nx">public</span> <span class="kd">function</span> <span class="nx">main</span><span class="p">()</span> <span class="p">{</span>
    <span class="c1">// The Ballerina log API provides functions to log at four levels, which are</span>
    <span class="c1">// `DEBUG`, `ERROR`, `INFO`, and `WARN`.</span>
    <span class="nx">log</span><span class="p">:</span><span class="nx">printDebug</span><span class="p">(</span><span class="s">&quot;debug log&quot;</span><span class="p">);</span>
    <span class="nx">log</span><span class="p">:</span><span class="nx">printError</span><span class="p">(</span><span class="s">&quot;error log&quot;</span><span class="p">);</span>
    <span class="nx">log</span><span class="p">:</span><span class="nx">printInfo</span><span class="p">(</span><span class="s">&quot;info log&quot;</span><span class="p">);</span>
    <span class="nx">log</span><span class="p">:</span><span class="nx">printWarn</span><span class="p">(</span><span class="s">&quot;warn log&quot;</span><span class="p">);</span>

    <span class="c1">// You can pass any number of key/value pairs, which need to be displayed in the log message.</span>
    <span class="c1">// These can be of the `anydata` type including int, string, and boolean.</span>
    <span class="nx">log</span><span class="p">:</span><span class="nx">printInfo</span><span class="p">(</span><span class="s">&quot;info log&quot;</span><span class="p">,</span> <span class="nx">id</span> <span class="p">=</span> <span class="mi">845315</span><span class="p">,</span> <span class="nx">name</span> <span class="p">=</span> <span class="s">&quot;foo&quot;</span><span class="p">,</span> <span class="nx">successful</span> <span class="p">=</span> <span class="kc">true</span><span class="p">);</span>

    <span class="c1">// Optionally, an error can be passed to the functions.</span>
    <span class="nx">error</span> <span class="nx">e</span> <span class="p">=</span> <span class="nx">error</span><span class="p">(</span><span class="s">&quot;something went wrong!&quot;</span><span class="p">);</span>
    <span class="nx">log</span><span class="p">:</span><span class="nx">printError</span><span class="p">(</span><span class="s">&quot;error log with cause&quot;</span><span class="p">,</span> <span class="err">&#39;</span><span class="nx">error</span> <span class="p">=</span> <span class="nx">e</span><span class="p">,</span> <span class="nx">id</span> <span class="p">=</span> <span class="mi">845315</span><span class="p">,</span>
        <span class="nx">name</span> <span class="p">=</span> <span class="s">&quot;foo&quot;</span><span class="p">);</span>
<span class="p">}</span>
</pre></div>

            </div>

            <div class="col-xs-12 col-sm-12 col-md-12">
                <table class="cTopInfoContainer cTopControlsContainer">
                    <tr>
                        <td class="cLeftTD">
                            <h2>Logging</h2>
                            <p><p>The Ballerina Log API contains the application log handling functions.<br/><br/>
 For more information on the underlying module,
 see the <a href="https://docs.central.ballerina.io/ballerina/log/latest/">Log module</a>.</p>
</p>

                        </td>
                        <td class="cRightTD">
                            <div class="cTopButtonContainer">
                                
                                <div class="cButtonInfoContainer">
                                    <a class="prev" href="cache-invalidation.html?is_ref_by_example=true">
                                        <span>< PREVIOUS</span>
                                        <p>Cache Invalidation</p>
                                    </a>
                                </div>
                                 
                                <div class="cButtonInfoContainer">
                                    <a class="next" href="logging-with-context.html?is_ref_by_example=true">
                                        <span>NEXT ></span>
                                        <p>Logging with Context</p>
                                    </a>
                                </div>
                                
                            </div>
                        </td>
                    </tr>
                </table>
            </div>
            <div class="example" id="logging">
                <div class="col-xs-12 col-sm-12 col-md-12 cBBETable-container cCodeLeft">
                    <div class="cTopControlsContainer">
                        <div class="cTopControlsRow">
                            <div class="cLeftTD">
                                <div class="cBBE-links">
                                    <ul>
                                        <li>
                                            <a class="copy"><img src="/img/copy-icon.svg" /></a>
                                        </li>
                                        <li>
                                            <a target="_blank" href="https://github.com/ballerina-platform/ballerina-distribution/tree/master/examples/logging/"><img src="/img/github-logo-green.svg" /></a>
                                        </li>
                                        
                                        <li>
<<<<<<< HEAD
                                            <a target="_blank" href="https://play.ballerina.io/?gist=908621532fc2f80f5925cd65f53c117c&file=logging.bal"><img src="/img/main-play-green-btn.svg" /></a>
=======
                                            <a target="_blank" href="https://play.ballerina.io/?gist=1ec1bf5c8e151ec2b28a2681537361b6&file=logging.bal"><img src="/img/main-play-green-btn.svg" /></a>
>>>>>>> 4daec9d8
                                        </li>
                                        
                                    </ul>
                                </div>
                            </div> 
                        </div>
                    </div>
              
                    
                    <div class="codeSnippeset">

                        <div class="cBBE-body">
                            
                            <div class="cTR">

                                <div class="code leading">
                                    <div class="highlight"><pre><code class=language-ballerina>import ballerina/log;
</code></pre></div>

                                </div>
                                <div class="docs">
                                    
                                </div>
                            </div>
                            
                            <div class="cTR">

                                <div class="code leading">
                                    <div class="highlight"><pre><code class=language-ballerina>public function main() {
</code></pre></div>

                                </div>
                                <div class="docs">
                                    
                                </div>
                            </div>
                            
                            <div class="cTR hover-enable">

                                <div class="code leading">
                                    <div class="highlight"><pre><code class=language-ballerina>    log:printDebug(&quot;debug log&quot;);
    log:printError(&quot;error log&quot;);
    log:printInfo(&quot;info log&quot;);
    log:printWarn(&quot;warn log&quot;);
</code></pre></div>

                                </div>
                                <div class="docs">
                                    
                                    <div class="cCodeDesription">
                                        <div>
                                            <p>The Ballerina log API provides functions to log at four levels, which are
 <code>DEBUG</code>, <code>ERROR</code>, <code>INFO</code>, and <code>WARN</code>.</p>

                                        </div>
                                    </div>
                                    
                                </div>
                            </div>
                            
                            <div class="cTR hover-enable">

                                <div class="code leading">
                                    <div class="highlight"><pre><code class=language-ballerina>    log:printInfo(&quot;info log&quot;, id = 845315, name = &quot;foo&quot;, successful = true);
</code></pre></div>

                                </div>
                                <div class="docs">
                                    
                                    <div class="cCodeDesription">
                                        <div>
                                            <p>You can pass any number of key/value pairs, which need to be displayed in the log message.
 These can be of the <code>anydata</code> type including int, string, and boolean.</p>

                                        </div>
                                    </div>
                                    
                                </div>
                            </div>
                            
                            <div class="cTR hover-enable">

                                <div class="code">
                                    <div class="highlight"><pre><code class=language-ballerina>    error e = error(&quot;something went wrong!&quot;);
    log:printError(&quot;error log with cause&quot;, &#39;error = e, id = 845315,
        name = &quot;foo&quot;);
}
</code></pre></div>

                                </div>
                                <div class="docs">
                                    
                                    <div class="cCodeDesription">
                                        <div>
                                            <p>Optionally, an error can be passed to the functions.</p>

                                        </div>
                                    </div>
                                    
                                </div>
                            </div>
                            
                        </div>
                    </div>
                    
                    <div class="codeSnippeset">

                        <div class="cBBE-body">
                            
                            <div class="cTR cOutputTr">

                                <div class="code cOutput">
                                    <div class="highlight"><pre><code class=shell-session>bal run logging.bal
time = 2021-05-25T11:29:58.290+05:30 level = DEBUG module = &quot;&quot; message = &quot;debug log&quot;
time = 2021-05-25T11:29:58.305+05:30 level = ERROR module = &quot;&quot; message = &quot;error log&quot;
time = 2021-05-25T11:29:58.306+05:30 level = INFO module = &quot;&quot; message = &quot;info log&quot;
time = 2021-05-25T11:29:58.307+05:30 level = WARN module = &quot;&quot; message = &quot;warn log&quot;
time = 2021-05-25T11:29:58.307+05:30 level = INFO module = &quot;&quot; message = &quot;info log&quot; name = &quot;foo&quot; id = 845315 successful = true
time = 2021-05-25T11:29:58.317+05:30 level = ERROR module = &quot;&quot; message = &quot;error log with cause&quot; error = &quot;something went wrong!&quot; name = &quot;foo&quot; id = 845315
</code></pre></div>

                                </div>
                                <div class="docs">
                                    
                                </div>
                            </div>
                            
                        </div>
                    </div>
                    


                     
                </div>
            </div>
        </div>
    </div>

     <script>
            $(document).ready(function() {

                // hljs.initHighlightingOnLoad();

                $(".switch").click(function() {
                    $(".cCodeRight").toggleClass('cShow');
                    $(".cCodeLeft").toggleClass('cHide');
                });

                // get code text
                var codeSnippet = document.getElementsByClassName('FullCode')[0];
                var codeText = codeSnippet.getElementsByTagName('pre')[0].textContent;

                // register "copy to clipboard" event to elements with "copy" class
                var clipboard = new ClipboardJS('.copy', {
                    text: function(trigger) {
                        return codeText;
                    }
                });

                // Register events show hide tooltip on click event
                clipboard.on('success', function(e) {
                    setTooltip(e.trigger, 'Copied!');
                    hideTooltip(e.trigger);
                });

                clipboard.on('error', function(e) {
                    setTooltip(e.trigger, 'Failed!');
                    hideTooltip(e.trigger);
                });

                $('.copy').tooltip({
                    trigger: 'click',
                    placement: 'bottom'
                });
                $("a.copy").unbind("click");
            });

            function setTooltip(btn, message) {
                $(btn).attr('data-original-title', message)
                    .tooltip('show');
            }

            function hideTooltip(btn) {
                setTimeout(function() {
                    $(btn).tooltip('hide').removeAttr('data-original-title');
                }, 1000);
            }
        </script><|MERGE_RESOLUTION|>--- conflicted
+++ resolved
@@ -83,11 +83,7 @@
                                         </li>
                                         
                                         <li>
-<<<<<<< HEAD
-                                            <a target="_blank" href="https://play.ballerina.io/?gist=908621532fc2f80f5925cd65f53c117c&file=logging.bal"><img src="/img/main-play-green-btn.svg" /></a>
-=======
                                             <a target="_blank" href="https://play.ballerina.io/?gist=1ec1bf5c8e151ec2b28a2681537361b6&file=logging.bal"><img src="/img/main-play-green-btn.svg" /></a>
->>>>>>> 4daec9d8
                                         </li>
                                         
                                     </ul>
