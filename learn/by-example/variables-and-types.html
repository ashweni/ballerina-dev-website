--- conflicted
+++ resolved
@@ -75,11 +75,7 @@
                                         </li>
                                         
                                         <li>
-<<<<<<< HEAD
-                                            <a target="_blank" href="https://play.ballerina.io/?gist=263f4a6c7a49214a360af27622856ef4&file=variables_and_types.bal"><img src="/img/main-play-green-btn.svg" /></a>
-=======
                                             <a target="_blank" href="https://play.ballerina.io/?gist=de1ad76739d4b6c37903ee80cbaa33b0&file=variables_and_types.bal"><img src="/img/main-play-green-btn.svg" /></a>
->>>>>>> 4daec9d8
                                         </li>
                                         
                                     </ul>
