--- conflicted
+++ resolved
@@ -84,11 +84,7 @@
                                         </li>
                                         
                                         <li>
-<<<<<<< HEAD
-                                            <a target="_blank" href="https://play.ballerina.io/?gist=82c02d55c6f9862583121c219494e84d&file=xml_templates_and_query.bal"><img src="/img/main-play-green-btn.svg" /></a>
-=======
                                             <a target="_blank" href="https://play.ballerina.io/?gist=fc77b1f2d8672736fe048dfd8c9f95be&file=xml_templates_and_query.bal"><img src="/img/main-play-green-btn.svg" /></a>
->>>>>>> 9cc0b157
                                         </li>
                                         
                                     </ul>
