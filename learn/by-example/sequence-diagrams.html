---
layout: ballerina-example-page-old
title: Sequence Diagrams
description: This BBE demonstrates Ballerina's sequence diagrams
keywords: ballerina, ballerina by example, bbe, sequence diagram, diagram
permalink: /learn/by-example/sequence-diagrams
active: sequence-diagrams
redirect_from:
  - /swan-lake/learn/by-example/sequence-diagrams
  - /swan-lake/learn/by-example/sequence-diagrams.html
---
<div class="row cBallerina-io-Gray-row">
        <div class="container cBallerinaBySampleContainer">
            <div class="FullCode">
                <div class="highlight"><pre><span class="kn">import</span> <span class="nx">ballerina</span><span class="o">/</span><span class="nx">http</span><span class="p">;</span>
<span class="kn">import</span> <span class="nx">ballerina</span><span class="o">/</span><span class="nx">io</span><span class="p">;</span>

<span class="c1">// A function can be viewed as a sequence diagram.</span>
<span class="c1">// The diagram has a lifeline (vertical line) for each worker (both named </span>
<span class="c1">// worker and function&#39;s default worker).</span>
<span class="nx">public</span> <span class="kd">function</span> <span class="nx">main</span><span class="p">()</span> <span class="nx">returns</span> <span class="nx">error</span><span class="err">?</span> <span class="p">{</span>
    <span class="c1">// The diagram also has a lifeline for each client object parameter or variable in </span>
    <span class="c1">// the initialization section, representing the remote system to which the client  </span>
    <span class="c1">// object is sending messages.</span>
    <span class="nx">http</span><span class="p">:</span><span class="nx">Client</span> <span class="nx">cl</span> <span class="p">=</span> <span class="nx">check</span> <span class="nx">new</span> <span class="p">(</span><span class="s">&quot;https://www.mocky.io&quot;</span><span class="p">);</span>

    <span class="c1">// Each remote method call on a client object is represented as a horizontal line</span>
    <span class="c1">// between the lifeline of the worker making the call and the remote system.</span>
    <span class="kt">string</span> <span class="nx">payload</span> <span class="p">=</span> <span class="nx">check</span> <span class="nx">cl</span><span class="o">-&gt;</span><span class="nx">get</span><span class="p">(</span><span class="s">&quot;/v2/5ae082123200006b00510c3d/&quot;</span><span class="p">);</span>

    <span class="nx">io</span><span class="p">:</span><span class="nb">println</span><span class="p">(</span><span class="nx">payload</span><span class="p">);</span>
    <span class="k">return</span><span class="p">;</span>
<span class="p">}</span>
</pre></div>

            </div>

            <div class="col-xs-12 col-sm-12 col-md-12">
                <table class="cTopInfoContainer cTopControlsContainer">
                    <tr>
                        <td class="cLeftTD">
                            <h2>Sequence Diagrams</h2>
                            <p><p>A function can be viewed as a sequence diagram as shown below.
 <br/><br/>
 <img src="/learn/by-example/images/sequence-diagram.png" alt="Sequence Diagrams" width="600" height="500">
 <br/><br/>
 The diagram has a lifeline (vertical line) for each worker (both named
 worker and function&rsquo;s default worker).
 The diagram also has a lifeline for each client object parameter or variable in
 the initialization section, representing the remote system to which the client
 object is sending messages.
 Each remote method call on a client object is represented as a horizontal line
 between the lifeline of the worker making the call and the remote system.</p>
</p>

                        </td>
                        <td class="cRightTD">
                            <div class="cTopButtonContainer">
                                
                                <div class="cButtonInfoContainer">
                                    <a class="prev" href="named-workers.html?is_ref_by_example=true">
                                        <span>< PREVIOUS</span>
                                        <p>Named Workers</p>
                                    </a>
                                </div>
                                 
                                <div class="cButtonInfoContainer">
                                    <a class="next" href="waiting-for-workers.html?is_ref_by_example=true">
                                        <span>NEXT ></span>
                                        <p>Waiting for Workers</p>
                                    </a>
                                </div>
                                
                            </div>
                        </td>
                    </tr>
                </table>
            </div>
            <div class="example" id="sequence-diagrams">
                <div class="col-xs-12 col-sm-12 col-md-12 cBBETable-container cCodeLeft">
                    <div class="cTopControlsContainer">
                        <div class="cTopControlsRow">
                            <div class="cLeftTD">
                                <div class="cBBE-links">
                                    <ul>
                                        <li>
                                            <a class="copy"><img src="/img/copy-icon.svg" /></a>
                                        </li>
                                        <li>
                                            <a target="_blank" href="https://github.com/ballerina-platform/ballerina-distribution/tree/master/examples/sequence-diagrams/"><img src="/img/github-logo-green.svg" /></a>
                                        </li>
                                        
                                        <li>
<<<<<<< HEAD
                                            <a target="_blank" href="https://play.ballerina.io/?gist=82329a2262fc76453f02bc04fce9dde1&file=sequence_diagrams.bal"><img src="/img/main-play-green-btn.svg" /></a>
=======
                                            <a target="_blank" href="https://play.ballerina.io/?gist=9b686a5cb6e48b2ec84917573a4bfec0&file=sequence_diagrams.bal"><img src="/img/main-play-green-btn.svg" /></a>
>>>>>>> 4daec9d8
                                        </li>
                                        
                                    </ul>
                                </div>
                            </div> 
                        </div>
                    </div>
              
                    
                    <div class="codeSnippeset">

                        <div class="cBBE-body">
                            
                            <div class="cTR">

                                <div class="code leading">
                                    <div class="highlight"><pre><code class=language-ballerina>import ballerina/http;
import ballerina/io;
</code></pre></div>

                                </div>
                                <div class="docs">
                                    
                                </div>
                            </div>
                            
                            <div class="cTR hover-enable">

                                <div class="code leading">
                                    <div class="highlight"><pre><code class=language-ballerina>public function main() returns error? {
</code></pre></div>

                                </div>
                                <div class="docs">
                                    
                                    <div class="cCodeDesription">
                                        <div>
                                            <p>A function can be viewed as a sequence diagram.
 The diagram has a lifeline (vertical line) for each worker (both named
 worker and function&rsquo;s default worker).</p>

                                        </div>
                                    </div>
                                    
                                </div>
                            </div>
                            
                            <div class="cTR hover-enable">

                                <div class="code leading">
                                    <div class="highlight"><pre><code class=language-ballerina>    http:Client cl = check new (&quot;https://www.mocky.io&quot;);
</code></pre></div>

                                </div>
                                <div class="docs">
                                    
                                    <div class="cCodeDesription">
                                        <div>
                                            <p>The diagram also has a lifeline for each client object parameter or variable in
 the initialization section, representing the remote system to which the client<br />
 object is sending messages.</p>

                                        </div>
                                    </div>
                                    
                                </div>
                            </div>
                            
                            <div class="cTR hover-enable">

                                <div class="code leading">
                                    <div class="highlight"><pre><code class=language-ballerina>    string payload = check cl-&gt;get(&quot;/v2/5ae082123200006b00510c3d/&quot;);
</code></pre></div>

                                </div>
                                <div class="docs">
                                    
                                    <div class="cCodeDesription">
                                        <div>
                                            <p>Each remote method call on a client object is represented as a horizontal line
 between the lifeline of the worker making the call and the remote system.</p>

                                        </div>
                                    </div>
                                    
                                </div>
                            </div>
                            
                            <div class="cTR">

                                <div class="code">
                                    <div class="highlight"><pre><code class=language-ballerina>    io:println(payload);
    return;
}
</code></pre></div>

                                </div>
                                <div class="docs">
                                    
                                </div>
                            </div>
                            
                        </div>
                    </div>
                    
                    <div class="codeSnippeset">

                        <div class="cBBE-body">
                            
                            <div class="cTR cOutputTr">

                                <div class="code cOutput">
                                    <div class="highlight"><pre><code class=shell-session>bal run sequence_diagrams.bal
Hello World
</code></pre></div>

                                </div>
                                <div class="docs">
                                    
                                </div>
                            </div>
                            
                        </div>
                    </div>
                    


                     
                </div>
            </div>
        </div>
    </div>

     <script>
            $(document).ready(function() {

                // hljs.initHighlightingOnLoad();

                $(".switch").click(function() {
                    $(".cCodeRight").toggleClass('cShow');
                    $(".cCodeLeft").toggleClass('cHide');
                });

                // get code text
                var codeSnippet = document.getElementsByClassName('FullCode')[0];
                var codeText = codeSnippet.getElementsByTagName('pre')[0].textContent;

                // register "copy to clipboard" event to elements with "copy" class
                var clipboard = new ClipboardJS('.copy', {
                    text: function(trigger) {
                        return codeText;
                    }
                });

                // Register events show hide tooltip on click event
                clipboard.on('success', function(e) {
                    setTooltip(e.trigger, 'Copied!');
                    hideTooltip(e.trigger);
                });

                clipboard.on('error', function(e) {
                    setTooltip(e.trigger, 'Failed!');
                    hideTooltip(e.trigger);
                });

                $('.copy').tooltip({
                    trigger: 'click',
                    placement: 'bottom'
                });
                $("a.copy").unbind("click");
            });

            function setTooltip(btn, message) {
                $(btn).attr('data-original-title', message)
                    .tooltip('show');
            }

            function hideTooltip(btn) {
                setTimeout(function() {
                    $(btn).tooltip('hide').removeAttr('data-original-title');
                }, 1000);
            }
        </script><|MERGE_RESOLUTION|>--- conflicted
+++ resolved
@@ -91,11 +91,7 @@
                                         </li>
                                         
                                         <li>
-<<<<<<< HEAD
-                                            <a target="_blank" href="https://play.ballerina.io/?gist=82329a2262fc76453f02bc04fce9dde1&file=sequence_diagrams.bal"><img src="/img/main-play-green-btn.svg" /></a>
-=======
                                             <a target="_blank" href="https://play.ballerina.io/?gist=9b686a5cb6e48b2ec84917573a4bfec0&file=sequence_diagrams.bal"><img src="/img/main-play-green-btn.svg" /></a>
->>>>>>> 4daec9d8
                                         </li>
                                         
                                     </ul>
