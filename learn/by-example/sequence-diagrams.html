--- conflicted
+++ resolved
@@ -91,11 +91,7 @@
                                         </li>
                                         
                                         <li>
-<<<<<<< HEAD
-                                            <a target="_blank" href="https://play.ballerina.io/?gist=9b686a5cb6e48b2ec84917573a4bfec0&file=sequence_diagrams.bal"><img src="/img/main-play-green-btn.svg" /></a>
-=======
                                             <a target="_blank" href="https://play.ballerina.io/?gist=b5e87f44065141fbd3aebfd62aa47fdf&file=sequence_diagrams.bal"><img src="/img/main-play-green-btn.svg" /></a>
->>>>>>> 9cc0b157
                                         </li>
                                         
                                     </ul>
