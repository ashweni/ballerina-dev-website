---
layout: ballerina-example-page-old
title: Isolated Objects
description: This BBE introduces isolated objects in Ballerina.
keywords: ballerina, ballerina by example, bbe, isolated objects
permalink: /learn/by-example/isolated-objects
active: isolated-objects
redirect_from:
  - /swan-lake/learn/by-example/isolated-objects
  - /swan-lake/learn/by-example/isolated-objects.html
---
<div class="row cBallerina-io-Gray-row">
        <div class="container cBallerinaBySampleContainer">
            <div class="FullCode">
                <div class="highlight"><pre><span class="kn">import</span> <span class="nx">ballerina</span><span class="o">/</span><span class="nx">io</span><span class="p">;</span>

<span class="c1">// An `isolated` object’s mutable state is `isolated` from the</span>
<span class="c1">// rest of the program.</span>
<span class="nx">isolated</span> <span class="nx">class</span> <span class="nx">Counter</span> <span class="p">{</span>
    <span class="c1">// `n` is a mutable field.</span>
    <span class="nx">private</span> <span class="kt">int</span> <span class="nx">n</span> <span class="p">=</span> <span class="mi">0</span><span class="p">;</span>

    <span class="nx">isolated</span> <span class="kd">function</span> <span class="nx">get</span><span class="p">()</span> <span class="nx">returns</span> <span class="kt">int</span> <span class="p">{</span>
        <span class="nx">lock</span> <span class="p">{</span>
            <span class="c1">// `n` can only be accessed using `self`.</span>
            <span class="k">return</span> <span class="nx">self</span><span class="p">.</span><span class="nx">n</span><span class="p">;</span>

        <span class="p">}</span>
    <span class="p">}</span>

    <span class="nx">isolated</span> <span class="kd">function</span> <span class="nx">inc</span><span class="p">()</span> <span class="p">{</span>
        <span class="nx">lock</span> <span class="p">{</span>
            <span class="nx">self</span><span class="p">.</span><span class="nx">n</span> <span class="o">+=</span> <span class="mi">1</span><span class="p">;</span>
        <span class="p">}</span>
    <span class="p">}</span>
<span class="p">}</span>

<span class="nx">public</span> <span class="kd">function</span> <span class="nx">main</span><span class="p">()</span> <span class="p">{</span>
    <span class="c1">// The object’s mutable state is accessible only via the</span>
    <span class="c1">// object itself making it an “isolated root”.</span>
    <span class="nx">Counter</span> <span class="nx">c</span> <span class="p">=</span> <span class="nx">new</span><span class="p">;</span>

    <span class="nx">c</span><span class="p">.</span><span class="nx">inc</span><span class="p">();</span>
    <span class="kt">int</span> <span class="nx">v</span> <span class="p">=</span> <span class="nx">c</span><span class="p">.</span><span class="nx">get</span><span class="p">();</span>
    <span class="nx">io</span><span class="p">:</span><span class="nb">println</span><span class="p">(</span><span class="nx">v</span><span class="p">);</span>
<span class="p">}</span>
</pre></div>

            </div>

            <div class="col-xs-12 col-sm-12 col-md-12">
                <table class="cTopInfoContainer cTopControlsContainer">
                    <tr>
                        <td class="cLeftTD">
                            <h2>Isolated Objects</h2>
                            <p><p>An object defined as <code>isolated</code> is similar to a module with <code>isolated</code> module-level variables.
 Mutable fields of an <code>isolated</code> object,
 <ul>
 <li>must be <code>private</code> and so can only be accessed using <code>self</code></li>
 <li>must be initialized with an <code>isolated</code> expression</li>
 <li>must only be accessed within a <code>lock</code> statement</li>
 <li><code>lock</code> statement must follow the same rules for <code>self</code> as for an <code>isolated</code> variable</li>
 <li>field is mutable unless it is <code>final</code> and has type that is subtype of <code>readonly</code></li>
 </ul>
 <br></br>
 <p>Isolated root concept treats <code>isolated</code> objects as opaque. Isolated functions can access a <code>final</code>
 variable whose type is an <code>isolated</code> object.</p></p>
</p>

                        </td>
                        <td class="cRightTD">
                            <div class="cTopButtonContainer">
                                
                                <div class="cButtonInfoContainer">
                                    <a class="prev" href="isolated-methods.html?is_ref_by_example=true">
                                        <span>< PREVIOUS</span>
                                        <p>Isolated Methods</p>
                                    </a>
                                </div>
                                 
                                <div class="cButtonInfoContainer">
                                    <a class="next" href="inferring-isolated.html?is_ref_by_example=true">
                                        <span>NEXT ></span>
                                        <p>Inferring Isolated</p>
                                    </a>
                                </div>
                                
                            </div>
                        </td>
                    </tr>
                </table>
            </div>
            <div class="example" id="isolated-objects">
                <div class="col-xs-12 col-sm-12 col-md-12 cBBETable-container cCodeLeft">
                    <div class="cTopControlsContainer">
                        <div class="cTopControlsRow">
                            <div class="cLeftTD">
                                <div class="cBBE-links">
                                    <ul>
                                        <li>
                                            <a class="copy"><img src="/img/copy-icon.svg" /></a>
                                        </li>
                                        <li>
                                            <a target="_blank" href="https://github.com/ballerina-platform/ballerina-distribution/tree/master/examples/isolated-objects/"><img src="/img/github-logo-green.svg" /></a>
                                        </li>
                                        
                                        <li>
<<<<<<< HEAD
                                            <a target="_blank" href="https://play.ballerina.io/?gist=a73cb3f1555a85e488086a7e94615bc9&file=isolated_objects.bal"><img src="/img/main-play-green-btn.svg" /></a>
=======
                                            <a target="_blank" href="https://play.ballerina.io/?gist=87ab071cadded711afc767ede3f59a34&file=isolated_objects.bal"><img src="/img/main-play-green-btn.svg" /></a>
>>>>>>> 9cc0b157
                                        </li>
                                        
                                    </ul>
                                </div>
                            </div> 
                        </div>
                    </div>
              
                    
                    <div class="codeSnippeset">

                        <div class="cBBE-body">
                            
                            <div class="cTR">

                                <div class="code leading">
                                    <div class="highlight"><pre><code class=language-ballerina>import ballerina/io;
</code></pre></div>

                                </div>
                                <div class="docs">
                                    
                                </div>
                            </div>
                            
                            <div class="cTR hover-enable">

                                <div class="code leading">
                                    <div class="highlight"><pre><code class=language-ballerina>isolated class Counter {
</code></pre></div>

                                </div>
                                <div class="docs">
                                    
                                    <div class="cCodeDesription">
                                        <div>
                                            <p>An <code>isolated</code> object’s mutable state is <code>isolated</code> from the
 rest of the program.</p>

                                        </div>
                                    </div>
                                    
                                </div>
                            </div>
                            
                            <div class="cTR hover-enable">

                                <div class="code leading">
                                    <div class="highlight"><pre><code class=language-ballerina>    private int n = 0;
</code></pre></div>

                                </div>
                                <div class="docs">
                                    
                                    <div class="cCodeDesription">
                                        <div>
                                            <p><code>n</code> is a mutable field.</p>

                                        </div>
                                    </div>
                                    
                                </div>
                            </div>
                            
                            <div class="cTR">

                                <div class="code leading">
                                    <div class="highlight"><pre><code class=language-ballerina>    isolated function get() returns int {
        lock {
</code></pre></div>

                                </div>
                                <div class="docs">
                                    
                                </div>
                            </div>
                            
                            <div class="cTR hover-enable">

                                <div class="code leading">
                                    <div class="highlight"><pre><code class=language-ballerina>            return self.n;
</code></pre></div>

                                </div>
                                <div class="docs">
                                    
                                    <div class="cCodeDesription">
                                        <div>
                                            <p><code>n</code> can only be accessed using <code>self</code>.</p>

                                        </div>
                                    </div>
                                    
                                </div>
                            </div>
                            
                            <div class="cTR">

                                <div class="code leading">
                                    <div class="highlight"><pre><code class=language-ballerina>        }
    }
</code></pre></div>

                                </div>
                                <div class="docs">
                                    
                                </div>
                            </div>
                            
                            <div class="cTR">

                                <div class="code leading">
                                    <div class="highlight"><pre><code class=language-ballerina>    isolated function inc() {
        lock {
            self.n += 1;
        }
    }
}
</code></pre></div>

                                </div>
                                <div class="docs">
                                    
                                </div>
                            </div>
                            
                            <div class="cTR">

                                <div class="code leading">
                                    <div class="highlight"><pre><code class=language-ballerina>public function main() {
</code></pre></div>

                                </div>
                                <div class="docs">
                                    
                                </div>
                            </div>
                            
                            <div class="cTR hover-enable">

                                <div class="code leading">
                                    <div class="highlight"><pre><code class=language-ballerina>    Counter c = new;
</code></pre></div>

                                </div>
                                <div class="docs">
                                    
                                    <div class="cCodeDesription">
                                        <div>
                                            <p>The object’s mutable state is accessible only via the
 object itself making it an “isolated root”.</p>

                                        </div>
                                    </div>
                                    
                                </div>
                            </div>
                            
                            <div class="cTR">

                                <div class="code">
                                    <div class="highlight"><pre><code class=language-ballerina>    c.inc();
    int v = c.get();
    io:println(v);
}
</code></pre></div>

                                </div>
                                <div class="docs">
                                    
                                </div>
                            </div>
                            
                        </div>
                    </div>
                    
                    <div class="codeSnippeset">

                        <div class="cBBE-body">
                            
                            <div class="cTR cOutputTr">

                                <div class="code cOutput">
                                    <div class="highlight"><pre><code class=shell-session>bal run isolated_objects.bal
1
</code></pre></div>

                                </div>
                                <div class="docs">
                                    
                                </div>
                            </div>
                            
                        </div>
                    </div>
                    


                     
                </div>
            </div>
        </div>
    </div>

     <script>
            $(document).ready(function() {

                // hljs.initHighlightingOnLoad();

                $(".switch").click(function() {
                    $(".cCodeRight").toggleClass('cShow');
                    $(".cCodeLeft").toggleClass('cHide');
                });

                // get code text
                var codeSnippet = document.getElementsByClassName('FullCode')[0];
                var codeText = codeSnippet.getElementsByTagName('pre')[0].textContent;

                // register "copy to clipboard" event to elements with "copy" class
                var clipboard = new ClipboardJS('.copy', {
                    text: function(trigger) {
                        return codeText;
                    }
                });

                // Register events show hide tooltip on click event
                clipboard.on('success', function(e) {
                    setTooltip(e.trigger, 'Copied!');
                    hideTooltip(e.trigger);
                });

                clipboard.on('error', function(e) {
                    setTooltip(e.trigger, 'Failed!');
                    hideTooltip(e.trigger);
                });

                $('.copy').tooltip({
                    trigger: 'click',
                    placement: 'bottom'
                });
                $("a.copy").unbind("click");
            });

            function setTooltip(btn, message) {
                $(btn).attr('data-original-title', message)
                    .tooltip('show');
            }

            function hideTooltip(btn) {
                setTimeout(function() {
                    $(btn).tooltip('hide').removeAttr('data-original-title');
                }, 1000);
            }
        </script><|MERGE_RESOLUTION|>--- conflicted
+++ resolved
@@ -105,11 +105,7 @@
                                         </li>
                                         
                                         <li>
-<<<<<<< HEAD
-                                            <a target="_blank" href="https://play.ballerina.io/?gist=a73cb3f1555a85e488086a7e94615bc9&file=isolated_objects.bal"><img src="/img/main-play-green-btn.svg" /></a>
-=======
                                             <a target="_blank" href="https://play.ballerina.io/?gist=87ab071cadded711afc767ede3f59a34&file=isolated_objects.bal"><img src="/img/main-play-green-btn.svg" /></a>
->>>>>>> 9cc0b157
                                         </li>
                                         
                                     </ul>
