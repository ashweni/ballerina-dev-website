--- conflicted
+++ resolved
@@ -80,11 +80,7 @@
                                         </li>
                                         
                                         <li>
-<<<<<<< HEAD
-                                            <a target="_blank" href="https://play.ballerina.io/?gist=a4525496e1fd369d0b30cc623ec4e590&file=time_utc.bal"><img src="/img/main-play-green-btn.svg" /></a>
-=======
                                             <a target="_blank" href="https://play.ballerina.io/?gist=263eab9fb8205742a4c7b6e3279cf5ce&file=time_utc.bal"><img src="/img/main-play-green-btn.svg" /></a>
->>>>>>> 9cc0b157
                                         </li>
                                         
                                     </ul>
