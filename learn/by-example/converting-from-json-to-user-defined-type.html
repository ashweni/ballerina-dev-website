---
layout: ballerina-example-page-old
title: Converting From JSON to User-Defined Type
description: This BBE demonstrates converting JSON to a user-defined type
keywords: ballerina, ballerina by example, bbe, conversion, json
permalink: /learn/by-example/converting-from-json-to-user-defined-type
active: converting-from-json-to-user-defined-type
redirect_from:
  - /swan-lake/learn/by-example/converting-from-json-to-user-defined-type
  - /swan-lake/learn/by-example/converting-from-json-to-user-defined-type.html
---
<div class="row cBallerina-io-Gray-row">
        <div class="container cBallerinaBySampleContainer">
            <div class="FullCode">
                <div class="highlight"><pre><span class="kn">import</span> <span class="nx">ballerina</span><span class="o">/</span><span class="nx">io</span><span class="p">;</span>

<span class="nx">type</span> <span class="nx">Coord</span> <span class="nx">record</span> <span class="p">{</span>
    <span class="kt">float</span> <span class="nx">x</span><span class="p">;</span>
    <span class="kt">float</span> <span class="nx">y</span><span class="p">;</span>
<span class="p">};</span>

<span class="nx">public</span> <span class="kd">function</span> <span class="nx">main</span><span class="p">()</span> <span class="p">{</span>
    <span class="kt">json</span> <span class="nx">j</span> <span class="p">=</span> <span class="p">{</span><span class="nx">x</span><span class="p">:</span> <span class="mf">1.0</span><span class="p">,</span> <span class="nx">y</span><span class="p">:</span> <span class="mf">2.0</span><span class="p">};</span>

    <span class="c1">// With mutable values, it would not be type-safe to allow a cast.</span>
    <span class="c1">// Cast to `T` will work on the mutable structure `s` only if the inherent type</span>
    <span class="c1">// of `s` is a subtype of `T`.</span>
    <span class="c1">// Casting of immutable value will work.</span>
    <span class="kt">json</span> <span class="nx">k</span> <span class="p">=</span> <span class="nx">j</span><span class="p">.</span><span class="nx">cloneReadOnly</span><span class="p">();</span>
    <span class="nx">Coord</span> <span class="nx">c</span> <span class="p">=</span> <span class="p">&lt;</span><span class="nx">Coord</span><span class="p">&gt;</span> <span class="nx">k</span><span class="p">;</span>

    <span class="nx">io</span><span class="p">:</span><span class="nb">println</span><span class="p">(</span><span class="nx">c</span><span class="p">.</span><span class="nx">x</span><span class="p">);</span>
    <span class="nx">io</span><span class="p">:</span><span class="nb">println</span><span class="p">(</span><span class="nx">c</span><span class="p">.</span><span class="nx">y</span><span class="p">);</span>
<span class="p">}</span>
</pre></div>

            </div>

            <div class="col-xs-12 col-sm-12 col-md-12">
                <table class="cTopInfoContainer cTopControlsContainer">
                    <tr>
                        <td class="cLeftTD">
                            <h2>Converting From JSON to User-Defined Type</h2>
                            <p><p>With mutable values, would not be type-safe to allow a cast.
 Mutable structures have the <code>inherent</code> type that limits mutation.
 Cast to <code>T</code> will work on mutable structure <code>s</code> only if the <code>inherent</code> type
 of <code>s</code> is a subtype of <code>T</code>.
 Casting of immutable value will work but it does not do numeric conversions.</p>
</p>

                        </td>
                        <td class="cRightTD">
                            <div class="cTopButtonContainer">
                                
                                <div class="cButtonInfoContainer">
                                    <a class="prev" href="converting-from-user-defined-type-to-json.html?is_ref_by_example=true">
                                        <span>< PREVIOUS</span>
                                        <p>Converting From User-Defined Type to JSON</p>
                                    </a>
                                </div>
                                 
                                <div class="cButtonInfoContainer">
                                    <a class="next" href="converting-to-user-defined-type.html?is_ref_by_example=true">
                                        <span>NEXT ></span>
                                        <p>Converting to User-Defined Type</p>
                                    </a>
                                </div>
                                
                            </div>
                        </td>
                    </tr>
                </table>
            </div>
            <div class="example" id="converting-from-json-to-user-defined-type">
                <div class="col-xs-12 col-sm-12 col-md-12 cBBETable-container cCodeLeft">
                    <div class="cTopControlsContainer">
                        <div class="cTopControlsRow">
                            <div class="cLeftTD">
                                <div class="cBBE-links">
                                    <ul>
                                        <li>
                                            <a class="copy"><img src="/img/copy-icon.svg" /></a>
                                        </li>
                                        <li>
                                            <a target="_blank" href="https://github.com/ballerina-platform/ballerina-distribution/tree/master/examples/converting-from-json-to-user-defined-type/"><img src="/img/github-logo-green.svg" /></a>
                                        </li>
                                        
                                        <li>
<<<<<<< HEAD
                                            <a target="_blank" href="https://play.ballerina.io/?gist=6ae137bf71ba1fbd7b1c55e3e1850c5e&file=converting_from_json_to_user_defined_type.bal"><img src="/img/main-play-green-btn.svg" /></a>
=======
                                            <a target="_blank" href="https://play.ballerina.io/?gist=dd05ba3e7cee2718103e64de51734f46&file=converting_from_json_to_user_defined_type.bal"><img src="/img/main-play-green-btn.svg" /></a>
>>>>>>> 9cc0b157
                                        </li>
                                        
                                    </ul>
                                </div>
                            </div> 
                        </div>
                    </div>
              
                    
                    <div class="codeSnippeset">

                        <div class="cBBE-body">
                            
                            <div class="cTR">

                                <div class="code leading">
                                    <div class="highlight"><pre><code class=language-ballerina>import ballerina/io;
</code></pre></div>

                                </div>
                                <div class="docs">
                                    
                                </div>
                            </div>
                            
                            <div class="cTR">

                                <div class="code leading">
                                    <div class="highlight"><pre><code class=language-ballerina>type Coord record {
    float x;
    float y;
};
</code></pre></div>

                                </div>
                                <div class="docs">
                                    
                                </div>
                            </div>
                            
                            <div class="cTR">

                                <div class="code leading">
                                    <div class="highlight"><pre><code class=language-ballerina>public function main() {
    json j = {x: 1.0, y: 2.0};
</code></pre></div>

                                </div>
                                <div class="docs">
                                    
                                </div>
                            </div>
                            
                            <div class="cTR hover-enable">

                                <div class="code leading">
                                    <div class="highlight"><pre><code class=language-ballerina>    json k = j.cloneReadOnly();
    Coord c = &lt;Coord&gt; k;
</code></pre></div>

                                </div>
                                <div class="docs">
                                    
                                    <div class="cCodeDesription">
                                        <div>
                                            <p>With mutable values, it would not be type-safe to allow a cast.
 Cast to <code>T</code> will work on the mutable structure <code>s</code> only if the inherent type
 of <code>s</code> is a subtype of <code>T</code>.
 Casting of immutable value will work.</p>

                                        </div>
                                    </div>
                                    
                                </div>
                            </div>
                            
                            <div class="cTR">

                                <div class="code">
                                    <div class="highlight"><pre><code class=language-ballerina>    io:println(c.x);
    io:println(c.y);
}
</code></pre></div>

                                </div>
                                <div class="docs">
                                    
                                </div>
                            </div>
                            
                        </div>
                    </div>
                    
                    <div class="codeSnippeset">

                        <div class="cBBE-body">
                            
                            <div class="cTR cOutputTr">

                                <div class="code cOutput">
                                    <div class="highlight"><pre><code class=shell-session>bal run converting_from_json_to_user_defined_type.bal
1.0
2.0
</code></pre></div>

                                </div>
                                <div class="docs">
                                    
                                </div>
                            </div>
                            
                        </div>
                    </div>
                    


                     
                </div>
            </div>
        </div>
    </div>

     <script>
            $(document).ready(function() {

                // hljs.initHighlightingOnLoad();

                $(".switch").click(function() {
                    $(".cCodeRight").toggleClass('cShow');
                    $(".cCodeLeft").toggleClass('cHide');
                });

                // get code text
                var codeSnippet = document.getElementsByClassName('FullCode')[0];
                var codeText = codeSnippet.getElementsByTagName('pre')[0].textContent;

                // register "copy to clipboard" event to elements with "copy" class
                var clipboard = new ClipboardJS('.copy', {
                    text: function(trigger) {
                        return codeText;
                    }
                });

                // Register events show hide tooltip on click event
                clipboard.on('success', function(e) {
                    setTooltip(e.trigger, 'Copied!');
                    hideTooltip(e.trigger);
                });

                clipboard.on('error', function(e) {
                    setTooltip(e.trigger, 'Failed!');
                    hideTooltip(e.trigger);
                });

                $('.copy').tooltip({
                    trigger: 'click',
                    placement: 'bottom'
                });
                $("a.copy").unbind("click");
            });

            function setTooltip(btn, message) {
                $(btn).attr('data-original-title', message)
                    .tooltip('show');
            }

            function hideTooltip(btn) {
                setTimeout(function() {
                    $(btn).tooltip('hide').removeAttr('data-original-title');
                }, 1000);
            }
        </script><|MERGE_RESOLUTION|>--- conflicted
+++ resolved
@@ -86,11 +86,7 @@
                                         </li>
                                         
                                         <li>
-<<<<<<< HEAD
-                                            <a target="_blank" href="https://play.ballerina.io/?gist=6ae137bf71ba1fbd7b1c55e3e1850c5e&file=converting_from_json_to_user_defined_type.bal"><img src="/img/main-play-green-btn.svg" /></a>
-=======
                                             <a target="_blank" href="https://play.ballerina.io/?gist=dd05ba3e7cee2718103e64de51734f46&file=converting_from_json_to_user_defined_type.bal"><img src="/img/main-play-green-btn.svg" /></a>
->>>>>>> 9cc0b157
                                         </li>
                                         
                                     </ul>
