--- conflicted
+++ resolved
@@ -88,11 +88,7 @@
                                         </li>
                                         
                                         <li>
-<<<<<<< HEAD
-                                            <a target="_blank" href="https://play.ballerina.io/?gist=f7a523c961f69961321e39614b544f35&file=converting_from_json_to_user_defined_type.bal"><img src="/img/main-play-green-btn.svg" /></a>
-=======
                                             <a target="_blank" href="https://play.ballerina.io/?gist=656acb630e8f0b0c4823e0e2928249c2&file=converting_from_json_to_user_defined_type.bal"><img src="/img/main-play-green-btn.svg" /></a>
->>>>>>> 17e73713
                                         </li>
                                         
                                     </ul>
