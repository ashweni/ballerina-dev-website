---
layout: ballerina-example-page-old
title: Type Inference 
description: This BBE demonstrates type inference in Ballerina.
keywords: ballerina, ballerina by example, bbe, var,
permalink: /learn/by-example/type-inference
active: type-inference
redirect_from:
  - /swan-lake/learn/by-example/type-inference
  - /swan-lake/learn/by-example/type-inference.html
---
<div class="row cBallerina-io-Gray-row">
        <div class="container cBallerinaBySampleContainer">
            <div class="FullCode">
                <div class="highlight"><pre><span class="kn">import</span> <span class="nx">ballerina</span><span class="o">/</span><span class="nx">io</span><span class="p">;</span>

<span class="c1">//`var` says that the type of the variable is from the type of expression</span>
<span class="c1">// used to initialize it.</span>
<span class="k">var</span> <span class="nx">x</span> <span class="p">=</span> <span class="s">&quot;str&quot;</span><span class="p">;</span>

<span class="kd">function</span> <span class="nx">printLines</span><span class="p">(</span><span class="kt">string</span><span class="p">[]</span> <span class="nx">sv</span><span class="p">)</span> <span class="p">{</span>
    <span class="c1">// Type inference with a `foreach` statement.</span>
    <span class="nx">foreach</span> <span class="k">var</span> <span class="nx">s</span> <span class="nx">in</span> <span class="nx">sv</span> <span class="p">{</span>
        <span class="nx">io</span><span class="p">:</span><span class="nb">println</span><span class="p">(</span><span class="nx">s</span><span class="p">);</span>
    <span class="p">}</span>

<span class="p">}</span>

<span class="nx">public</span> <span class="kd">function</span> <span class="nx">main</span><span class="p">()</span> <span class="p">{</span>
    <span class="kt">string</span><span class="p">[]</span> <span class="nx">s</span> <span class="p">=</span> <span class="p">[</span><span class="nx">x</span><span class="p">,</span> <span class="nx">x</span><span class="p">];</span>
    <span class="nx">printLines</span><span class="p">(</span><span class="nx">s</span><span class="p">);</span>

    <span class="c1">// Infers `x` as the `MyClass` type.</span>
    <span class="k">var</span> <span class="nx">x</span> <span class="p">=</span> <span class="nx">new</span> <span class="nx">MyClass</span><span class="p">();</span>
    <span class="nx">MyClass</span> <span class="nx">_</span> <span class="p">=</span> <span class="nx">x</span><span class="p">;</span>

    <span class="c1">// Infers the class for `new` as `MyClass`.</span>
    <span class="nx">MyClass</span> <span class="nx">_</span> <span class="p">=</span> <span class="nx">new</span><span class="p">;</span>

<span class="p">}</span>

<span class="nx">class</span> <span class="nx">MyClass</span> <span class="p">{</span>
    <span class="kd">function</span> <span class="nx">foo</span><span class="p">()</span> <span class="p">{</span>

    <span class="p">}</span>
<span class="p">}</span>
</pre></div>

            </div>

            <div class="col-xs-12 col-sm-12 col-md-12">
                <table class="cTopInfoContainer cTopControlsContainer">
                    <tr>
                        <td class="cLeftTD">
                            <h2>Type Inference </h2>
                            <p><p>Type inference is local and restricted to a single expression.
 Overuse of type inference can make the code harder to understand.</p>
</p>

                        </td>
                        <td class="cRightTD">
                            <div class="cTopButtonContainer">
                                
                                <div class="cButtonInfoContainer">
                                    <a class="prev" href="covariance.html?is_ref_by_example=true">
                                        <span>< PREVIOUS</span>
                                        <p>Covariance</p>
                                    </a>
                                </div>
                                 
                                <div class="cButtonInfoContainer">
                                    <a class="next" href="maps.html?is_ref_by_example=true">
                                        <span>NEXT ></span>
                                        <p>Maps</p>
                                    </a>
                                </div>
                                
                            </div>
                        </td>
                    </tr>
                </table>
            </div>
            <div class="example" id="type-inference">
                <div class="col-xs-12 col-sm-12 col-md-12 cBBETable-container cCodeLeft">
                    <div class="cTopControlsContainer">
                        <div class="cTopControlsRow">
                            <div class="cLeftTD">
                                <div class="cBBE-links">
                                    <ul>
                                        <li>
                                            <a class="copy"><img src="/img/copy-icon.svg" /></a>
                                        </li>
                                        <li>
                                            <a target="_blank" href="https://github.com/ballerina-platform/ballerina-distribution/tree/master/examples/type-inference/"><img src="/img/github-logo-green.svg" /></a>
                                        </li>
                                        
                                        <li>
<<<<<<< HEAD
                                            <a target="_blank" href="https://play.ballerina.io/?gist=7dc7a65b0e845387e5ba4ebbb71bfad8&file=type_inference.bal"><img src="/img/main-play-green-btn.svg" /></a>
=======
                                            <a target="_blank" href="https://play.ballerina.io/?gist=05af01205c9e14567aa0de48e49261cc&file=type_inference.bal"><img src="/img/main-play-green-btn.svg" /></a>
>>>>>>> 9cc0b157
                                        </li>
                                        
                                    </ul>
                                </div>
                            </div> 
                        </div>
                    </div>
              
                    
                    <div class="codeSnippeset">

                        <div class="cBBE-body">
                            
                            <div class="cTR">

                                <div class="code leading">
                                    <div class="highlight"><pre><code class=language-ballerina>import ballerina/io;
</code></pre></div>

                                </div>
                                <div class="docs">
                                    
                                </div>
                            </div>
                            
                            <div class="cTR hover-enable">

                                <div class="code leading">
                                    <div class="highlight"><pre><code class=language-ballerina>var x = &quot;str&quot;;
</code></pre></div>

                                </div>
                                <div class="docs">
                                    
                                    <div class="cCodeDesription">
                                        <div>
                                            <p><code>var</code> says that the type of the variable is from the type of expression
 used to initialize it.</p>

                                        </div>
                                    </div>
                                    
                                </div>
                            </div>
                            
                            <div class="cTR">

                                <div class="code leading">
                                    <div class="highlight"><pre><code class=language-ballerina>function printLines(string[] sv) {
</code></pre></div>

                                </div>
                                <div class="docs">
                                    
                                </div>
                            </div>
                            
                            <div class="cTR hover-enable">

                                <div class="code leading">
                                    <div class="highlight"><pre><code class=language-ballerina>    foreach var s in sv {
        io:println(s);
    }
</code></pre></div>

                                </div>
                                <div class="docs">
                                    
                                    <div class="cCodeDesription">
                                        <div>
                                            <p>Type inference with a <code>foreach</code> statement.</p>

                                        </div>
                                    </div>
                                    
                                </div>
                            </div>
                            
                            <div class="cTR">

                                <div class="code leading">
                                    <div class="highlight"><pre><code class=language-ballerina>}
</code></pre></div>

                                </div>
                                <div class="docs">
                                    
                                </div>
                            </div>
                            
                            <div class="cTR">

                                <div class="code leading">
                                    <div class="highlight"><pre><code class=language-ballerina>public function main() {
    string[] s = [x, x];
    printLines(s);
</code></pre></div>

                                </div>
                                <div class="docs">
                                    
                                </div>
                            </div>
                            
                            <div class="cTR hover-enable">

                                <div class="code leading">
                                    <div class="highlight"><pre><code class=language-ballerina>    var x = new MyClass();
    MyClass _ = x;
</code></pre></div>

                                </div>
                                <div class="docs">
                                    
                                    <div class="cCodeDesription">
                                        <div>
                                            <p>Infers <code>x</code> as the <code>MyClass</code> type.</p>

                                        </div>
                                    </div>
                                    
                                </div>
                            </div>
                            
                            <div class="cTR hover-enable">

                                <div class="code leading">
                                    <div class="highlight"><pre><code class=language-ballerina>    MyClass _ = new;
</code></pre></div>

                                </div>
                                <div class="docs">
                                    
                                    <div class="cCodeDesription">
                                        <div>
                                            <p>Infers the class for <code>new</code> as <code>MyClass</code>.</p>

                                        </div>
                                    </div>
                                    
                                </div>
                            </div>
                            
                            <div class="cTR">

                                <div class="code leading">
                                    <div class="highlight"><pre><code class=language-ballerina>}
</code></pre></div>

                                </div>
                                <div class="docs">
                                    
                                </div>
                            </div>
                            
                            <div class="cTR">

                                <div class="code leading">
                                    <div class="highlight"><pre><code class=language-ballerina>class MyClass {
    function foo() {
</code></pre></div>

                                </div>
                                <div class="docs">
                                    
                                </div>
                            </div>
                            
                            <div class="cTR">

                                <div class="code">
                                    <div class="highlight"><pre><code class=language-ballerina>    }
}
</code></pre></div>

                                </div>
                                <div class="docs">
                                    
                                </div>
                            </div>
                            
                        </div>
                    </div>
                    
                    <div class="codeSnippeset">

                        <div class="cBBE-body">
                            
                            <div class="cTR cOutputTr">

                                <div class="code cOutput">
                                    <div class="highlight"><pre><code class=shell-session>bal run type_inference.bal
str
str
</code></pre></div>

                                </div>
                                <div class="docs">
                                    
                                </div>
                            </div>
                            
                        </div>
                    </div>
                    


                     
                </div>
            </div>
        </div>
    </div>

     <script>
            $(document).ready(function() {

                // hljs.initHighlightingOnLoad();

                $(".switch").click(function() {
                    $(".cCodeRight").toggleClass('cShow');
                    $(".cCodeLeft").toggleClass('cHide');
                });

                // get code text
                var codeSnippet = document.getElementsByClassName('FullCode')[0];
                var codeText = codeSnippet.getElementsByTagName('pre')[0].textContent;

                // register "copy to clipboard" event to elements with "copy" class
                var clipboard = new ClipboardJS('.copy', {
                    text: function(trigger) {
                        return codeText;
                    }
                });

                // Register events show hide tooltip on click event
                clipboard.on('success', function(e) {
                    setTooltip(e.trigger, 'Copied!');
                    hideTooltip(e.trigger);
                });

                clipboard.on('error', function(e) {
                    setTooltip(e.trigger, 'Failed!');
                    hideTooltip(e.trigger);
                });

                $('.copy').tooltip({
                    trigger: 'click',
                    placement: 'bottom'
                });
                $("a.copy").unbind("click");
            });

            function setTooltip(btn, message) {
                $(btn).attr('data-original-title', message)
                    .tooltip('show');
            }

            function hideTooltip(btn) {
                setTimeout(function() {
                    $(btn).tooltip('hide').removeAttr('data-original-title');
                }, 1000);
            }
        </script><|MERGE_RESOLUTION|>--- conflicted
+++ resolved
@@ -95,11 +95,7 @@
                                         </li>
                                         
                                         <li>
-<<<<<<< HEAD
-                                            <a target="_blank" href="https://play.ballerina.io/?gist=7dc7a65b0e845387e5ba4ebbb71bfad8&file=type_inference.bal"><img src="/img/main-play-green-btn.svg" /></a>
-=======
                                             <a target="_blank" href="https://play.ballerina.io/?gist=05af01205c9e14567aa0de48e49261cc&file=type_inference.bal"><img src="/img/main-play-green-btn.svg" /></a>
->>>>>>> 9cc0b157
                                         </li>
                                         
                                     </ul>
