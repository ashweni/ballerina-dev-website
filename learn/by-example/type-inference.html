---
layout: ballerina-example-page-old
title: Type Inference 
description: This BBE demonstrates type inference in Ballerina.
keywords: ballerina, ballerina by example, bbe, var,
permalink: /learn/by-example/type-inference
active: type-inference
redirect_from:
  - /swan-lake/learn/by-example/type-inference
  - /swan-lake/learn/by-example/type-inference.html
---
<div class="row cBallerina-io-Gray-row">
        <div class="container cBallerinaBySampleContainer">
            <div class="FullCode">
                <div class="highlight"><pre><span class="kn">import</span> <span class="nx">ballerina</span><span class="o">/</span><span class="nx">io</span><span class="p">;</span>

<span class="c1">//`var` says that the type of the variable is from the type of expression</span>
<span class="c1">// used to initialize it.</span>
<span class="k">var</span> <span class="nx">x</span> <span class="p">=</span> <span class="s">&quot;str&quot;</span><span class="p">;</span>

<span class="kd">function</span> <span class="nx">printLines</span><span class="p">(</span><span class="kt">string</span><span class="p">[]</span> <span class="nx">sv</span><span class="p">)</span> <span class="p">{</span>
    <span class="c1">// Type inference with a `foreach` statement.</span>
    <span class="nx">foreach</span> <span class="k">var</span> <span class="nx">s</span> <span class="nx">in</span> <span class="nx">sv</span> <span class="p">{</span>
        <span class="nx">io</span><span class="p">:</span><span class="nb">println</span><span class="p">(</span><span class="nx">s</span><span class="p">);</span>
    <span class="p">}</span>

<span class="p">}</span>

<span class="nx">public</span> <span class="kd">function</span> <span class="nx">main</span><span class="p">()</span> <span class="p">{</span>
    <span class="kt">string</span><span class="p">[]</span> <span class="nx">s</span> <span class="p">=</span> <span class="p">[</span><span class="nx">x</span><span class="p">,</span> <span class="nx">x</span><span class="p">];</span>
    <span class="nx">printLines</span><span class="p">(</span><span class="nx">s</span><span class="p">);</span>

    <span class="c1">// Infers `x` as the `MyClass` type.</span>
    <span class="k">var</span> <span class="nx">x</span> <span class="p">=</span> <span class="nx">new</span> <span class="nx">MyClass</span><span class="p">();</span>
    <span class="nx">MyClass</span> <span class="nx">_</span> <span class="p">=</span> <span class="nx">x</span><span class="p">;</span>

    <span class="c1">// Infers the class for `new` as `MyClass`.</span>
    <span class="nx">MyClass</span> <span class="nx">_</span> <span class="p">=</span> <span class="nx">new</span><span class="p">;</span>

<span class="p">}</span>

<span class="nx">class</span> <span class="nx">MyClass</span> <span class="p">{</span>
    <span class="kd">function</span> <span class="nx">foo</span><span class="p">()</span> <span class="p">{</span>

    <span class="p">}</span>
<span class="p">}</span>
</pre></div>

            </div>

            <div class="col-xs-12 col-sm-12 col-md-12">
                <table class="cTopInfoContainer cTopControlsContainer">
                    <tr>
                        <td class="cLeftTD">
                            <h2>Type Inference </h2>
                            <p><p>Type inference is local and restricted to a single expression.
 Overuse of type inference can make the code harder to understand.</p>
</p>

                        </td>
                        <td class="cRightTD">
                            <div class="cTopButtonContainer">
                                
                                <div class="cButtonInfoContainer">
                                    <a class="prev" href="covariance.html?is_ref_by_example=true">
                                        <span>< PREVIOUS</span>
                                        <p>Covariance</p>
                                    </a>
                                </div>
                                 
                                <div class="cButtonInfoContainer">
                                    <a class="next" href="maps.html?is_ref_by_example=true">
                                        <span>NEXT ></span>
                                        <p>Maps</p>
                                    </a>
                                </div>
                                
                            </div>
                        </td>
                    </tr>
                </table>
            </div>
            <div class="example" id="type-inference">
                <div class="col-xs-12 col-sm-12 col-md-12 cBBETable-container cCodeLeft">
                    <div class="cTopControlsContainer">
                        <div class="cTopControlsRow">
                            <div class="cLeftTD">
                                <div class="cBBE-links">
                                    <ul>
                                        <li>
                                            <a class="copy"><img src="/img/copy-icon.svg" /></a>
                                        </li>
                                        <li>
                                            <a target="_blank" href="https://github.com/ballerina-platform/ballerina-distribution/tree/master/examples/type-inference/"><img src="/img/github-logo-green.svg" /></a>
                                        </li>
                                        
                                        <li>
<<<<<<< HEAD
                                            <a target="_blank" href="https://play.ballerina.io/?gist=4343aaae84c0bebecd334ec4293d12ab&file=type_inference.bal"><img src="/img/main-play-green-btn.svg" /></a>
=======
                                            <a target="_blank" href="https://play.ballerina.io/?gist=7dc7a65b0e845387e5ba4ebbb71bfad8&file=type_inference.bal"><img src="/img/main-play-green-btn.svg" /></a>
>>>>>>> 4daec9d8
                                        </li>
                                        
                                    </ul>
                                </div>
                            </div> 
                        </div>
                    </div>
              
                    
                    <div class="codeSnippeset">

                        <div class="cBBE-body">
                            
                            <div class="cTR">

                                <div class="code leading">
                                    <div class="highlight"><pre><code class=language-ballerina>import ballerina/io;
</code></pre></div>

                                </div>
                                <div class="docs">
                                    
                                </div>
                            </div>
                            
                            <div class="cTR hover-enable">

                                <div class="code leading">
                                    <div class="highlight"><pre><code class=language-ballerina>var x = &quot;str&quot;;
</code></pre></div>

                                </div>
                                <div class="docs">
                                    
                                    <div class="cCodeDesription">
                                        <div>
                                            <p><code>var</code> says that the type of the variable is from the type of expression
 used to initialize it.</p>

                                        </div>
                                    </div>
                                    
                                </div>
                            </div>
                            
                            <div class="cTR">

                                <div class="code leading">
                                    <div class="highlight"><pre><code class=language-ballerina>function printLines(string[] sv) {
</code></pre></div>

                                </div>
                                <div class="docs">
                                    
                                </div>
                            </div>
                            
                            <div class="cTR hover-enable">

                                <div class="code leading">
                                    <div class="highlight"><pre><code class=language-ballerina>    foreach var s in sv {
        io:println(s);
    }
</code></pre></div>

                                </div>
                                <div class="docs">
                                    
                                    <div class="cCodeDesription">
                                        <div>
                                            <p>Type inference with a <code>foreach</code> statement.</p>

                                        </div>
                                    </div>
                                    
                                </div>
                            </div>
                            
                            <div class="cTR">

                                <div class="code leading">
                                    <div class="highlight"><pre><code class=language-ballerina>}
</code></pre></div>

                                </div>
                                <div class="docs">
                                    
                                </div>
                            </div>
                            
                            <div class="cTR">

                                <div class="code leading">
                                    <div class="highlight"><pre><code class=language-ballerina>public function main() {
    string[] s = [x, x];
    printLines(s);
</code></pre></div>

                                </div>
                                <div class="docs">
                                    
                                </div>
                            </div>
                            
                            <div class="cTR hover-enable">

                                <div class="code leading">
                                    <div class="highlight"><pre><code class=language-ballerina>    var x = new MyClass();
    MyClass _ = x;
</code></pre></div>

                                </div>
                                <div class="docs">
                                    
                                    <div class="cCodeDesription">
                                        <div>
                                            <p>Infers <code>x</code> as the <code>MyClass</code> type.</p>

                                        </div>
                                    </div>
                                    
                                </div>
                            </div>
                            
                            <div class="cTR hover-enable">

                                <div class="code leading">
                                    <div class="highlight"><pre><code class=language-ballerina>    MyClass _ = new;
</code></pre></div>

                                </div>
                                <div class="docs">
                                    
                                    <div class="cCodeDesription">
                                        <div>
                                            <p>Infers the class for <code>new</code> as <code>MyClass</code>.</p>

                                        </div>
                                    </div>
                                    
                                </div>
                            </div>
                            
                            <div class="cTR">

                                <div class="code leading">
                                    <div class="highlight"><pre><code class=language-ballerina>}
</code></pre></div>

                                </div>
                                <div class="docs">
                                    
                                </div>
                            </div>
                            
                            <div class="cTR">

                                <div class="code leading">
                                    <div class="highlight"><pre><code class=language-ballerina>class MyClass {
    function foo() {
</code></pre></div>

                                </div>
                                <div class="docs">
                                    
                                </div>
                            </div>
                            
                            <div class="cTR">

                                <div class="code">
                                    <div class="highlight"><pre><code class=language-ballerina>    }
}
</code></pre></div>

                                </div>
                                <div class="docs">
                                    
                                </div>
                            </div>
                            
                        </div>
                    </div>
                    
                    <div class="codeSnippeset">

                        <div class="cBBE-body">
                            
                            <div class="cTR cOutputTr">

                                <div class="code cOutput">
                                    <div class="highlight"><pre><code class=shell-session>bal run type_inference.bal
str
str
</code></pre></div>

                                </div>
                                <div class="docs">
                                    
                                </div>
                            </div>
                            
                        </div>
                    </div>
                    


                     
                </div>
            </div>
        </div>
    </div>

     <script>
            $(document).ready(function() {

                // hljs.initHighlightingOnLoad();

                $(".switch").click(function() {
                    $(".cCodeRight").toggleClass('cShow');
                    $(".cCodeLeft").toggleClass('cHide');
                });

                // get code text
                var codeSnippet = document.getElementsByClassName('FullCode')[0];
                var codeText = codeSnippet.getElementsByTagName('pre')[0].textContent;

                // register "copy to clipboard" event to elements with "copy" class
                var clipboard = new ClipboardJS('.copy', {
                    text: function(trigger) {
                        return codeText;
                    }
                });

                // Register events show hide tooltip on click event
                clipboard.on('success', function(e) {
                    setTooltip(e.trigger, 'Copied!');
                    hideTooltip(e.trigger);
                });

                clipboard.on('error', function(e) {
                    setTooltip(e.trigger, 'Failed!');
                    hideTooltip(e.trigger);
                });

                $('.copy').tooltip({
                    trigger: 'click',
                    placement: 'bottom'
                });
                $("a.copy").unbind("click");
            });

            function setTooltip(btn, message) {
                $(btn).attr('data-original-title', message)
                    .tooltip('show');
            }

            function hideTooltip(btn) {
                setTimeout(function() {
                    $(btn).tooltip('hide').removeAttr('data-original-title');
                }, 1000);
            }
        </script><|MERGE_RESOLUTION|>--- conflicted
+++ resolved
@@ -95,11 +95,7 @@
                                         </li>
                                         
                                         <li>
-<<<<<<< HEAD
-                                            <a target="_blank" href="https://play.ballerina.io/?gist=4343aaae84c0bebecd334ec4293d12ab&file=type_inference.bal"><img src="/img/main-play-green-btn.svg" /></a>
-=======
                                             <a target="_blank" href="https://play.ballerina.io/?gist=7dc7a65b0e845387e5ba4ebbb71bfad8&file=type_inference.bal"><img src="/img/main-play-green-btn.svg" /></a>
->>>>>>> 4daec9d8
                                         </li>
                                         
                                     </ul>
