--- conflicted
+++ resolved
@@ -108,11 +108,7 @@
                                         </li>
                                         
                                         <li>
-<<<<<<< HEAD
-                                            <a target="_blank" href="https://play.ballerina.io/?gist=4643ac2281e7d4220256623b715adc53&file=inter_worker_failure_propagation.bal"><img src="/img/main-play-green-btn.svg" /></a>
-=======
                                             <a target="_blank" href="https://play.ballerina.io/?gist=aa2db477a1a97bdab2ff37f179cbe12e&file=inter_worker_failure_propagation.bal"><img src="/img/main-play-green-btn.svg" /></a>
->>>>>>> 4daec9d8
                                         </li>
                                         
                                     </ul>
