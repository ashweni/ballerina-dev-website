--- conflicted
+++ resolved
@@ -102,11 +102,7 @@
                                         </li>
                                         
                                         <li>
-<<<<<<< HEAD
-                                            <a target="_blank" href="https://play.ballerina.io/?gist=ac48d15b1a7e1163881cbaee4614f96d&file=combining_isolated_functions_and_lock.bal"><img src="/img/main-play-green-btn.svg" /></a>
-=======
                                             <a target="_blank" href="https://play.ballerina.io/?gist=4180482604cd2bae3ae4a29c37f4a8b2&file=combining_isolated_functions_and_lock.bal"><img src="/img/main-play-green-btn.svg" /></a>
->>>>>>> 17e73713
                                         </li>
                                         
                                     </ul>
