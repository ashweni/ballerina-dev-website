---
layout: ballerina-example-page-old
title: Combining Isolated Functions and Lock
description: This BBE demonstrates combining isolated functions and lock in Ballerina.
keywords: ballerina, ballerina by example, bbe, isolated functions, lock
permalink: /learn/by-example/combining-isolated-functions-and-lock
active: combining-isolated-functions-and-lock
redirect_from:
  - /swan-lake/learn/by-example/combining-isolated-functions-and-lock
  - /swan-lake/learn/by-example/combining-isolated-functions-and-lock.html
---
<div class="row cBallerina-io-Gray-row">
        <div class="container cBallerinaBySampleContainer">
            <div class="FullCode">
                <div class="highlight"><pre><span class="kn">import</span> <span class="nx">ballerina</span><span class="o">/</span><span class="nx">io</span><span class="p">;</span>

<span class="nx">type</span> <span class="nx">R</span> <span class="nx">record</span> <span class="p">{</span>
    <span class="kt">int</span> <span class="nx">v</span><span class="p">;</span>
<span class="p">};</span>

<span class="c1">// The initialization expression of an `isolated` variable</span>
<span class="c1">// has to be an `isolated` expression, which itself will be</span>
<span class="c1">// an `isolated` root.</span>
<span class="nx">isolated</span> <span class="nx">R</span> <span class="nx">r</span> <span class="p">=</span> <span class="p">{</span><span class="nx">v</span><span class="p">:</span> <span class="mi">0</span><span class="p">};</span>

<span class="nx">isolated</span> <span class="kd">function</span> <span class="nx">setGlobal</span><span class="p">(</span><span class="kt">int</span> <span class="nx">n</span><span class="p">)</span> <span class="p">{</span>
    <span class="c1">// An `isolated` variable can be accessed within</span>
    <span class="c1">// a `lock` statement.</span>
    <span class="nx">lock</span> <span class="p">{</span>
        <span class="nx">r</span><span class="p">.</span><span class="nx">v</span> <span class="p">=</span> <span class="nx">n</span><span class="p">;</span>
    <span class="p">}</span>

<span class="p">}</span>

<span class="nx">public</span> <span class="kd">function</span> <span class="nx">main</span><span class="p">()</span> <span class="p">{</span>
    <span class="nx">setGlobal</span><span class="p">(</span><span class="mi">200</span><span class="p">);</span>
    <span class="c1">// Accesses the `isolated` variable within a</span>
    <span class="c1">// `lock` statement.</span>
    <span class="nx">lock</span> <span class="p">{</span>
       <span class="nx">io</span><span class="p">:</span><span class="nb">println</span><span class="p">(</span><span class="nx">r</span><span class="p">);</span>
    <span class="p">}</span>

<span class="p">}</span>
</pre></div>

            </div>

            <div class="col-xs-12 col-sm-12 col-md-12">
                <table class="cTopInfoContainer cTopControlsContainer">
                    <tr>
                        <td class="cLeftTD">
                            <h2>Combining Isolated Functions and Lock</h2>
                            <p><p>Combining <code>isolated</code> functions and <code>lock</code> allows <code>isolated</code> functions to use
 <code>lock</code> to access mutable module-level state.
 Key concept is <code>isolated</code> root. A value <code>r</code> is an <code>isolated</code> root if mutable state reachable
 from <code>r</code> cannot be reached from outside except through <code>r</code>. An expression is an
 <code>isolated</code> expression if it follows rules that guarantee that its value will be an
 <code>isolated</code> root. e.g.,
 <ul>
 <li>an expression with a type that is a subtype of <code>readonly</code> is always <code>isolated</code></li>
 <li>an expression <code>[E1, E2]</code> is isolated if <code>E1</code> and <code>E2</code> are <code>isolated</code></li>
 <li>an expression <code>f(E1, E2)</code> is <code>isolated</code> if <code>E1</code> and <code>E1</code> are <code>isolated</code>, and
 the type of <code>f</code> is an <code>isolated</code> function.</li>
 </ul></p>
</p>

                        </td>
                        <td class="cRightTD">
                            <div class="cTopButtonContainer">
                                
                                <div class="cButtonInfoContainer">
                                    <a class="prev" href="readonly-and-isolated.html?is_ref_by_example=true">
                                        <span>< PREVIOUS</span>
                                        <p>Readonly and Isolated</p>
                                    </a>
                                </div>
                                 
                                <div class="cButtonInfoContainer">
                                    <a class="next" href="isolated-variables.html?is_ref_by_example=true">
                                        <span>NEXT ></span>
                                        <p>Isolated Variables</p>
                                    </a>
                                </div>
                                
                            </div>
                        </td>
                    </tr>
                </table>
            </div>
            <div class="example" id="combining-isolated-functions-and-lock">
                <div class="col-xs-12 col-sm-12 col-md-12 cBBETable-container cCodeLeft">
                    <div class="cTopControlsContainer">
                        <div class="cTopControlsRow">
                            <div class="cLeftTD">
                                <div class="cBBE-links">
                                    <ul>
                                        <li>
                                            <a class="copy"><img src="/img/copy-icon.svg" /></a>
                                        </li>
                                        <li>
                                            <a target="_blank" href="https://github.com/ballerina-platform/ballerina-distribution/tree/master/examples/combining-isolated-functions-and-lock/"><img src="/img/github-logo-green.svg" /></a>
                                        </li>
                                        
                                        <li>
<<<<<<< HEAD
                                            <a target="_blank" href="https://play.ballerina.io/?gist=62db48a5399d335f2dfe1ae1d7891fd9&file=combining_isolated_functions_and_lock.bal"><img src="/img/main-play-green-btn.svg" /></a>
=======
                                            <a target="_blank" href="https://play.ballerina.io/?gist=2a02ced6c26dcb93bf22e11652bb3738&file=combining_isolated_functions_and_lock.bal"><img src="/img/main-play-green-btn.svg" /></a>
>>>>>>> 4daec9d8
                                        </li>
                                        
                                    </ul>
                                </div>
                            </div> 
                        </div>
                    </div>
              
                    
                    <div class="codeSnippeset">

                        <div class="cBBE-body">
                            
                            <div class="cTR">

                                <div class="code leading">
                                    <div class="highlight"><pre><code class=language-ballerina>import ballerina/io;
</code></pre></div>

                                </div>
                                <div class="docs">
                                    
                                </div>
                            </div>
                            
                            <div class="cTR">

                                <div class="code leading">
                                    <div class="highlight"><pre><code class=language-ballerina>type R record {
    int v;
};
</code></pre></div>

                                </div>
                                <div class="docs">
                                    
                                </div>
                            </div>
                            
                            <div class="cTR hover-enable">

                                <div class="code leading">
                                    <div class="highlight"><pre><code class=language-ballerina>isolated R r = {v: 0};
</code></pre></div>

                                </div>
                                <div class="docs">
                                    
                                    <div class="cCodeDesription">
                                        <div>
                                            <p>The initialization expression of an <code>isolated</code> variable
 has to be an <code>isolated</code> expression, which itself will be
 an <code>isolated</code> root.</p>

                                        </div>
                                    </div>
                                    
                                </div>
                            </div>
                            
                            <div class="cTR">

                                <div class="code leading">
                                    <div class="highlight"><pre><code class=language-ballerina>isolated function setGlobal(int n) {
</code></pre></div>

                                </div>
                                <div class="docs">
                                    
                                </div>
                            </div>
                            
                            <div class="cTR hover-enable">

                                <div class="code leading">
                                    <div class="highlight"><pre><code class=language-ballerina>    lock {
        r.v = n;
    }
</code></pre></div>

                                </div>
                                <div class="docs">
                                    
                                    <div class="cCodeDesription">
                                        <div>
                                            <p>An <code>isolated</code> variable can be accessed within
 a <code>lock</code> statement.</p>

                                        </div>
                                    </div>
                                    
                                </div>
                            </div>
                            
                            <div class="cTR">

                                <div class="code leading">
                                    <div class="highlight"><pre><code class=language-ballerina>}
</code></pre></div>

                                </div>
                                <div class="docs">
                                    
                                </div>
                            </div>
                            
                            <div class="cTR">

                                <div class="code leading">
                                    <div class="highlight"><pre><code class=language-ballerina>public function main() {
    setGlobal(200);
</code></pre></div>

                                </div>
                                <div class="docs">
                                    
                                </div>
                            </div>
                            
                            <div class="cTR hover-enable">

                                <div class="code leading">
                                    <div class="highlight"><pre><code class=language-ballerina>    lock {
       io:println(r);
    }
</code></pre></div>

                                </div>
                                <div class="docs">
                                    
                                    <div class="cCodeDesription">
                                        <div>
                                            <p>Accesses the <code>isolated</code> variable within a
 <code>lock</code> statement.</p>

                                        </div>
                                    </div>
                                    
                                </div>
                            </div>
                            
                            <div class="cTR">

                                <div class="code">
                                    <div class="highlight"><pre><code class=language-ballerina>}
</code></pre></div>

                                </div>
                                <div class="docs">
                                    
                                </div>
                            </div>
                            
                        </div>
                    </div>
                    
                    <div class="codeSnippeset">

                        <div class="cBBE-body">
                            
                            <div class="cTR cOutputTr">

                                <div class="code cOutput">
                                    <div class="highlight"><pre><code class=shell-session>bal run combining_isolated_functions_and_lock.bal
{&quot;v&quot;:200}
</code></pre></div>

                                </div>
                                <div class="docs">
                                    
                                </div>
                            </div>
                            
                        </div>
                    </div>
                    


                     
                </div>
            </div>
        </div>
    </div>

     <script>
            $(document).ready(function() {

                // hljs.initHighlightingOnLoad();

                $(".switch").click(function() {
                    $(".cCodeRight").toggleClass('cShow');
                    $(".cCodeLeft").toggleClass('cHide');
                });

                // get code text
                var codeSnippet = document.getElementsByClassName('FullCode')[0];
                var codeText = codeSnippet.getElementsByTagName('pre')[0].textContent;

                // register "copy to clipboard" event to elements with "copy" class
                var clipboard = new ClipboardJS('.copy', {
                    text: function(trigger) {
                        return codeText;
                    }
                });

                // Register events show hide tooltip on click event
                clipboard.on('success', function(e) {
                    setTooltip(e.trigger, 'Copied!');
                    hideTooltip(e.trigger);
                });

                clipboard.on('error', function(e) {
                    setTooltip(e.trigger, 'Failed!');
                    hideTooltip(e.trigger);
                });

                $('.copy').tooltip({
                    trigger: 'click',
                    placement: 'bottom'
                });
                $("a.copy").unbind("click");
            });

            function setTooltip(btn, message) {
                $(btn).attr('data-original-title', message)
                    .tooltip('show');
            }

            function hideTooltip(btn) {
                setTimeout(function() {
                    $(btn).tooltip('hide').removeAttr('data-original-title');
                }, 1000);
            }
        </script><|MERGE_RESOLUTION|>--- conflicted
+++ resolved
@@ -102,11 +102,7 @@
                                         </li>
                                         
                                         <li>
-<<<<<<< HEAD
-                                            <a target="_blank" href="https://play.ballerina.io/?gist=62db48a5399d335f2dfe1ae1d7891fd9&file=combining_isolated_functions_and_lock.bal"><img src="/img/main-play-green-btn.svg" /></a>
-=======
                                             <a target="_blank" href="https://play.ballerina.io/?gist=2a02ced6c26dcb93bf22e11652bb3738&file=combining_isolated_functions_and_lock.bal"><img src="/img/main-play-green-btn.svg" /></a>
->>>>>>> 4daec9d8
                                         </li>
                                         
                                     </ul>
