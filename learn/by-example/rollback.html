--- conflicted
+++ resolved
@@ -111,11 +111,7 @@
                                         </li>
                                         
                                         <li>
-<<<<<<< HEAD
-                                            <a target="_blank" href="https://play.ballerina.io/?gist=22553fef75351e04f68a706809bb0e18&file=rollback.bal"><img src="/img/main-play-green-btn.svg" /></a>
-=======
                                             <a target="_blank" href="https://play.ballerina.io/?gist=865c4d5d96e1375165a01b65461eb740&file=rollback.bal"><img src="/img/main-play-green-btn.svg" /></a>
->>>>>>> 4daec9d8
                                         </li>
                                         
                                     </ul>
