---
layout: ballerina-example-page-old
title: Ignoring Return Values and Errors
description: This BBE demonstrates how return values and errors can be ignored in Ballerina
keywords: ballerina, ballerina by example, bbe, error, ignore value
permalink: /learn/by-example/ignoring-return-values-and-errors
active: ignoring-return-values-and-errors
redirect_from:
  - /swan-lake/learn/by-example/ignoring-return-values-and-errors
  - /swan-lake/learn/by-example/ignoring-return-values-and-errors.html
---
<div class="row cBallerina-io-Gray-row">
        <div class="container cBallerinaBySampleContainer">
            <div class="FullCode">
                <div class="highlight"><pre><span class="kn">import</span> <span class="nx">ballerina</span><span class="o">/</span><span class="nx">io</span><span class="p">;</span>

<span class="nx">public</span> <span class="kd">function</span> <span class="nx">main</span><span class="p">()</span> <span class="p">{</span>
    <span class="c1">// Allowed only if the return value is `()`.</span>
    <span class="nx">doX</span><span class="p">();</span>

    <span class="c1">// Allowed if the return value does not include an `error`.</span>
    <span class="nx">_</span> <span class="p">=</span> <span class="nx">getX</span><span class="p">();</span>

    <span class="c1">// Use `checkpanic` if you don&#39;t want to handle an `error`.</span>
    <span class="nx">checkpanic</span> <span class="nx">tryX</span><span class="p">(</span><span class="kc">true</span><span class="p">);</span>
    <span class="nx">checkpanic</span> <span class="nx">tryX</span><span class="p">(</span><span class="kc">false</span><span class="p">);</span>

<span class="p">}</span>

<span class="kd">function</span> <span class="nx">doX</span><span class="p">()</span> <span class="p">{</span>
    <span class="nx">io</span><span class="p">:</span><span class="nb">println</span><span class="p">(</span><span class="s">&quot;Do X&quot;</span><span class="p">);</span>
<span class="p">}</span>

<span class="kd">function</span> <span class="nx">getX</span><span class="p">()</span> <span class="nx">returns</span> <span class="kt">boolean</span> <span class="p">{</span>
    <span class="nx">io</span><span class="p">:</span><span class="nb">println</span><span class="p">(</span><span class="s">&quot;Get X&quot;</span><span class="p">);</span>
    <span class="k">return</span> <span class="kc">true</span><span class="p">;</span>
<span class="p">}</span>

<span class="kd">function</span> <span class="nx">tryX</span><span class="p">(</span><span class="kt">boolean</span> <span class="nx">x</span><span class="p">)</span> <span class="nx">returns</span> <span class="nx">error</span><span class="err">?</span> <span class="p">{</span>
    <span class="nx">io</span><span class="p">:</span><span class="nb">println</span><span class="p">(</span><span class="s">&quot;Try X&quot;</span><span class="p">);</span>
    <span class="k">if</span> <span class="p">!</span><span class="nx">x</span> <span class="p">{</span>
        <span class="k">return</span> <span class="nx">error</span><span class="p">(</span><span class="s">&quot;error!&quot;</span><span class="p">);</span>
    <span class="p">}</span>
    <span class="k">return</span><span class="p">;</span>
<span class="p">}</span>
</pre></div>

            </div>

            <div class="col-xs-12 col-sm-12 col-md-12">
                <table class="cTopInfoContainer cTopControlsContainer">
                    <tr>
                        <td class="cLeftTD">
                            <h2>Ignoring Return Values and Errors</h2>
                            <p><p>Ballerina does not allow silently ignoring return values.
 To ignore a return value, assign it to <code>_</code>; this is like
 an implicitly declared variable that cannot be referenced.
 When a return type includes an error, you have to do something
 with the error.
 <code>_</code> is of type any: you cannot use <code>_</code> to ignore an error.
 <code>checkpanic</code> is like <code>check</code>, but panics on error rather than
 returning.</p>
</p>

                        </td>
                        <td class="cRightTD">
                            <div class="cTopButtonContainer">
                                
                                <div class="cButtonInfoContainer">
                                    <a class="prev" href="panics.html?is_ref_by_example=true">
                                        <span>< PREVIOUS</span>
                                        <p>Panics</p>
                                    </a>
                                </div>
                                 
                                <div class="cButtonInfoContainer">
                                    <a class="next" href="identity.html?is_ref_by_example=true">
                                        <span>NEXT ></span>
                                        <p>Identity</p>
                                    </a>
                                </div>
                                
                            </div>
                        </td>
                    </tr>
                </table>
            </div>
            <div class="example" id="ignoring-return-values-and-errors">
                <div class="col-xs-12 col-sm-12 col-md-12 cBBETable-container cCodeLeft">
                    <div class="cTopControlsContainer">
                        <div class="cTopControlsRow">
                            <div class="cLeftTD">
                                <div class="cBBE-links">
                                    <ul>
                                        <li>
                                            <a class="copy"><img src="/img/copy-icon.svg" /></a>
                                        </li>
                                        <li>
                                            <a target="_blank" href="https://github.com/ballerina-platform/ballerina-distribution/tree/master/examples/ignoring-return-values-and-errors/"><img src="/img/github-logo-green.svg" /></a>
                                        </li>
                                        
                                        <li>
<<<<<<< HEAD
                                            <a target="_blank" href="https://play.ballerina.io/?gist=ca92f6a4fb28176fa1a34fc229c36f65&file=ignoring_return_values_and_errors.bal"><img src="/img/main-play-green-btn.svg" /></a>
=======
                                            <a target="_blank" href="https://play.ballerina.io/?gist=62597567941d4eec678755afa1bb1bc9&file=ignoring_return_values_and_errors.bal"><img src="/img/main-play-green-btn.svg" /></a>
>>>>>>> 4daec9d8
                                        </li>
                                        
                                    </ul>
                                </div>
                            </div> 
                        </div>
                    </div>
              
                    
                    <div class="codeSnippeset">

                        <div class="cBBE-body">
                            
                            <div class="cTR">

                                <div class="code leading">
                                    <div class="highlight"><pre><code class=language-ballerina>import ballerina/io;
</code></pre></div>

                                </div>
                                <div class="docs">
                                    
                                </div>
                            </div>
                            
                            <div class="cTR">

                                <div class="code leading">
                                    <div class="highlight"><pre><code class=language-ballerina>public function main() {
</code></pre></div>

                                </div>
                                <div class="docs">
                                    
                                </div>
                            </div>
                            
                            <div class="cTR hover-enable">

                                <div class="code leading">
                                    <div class="highlight"><pre><code class=language-ballerina>    doX();
</code></pre></div>

                                </div>
                                <div class="docs">
                                    
                                    <div class="cCodeDesription">
                                        <div>
                                            <p>Allowed only if the return value is <code>()</code>.</p>

                                        </div>
                                    </div>
                                    
                                </div>
                            </div>
                            
                            <div class="cTR hover-enable">

                                <div class="code leading">
                                    <div class="highlight"><pre><code class=language-ballerina>    _ = getX();
</code></pre></div>

                                </div>
                                <div class="docs">
                                    
                                    <div class="cCodeDesription">
                                        <div>
                                            <p>Allowed if the return value does not include an <code>error</code>.</p>

                                        </div>
                                    </div>
                                    
                                </div>
                            </div>
                            
                            <div class="cTR hover-enable">

                                <div class="code leading">
                                    <div class="highlight"><pre><code class=language-ballerina>    checkpanic tryX(true);
    checkpanic tryX(false);
</code></pre></div>

                                </div>
                                <div class="docs">
                                    
                                    <div class="cCodeDesription">
                                        <div>
                                            <p>Use <code>checkpanic</code> if you don&rsquo;t want to handle an <code>error</code>.</p>

                                        </div>
                                    </div>
                                    
                                </div>
                            </div>
                            
                            <div class="cTR">

                                <div class="code leading">
                                    <div class="highlight"><pre><code class=language-ballerina>}
</code></pre></div>

                                </div>
                                <div class="docs">
                                    
                                </div>
                            </div>
                            
                            <div class="cTR">

                                <div class="code leading">
                                    <div class="highlight"><pre><code class=language-ballerina>function doX() {
    io:println(&quot;Do X&quot;);
}
</code></pre></div>

                                </div>
                                <div class="docs">
                                    
                                </div>
                            </div>
                            
                            <div class="cTR">

                                <div class="code leading">
                                    <div class="highlight"><pre><code class=language-ballerina>function getX() returns boolean {
    io:println(&quot;Get X&quot;);
    return true;
}
</code></pre></div>

                                </div>
                                <div class="docs">
                                    
                                </div>
                            </div>
                            
                            <div class="cTR">

                                <div class="code">
                                    <div class="highlight"><pre><code class=language-ballerina>function tryX(boolean x) returns error? {
    io:println(&quot;Try X&quot;);
    if !x {
        return error(&quot;error!&quot;);
    }
    return;
}
</code></pre></div>

                                </div>
                                <div class="docs">
                                    
                                </div>
                            </div>
                            
                        </div>
                    </div>
                    
                    <div class="codeSnippeset">

                        <div class="cBBE-body">
                            
                            <div class="cTR cOutputTr">

                                <div class="code cOutput">
                                    <div class="highlight"><pre><code class=shell-session>bal run ignoring_return_values_and_errors.bal
Do X
Get X
Try X
Try X
error: error!
        at ignoring_return_values_and_errors:tryX(ignoring_return_values_and_errors.bal:28)
           ignoring_return_values_and_errors:main(ignoring_return_values_and_errors.bal:12)
</code></pre></div>

                                </div>
                                <div class="docs">
                                    
                                </div>
                            </div>
                            
                        </div>
                    </div>
                    


                     
                </div>
            </div>
        </div>
    </div>

     <script>
            $(document).ready(function() {

                // hljs.initHighlightingOnLoad();

                $(".switch").click(function() {
                    $(".cCodeRight").toggleClass('cShow');
                    $(".cCodeLeft").toggleClass('cHide');
                });

                // get code text
                var codeSnippet = document.getElementsByClassName('FullCode')[0];
                var codeText = codeSnippet.getElementsByTagName('pre')[0].textContent;

                // register "copy to clipboard" event to elements with "copy" class
                var clipboard = new ClipboardJS('.copy', {
                    text: function(trigger) {
                        return codeText;
                    }
                });

                // Register events show hide tooltip on click event
                clipboard.on('success', function(e) {
                    setTooltip(e.trigger, 'Copied!');
                    hideTooltip(e.trigger);
                });

                clipboard.on('error', function(e) {
                    setTooltip(e.trigger, 'Failed!');
                    hideTooltip(e.trigger);
                });

                $('.copy').tooltip({
                    trigger: 'click',
                    placement: 'bottom'
                });
                $("a.copy").unbind("click");
            });

            function setTooltip(btn, message) {
                $(btn).attr('data-original-title', message)
                    .tooltip('show');
            }

            function hideTooltip(btn) {
                setTimeout(function() {
                    $(btn).tooltip('hide').removeAttr('data-original-title');
                }, 1000);
            }
        </script><|MERGE_RESOLUTION|>--- conflicted
+++ resolved
@@ -100,11 +100,7 @@
                                         </li>
                                         
                                         <li>
-<<<<<<< HEAD
-                                            <a target="_blank" href="https://play.ballerina.io/?gist=ca92f6a4fb28176fa1a34fc229c36f65&file=ignoring_return_values_and_errors.bal"><img src="/img/main-play-green-btn.svg" /></a>
-=======
                                             <a target="_blank" href="https://play.ballerina.io/?gist=62597567941d4eec678755afa1bb1bc9&file=ignoring_return_values_and_errors.bal"><img src="/img/main-play-green-btn.svg" /></a>
->>>>>>> 4daec9d8
                                         </li>
                                         
                                     </ul>
