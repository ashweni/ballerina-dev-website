--- conflicted
+++ resolved
@@ -76,11 +76,7 @@
                                         </li>
                                         
                                         <li>
-<<<<<<< HEAD
-                                            <a target="_blank" href="https://play.ballerina.io/?gist=4e644e4983a515760a0a02f8933e942c&file=integers.bal"><img src="/img/main-play-green-btn.svg" /></a>
-=======
                                             <a target="_blank" href="https://play.ballerina.io/?gist=98a6ac6999e79fa6083dd26f49ac0f94&file=integers.bal"><img src="/img/main-play-green-btn.svg" /></a>
->>>>>>> 9cc0b157
                                         </li>
                                         
                                     </ul>
