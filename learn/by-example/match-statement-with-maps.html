---
layout: ballerina-example-page-old
title: Match Statement With Maps
description: This BBE demonstrates using the match statement with maps.
keywords: ballerina, ballerina by example, bbe, match, json, map
permalink: /learn/by-example/match-statement-with-maps
active: match-statement-with-maps
redirect_from:
  - /swan-lake/learn/by-example/match-statement-with-maps
  - /swan-lake/learn/by-example/match-statement-with-maps.html
---
<div class="row cBallerina-io-Gray-row">
        <div class="container cBallerinaBySampleContainer">
            <div class="FullCode">
                <div class="highlight"><pre><span class="kn">import</span> <span class="nx">ballerina</span><span class="o">/</span><span class="nx">io</span><span class="p">;</span>

<span class="kd">function</span> <span class="nx">foo</span><span class="p">(</span><span class="kt">json</span> <span class="nx">j</span><span class="p">)</span> <span class="nx">returns</span> <span class="nx">error</span><span class="err">?</span> <span class="p">{</span>
    <span class="nx">match</span> <span class="nx">j</span> <span class="p">{</span>
        <span class="c1">// Match statement can be used to match maps.</span>
        <span class="c1">// Patterns on the left hand side in a match statement can have variable</span>
        <span class="c1">// parts that can be captured.</span>
        <span class="c1">// Match semantics are open (may have fields other than those </span>
        <span class="c1">// specified in the pattern).</span>
        <span class="p">{</span><span class="nx">command</span><span class="p">:</span> <span class="s">&quot;add&quot;</span><span class="p">,</span> <span class="nx">amount</span><span class="p">:</span> <span class="k">var</span> <span class="nx">x</span><span class="p">}</span> <span class="p">=&gt;</span> <span class="p">{</span>
            <span class="nx">decimal</span> <span class="nx">n</span> <span class="p">=</span> <span class="nx">check</span> <span class="nx">x</span><span class="p">.</span><span class="nx">ensureType</span><span class="p">(</span><span class="nx">decimal</span><span class="p">);</span>
            <span class="nx">add</span><span class="p">(</span><span class="nx">n</span><span class="p">);</span>
            <span class="k">return</span><span class="p">;</span>
        <span class="p">}</span>

        <span class="nx">_</span> <span class="p">=&gt;</span> <span class="p">{</span>
            <span class="k">return</span> <span class="nx">error</span><span class="p">(</span><span class="s">&quot;invalid command&quot;</span><span class="p">);</span>
        <span class="p">}</span>
    <span class="p">}</span>
<span class="p">}</span>

<span class="nx">decimal</span> <span class="nx">total</span> <span class="p">=</span> <span class="mi">0</span><span class="p">;</span>

<span class="kd">function</span> <span class="nx">add</span><span class="p">(</span><span class="nx">decimal</span> <span class="nx">amount</span><span class="p">)</span> <span class="p">{</span>
    <span class="nx">total</span> <span class="o">+=</span> <span class="nx">amount</span><span class="p">;</span>
    <span class="nx">io</span><span class="p">:</span><span class="nb">println</span><span class="p">(</span><span class="s">&quot;Total: &quot;</span><span class="p">,</span> <span class="nx">total</span><span class="p">);</span>
<span class="p">}</span>

<span class="nx">public</span> <span class="kd">function</span> <span class="nx">main</span><span class="p">()</span> <span class="nx">returns</span> <span class="nx">error</span><span class="err">?</span> <span class="p">{</span>
    <span class="nx">check</span> <span class="nx">foo</span><span class="p">({</span><span class="nx">command</span><span class="p">:</span> <span class="s">&quot;add&quot;</span><span class="p">,</span> <span class="nx">amount</span><span class="p">:</span> <span class="mi">100</span><span class="p">,</span> <span class="nx">status</span><span class="p">:</span> <span class="s">&quot;pending&quot;</span><span class="p">});</span> 
    <span class="nx">check</span> <span class="nx">foo</span><span class="p">({</span><span class="nx">command</span><span class="p">:</span> <span class="s">&quot;add&quot;</span><span class="p">,</span> <span class="nx">amount</span><span class="p">:</span> <span class="mi">10</span><span class="p">});</span>   
    <span class="nx">check</span> <span class="nx">foo</span><span class="p">({</span><span class="nx">command</span><span class="p">:</span> <span class="s">&quot;subtract&quot;</span><span class="p">,</span> <span class="nx">amount</span><span class="p">:</span> <span class="mi">100</span><span class="p">});</span>
    <span class="k">return</span><span class="p">;</span>
<span class="p">}</span>
</pre></div>

            </div>

            <div class="col-xs-12 col-sm-12 col-md-12">
                <table class="cTopInfoContainer cTopControlsContainer">
                    <tr>
                        <td class="cLeftTD">
                            <h2>Match Statement With Maps</h2>
                            <p><p>Match statement can be used to match maps.
 Patterns on the left hand side in a match statement can have variable
 parts that can be captured.
 Useful for working directly with <code>json</code>.
 Match semantics are open (may have fields other than those specified in the pattern).</p>
</p>

                        </td>
                        <td class="cRightTD">
                            <div class="cTopButtonContainer">
                                
                                <div class="cButtonInfoContainer">
                                    <a class="prev" href="working-directly-with-json.html?is_ref_by_example=true">
                                        <span>< PREVIOUS</span>
                                        <p>Working directly with JSON</p>
                                    </a>
                                </div>
                                 
                                <div class="cButtonInfoContainer">
                                    <a class="next" href="converting-from-user-defined-type-to-json.html?is_ref_by_example=true">
                                        <span>NEXT ></span>
                                        <p>Converting From User-Defined Type to JSON</p>
                                    </a>
                                </div>
                                
                            </div>
                        </td>
                    </tr>
                </table>
            </div>
            <div class="example" id="match-statement-with-maps">
                <div class="col-xs-12 col-sm-12 col-md-12 cBBETable-container cCodeLeft">
                    <div class="cTopControlsContainer">
                        <div class="cTopControlsRow">
                            <div class="cLeftTD">
                                <div class="cBBE-links">
                                    <ul>
                                        <li>
                                            <a class="copy"><img src="/img/copy-icon.svg" /></a>
                                        </li>
                                        <li>
                                            <a target="_blank" href="https://github.com/ballerina-platform/ballerina-distribution/tree/master/examples/match-statement-with-maps/"><img src="/img/github-logo-green.svg" /></a>
                                        </li>
                                        
                                        <li>
<<<<<<< HEAD
                                            <a target="_blank" href="https://play.ballerina.io/?gist=1da380dff270103344388b5818e1fd98&file=match_statement_with_maps.bal"><img src="/img/main-play-green-btn.svg" /></a>
=======
                                            <a target="_blank" href="https://play.ballerina.io/?gist=89eba326370fbb4061d9fad28f1946e2&file=match_statement_with_maps.bal"><img src="/img/main-play-green-btn.svg" /></a>
>>>>>>> 9cc0b157
                                        </li>
                                        
                                    </ul>
                                </div>
                            </div> 
                        </div>
                    </div>
              
                    
                    <div class="codeSnippeset">

                        <div class="cBBE-body">
                            
                            <div class="cTR">

                                <div class="code leading">
                                    <div class="highlight"><pre><code class=language-ballerina>import ballerina/io;
</code></pre></div>

                                </div>
                                <div class="docs">
                                    
                                </div>
                            </div>
                            
                            <div class="cTR">

                                <div class="code leading">
                                    <div class="highlight"><pre><code class=language-ballerina>function foo(json j) returns error? {
    match j {
</code></pre></div>

                                </div>
                                <div class="docs">
                                    
                                </div>
                            </div>
                            
                            <div class="cTR hover-enable">

                                <div class="code leading">
                                    <div class="highlight"><pre><code class=language-ballerina>        {command: &quot;add&quot;, amount: var x} =&gt; {
            decimal n = check x.ensureType(decimal);
            add(n);
            return;
        }
</code></pre></div>

                                </div>
                                <div class="docs">
                                    
                                    <div class="cCodeDesription">
                                        <div>
                                            <p>Match statement can be used to match maps.
 Patterns on the left hand side in a match statement can have variable
 parts that can be captured.
 Match semantics are open (may have fields other than those
 specified in the pattern).</p>

                                        </div>
                                    </div>
                                    
                                </div>
                            </div>
                            
                            <div class="cTR">

                                <div class="code leading">
                                    <div class="highlight"><pre><code class=language-ballerina>        _ =&gt; {
            return error(&quot;invalid command&quot;);
        }
    }
}
</code></pre></div>

                                </div>
                                <div class="docs">
                                    
                                </div>
                            </div>
                            
                            <div class="cTR">

                                <div class="code leading">
                                    <div class="highlight"><pre><code class=language-ballerina>decimal total = 0;
</code></pre></div>

                                </div>
                                <div class="docs">
                                    
                                </div>
                            </div>
                            
                            <div class="cTR">

                                <div class="code leading">
                                    <div class="highlight"><pre><code class=language-ballerina>function add(decimal amount) {
    total += amount;
    io:println(&quot;Total: &quot;, total);
}
</code></pre></div>

                                </div>
                                <div class="docs">
                                    
                                </div>
                            </div>
                            
                            <div class="cTR">

                                <div class="code">
                                    <div class="highlight"><pre><code class=language-ballerina>public function main() returns error? {
    check foo({command: &quot;add&quot;, amount: 100, status: &quot;pending&quot;}); 
    check foo({command: &quot;add&quot;, amount: 10});   
    check foo({command: &quot;subtract&quot;, amount: 100});
    return;
}
</code></pre></div>

                                </div>
                                <div class="docs">
                                    
                                </div>
                            </div>
                            
                        </div>
                    </div>
                    
                    <div class="codeSnippeset">

                        <div class="cBBE-body">
                            
                            <div class="cTR cOutputTr">

                                <div class="code cOutput">
                                    <div class="highlight"><pre><code class=shell-session>bal run match_statement_with_maps.bal
Total: 100.0
Total: 110.0
error: invalid command
</code></pre></div>

                                </div>
                                <div class="docs">
                                    
                                </div>
                            </div>
                            
                        </div>
                    </div>
                    


                     
                </div>
            </div>
        </div>
    </div>

     <script>
            $(document).ready(function() {

                // hljs.initHighlightingOnLoad();

                $(".switch").click(function() {
                    $(".cCodeRight").toggleClass('cShow');
                    $(".cCodeLeft").toggleClass('cHide');
                });

                // get code text
                var codeSnippet = document.getElementsByClassName('FullCode')[0];
                var codeText = codeSnippet.getElementsByTagName('pre')[0].textContent;

                // register "copy to clipboard" event to elements with "copy" class
                var clipboard = new ClipboardJS('.copy', {
                    text: function(trigger) {
                        return codeText;
                    }
                });

                // Register events show hide tooltip on click event
                clipboard.on('success', function(e) {
                    setTooltip(e.trigger, 'Copied!');
                    hideTooltip(e.trigger);
                });

                clipboard.on('error', function(e) {
                    setTooltip(e.trigger, 'Failed!');
                    hideTooltip(e.trigger);
                });

                $('.copy').tooltip({
                    trigger: 'click',
                    placement: 'bottom'
                });
                $("a.copy").unbind("click");
            });

            function setTooltip(btn, message) {
                $(btn).attr('data-original-title', message)
                    .tooltip('show');
            }

            function hideTooltip(btn) {
                setTimeout(function() {
                    $(btn).tooltip('hide').removeAttr('data-original-title');
                }, 1000);
            }
        </script><|MERGE_RESOLUTION|>--- conflicted
+++ resolved
@@ -100,11 +100,7 @@
                                         </li>
                                         
                                         <li>
-<<<<<<< HEAD
-                                            <a target="_blank" href="https://play.ballerina.io/?gist=1da380dff270103344388b5818e1fd98&file=match_statement_with_maps.bal"><img src="/img/main-play-green-btn.svg" /></a>
-=======
                                             <a target="_blank" href="https://play.ballerina.io/?gist=89eba326370fbb4061d9fad28f1946e2&file=match_statement_with_maps.bal"><img src="/img/main-play-green-btn.svg" /></a>
->>>>>>> 9cc0b157
                                         </li>
                                         
                                     </ul>
