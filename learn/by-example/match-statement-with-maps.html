--- conflicted
+++ resolved
@@ -100,11 +100,7 @@
                                         </li>
                                         
                                         <li>
-<<<<<<< HEAD
-                                            <a target="_blank" href="https://play.ballerina.io/?gist=6b6866ff9a1c30d82d56d1b080f342a1&file=match_statement_with_maps.bal"><img src="/img/main-play-green-btn.svg" /></a>
-=======
                                             <a target="_blank" href="https://play.ballerina.io/?gist=1da380dff270103344388b5818e1fd98&file=match_statement_with_maps.bal"><img src="/img/main-play-green-btn.svg" /></a>
->>>>>>> 4daec9d8
                                         </li>
                                         
                                     </ul>
