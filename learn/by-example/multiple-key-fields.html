---
layout: ballerina-example-page-old
title: Multiple Key Fields
description: This BBE demonstrates multiple key fields in tables in Ballerina.
keywords: ballerina, ballerina by example, bbe, multiple key fields, keys
permalink: /learn/by-example/multiple-key-fields
active: multiple-key-fields
redirect_from:
  - /swan-lake/learn/by-example/multiple-key-fields
  - /swan-lake/learn/by-example/multiple-key-fields.html
---
<div class="row cBallerina-io-Gray-row">
        <div class="container cBallerinaBySampleContainer">
            <div class="FullCode">
                <div class="highlight"><pre><span class="kn">import</span> <span class="nx">ballerina</span><span class="o">/</span><span class="nx">io</span><span class="p">;</span>

<span class="nx">type</span> <span class="nx">Employee</span> <span class="nx">record</span> <span class="p">{</span>
    <span class="nx">readonly</span> <span class="kt">string</span> <span class="nx">firstName</span><span class="p">;</span>
    <span class="nx">readonly</span> <span class="kt">string</span> <span class="nx">lastName</span><span class="p">;</span>
    <span class="kt">int</span> <span class="nx">salary</span><span class="p">;</span>
<span class="p">};</span>

<span class="nx">public</span> <span class="kd">function</span> <span class="nx">main</span><span class="p">()</span> <span class="p">{</span>
    <span class="c1">// `t` has a key sequence with `firstName` and `lastName` fields.</span>
    <span class="nx">table</span><span class="p">&lt;</span><span class="nx">Employee</span><span class="p">&gt;</span> <span class="nx">key</span><span class="p">(</span><span class="nx">firstName</span><span class="p">,</span> <span class="nx">lastName</span><span class="p">)</span> <span class="nx">t</span> <span class="p">=</span> <span class="nx">table</span> <span class="p">[</span>
        <span class="p">{</span><span class="nx">firstName</span><span class="p">:</span> <span class="s">&quot;John&quot;</span><span class="p">,</span> <span class="nx">lastName</span><span class="p">:</span> <span class="s">&quot;Smith&quot;</span><span class="p">,</span> <span class="nx">salary</span><span class="p">:</span> <span class="mi">100</span><span class="p">},</span>
        <span class="p">{</span><span class="nx">firstName</span><span class="p">:</span> <span class="s">&quot;Fred&quot;</span><span class="p">,</span> <span class="nx">lastName</span><span class="p">:</span> <span class="s">&quot;Bloggs&quot;</span><span class="p">,</span> <span class="nx">salary</span><span class="p">:</span> <span class="mi">200</span><span class="p">}</span>
    <span class="p">];</span>

    <span class="c1">// The key sequence provides keyed access to members of the `table`.</span>
    <span class="nx">Employee</span><span class="err">?</span> <span class="nx">e</span> <span class="p">=</span> <span class="nx">t</span><span class="p">[</span><span class="s">&quot;Fred&quot;</span><span class="p">,</span> <span class="s">&quot;Bloggs&quot;</span><span class="p">];</span>


    <span class="nx">io</span><span class="p">:</span><span class="nb">println</span><span class="p">(</span><span class="nx">e</span><span class="p">);</span>
<span class="p">}</span>
</pre></div>

            </div>

            <div class="col-xs-12 col-sm-12 col-md-12">
                <table class="cTopInfoContainer cTopControlsContainer">
                    <tr>
                        <td class="cLeftTD">
                            <h2>Multiple Key Fields</h2>
                            <p><p>A <code>table</code> provides access to its members using a key that comes from the <code>read-only</code> fields of the member.
 It is a key sequence, which is used to provide keyed access to its members. The key sequence is an ordered
 sequence of field names.</p>
</p>

                        </td>
                        <td class="cRightTD">
                            <div class="cTopButtonContainer">
                                
                                <div class="cButtonInfoContainer">
                                    <a class="prev" href="table-syntax.html?is_ref_by_example=true">
                                        <span>< PREVIOUS</span>
                                        <p>Table Syntax</p>
                                    </a>
                                </div>
                                 
                                <div class="cButtonInfoContainer">
                                    <a class="next" href="structured-keys.html?is_ref_by_example=true">
                                        <span>NEXT ></span>
                                        <p>Structured Keys</p>
                                    </a>
                                </div>
                                
                            </div>
                        </td>
                    </tr>
                </table>
            </div>
            <div class="example" id="multiple-key-fields">
                <div class="col-xs-12 col-sm-12 col-md-12 cBBETable-container cCodeLeft">
                    <div class="cTopControlsContainer">
                        <div class="cTopControlsRow">
                            <div class="cLeftTD">
                                <div class="cBBE-links">
                                    <ul>
                                        <li>
                                            <a class="copy"><img src="/img/copy-icon.svg" /></a>
                                        </li>
                                        <li>
                                            <a target="_blank" href="https://github.com/ballerina-platform/ballerina-distribution/tree/master/examples/multiple-key-fields/"><img src="/img/github-logo-green.svg" /></a>
                                        </li>
                                        
                                        <li>
<<<<<<< HEAD
                                            <a target="_blank" href="https://play.ballerina.io/?gist=f63936816c023f2a907c78fde08bb55e&file=multiple_key_fields.bal"><img src="/img/main-play-green-btn.svg" /></a>
=======
                                            <a target="_blank" href="https://play.ballerina.io/?gist=3b2a4aa48c0528faf4f1a576c1be14ec&file=multiple_key_fields.bal"><img src="/img/main-play-green-btn.svg" /></a>
>>>>>>> 4daec9d8
                                        </li>
                                        
                                    </ul>
                                </div>
                            </div> 
                        </div>
                    </div>
              
                    
                    <div class="codeSnippeset">

                        <div class="cBBE-body">
                            
                            <div class="cTR">

                                <div class="code leading">
                                    <div class="highlight"><pre><code class=language-ballerina>import ballerina/io;
</code></pre></div>

                                </div>
                                <div class="docs">
                                    
                                </div>
                            </div>
                            
                            <div class="cTR">

                                <div class="code leading">
                                    <div class="highlight"><pre><code class=language-ballerina>type Employee record {
    readonly string firstName;
    readonly string lastName;
    int salary;
};
</code></pre></div>

                                </div>
                                <div class="docs">
                                    
                                </div>
                            </div>
                            
                            <div class="cTR">

                                <div class="code leading">
                                    <div class="highlight"><pre><code class=language-ballerina>public function main() {
</code></pre></div>

                                </div>
                                <div class="docs">
                                    
                                </div>
                            </div>
                            
                            <div class="cTR hover-enable">

                                <div class="code leading">
                                    <div class="highlight"><pre><code class=language-ballerina>    table&lt;Employee&gt; key(firstName, lastName) t = table [
        {firstName: &quot;John&quot;, lastName: &quot;Smith&quot;, salary: 100},
        {firstName: &quot;Fred&quot;, lastName: &quot;Bloggs&quot;, salary: 200}
    ];
</code></pre></div>

                                </div>
                                <div class="docs">
                                    
                                    <div class="cCodeDesription">
                                        <div>
                                            <p><code>t</code> has a key sequence with <code>firstName</code> and <code>lastName</code> fields.</p>

                                        </div>
                                    </div>
                                    
                                </div>
                            </div>
                            
                            <div class="cTR hover-enable">

                                <div class="code leading">
                                    <div class="highlight"><pre><code class=language-ballerina>    Employee? e = t[&quot;Fred&quot;, &quot;Bloggs&quot;];
</code></pre></div>

                                </div>
                                <div class="docs">
                                    
                                    <div class="cCodeDesription">
                                        <div>
                                            <p>The key sequence provides keyed access to members of the <code>table</code>.</p>

                                        </div>
                                    </div>
                                    
                                </div>
                            </div>
                            
                            <div class="cTR">

                                <div class="code">
                                    <div class="highlight"><pre><code class=language-ballerina>    io:println(e);
}
</code></pre></div>

                                </div>
                                <div class="docs">
                                    
                                </div>
                            </div>
                            
                        </div>
                    </div>
                    
                    <div class="codeSnippeset">

                        <div class="cBBE-body">
                            
                            <div class="cTR cOutputTr">

                                <div class="code cOutput">
                                    <div class="highlight"><pre><code class=shell-session>bal run multiple_key_fields.bal
{&quot;firstName&quot;:&quot;Fred&quot;,&quot;lastName&quot;:&quot;Bloggs&quot;,&quot;salary&quot;:200}
</code></pre></div>

                                </div>
                                <div class="docs">
                                    
                                </div>
                            </div>
                            
                        </div>
                    </div>
                    


                     
                </div>
            </div>
        </div>
    </div>

     <script>
            $(document).ready(function() {

                // hljs.initHighlightingOnLoad();

                $(".switch").click(function() {
                    $(".cCodeRight").toggleClass('cShow');
                    $(".cCodeLeft").toggleClass('cHide');
                });

                // get code text
                var codeSnippet = document.getElementsByClassName('FullCode')[0];
                var codeText = codeSnippet.getElementsByTagName('pre')[0].textContent;

                // register "copy to clipboard" event to elements with "copy" class
                var clipboard = new ClipboardJS('.copy', {
                    text: function(trigger) {
                        return codeText;
                    }
                });

                // Register events show hide tooltip on click event
                clipboard.on('success', function(e) {
                    setTooltip(e.trigger, 'Copied!');
                    hideTooltip(e.trigger);
                });

                clipboard.on('error', function(e) {
                    setTooltip(e.trigger, 'Failed!');
                    hideTooltip(e.trigger);
                });

                $('.copy').tooltip({
                    trigger: 'click',
                    placement: 'bottom'
                });
                $("a.copy").unbind("click");
            });

            function setTooltip(btn, message) {
                $(btn).attr('data-original-title', message)
                    .tooltip('show');
            }

            function hideTooltip(btn) {
                setTimeout(function() {
                    $(btn).tooltip('hide').removeAttr('data-original-title');
                }, 1000);
            }
        </script><|MERGE_RESOLUTION|>--- conflicted
+++ resolved
@@ -85,11 +85,7 @@
                                         </li>
                                         
                                         <li>
-<<<<<<< HEAD
-                                            <a target="_blank" href="https://play.ballerina.io/?gist=f63936816c023f2a907c78fde08bb55e&file=multiple_key_fields.bal"><img src="/img/main-play-green-btn.svg" /></a>
-=======
                                             <a target="_blank" href="https://play.ballerina.io/?gist=3b2a4aa48c0528faf4f1a576c1be14ec&file=multiple_key_fields.bal"><img src="/img/main-play-green-btn.svg" /></a>
->>>>>>> 4daec9d8
                                         </li>
                                         
                                     </ul>
