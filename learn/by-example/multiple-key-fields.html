--- conflicted
+++ resolved
@@ -85,11 +85,7 @@
                                         </li>
                                         
                                         <li>
-<<<<<<< HEAD
-                                            <a target="_blank" href="https://play.ballerina.io/?gist=3b2a4aa48c0528faf4f1a576c1be14ec&file=multiple_key_fields.bal"><img src="/img/main-play-green-btn.svg" /></a>
-=======
                                             <a target="_blank" href="https://play.ballerina.io/?gist=14469fc718191812d645dd23286e5081&file=multiple_key_fields.bal"><img src="/img/main-play-green-btn.svg" /></a>
->>>>>>> 9cc0b157
                                         </li>
                                         
                                     </ul>
