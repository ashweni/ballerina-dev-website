--- conflicted
+++ resolved
@@ -94,11 +94,7 @@
                                         </li>
                                         
                                         <li>
-<<<<<<< HEAD
-                                            <a target="_blank" href="https://play.ballerina.io/?gist=a661a5da6f7d027dda6d7d8af2fcacd4&file=error_handling.bal"><img src="/img/main-play-green-btn.svg" /></a>
-=======
                                             <a target="_blank" href="https://play.ballerina.io/?gist=d31c2555ca6b737e6105668a4223089a&file=error_handling.bal"><img src="/img/main-play-green-btn.svg" /></a>
->>>>>>> 17e73713
                                         </li>
                                         
                                     </ul>
