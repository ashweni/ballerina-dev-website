---
layout: ballerina-example-page-old
title: Error Handling
description: This BBE demonstrates how errors are handled in Ballerina
keywords: ballerina, ballerina by example, bbe, error, error handling
permalink: /learn/by-example/error-handling
active: error-handling
redirect_from:
  - /swan-lake/learn/by-example/error-handling
  - /swan-lake/learn/by-example/error-handling.html
---
<div class="row cBallerina-io-Gray-row">
        <div class="container cBallerinaBySampleContainer">
            <div class="FullCode">
                <div class="highlight"><pre><span class="kn">import</span> <span class="nx">ballerina</span><span class="o">/</span><span class="nx">io</span><span class="p">;</span>

<span class="c1">// Converts bytes to a string and then to an int.</span>
<span class="kd">function</span> <span class="nx">intFromBytes</span><span class="p">(</span><span class="nx">byte</span><span class="p">[]</span> <span class="nx">bytes</span><span class="p">)</span> <span class="nx">returns</span> <span class="kt">int</span><span class="p">|</span><span class="nx">error</span> <span class="p">{</span>

    <span class="kt">string</span><span class="p">|</span><span class="nx">error</span> <span class="nx">ret</span> <span class="p">=</span> <span class="kt">string</span><span class="p">:</span><span class="nx">fromBytes</span><span class="p">(</span><span class="nx">bytes</span><span class="p">);</span>

    <span class="c1">// The `is` operator can be used to distinguish errors</span>
    <span class="c1">// from other values.</span>
    <span class="k">if</span> <span class="nx">ret</span> <span class="nx">is</span> <span class="nx">error</span> <span class="p">{</span>

        <span class="k">return</span> <span class="nx">ret</span><span class="p">;</span>
    <span class="p">}</span> <span class="k">else</span> <span class="p">{</span>
        <span class="k">return</span> <span class="kt">int</span><span class="p">:</span><span class="nx">fromString</span><span class="p">(</span><span class="nx">ret</span><span class="p">);</span>
    <span class="p">}</span>
<span class="p">}</span>

<span class="c1">// The `main` function can return an error.</span>
<span class="nx">public</span> <span class="kd">function</span> <span class="nx">main</span><span class="p">()</span> <span class="nx">returns</span> <span class="nx">error</span><span class="err">?</span> <span class="p">{</span>

    <span class="kt">int</span><span class="p">|</span><span class="nx">error</span> <span class="nx">res</span> <span class="p">=</span> <span class="nx">intFromBytes</span><span class="p">([</span><span class="mi">104</span><span class="p">,</span> <span class="mi">101</span><span class="p">,</span> <span class="mi">108</span><span class="p">,</span> <span class="mi">108</span><span class="p">,</span> <span class="mi">111</span><span class="p">]);</span>    
    <span class="k">if</span> <span class="nx">res</span> <span class="nx">is</span> <span class="nx">error</span> <span class="p">{</span>
        <span class="c1">// The `check` expression is shorthand for this pattern of</span>
        <span class="c1">// checking if a value is an error and returning that value.</span>
        <span class="k">return</span> <span class="nx">res</span><span class="p">;</span>

    <span class="p">}</span> <span class="k">else</span> <span class="p">{</span>
        <span class="nx">io</span><span class="p">:</span><span class="nb">println</span><span class="p">(</span><span class="s">&quot;result: &quot;</span><span class="p">,</span> <span class="nx">res</span><span class="p">);</span>
        <span class="k">return</span><span class="p">;</span>
    <span class="p">}</span>
<span class="p">}</span>
</pre></div>

            </div>

            <div class="col-xs-12 col-sm-12 col-md-12">
                <table class="cTopInfoContainer cTopControlsContainer">
                    <tr>
                        <td class="cLeftTD">
                            <h2>Error Handling</h2>
                            <p><p>Usually, a function handles errors by passing them up to its caller.
 The <code>main</code> function can also return an error.</p>
</p>

                        </td>
                        <td class="cRightTD">
                            <div class="cTopButtonContainer">
                                
                                <div class="cButtonInfoContainer">
                                    <a class="prev" href="init-return-type.html?is_ref_by_example=true">
                                        <span>< PREVIOUS</span>
                                        <p>Init Return Type</p>
                                    </a>
                                </div>
                                 
                                <div class="cButtonInfoContainer">
                                    <a class="next" href="check-expression.html?is_ref_by_example=true">
                                        <span>NEXT ></span>
                                        <p>Check Expression</p>
                                    </a>
                                </div>
                                
                            </div>
                        </td>
                    </tr>
                </table>
            </div>
            <div class="example" id="error-handling">
                <div class="col-xs-12 col-sm-12 col-md-12 cBBETable-container cCodeLeft">
                    <div class="cTopControlsContainer">
                        <div class="cTopControlsRow">
                            <div class="cLeftTD">
                                <div class="cBBE-links">
                                    <ul>
                                        <li>
                                            <a class="copy"><img src="/img/copy-icon.svg" /></a>
                                        </li>
                                        <li>
                                            <a target="_blank" href="https://github.com/ballerina-platform/ballerina-distribution/tree/master/examples/error-handling/"><img src="/img/github-logo-green.svg" /></a>
                                        </li>
                                        
                                        <li>
<<<<<<< HEAD
                                            <a target="_blank" href="https://play.ballerina.io/?gist=fa466009a9fd8c4f3d2647e5b9b91087&file=error_handling.bal"><img src="/img/main-play-green-btn.svg" /></a>
=======
                                            <a target="_blank" href="https://play.ballerina.io/?gist=eacbe52c3475827d970dadc96a4c4e59&file=error_handling.bal"><img src="/img/main-play-green-btn.svg" /></a>
>>>>>>> 9cc0b157
                                        </li>
                                        
                                    </ul>
                                </div>
                            </div> 
                        </div>
                    </div>
              
                    
                    <div class="codeSnippeset">

                        <div class="cBBE-body">
                            
                            <div class="cTR">

                                <div class="code leading">
                                    <div class="highlight"><pre><code class=language-ballerina>import ballerina/io;
</code></pre></div>

                                </div>
                                <div class="docs">
                                    
                                </div>
                            </div>
                            
                            <div class="cTR hover-enable">

                                <div class="code leading">
                                    <div class="highlight"><pre><code class=language-ballerina>function intFromBytes(byte[] bytes) returns int|error {
</code></pre></div>

                                </div>
                                <div class="docs">
                                    
                                    <div class="cCodeDesription">
                                        <div>
                                            <p>Converts bytes to a string and then to an int.</p>

                                        </div>
                                    </div>
                                    
                                </div>
                            </div>
                            
                            <div class="cTR">

                                <div class="code leading">
                                    <div class="highlight"><pre><code class=language-ballerina>    string|error ret = string:fromBytes(bytes);
</code></pre></div>

                                </div>
                                <div class="docs">
                                    
                                </div>
                            </div>
                            
                            <div class="cTR hover-enable">

                                <div class="code leading">
                                    <div class="highlight"><pre><code class=language-ballerina>    if ret is error {
</code></pre></div>

                                </div>
                                <div class="docs">
                                    
                                    <div class="cCodeDesription">
                                        <div>
                                            <p>The <code>is</code> operator can be used to distinguish errors
 from other values.</p>

                                        </div>
                                    </div>
                                    
                                </div>
                            </div>
                            
                            <div class="cTR">

                                <div class="code leading">
                                    <div class="highlight"><pre><code class=language-ballerina>        return ret;
    } else {
        return int:fromString(ret);
    }
}
</code></pre></div>

                                </div>
                                <div class="docs">
                                    
                                </div>
                            </div>
                            
                            <div class="cTR hover-enable">

                                <div class="code leading">
                                    <div class="highlight"><pre><code class=language-ballerina>public function main() returns error? {
</code></pre></div>

                                </div>
                                <div class="docs">
                                    
                                    <div class="cCodeDesription">
                                        <div>
                                            <p>The <code>main</code> function can return an error.</p>

                                        </div>
                                    </div>
                                    
                                </div>
                            </div>
                            
                            <div class="cTR">

                                <div class="code leading">
                                    <div class="highlight"><pre><code class=language-ballerina>    int|error res = intFromBytes([104, 101, 108, 108, 111]);    
    if res is error {
</code></pre></div>

                                </div>
                                <div class="docs">
                                    
                                </div>
                            </div>
                            
                            <div class="cTR hover-enable">

                                <div class="code leading">
                                    <div class="highlight"><pre><code class=language-ballerina>        return res;
</code></pre></div>

                                </div>
                                <div class="docs">
                                    
                                    <div class="cCodeDesription">
                                        <div>
                                            <p>The <code>check</code> expression is shorthand for this pattern of
 checking if a value is an error and returning that value.</p>

                                        </div>
                                    </div>
                                    
                                </div>
                            </div>
                            
                            <div class="cTR">

                                <div class="code">
                                    <div class="highlight"><pre><code class=language-ballerina>    } else {
        io:println(&quot;result: &quot;, res);
        return;
    }
}
</code></pre></div>

                                </div>
                                <div class="docs">
                                    
                                </div>
                            </div>
                            
                        </div>
                    </div>
                    
                    <div class="codeSnippeset">

                        <div class="cBBE-body">
                            
                            <div class="cTR cOutputTr">

                                <div class="code cOutput">
                                    <div class="highlight"><pre><code class=shell-session>bal run error_handling.bal
error: {ballerina/lang.int}NumberParsingError {&quot;message&quot;:&quot;&#39;string&#39; value &#39;hello&#39; cannot be converted to &#39;int&#39;&quot;}
</code></pre></div>

                                </div>
                                <div class="docs">
                                    
                                </div>
                            </div>
                            
                        </div>
                    </div>
                    


                     
                </div>
            </div>
        </div>
    </div>

     <script>
            $(document).ready(function() {

                // hljs.initHighlightingOnLoad();

                $(".switch").click(function() {
                    $(".cCodeRight").toggleClass('cShow');
                    $(".cCodeLeft").toggleClass('cHide');
                });

                // get code text
                var codeSnippet = document.getElementsByClassName('FullCode')[0];
                var codeText = codeSnippet.getElementsByTagName('pre')[0].textContent;

                // register "copy to clipboard" event to elements with "copy" class
                var clipboard = new ClipboardJS('.copy', {
                    text: function(trigger) {
                        return codeText;
                    }
                });

                // Register events show hide tooltip on click event
                clipboard.on('success', function(e) {
                    setTooltip(e.trigger, 'Copied!');
                    hideTooltip(e.trigger);
                });

                clipboard.on('error', function(e) {
                    setTooltip(e.trigger, 'Failed!');
                    hideTooltip(e.trigger);
                });

                $('.copy').tooltip({
                    trigger: 'click',
                    placement: 'bottom'
                });
                $("a.copy").unbind("click");
            });

            function setTooltip(btn, message) {
                $(btn).attr('data-original-title', message)
                    .tooltip('show');
            }

            function hideTooltip(btn) {
                setTimeout(function() {
                    $(btn).tooltip('hide').removeAttr('data-original-title');
                }, 1000);
            }
        </script><|MERGE_RESOLUTION|>--- conflicted
+++ resolved
@@ -94,11 +94,7 @@
                                         </li>
                                         
                                         <li>
-<<<<<<< HEAD
-                                            <a target="_blank" href="https://play.ballerina.io/?gist=fa466009a9fd8c4f3d2647e5b9b91087&file=error_handling.bal"><img src="/img/main-play-green-btn.svg" /></a>
-=======
                                             <a target="_blank" href="https://play.ballerina.io/?gist=eacbe52c3475827d970dadc96a4c4e59&file=error_handling.bal"><img src="/img/main-play-green-btn.svg" /></a>
->>>>>>> 9cc0b157
                                         </li>
                                         
                                     </ul>
