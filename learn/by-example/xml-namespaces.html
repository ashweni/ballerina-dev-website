--- conflicted
+++ resolved
@@ -67,11 +67,7 @@
                                         </li>
                                         
                                         <li>
-<<<<<<< HEAD
-                                            <a target="_blank" href="https://play.ballerina.io/?gist=4a5bf06dea8751cfe86793d49a15dbe4&file=xml_namespaces.bal"><img src="/img/main-play-green-btn.svg" /></a>
-=======
                                             <a target="_blank" href="https://play.ballerina.io/?gist=89dce2522abbe20b78d56c8070490635&file=xml_namespaces.bal"><img src="/img/main-play-green-btn.svg" /></a>
->>>>>>> 4daec9d8
                                         </li>
                                         
                                     </ul>
