---
layout: ballerina-example-page-old
title: XML Namespaces
description: This BBE demonstrates xml namespaces in Ballerina.
keywords: ballerina, ballerina by example, bbe, xml namespace
permalink: /learn/by-example/xml-namespaces
active: xml-namespaces
redirect_from:
  - /swan-lake/learn/by-example/xml-namespaces
  - /swan-lake/learn/by-example/xml-namespaces.html
---
<div class="row cBallerina-io-Gray-row">
        <div class="container cBallerinaBySampleContainer">
            <div class="FullCode">
                <div class="highlight"><pre><span class="kt">xml</span><span class="p">:</span><span class="nx">Element</span> <span class="nx">e</span> <span class="p">=</span> <span class="kt">xml</span><span class="s">`&lt;p:e xmlns:p=&quot;http://example.com/&quot;/&gt;`</span><span class="p">;</span>
<span class="c1">// `name` will be `{http://example.com}e`.</span>
<span class="kt">string</span> <span class="nx">name</span> <span class="p">=</span> <span class="nx">e</span><span class="p">.</span><span class="nx">getName</span><span class="p">();</span>
</pre></div>

            </div>

            <div class="col-xs-12 col-sm-12 col-md-12">
                <table class="cTopInfoContainer cTopControlsContainer">
                    <tr>
                        <td class="cLeftTD">
                            <h2>XML Namespaces</h2>
                            <p><p>The goal is to support namespaces without adding complexity if you don’t use them. The
 <code>ns:x</code> qualified name in XML is expanded into <code>{url}x</code> where <code>url</code> is the namespace name bound to <code>ns</code>. The XML namespace
 declarations are kept as attributes using the standard binding of <a href="http://www.w3.org/2000/xmlns/">xmlns</a>.</p>
</p>

                        </td>
                        <td class="cRightTD">
                            <div class="cTopButtonContainer">
                                
                                <div class="cButtonInfoContainer">
                                    <a class="prev" href="xml-templates-and-query.html?is_ref_by_example=true">
                                        <span>< PREVIOUS</span>
                                        <p>XML Templates and Query</p>
                                    </a>
                                </div>
                                 
                                <div class="cButtonInfoContainer">
                                    <a class="next" href="xmlns-declarations.html?is_ref_by_example=true">
                                        <span>NEXT ></span>
                                        <p>XMLNS Declarations</p>
                                    </a>
                                </div>
                                
                            </div>
                        </td>
                    </tr>
                </table>
            </div>
            <div class="example" id="xml-namespaces">
                <div class="col-xs-12 col-sm-12 col-md-12 cBBETable-container cCodeLeft">
                    <div class="cTopControlsContainer">
                        <div class="cTopControlsRow">
                            <div class="cLeftTD">
                                <div class="cBBE-links">
                                    <ul>
                                        <li>
                                            <a class="copy"><img src="/img/copy-icon.svg" /></a>
                                        </li>
                                        <li>
                                            <a target="_blank" href="https://github.com/ballerina-platform/ballerina-distribution/tree/master/examples/xml-namespaces/"><img src="/img/github-logo-green.svg" /></a>
                                        </li>
                                        
                                        <li>
<<<<<<< HEAD
                                            <a target="_blank" href="https://play.ballerina.io/?gist=89dce2522abbe20b78d56c8070490635&file=xml_namespaces.bal"><img src="/img/main-play-green-btn.svg" /></a>
=======
                                            <a target="_blank" href="https://play.ballerina.io/?gist=9a3f72e889620b87e9016813eef8d6b7&file=xml_namespaces.bal"><img src="/img/main-play-green-btn.svg" /></a>
>>>>>>> 9cc0b157
                                        </li>
                                        
                                    </ul>
                                </div>
                            </div> 
                        </div>
                    </div>
              
                    
                    <div class="codeSnippeset">

                        <div class="cBBE-body">
                            
                            <div class="cTR">

                                <div class="code leading">
                                    <div class="highlight"><pre><code class=language-ballerina>xml:Element e = xml`&lt;p:e xmlns:p=&quot;http://example.com/&quot;/&gt;`;
</code></pre></div>

                                </div>
                                <div class="docs">
                                    
                                </div>
                            </div>
                            
                            <div class="cTR hover-enable">

                                <div class="code">
                                    <div class="highlight"><pre><code class=language-ballerina>string name = e.getName();
</code></pre></div>

                                </div>
                                <div class="docs">
                                    
                                    <div class="cCodeDesription">
                                        <div>
                                            <p><code>name</code> will be <code>{http://example.com}e</code>.</p>

                                        </div>
                                    </div>
                                    
                                </div>
                            </div>
                            
                        </div>
                    </div>
                    
                    <div class="codeSnippeset">

                        <div class="cBBE-body">
                            
                            <div class="cTR cOutputTr">

                                <div class="code cOutput">
                                    <div class="highlight"><pre><code class=shell-session>bal run xml_namespaces.bal
</code></pre></div>

                                </div>
                                <div class="docs">
                                    
                                </div>
                            </div>
                            
                        </div>
                    </div>
                    


                     
                </div>
            </div>
        </div>
    </div>

     <script>
            $(document).ready(function() {

                // hljs.initHighlightingOnLoad();

                $(".switch").click(function() {
                    $(".cCodeRight").toggleClass('cShow');
                    $(".cCodeLeft").toggleClass('cHide');
                });

                // get code text
                var codeSnippet = document.getElementsByClassName('FullCode')[0];
                var codeText = codeSnippet.getElementsByTagName('pre')[0].textContent;

                // register "copy to clipboard" event to elements with "copy" class
                var clipboard = new ClipboardJS('.copy', {
                    text: function(trigger) {
                        return codeText;
                    }
                });

                // Register events show hide tooltip on click event
                clipboard.on('success', function(e) {
                    setTooltip(e.trigger, 'Copied!');
                    hideTooltip(e.trigger);
                });

                clipboard.on('error', function(e) {
                    setTooltip(e.trigger, 'Failed!');
                    hideTooltip(e.trigger);
                });

                $('.copy').tooltip({
                    trigger: 'click',
                    placement: 'bottom'
                });
                $("a.copy").unbind("click");
            });

            function setTooltip(btn, message) {
                $(btn).attr('data-original-title', message)
                    .tooltip('show');
            }

            function hideTooltip(btn) {
                setTimeout(function() {
                    $(btn).tooltip('hide').removeAttr('data-original-title');
                }, 1000);
            }
        </script><|MERGE_RESOLUTION|>--- conflicted
+++ resolved
@@ -67,11 +67,7 @@
                                         </li>
                                         
                                         <li>
-<<<<<<< HEAD
-                                            <a target="_blank" href="https://play.ballerina.io/?gist=89dce2522abbe20b78d56c8070490635&file=xml_namespaces.bal"><img src="/img/main-play-green-btn.svg" /></a>
-=======
                                             <a target="_blank" href="https://play.ballerina.io/?gist=9a3f72e889620b87e9016813eef8d6b7&file=xml_namespaces.bal"><img src="/img/main-play-green-btn.svg" /></a>
->>>>>>> 9cc0b157
                                         </li>
                                         
                                     </ul>
