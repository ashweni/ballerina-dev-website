--- conflicted
+++ resolved
@@ -71,11 +71,7 @@
                                         </li>
                                         
                                         <li>
-<<<<<<< HEAD
-                                            <a target="_blank" href="https://play.ballerina.io/?gist=b8670db0100f3ddd6c078b38cd96c290&file=configurable_variables.bal"><img src="/img/main-play-green-btn.svg" /></a>
-=======
                                             <a target="_blank" href="https://play.ballerina.io/?gist=498ce6fc9a391e1c30a87ce32a4fd744&file=configurable_variables.bal"><img src="/img/main-play-green-btn.svg" /></a>
->>>>>>> 17e73713
                                         </li>
                                         
                                     </ul>
