--- conflicted
+++ resolved
@@ -71,11 +71,7 @@
                                         </li>
                                         
                                         <li>
-<<<<<<< HEAD
-                                            <a target="_blank" href="https://play.ballerina.io/?gist=4560b34dba2f6fa92ae7e641cd0da97a&file=configurable_variables.bal"><img src="/img/main-play-green-btn.svg" /></a>
-=======
                                             <a target="_blank" href="https://play.ballerina.io/?gist=eb9c16580b80ca987bdb273cfb493e30&file=configurable_variables.bal"><img src="/img/main-play-green-btn.svg" /></a>
->>>>>>> 9cc0b157
                                         </li>
                                         
                                     </ul>
