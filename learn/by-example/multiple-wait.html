--- conflicted
+++ resolved
@@ -96,11 +96,7 @@
                                         </li>
                                         
                                         <li>
-<<<<<<< HEAD
-                                            <a target="_blank" href="https://play.ballerina.io/?gist=a1f37bdc8178e266d44df81dd94736dc&file=multiple_wait.bal"><img src="/img/main-play-green-btn.svg" /></a>
-=======
                                             <a target="_blank" href="https://play.ballerina.io/?gist=eaa1af8d321f14b7690be7c5ac09dd3a&file=multiple_wait.bal"><img src="/img/main-play-green-btn.svg" /></a>
->>>>>>> 4daec9d8
                                         </li>
                                         
                                     </ul>
