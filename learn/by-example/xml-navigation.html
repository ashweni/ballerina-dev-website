---
layout: ballerina-example-page-old
title: XML Navigation 
description: This BBE demonstrates XML navigation
keywords: ballerina, ballerina by example, bbe, xml, xml navigation
permalink: /learn/by-example/xml-navigation
active: xml-navigation
redirect_from:
  - /swan-lake/learn/by-example/xml-navigation
  - /swan-lake/learn/by-example/xml-navigation.html
---
<div class="row cBallerina-io-Gray-row">
        <div class="container cBallerinaBySampleContainer">
            <div class="FullCode">
                <div class="highlight"><pre><span class="kn">import</span> <span class="nx">ballerina</span><span class="o">/</span><span class="nx">io</span><span class="p">;</span>

<span class="nx">public</span> <span class="kd">function</span> <span class="nx">main</span><span class="p">()</span> <span class="p">{</span>
    <span class="kt">xml</span> <span class="nx">x</span> <span class="p">=</span> <span class="kt">xml</span> 
        <span class="s">`&lt;items&gt;</span>
<span class="s">            &lt;!--Contents--&gt;</span>
<span class="s">            &lt;book&gt;</span>
<span class="s">                &lt;name&gt;A Study in Scarlet&lt;/name&gt;</span>
<span class="s">                &lt;author&gt;&lt;name&gt;Arthur Conan Doyle&lt;/name&gt;&lt;/author&gt;</span>
<span class="s">            &lt;/book&gt;</span>
<span class="s">            &lt;planner&gt;Daily Planner&lt;kind&gt;day&lt;/kind&gt;&lt;pages&gt;365&lt;/pages&gt;&lt;/planner&gt;</span>
<span class="s">            &lt;book&gt;</span>
<span class="s">                &lt;name&gt;The Sign of Four&lt;/name&gt;</span>
<span class="s">                &lt;author&gt;&lt;name&gt;Arthur Conan Doyle&lt;/name&gt;&lt;/author&gt;</span>
<span class="s">            &lt;/book&gt;</span>
<span class="s">            &lt;pen&gt;&lt;kind&gt;marker&lt;/kind&gt;&lt;color&gt;blue&lt;/color&gt;&lt;/pen&gt;</span>
<span class="s">        &lt;/items&gt;`</span><span class="p">;</span>

    <span class="c1">// `x.&lt;items&gt;` - every element in `x` named `items`.</span>
    <span class="kt">xml</span> <span class="nx">a</span> <span class="p">=</span> <span class="nx">x</span><span class="p">.&lt;</span><span class="nx">items</span><span class="p">&gt;;</span>
    <span class="nx">io</span><span class="p">:</span><span class="nb">println</span><span class="p">(</span><span class="nx">a</span><span class="p">);</span>

    <span class="c1">// `x/*` - for every element `e` in `x`, the children of `e`.</span>
    <span class="kt">xml</span> <span class="nx">b</span> <span class="p">=</span> <span class="nx">x</span><span class="cm">/*;</span>
<span class="cm">    io:println(b);</span>

<span class="cm">    // `x/&lt;planner&gt;` - for every element `e` in `x`, every element named `planner` in the children of `e`.</span>
<span class="cm">    xml c = x/&lt;planner&gt;;</span>
<span class="cm">    io:println(c);</span>

<span class="cm">    // `x/&lt;planner|pen&gt;` - for every element `e` in `x`, every element named `planner` or `pen` in the</span>
<span class="cm">    // children of `e`.</span>
<span class="cm">    xml d = x/&lt;planner|pen&gt;;</span>
<span class="cm">    io:println(d);</span>

<span class="cm">    // `x/&lt;*&gt;` - for every element `e` in `x`, every element in the children of `e`.</span>
<span class="cm">    xml e = x/&lt;*&gt;;</span>
<span class="cm">    io:println(e);</span>

<span class="cm">    // x/**/</span><span class="p">&lt;</span><span class="nx">name</span><span class="p">&gt;</span>  <span class="o">-</span> <span class="k">for</span> <span class="nx">every</span> <span class="nx">element</span> <span class="s">`e`</span> <span class="nx">in</span> <span class="s">`x`</span><span class="p">,</span> <span class="nx">every</span> <span class="nx">element</span> <span class="nx">named</span> <span class="s">`name`</span> <span class="nx">in</span>
    <span class="c1">// the descendants of `e`.</span>
    <span class="kt">xml</span> <span class="nx">f</span> <span class="p">=</span> <span class="nx">x</span><span class="cm">/**/</span><span class="p">&lt;</span><span class="nx">name</span><span class="p">&gt;;</span>
    <span class="nx">io</span><span class="p">:</span><span class="nb">println</span><span class="p">(</span><span class="nx">f</span><span class="p">);</span>

    <span class="c1">// x/&lt;book&gt;[0]  - for every element `e` in `x`, first element named `book` in</span>
    <span class="c1">// the children of `e`.</span>
    <span class="kt">xml</span> <span class="nx">g</span> <span class="p">=</span> <span class="nx">x</span><span class="o">/</span><span class="p">&lt;</span><span class="nx">book</span><span class="p">&gt;[</span><span class="mi">0</span><span class="p">];</span>
    <span class="nx">io</span><span class="p">:</span><span class="nb">println</span><span class="p">(</span><span class="nx">g</span><span class="p">);</span>

<span class="p">}</span>
</pre></div>

            </div>

            <div class="col-xs-12 col-sm-12 col-md-12">
                <table class="cTopInfoContainer cTopControlsContainer">
                    <tr>
                        <td class="cLeftTD">
                            <h2>XML Navigation </h2>
                            <p><p>XML navigation expressions allow for convenient navigation of XML
 element structure, in a similar way to XPath.</p>
</p>

                        </td>
                        <td class="cRightTD">
                            <div class="cTopButtonContainer">
                                
                                <div class="cButtonInfoContainer">
                                    <a class="prev" href="xml-subtyping.html?is_ref_by_example=true">
                                        <span>< PREVIOUS</span>
                                        <p>XML Subtyping</p>
                                    </a>
                                </div>
                                 
                                <div class="cButtonInfoContainer">
                                    <a class="next" href="xml-templates-and-query.html?is_ref_by_example=true">
                                        <span>NEXT ></span>
                                        <p>XML Templates and Query</p>
                                    </a>
                                </div>
                                
                            </div>
                        </td>
                    </tr>
                </table>
            </div>
            <div class="example" id="xml-navigation">
                <div class="col-xs-12 col-sm-12 col-md-12 cBBETable-container cCodeLeft">
                    <div class="cTopControlsContainer">
                        <div class="cTopControlsRow">
                            <div class="cLeftTD">
                                <div class="cBBE-links">
                                    <ul>
                                        <li>
                                            <a class="copy"><img src="/img/copy-icon.svg" /></a>
                                        </li>
                                        <li>
                                            <a target="_blank" href="https://github.com/ballerina-platform/ballerina-distribution/tree/master/examples/xml-navigation/"><img src="/img/github-logo-green.svg" /></a>
                                        </li>
                                        
                                        <li>
<<<<<<< HEAD
                                            <a target="_blank" href="https://play.ballerina.io/?gist=3f34c176ef74cdd10c3651cc3e8107a2&file=xml_navigation.bal"><img src="/img/main-play-green-btn.svg" /></a>
=======
                                            <a target="_blank" href="https://play.ballerina.io/?gist=61c6738f3d7569445e14fee060a6f635&file=xml_navigation.bal"><img src="/img/main-play-green-btn.svg" /></a>
>>>>>>> 4daec9d8
                                        </li>
                                        
                                    </ul>
                                </div>
                            </div> 
                        </div>
                    </div>
              
                    
                    <div class="codeSnippeset">

                        <div class="cBBE-body">
                            
                            <div class="cTR">

                                <div class="code leading">
                                    <div class="highlight"><pre><code class=language-ballerina>import ballerina/io;
</code></pre></div>

                                </div>
                                <div class="docs">
                                    
                                </div>
                            </div>
                            
                            <div class="cTR">

                                <div class="code leading">
                                    <div class="highlight"><pre><code class=language-ballerina>public function main() {
    xml x = xml 
        `&lt;items&gt;
            &lt;!--Contents--&gt;
            &lt;book&gt;
                &lt;name&gt;A Study in Scarlet&lt;/name&gt;
                &lt;author&gt;&lt;name&gt;Arthur Conan Doyle&lt;/name&gt;&lt;/author&gt;
            &lt;/book&gt;
            &lt;planner&gt;Daily Planner&lt;kind&gt;day&lt;/kind&gt;&lt;pages&gt;365&lt;/pages&gt;&lt;/planner&gt;
            &lt;book&gt;
                &lt;name&gt;The Sign of Four&lt;/name&gt;
                &lt;author&gt;&lt;name&gt;Arthur Conan Doyle&lt;/name&gt;&lt;/author&gt;
            &lt;/book&gt;
            &lt;pen&gt;&lt;kind&gt;marker&lt;/kind&gt;&lt;color&gt;blue&lt;/color&gt;&lt;/pen&gt;
        &lt;/items&gt;`;
</code></pre></div>

                                </div>
                                <div class="docs">
                                    
                                </div>
                            </div>
                            
                            <div class="cTR hover-enable">

                                <div class="code leading">
                                    <div class="highlight"><pre><code class=language-ballerina>    xml a = x.&lt;items&gt;;
    io:println(a);
</code></pre></div>

                                </div>
                                <div class="docs">
                                    
                                    <div class="cCodeDesription">
                                        <div>
                                            <p><code>x.&lt;items&gt;</code> - every element in <code>x</code> named <code>items</code>.</p>

                                        </div>
                                    </div>
                                    
                                </div>
                            </div>
                            
                            <div class="cTR hover-enable">

                                <div class="code leading">
                                    <div class="highlight"><pre><code class=language-ballerina>    xml b = x/*;
    io:println(b);
</code></pre></div>

                                </div>
                                <div class="docs">
                                    
                                    <div class="cCodeDesription">
                                        <div>
                                            <p><code>x/*</code> - for every element <code>e</code> in <code>x</code>, the children of <code>e</code>.</p>

                                        </div>
                                    </div>
                                    
                                </div>
                            </div>
                            
                            <div class="cTR hover-enable">

                                <div class="code leading">
                                    <div class="highlight"><pre><code class=language-ballerina>    xml c = x/&lt;planner&gt;;
    io:println(c);
</code></pre></div>

                                </div>
                                <div class="docs">
                                    
                                    <div class="cCodeDesription">
                                        <div>
                                            <p><code>x/&lt;planner&gt;</code> - for every element <code>e</code> in <code>x</code>, every element named <code>planner</code> in the children of <code>e</code>.</p>

                                        </div>
                                    </div>
                                    
                                </div>
                            </div>
                            
                            <div class="cTR hover-enable">

                                <div class="code leading">
                                    <div class="highlight"><pre><code class=language-ballerina>    xml d = x/&lt;planner|pen&gt;;
    io:println(d);
</code></pre></div>

                                </div>
                                <div class="docs">
                                    
                                    <div class="cCodeDesription">
                                        <div>
                                            <p><code>x/&lt;planner|pen&gt;</code> - for every element <code>e</code> in <code>x</code>, every element named <code>planner</code> or <code>pen</code> in the
 children of <code>e</code>.</p>

                                        </div>
                                    </div>
                                    
                                </div>
                            </div>
                            
                            <div class="cTR hover-enable">

                                <div class="code leading">
                                    <div class="highlight"><pre><code class=language-ballerina>    xml e = x/&lt;*&gt;;
    io:println(e);
</code></pre></div>

                                </div>
                                <div class="docs">
                                    
                                    <div class="cCodeDesription">
                                        <div>
                                            <p><code>x/&lt;*&gt;</code> - for every element <code>e</code> in <code>x</code>, every element in the children of <code>e</code>.</p>

                                        </div>
                                    </div>
                                    
                                </div>
                            </div>
                            
                            <div class="cTR hover-enable">

                                <div class="code leading">
                                    <div class="highlight"><pre><code class=language-ballerina>    xml f = x/**/&lt;name&gt;;
    io:println(f);
</code></pre></div>

                                </div>
                                <div class="docs">
                                    
                                    <div class="cCodeDesription">
                                        <div>
                                            <p>x/**/<name>  - for every element <code>e</code> in <code>x</code>, every element named <code>name</code> in
 the descendants of <code>e</code>.</p>

                                        </div>
                                    </div>
                                    
                                </div>
                            </div>
                            
                            <div class="cTR hover-enable">

                                <div class="code leading">
                                    <div class="highlight"><pre><code class=language-ballerina>    xml g = x/&lt;book&gt;[0];
    io:println(g);
</code></pre></div>

                                </div>
                                <div class="docs">
                                    
                                    <div class="cCodeDesription">
                                        <div>
                                            <p>x/<book>[0]  - for every element <code>e</code> in <code>x</code>, first element named <code>book</code> in
 the children of <code>e</code>.</p>

                                        </div>
                                    </div>
                                    
                                </div>
                            </div>
                            
                            <div class="cTR">

                                <div class="code">
                                    <div class="highlight"><pre><code class=language-ballerina>}
</code></pre></div>

                                </div>
                                <div class="docs">
                                    
                                </div>
                            </div>
                            
                        </div>
                    </div>
                    
                    <div class="codeSnippeset">

                        <div class="cBBE-body">
                            
                            <div class="cTR cOutputTr">

                                <div class="code leading cOutput">
                                    <div class="highlight"><pre><code class=shell-session>bal run xml_navigation.bal
&lt;items&gt;
            &lt;!--Contents--&gt;
            &lt;book&gt;
                &lt;name&gt;A Study in Scarlet&lt;/name&gt;
                &lt;author&gt;&lt;name&gt;Arthur Conan Doyle&lt;/name&gt;&lt;/author&gt;
            &lt;/book&gt;
            &lt;planner&gt;Daily Planner&lt;kind&gt;day&lt;/kind&gt;&lt;pages&gt;365&lt;/pages&gt;&lt;/planner&gt;
            &lt;book&gt;
                &lt;name&gt;The Sign of Four&lt;/name&gt;
                &lt;author&gt;&lt;name&gt;Arthur Conan Doyle&lt;/name&gt;&lt;/author&gt;
            &lt;/book&gt;
            &lt;pen&gt;&lt;kind&gt;marker&lt;/kind&gt;&lt;color&gt;blue&lt;/color&gt;&lt;/pen&gt;
        &lt;/items&gt;
</code></pre></div>

                                </div>
                                <div class="docs">
                                    
                                </div>
                            </div>
                            
                            <div class="cTR cOutputTr">

                                <div class="code cOutput">
                                    <div class="highlight"><pre><code class=shell-session>            &lt;!--Contents--&gt;
            &lt;book&gt;
                &lt;name&gt;A Study in Scarlet&lt;/name&gt;
                &lt;author&gt;&lt;name&gt;Arthur Conan Doyle&lt;/name&gt;&lt;/author&gt;
            &lt;/book&gt;
            &lt;planner&gt;Daily Planner&lt;kind&gt;day&lt;/kind&gt;&lt;pages&gt;365&lt;/pages&gt;&lt;/planner&gt;
            &lt;book&gt;
                &lt;name&gt;The Sign of Four&lt;/name&gt;
                &lt;author&gt;&lt;name&gt;Arthur Conan Doyle&lt;/name&gt;&lt;/author&gt;
            &lt;/book&gt;
            &lt;pen&gt;&lt;kind&gt;marker&lt;/kind&gt;&lt;color&gt;blue&lt;/color&gt;&lt;/pen&gt;
        
&lt;planner&gt;Daily Planner&lt;kind&gt;day&lt;/kind&gt;&lt;pages&gt;365&lt;/pages&gt;&lt;/planner&gt;
&lt;planner&gt;Daily Planner&lt;kind&gt;day&lt;/kind&gt;&lt;pages&gt;365&lt;/pages&gt;&lt;/planner&gt;&lt;pen&gt;&lt;kind&gt;marker&lt;/kind&gt;&lt;color&gt;blue&lt;/color&gt;&lt;/pen&gt;
&lt;book&gt;
                &lt;name&gt;A Study in Scarlet&lt;/name&gt;
                &lt;author&gt;&lt;name&gt;Arthur Conan Doyle&lt;/name&gt;&lt;/author&gt;
            &lt;/book&gt;&lt;planner&gt;Daily Planner&lt;kind&gt;day&lt;/kind&gt;&lt;pages&gt;365&lt;/pages&gt;&lt;/planner&gt;&lt;book&gt;
                &lt;name&gt;The Sign of Four&lt;/name&gt;
                &lt;author&gt;&lt;name&gt;Arthur Conan Doyle&lt;/name&gt;&lt;/author&gt;
            &lt;/book&gt;&lt;pen&gt;&lt;kind&gt;marker&lt;/kind&gt;&lt;color&gt;blue&lt;/color&gt;&lt;/pen&gt;
&lt;name&gt;A Study in Scarlet&lt;/name&gt;&lt;name&gt;Arthur Conan Doyle&lt;/name&gt;&lt;name&gt;The Sign of Four&lt;/name&gt;&lt;name&gt;Arthur Conan Doyle&lt;/name&gt;
&lt;book&gt;
                &lt;name&gt;A Study in Scarlet&lt;/name&gt;
                &lt;author&gt;&lt;name&gt;Arthur Conan Doyle&lt;/name&gt;&lt;/author&gt;
            &lt;/book&gt;
</code></pre></div>

                                </div>
                                <div class="docs">
                                    
                                </div>
                            </div>
                            
                        </div>
                    </div>
                    


                     
                </div>
            </div>
        </div>
    </div>

     <script>
            $(document).ready(function() {

                // hljs.initHighlightingOnLoad();

                $(".switch").click(function() {
                    $(".cCodeRight").toggleClass('cShow');
                    $(".cCodeLeft").toggleClass('cHide');
                });

                // get code text
                var codeSnippet = document.getElementsByClassName('FullCode')[0];
                var codeText = codeSnippet.getElementsByTagName('pre')[0].textContent;

                // register "copy to clipboard" event to elements with "copy" class
                var clipboard = new ClipboardJS('.copy', {
                    text: function(trigger) {
                        return codeText;
                    }
                });

                // Register events show hide tooltip on click event
                clipboard.on('success', function(e) {
                    setTooltip(e.trigger, 'Copied!');
                    hideTooltip(e.trigger);
                });

                clipboard.on('error', function(e) {
                    setTooltip(e.trigger, 'Failed!');
                    hideTooltip(e.trigger);
                });

                $('.copy').tooltip({
                    trigger: 'click',
                    placement: 'bottom'
                });
                $("a.copy").unbind("click");
            });

            function setTooltip(btn, message) {
                $(btn).attr('data-original-title', message)
                    .tooltip('show');
            }

            function hideTooltip(btn) {
                setTimeout(function() {
                    $(btn).tooltip('hide').removeAttr('data-original-title');
                }, 1000);
            }
        </script><|MERGE_RESOLUTION|>--- conflicted
+++ resolved
@@ -113,11 +113,7 @@
                                         </li>
                                         
                                         <li>
-<<<<<<< HEAD
-                                            <a target="_blank" href="https://play.ballerina.io/?gist=3f34c176ef74cdd10c3651cc3e8107a2&file=xml_navigation.bal"><img src="/img/main-play-green-btn.svg" /></a>
-=======
                                             <a target="_blank" href="https://play.ballerina.io/?gist=61c6738f3d7569445e14fee060a6f635&file=xml_navigation.bal"><img src="/img/main-play-green-btn.svg" /></a>
->>>>>>> 4daec9d8
                                         </li>
                                         
                                     </ul>
