---
layout: ballerina-example-page-old
title: XML Navigation 
description: This BBE demonstrates XML navigation
keywords: ballerina, ballerina by example, bbe, xml, xml navigation
permalink: /learn/by-example/xml-navigation
active: xml-navigation
redirect_from:
  - /swan-lake/learn/by-example/xml-navigation
  - /swan-lake/learn/by-example/xml-navigation.html
---
<div class="row cBallerina-io-Gray-row">
        <div class="container cBallerinaBySampleContainer">
            <div class="FullCode">
                <div class="highlight"><pre><span class="kn">import</span> <span class="nx">ballerina</span><span class="o">/</span><span class="nx">io</span><span class="p">;</span>

<span class="nx">public</span> <span class="kd">function</span> <span class="nx">main</span><span class="p">()</span> <span class="p">{</span>
    <span class="kt">xml</span> <span class="nx">x</span> <span class="p">=</span> <span class="kt">xml</span> 
        <span class="s">`&lt;items&gt;</span>
<span class="s">            &lt;!--Contents--&gt;</span>
<span class="s">            &lt;book&gt;</span>
<span class="s">                &lt;name&gt;A Study in Scarlet&lt;/name&gt;</span>
<span class="s">                &lt;author&gt;&lt;name&gt;Arthur Conan Doyle&lt;/name&gt;&lt;/author&gt;</span>
<span class="s">            &lt;/book&gt;</span>
<span class="s">            &lt;planner&gt;Daily Planner&lt;kind&gt;day&lt;/kind&gt;&lt;pages&gt;365&lt;/pages&gt;&lt;/planner&gt;</span>
<span class="s">            &lt;book&gt;</span>
<span class="s">                &lt;name&gt;The Sign of Four&lt;/name&gt;</span>
<span class="s">                &lt;author&gt;&lt;name&gt;Arthur Conan Doyle&lt;/name&gt;&lt;/author&gt;</span>
<span class="s">            &lt;/book&gt;</span>
<span class="s">            &lt;pen&gt;&lt;kind&gt;marker&lt;/kind&gt;&lt;color&gt;blue&lt;/color&gt;&lt;/pen&gt;</span>
<span class="s">        &lt;/items&gt;`</span><span class="p">;</span>

    <span class="c1">// `x.&lt;items&gt;` - every element in `x` named `items`.</span>
    <span class="kt">xml</span> <span class="nx">a</span> <span class="p">=</span> <span class="nx">x</span><span class="p">.&lt;</span><span class="nx">items</span><span class="p">&gt;;</span>
    <span class="nx">io</span><span class="p">:</span><span class="nb">println</span><span class="p">(</span><span class="nx">a</span><span class="p">);</span>

    <span class="c1">// `x/*` - for every element `e` in `x`, the children of `e`.</span>
    <span class="kt">xml</span> <span class="nx">b</span> <span class="p">=</span> <span class="nx">x</span><span class="cm">/*;</span>
<span class="cm">    io:println(b);</span>

<span class="cm">    // `x/&lt;planner&gt;` - for every element `e` in `x`, every element named `planner` in the children of `e`.</span>
<span class="cm">    xml c = x/&lt;planner&gt;;</span>
<span class="cm">    io:println(c);</span>

<span class="cm">    // `x/&lt;planner|pen&gt;` - for every element `e` in `x`, every element named `planner` or `pen` in the</span>
<span class="cm">    // children of `e`.</span>
<span class="cm">    xml d = x/&lt;planner|pen&gt;;</span>
<span class="cm">    io:println(d);</span>

<span class="cm">    // `x/&lt;*&gt;` - for every element `e` in `x`, every element in the children of `e`.</span>
<span class="cm">    xml e = x/&lt;*&gt;;</span>
<span class="cm">    io:println(e);</span>

<span class="cm">    // x/**/</span><span class="p">&lt;</span><span class="nx">name</span><span class="p">&gt;</span>  <span class="o">-</span> <span class="k">for</span> <span class="nx">every</span> <span class="nx">element</span> <span class="s">`e`</span> <span class="nx">in</span> <span class="s">`x`</span><span class="p">,</span> <span class="nx">every</span> <span class="nx">element</span> <span class="nx">named</span> <span class="s">`name`</span> <span class="nx">in</span>
    <span class="c1">// the descendants of `e`.</span>
    <span class="kt">xml</span> <span class="nx">f</span> <span class="p">=</span> <span class="nx">x</span><span class="cm">/**/</span><span class="p">&lt;</span><span class="nx">name</span><span class="p">&gt;;</span>
    <span class="nx">io</span><span class="p">:</span><span class="nb">println</span><span class="p">(</span><span class="nx">f</span><span class="p">);</span>

    <span class="c1">// x/&lt;book&gt;[0]  - for every element `e` in `x`, first element named `book` in</span>
    <span class="c1">// the children of `e`.</span>
    <span class="kt">xml</span> <span class="nx">g</span> <span class="p">=</span> <span class="nx">x</span><span class="o">/</span><span class="p">&lt;</span><span class="nx">book</span><span class="p">&gt;[</span><span class="mi">0</span><span class="p">];</span>
    <span class="nx">io</span><span class="p">:</span><span class="nb">println</span><span class="p">(</span><span class="nx">g</span><span class="p">);</span>

<span class="p">}</span>
</pre></div>

            </div>

            <div class="col-xs-12 col-sm-12 col-md-12">
                <table class="cTopInfoContainer cTopControlsContainer">
                    <tr>
                        <td class="cLeftTD">
                            <h2>XML Navigation </h2>
                            <p><p>XML navigation expressions allow for convenient navigation of XML
 element structure, in a similar way to XPath.</p>
</p>

                        </td>
                        <td class="cRightTD">
                            <div class="cTopButtonContainer">
                                
                                <div class="cButtonInfoContainer">
                                    <a class="prev" href="xml-subtyping.html?is_ref_by_example=true">
                                        <span>< PREVIOUS</span>
                                        <p>XML Subtyping</p>
                                    </a>
                                </div>
                                 
                                <div class="cButtonInfoContainer">
                                    <a class="next" href="xml-templates-and-query.html?is_ref_by_example=true">
                                        <span>NEXT ></span>
                                        <p>XML Templates and Query</p>
                                    </a>
                                </div>
                                
                            </div>
                        </td>
                    </tr>
                </table>
            </div>
            <div class="example" id="xml-navigation">
                <div class="col-xs-12 col-sm-12 col-md-12 cBBETable-container cCodeLeft">
                    <div class="cTopControlsContainer">
                        <div class="cTopControlsRow">
                            <div class="cLeftTD">
                                <div class="cBBE-links">
                                    <ul>
                                        <li>
                                            <a class="copy"><img src="/img/copy-icon.svg" /></a>
                                        </li>
                                        <li>
                                            <a target="_blank" href="https://github.com/ballerina-platform/ballerina-distribution/tree/master/examples/xml-navigation/"><img src="/img/github-logo-green.svg" /></a>
                                        </li>
                                        
                                        <li>
<<<<<<< HEAD
                                            <a target="_blank" href="https://play.ballerina.io/?gist=61c6738f3d7569445e14fee060a6f635&file=xml_navigation.bal"><img src="/img/main-play-green-btn.svg" /></a>
=======
                                            <a target="_blank" href="https://play.ballerina.io/?gist=4005adf4e02ab132694d1df9dbac702a&file=xml_navigation.bal"><img src="/img/main-play-green-btn.svg" /></a>
>>>>>>> 9cc0b157
                                        </li>
                                        
                                    </ul>
                                </div>
                            </div> 
                        </div>
                    </div>
              
                    
                    <div class="codeSnippeset">

                        <div class="cBBE-body">
                            
                            <div class="cTR">

                                <div class="code leading">
                                    <div class="highlight"><pre><code class=language-ballerina>import ballerina/io;
</code></pre></div>

                                </div>
                                <div class="docs">
                                    
                                </div>
                            </div>
                            
                            <div class="cTR">

                                <div class="code leading">
                                    <div class="highlight"><pre><code class=language-ballerina>public function main() {
    xml x = xml 
        `&lt;items&gt;
            &lt;!--Contents--&gt;
            &lt;book&gt;
                &lt;name&gt;A Study in Scarlet&lt;/name&gt;
                &lt;author&gt;&lt;name&gt;Arthur Conan Doyle&lt;/name&gt;&lt;/author&gt;
            &lt;/book&gt;
            &lt;planner&gt;Daily Planner&lt;kind&gt;day&lt;/kind&gt;&lt;pages&gt;365&lt;/pages&gt;&lt;/planner&gt;
            &lt;book&gt;
                &lt;name&gt;The Sign of Four&lt;/name&gt;
                &lt;author&gt;&lt;name&gt;Arthur Conan Doyle&lt;/name&gt;&lt;/author&gt;
            &lt;/book&gt;
            &lt;pen&gt;&lt;kind&gt;marker&lt;/kind&gt;&lt;color&gt;blue&lt;/color&gt;&lt;/pen&gt;
        &lt;/items&gt;`;
</code></pre></div>

                                </div>
                                <div class="docs">
                                    
                                </div>
                            </div>
                            
                            <div class="cTR hover-enable">

                                <div class="code leading">
                                    <div class="highlight"><pre><code class=language-ballerina>    xml a = x.&lt;items&gt;;
    io:println(a);
</code></pre></div>

                                </div>
                                <div class="docs">
                                    
                                    <div class="cCodeDesription">
                                        <div>
                                            <p><code>x.&lt;items&gt;</code> - every element in <code>x</code> named <code>items</code>.</p>

                                        </div>
                                    </div>
                                    
                                </div>
                            </div>
                            
                            <div class="cTR hover-enable">

                                <div class="code leading">
                                    <div class="highlight"><pre><code class=language-ballerina>    xml b = x/*;
    io:println(b);
</code></pre></div>

                                </div>
                                <div class="docs">
                                    
                                    <div class="cCodeDesription">
                                        <div>
                                            <p><code>x/*</code> - for every element <code>e</code> in <code>x</code>, the children of <code>e</code>.</p>

                                        </div>
                                    </div>
                                    
                                </div>
                            </div>
                            
                            <div class="cTR hover-enable">

                                <div class="code leading">
                                    <div class="highlight"><pre><code class=language-ballerina>    xml c = x/&lt;planner&gt;;
    io:println(c);
</code></pre></div>

                                </div>
                                <div class="docs">
                                    
                                    <div class="cCodeDesription">
                                        <div>
                                            <p><code>x/&lt;planner&gt;</code> - for every element <code>e</code> in <code>x</code>, every element named <code>planner</code> in the children of <code>e</code>.</p>

                                        </div>
                                    </div>
                                    
                                </div>
                            </div>
                            
                            <div class="cTR hover-enable">

                                <div class="code leading">
                                    <div class="highlight"><pre><code class=language-ballerina>    xml d = x/&lt;planner|pen&gt;;
    io:println(d);
</code></pre></div>

                                </div>
                                <div class="docs">
                                    
                                    <div class="cCodeDesription">
                                        <div>
                                            <p><code>x/&lt;planner|pen&gt;</code> - for every element <code>e</code> in <code>x</code>, every element named <code>planner</code> or <code>pen</code> in the
 children of <code>e</code>.</p>

                                        </div>
                                    </div>
                                    
                                </div>
                            </div>
                            
                            <div class="cTR hover-enable">

                                <div class="code leading">
                                    <div class="highlight"><pre><code class=language-ballerina>    xml e = x/&lt;*&gt;;
    io:println(e);
</code></pre></div>

                                </div>
                                <div class="docs">
                                    
                                    <div class="cCodeDesription">
                                        <div>
                                            <p><code>x/&lt;*&gt;</code> - for every element <code>e</code> in <code>x</code>, every element in the children of <code>e</code>.</p>

                                        </div>
                                    </div>
                                    
                                </div>
                            </div>
                            
                            <div class="cTR hover-enable">

                                <div class="code leading">
                                    <div class="highlight"><pre><code class=language-ballerina>    xml f = x/**/&lt;name&gt;;
    io:println(f);
</code></pre></div>

                                </div>
                                <div class="docs">
                                    
                                    <div class="cCodeDesription">
                                        <div>
                                            <p>x/**/<name>  - for every element <code>e</code> in <code>x</code>, every element named <code>name</code> in
 the descendants of <code>e</code>.</p>

                                        </div>
                                    </div>
                                    
                                </div>
                            </div>
                            
                            <div class="cTR hover-enable">

                                <div class="code leading">
                                    <div class="highlight"><pre><code class=language-ballerina>    xml g = x/&lt;book&gt;[0];
    io:println(g);
</code></pre></div>

                                </div>
                                <div class="docs">
                                    
                                    <div class="cCodeDesription">
                                        <div>
                                            <p>x/<book>[0]  - for every element <code>e</code> in <code>x</code>, first element named <code>book</code> in
 the children of <code>e</code>.</p>

                                        </div>
                                    </div>
                                    
                                </div>
                            </div>
                            
                            <div class="cTR">

                                <div class="code">
                                    <div class="highlight"><pre><code class=language-ballerina>}
</code></pre></div>

                                </div>
                                <div class="docs">
                                    
                                </div>
                            </div>
                            
                        </div>
                    </div>
                    
                    <div class="codeSnippeset">

                        <div class="cBBE-body">
                            
                            <div class="cTR cOutputTr">

                                <div class="code leading cOutput">
                                    <div class="highlight"><pre><code class=shell-session>bal run xml_navigation.bal
&lt;items&gt;
            &lt;!--Contents--&gt;
            &lt;book&gt;
                &lt;name&gt;A Study in Scarlet&lt;/name&gt;
                &lt;author&gt;&lt;name&gt;Arthur Conan Doyle&lt;/name&gt;&lt;/author&gt;
            &lt;/book&gt;
            &lt;planner&gt;Daily Planner&lt;kind&gt;day&lt;/kind&gt;&lt;pages&gt;365&lt;/pages&gt;&lt;/planner&gt;
            &lt;book&gt;
                &lt;name&gt;The Sign of Four&lt;/name&gt;
                &lt;author&gt;&lt;name&gt;Arthur Conan Doyle&lt;/name&gt;&lt;/author&gt;
            &lt;/book&gt;
            &lt;pen&gt;&lt;kind&gt;marker&lt;/kind&gt;&lt;color&gt;blue&lt;/color&gt;&lt;/pen&gt;
        &lt;/items&gt;
</code></pre></div>

                                </div>
                                <div class="docs">
                                    
                                </div>
                            </div>
                            
                            <div class="cTR cOutputTr">

                                <div class="code cOutput">
                                    <div class="highlight"><pre><code class=shell-session>            &lt;!--Contents--&gt;
            &lt;book&gt;
                &lt;name&gt;A Study in Scarlet&lt;/name&gt;
                &lt;author&gt;&lt;name&gt;Arthur Conan Doyle&lt;/name&gt;&lt;/author&gt;
            &lt;/book&gt;
            &lt;planner&gt;Daily Planner&lt;kind&gt;day&lt;/kind&gt;&lt;pages&gt;365&lt;/pages&gt;&lt;/planner&gt;
            &lt;book&gt;
                &lt;name&gt;The Sign of Four&lt;/name&gt;
                &lt;author&gt;&lt;name&gt;Arthur Conan Doyle&lt;/name&gt;&lt;/author&gt;
            &lt;/book&gt;
            &lt;pen&gt;&lt;kind&gt;marker&lt;/kind&gt;&lt;color&gt;blue&lt;/color&gt;&lt;/pen&gt;
        
&lt;planner&gt;Daily Planner&lt;kind&gt;day&lt;/kind&gt;&lt;pages&gt;365&lt;/pages&gt;&lt;/planner&gt;
&lt;planner&gt;Daily Planner&lt;kind&gt;day&lt;/kind&gt;&lt;pages&gt;365&lt;/pages&gt;&lt;/planner&gt;&lt;pen&gt;&lt;kind&gt;marker&lt;/kind&gt;&lt;color&gt;blue&lt;/color&gt;&lt;/pen&gt;
&lt;book&gt;
                &lt;name&gt;A Study in Scarlet&lt;/name&gt;
                &lt;author&gt;&lt;name&gt;Arthur Conan Doyle&lt;/name&gt;&lt;/author&gt;
            &lt;/book&gt;&lt;planner&gt;Daily Planner&lt;kind&gt;day&lt;/kind&gt;&lt;pages&gt;365&lt;/pages&gt;&lt;/planner&gt;&lt;book&gt;
                &lt;name&gt;The Sign of Four&lt;/name&gt;
                &lt;author&gt;&lt;name&gt;Arthur Conan Doyle&lt;/name&gt;&lt;/author&gt;
            &lt;/book&gt;&lt;pen&gt;&lt;kind&gt;marker&lt;/kind&gt;&lt;color&gt;blue&lt;/color&gt;&lt;/pen&gt;
&lt;name&gt;A Study in Scarlet&lt;/name&gt;&lt;name&gt;Arthur Conan Doyle&lt;/name&gt;&lt;name&gt;The Sign of Four&lt;/name&gt;&lt;name&gt;Arthur Conan Doyle&lt;/name&gt;
&lt;book&gt;
                &lt;name&gt;A Study in Scarlet&lt;/name&gt;
                &lt;author&gt;&lt;name&gt;Arthur Conan Doyle&lt;/name&gt;&lt;/author&gt;
            &lt;/book&gt;
</code></pre></div>

                                </div>
                                <div class="docs">
                                    
                                </div>
                            </div>
                            
                        </div>
                    </div>
                    


                     
                </div>
            </div>
        </div>
    </div>

     <script>
            $(document).ready(function() {

                // hljs.initHighlightingOnLoad();

                $(".switch").click(function() {
                    $(".cCodeRight").toggleClass('cShow');
                    $(".cCodeLeft").toggleClass('cHide');
                });

                // get code text
                var codeSnippet = document.getElementsByClassName('FullCode')[0];
                var codeText = codeSnippet.getElementsByTagName('pre')[0].textContent;

                // register "copy to clipboard" event to elements with "copy" class
                var clipboard = new ClipboardJS('.copy', {
                    text: function(trigger) {
                        return codeText;
                    }
                });

                // Register events show hide tooltip on click event
                clipboard.on('success', function(e) {
                    setTooltip(e.trigger, 'Copied!');
                    hideTooltip(e.trigger);
                });

                clipboard.on('error', function(e) {
                    setTooltip(e.trigger, 'Failed!');
                    hideTooltip(e.trigger);
                });

                $('.copy').tooltip({
                    trigger: 'click',
                    placement: 'bottom'
                });
                $("a.copy").unbind("click");
            });

            function setTooltip(btn, message) {
                $(btn).attr('data-original-title', message)
                    .tooltip('show');
            }

            function hideTooltip(btn) {
                setTimeout(function() {
                    $(btn).tooltip('hide').removeAttr('data-original-title');
                }, 1000);
            }
        </script><|MERGE_RESOLUTION|>--- conflicted
+++ resolved
@@ -113,11 +113,7 @@
                                         </li>
                                         
                                         <li>
-<<<<<<< HEAD
-                                            <a target="_blank" href="https://play.ballerina.io/?gist=61c6738f3d7569445e14fee060a6f635&file=xml_navigation.bal"><img src="/img/main-play-green-btn.svg" /></a>
-=======
                                             <a target="_blank" href="https://play.ballerina.io/?gist=4005adf4e02ab132694d1df9dbac702a&file=xml_navigation.bal"><img src="/img/main-play-green-btn.svg" /></a>
->>>>>>> 9cc0b157
                                         </li>
                                         
                                     </ul>
