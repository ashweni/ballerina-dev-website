---
layout: ballerina-example-page-old
title: Stream Type
description: This BBE demonstrates stream type in Ballerina.
keywords: ballerina, ballerina by example, bbe, stream type, streams
permalink: /learn/by-example/stream-type
active: stream-type
redirect_from:
  - /swan-lake/learn/by-example/stream-type
  - /swan-lake/learn/by-example/stream-type.html
---
<div class="row cBallerina-io-Gray-row">
        <div class="container cBallerinaBySampleContainer">
            <div class="FullCode">
                <div class="highlight"><pre><span class="kn">import</span> <span class="nx">ballerina</span><span class="o">/</span><span class="nx">io</span><span class="p">;</span>

<span class="c1">// Defines a class called `EvenNumberGenerator`.</span>
<span class="c1">// Each class has its own `next()` method, which gets </span>
<span class="c1">// invoked when the stream&#39;s `next()` function</span>
<span class="c1">// gets called.</span>
<span class="nx">class</span> <span class="nx">EvenNumberGenerator</span> <span class="p">{</span>
    <span class="kt">int</span> <span class="nx">i</span> <span class="p">=</span> <span class="mi">0</span><span class="p">;</span>
    <span class="nx">public</span> <span class="nx">isolated</span> <span class="kd">function</span> <span class="nx">next</span><span class="p">()</span> <span class="nx">returns</span> <span class="nx">record</span> <span class="p">{|</span> <span class="kt">int</span> <span class="nx">value</span><span class="p">;</span> <span class="p">|}|</span><span class="nx">error</span><span class="err">?</span> <span class="p">{</span>
        <span class="nx">self</span><span class="p">.</span><span class="nx">i</span> <span class="o">+=</span> <span class="mi">2</span><span class="p">;</span>
        <span class="k">return</span> <span class="p">{</span> <span class="nx">value</span><span class="p">:</span> <span class="nx">self</span><span class="p">.</span><span class="nx">i</span> <span class="p">};</span>
    <span class="p">}</span>
<span class="p">}</span>

<span class="nx">type</span> <span class="nx">ResultValue</span> <span class="nx">record</span> <span class="p">{|</span>
    <span class="kt">int</span> <span class="nx">value</span><span class="p">;</span>
<span class="p">|};</span>

<span class="nx">public</span> <span class="kd">function</span> <span class="nx">main</span><span class="p">()</span> <span class="p">{</span>
    <span class="nx">EvenNumberGenerator</span> <span class="nx">evenGen</span> <span class="p">=</span> <span class="nx">new</span><span class="p">();</span>
    <span class="c1">// Creates a `stream` passing an `EvenNumberGenerator` object</span>
    <span class="c1">// to the `stream` constructor.</span>
    <span class="nx">stream</span><span class="p">&lt;</span><span class="kt">int</span><span class="p">,</span> <span class="nx">error</span><span class="err">?</span><span class="p">&gt;</span> <span class="nx">evenNumberStream</span> <span class="p">=</span> <span class="nx">new</span><span class="p">(</span><span class="nx">evenGen</span><span class="p">);</span>

    <span class="k">var</span> <span class="nx">evenNumber</span> <span class="p">=</span> <span class="nx">evenNumberStream</span><span class="p">.</span><span class="nx">next</span><span class="p">();</span>
    
    <span class="k">if</span> <span class="p">(</span><span class="nx">evenNumber</span> <span class="nx">is</span> <span class="nx">ResultValue</span><span class="p">)</span> <span class="p">{</span>
        <span class="nx">io</span><span class="p">:</span><span class="nb">println</span><span class="p">(</span><span class="s">&quot;Retrieved even number: &quot;</span><span class="p">,</span> <span class="nx">evenNumber</span><span class="p">.</span><span class="nx">value</span><span class="p">);</span>
    <span class="p">}</span>
<span class="p">}</span>
</pre></div>

            </div>

            <div class="col-xs-12 col-sm-12 col-md-12">
                <table class="cTopInfoContainer cTopControlsContainer">
                    <tr>
                        <td class="cLeftTD">
                            <h2>Stream Type</h2>
                            <p><p>A <code>stream</code> represents a sequence of values that are generated as needed. The end of a <code>stream</code> is indicated with a
 termination value, which is <code>error</code> or <code>nil</code>. The type <code>stream&lt;T,E&gt;</code> is a <code>stream</code> where the members of the
 sequence are type <code>T</code> and termination value is type <code>E</code>. <code>stream&lt;T&gt;</code> means <code>stream&lt;T,()&gt;</code>. The <code>stream</code> type
 is a separate basic type, but like an object.</p>
</p>

                        </td>
                        <td class="cRightTD">
                            <div class="cTopButtonContainer">
                                
                                <div class="cButtonInfoContainer">
                                    <a class="prev" href="join-clause.html?is_ref_by_example=true">
                                        <span>< PREVIOUS</span>
                                        <p>Join Clause</p>
                                    </a>
                                </div>
                                 
                                <div class="cButtonInfoContainer">
                                    <a class="next" href="querying-with-streams.html?is_ref_by_example=true">
                                        <span>NEXT ></span>
                                        <p>Querying With Streams</p>
                                    </a>
                                </div>
                                
                            </div>
                        </td>
                    </tr>
                </table>
            </div>
            <div class="example" id="stream-type">
                <div class="col-xs-12 col-sm-12 col-md-12 cBBETable-container cCodeLeft">
                    <div class="cTopControlsContainer">
                        <div class="cTopControlsRow">
                            <div class="cLeftTD">
                                <div class="cBBE-links">
                                    <ul>
                                        <li>
                                            <a class="copy"><img src="/img/copy-icon.svg" /></a>
                                        </li>
                                        <li>
                                            <a target="_blank" href="https://github.com/ballerina-platform/ballerina-distribution/tree/master/examples/stream-type/"><img src="/img/github-logo-green.svg" /></a>
                                        </li>
                                        
                                        <li>
<<<<<<< HEAD
                                            <a target="_blank" href="https://play.ballerina.io/?gist=ab8a30ace5fbbc9b810995bc618b727c&file=stream_type.bal"><img src="/img/main-play-green-btn.svg" /></a>
=======
                                            <a target="_blank" href="https://play.ballerina.io/?gist=50a6bc6804f7628a6d4bf72634dd54d8&file=stream_type.bal"><img src="/img/main-play-green-btn.svg" /></a>
>>>>>>> 4daec9d8
                                        </li>
                                        
                                    </ul>
                                </div>
                            </div> 
                        </div>
                    </div>
              
                    
                    <div class="codeSnippeset">

                        <div class="cBBE-body">
                            
                            <div class="cTR">

                                <div class="code leading">
                                    <div class="highlight"><pre><code class=language-ballerina>import ballerina/io;
</code></pre></div>

                                </div>
                                <div class="docs">
                                    
                                </div>
                            </div>
                            
                            <div class="cTR hover-enable">

                                <div class="code leading">
                                    <div class="highlight"><pre><code class=language-ballerina>class EvenNumberGenerator {
    int i = 0;
    public isolated function next() returns record {| int value; |}|error? {
        self.i += 2;
        return { value: self.i };
    }
}
</code></pre></div>

                                </div>
                                <div class="docs">
                                    
                                    <div class="cCodeDesription">
                                        <div>
                                            <p>Defines a class called <code>EvenNumberGenerator</code>.
 Each class has its own <code>next()</code> method, which gets
 invoked when the stream&rsquo;s <code>next()</code> function
 gets called.</p>

                                        </div>
                                    </div>
                                    
                                </div>
                            </div>
                            
                            <div class="cTR">

                                <div class="code leading">
                                    <div class="highlight"><pre><code class=language-ballerina>type ResultValue record {|
    int value;
|};
</code></pre></div>

                                </div>
                                <div class="docs">
                                    
                                </div>
                            </div>
                            
                            <div class="cTR">

                                <div class="code leading">
                                    <div class="highlight"><pre><code class=language-ballerina>public function main() {
    EvenNumberGenerator evenGen = new();
</code></pre></div>

                                </div>
                                <div class="docs">
                                    
                                </div>
                            </div>
                            
                            <div class="cTR hover-enable">

                                <div class="code leading">
                                    <div class="highlight"><pre><code class=language-ballerina>    stream&lt;int, error?&gt; evenNumberStream = new(evenGen);
</code></pre></div>

                                </div>
                                <div class="docs">
                                    
                                    <div class="cCodeDesription">
                                        <div>
                                            <p>Creates a <code>stream</code> passing an <code>EvenNumberGenerator</code> object
 to the <code>stream</code> constructor.</p>

                                        </div>
                                    </div>
                                    
                                </div>
                            </div>
                            
                            <div class="cTR">

                                <div class="code">
                                    <div class="highlight"><pre><code class=language-ballerina>    var evenNumber = evenNumberStream.next();
    
    if (evenNumber is ResultValue) {
        io:println(&quot;Retrieved even number: &quot;, evenNumber.value);
    }
}
</code></pre></div>

                                </div>
                                <div class="docs">
                                    
                                </div>
                            </div>
                            
                        </div>
                    </div>
                    
                    <div class="codeSnippeset">

                        <div class="cBBE-body">
                            
                            <div class="cTR cOutputTr">

                                <div class="code cOutput">
                                    <div class="highlight"><pre><code class=shell-session>bal run stream_type.bal
Retrieved even number: 2
</code></pre></div>

                                </div>
                                <div class="docs">
                                    
                                </div>
                            </div>
                            
                        </div>
                    </div>
                    


                     
                </div>
            </div>
        </div>
    </div>

     <script>
            $(document).ready(function() {

                // hljs.initHighlightingOnLoad();

                $(".switch").click(function() {
                    $(".cCodeRight").toggleClass('cShow');
                    $(".cCodeLeft").toggleClass('cHide');
                });

                // get code text
                var codeSnippet = document.getElementsByClassName('FullCode')[0];
                var codeText = codeSnippet.getElementsByTagName('pre')[0].textContent;

                // register "copy to clipboard" event to elements with "copy" class
                var clipboard = new ClipboardJS('.copy', {
                    text: function(trigger) {
                        return codeText;
                    }
                });

                // Register events show hide tooltip on click event
                clipboard.on('success', function(e) {
                    setTooltip(e.trigger, 'Copied!');
                    hideTooltip(e.trigger);
                });

                clipboard.on('error', function(e) {
                    setTooltip(e.trigger, 'Failed!');
                    hideTooltip(e.trigger);
                });

                $('.copy').tooltip({
                    trigger: 'click',
                    placement: 'bottom'
                });
                $("a.copy").unbind("click");
            });

            function setTooltip(btn, message) {
                $(btn).attr('data-original-title', message)
                    .tooltip('show');
            }

            function hideTooltip(btn) {
                setTimeout(function() {
                    $(btn).tooltip('hide').removeAttr('data-original-title');
                }, 1000);
            }
        </script><|MERGE_RESOLUTION|>--- conflicted
+++ resolved
@@ -95,11 +95,7 @@
                                         </li>
                                         
                                         <li>
-<<<<<<< HEAD
-                                            <a target="_blank" href="https://play.ballerina.io/?gist=ab8a30ace5fbbc9b810995bc618b727c&file=stream_type.bal"><img src="/img/main-play-green-btn.svg" /></a>
-=======
                                             <a target="_blank" href="https://play.ballerina.io/?gist=50a6bc6804f7628a6d4bf72634dd54d8&file=stream_type.bal"><img src="/img/main-play-green-btn.svg" /></a>
->>>>>>> 4daec9d8
                                         </li>
                                         
                                     </ul>
