--- conflicted
+++ resolved
@@ -11,11 +11,6 @@
   - /learn/package-layout/
 ---
 
-<<<<<<< HEAD
-=======
-## Package layout
-
->>>>>>> aa2721a2
 ```bash
 .
 ├── Ballerina.toml
