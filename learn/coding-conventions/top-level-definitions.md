---
layout: ballerina-left-nav-pages
title: Top-Level Definitions
active: definitions
permalink: /learn/coding-conventions/top-level-definitions/
intro: The sections below include the coding conventions with respect to top-level definitions.
redirect_from:
  - /v1-2/learn/style-guide/definitions/
  - /v1-2/learn/style-guide/definitions
  - /learn/style-guide/definitions
  - /learn/style-guide/definitions/
  - /learn/coding-conventions/definitions
  - /learn/coding-conventions/top-level-definitions
---

## General Practices

* Do not indent the top-level definitions. 
  
**Do's**

```ballerina

import ballerina/http;

const int MIN_AGE = 20;
int repetitions = 0;
    
service hello on ep1 {
    ...
}

```

**Don'ts**
  
```ballerina
// This import is indented correctly.
import ballerina/http; 
    
    const int MIN_AGE = 20; // Not indented correctly.
    int repetitions = 0; // Not indented correctly.
        
// Not indented correctly.
service hello on ep1 {
    ...
    }
        
```

## Imports

* Do not keep spaces between the organization name, divider `/`, and module name.

**Example,**

```ballerina
import ballerina/http;
```

* Imports should be sorted alphabetically, first by the organization name and then by the module name.

## Function Definition
* Do not keep spaces between the function name and the open parentheses `(` of the function signature.

**Example,**

```ballerina
function func1() {}
```
 
* If the function has an object attached to it, do not keep spaces around the Dot `.`. Also, keep a single space between the `function` keyword and the name of the object.

**Example,**

```ballerina
function Person.getName() {}
```

* If the function needs to be split into new lines due to it exceeding the max line length,
  - can break lines from the parameter list by moving a parameter value only to a 
    new line and indenting it with four spaces from the starting position of the function.
    
**Example,**

```ballerina
function getAddress(int value,
    string name) returns (string|()) {
    ...
}
```

- can break before the `returns` keyword and indent it with four spaces from the starting position of the function.
    
**Example,**

```ballerina
function getAddress(int value, string name)
    returns (string|()) {
    ...
}    
```

- can break after the `returns` keyword by moving the return value to a new line
    and indenting it with four spaces from the starting position of the function.
    
**Example,**

```ballerina
function getAddress(int value, string name) returns
    (string|()) {
    ...
}          
```

## Service Definition

* Keep the listener inline with the service signature.
  
**Example,**

```ballerina
service hello on new http:Listener(9090) {
  ...
}
```

* When formatting resource functions and function definitions, block indent each element and
<<<<<<< HEAD
  follow the [function formatting guidelines](/learn/coding-conventions/top-level-definitions#function-definition).
=======
  follow the [function formatting guidelines](/learn/coding-conventions/top-level-definitions/#function-definition).
>>>>>>> fd1caac0
  
**Example,**

```ballerina
service hello on ep1, ep2 {
    resource function sayHello(http:Caller caller, http:Request req) returns error? {
        http:Response res = new;
        res.setPayload(self.getGreeting());
        _ = caller->respond(res);
    }
        
    function getGreeting() returns string {
        return "Hello";
    }
}
```

* Block indent each function definition, resource definition, and field definition inside a service definition.
 
## Object Definition

* Block indent each field definition and each function definition on their own line.
* Init function should be placed before all the other functions. 
<<<<<<< HEAD
* For function definitions in the object definition, follow the [function formatting guidelines](/learn/coding-conventions/top-level-definitions#function-definition).
=======
* For function definitions in the object definition, follow the [function formatting guidelines](/learn/coding-conventions/top-level-definitions/#function-definition).
>>>>>>> fd1caac0

**Example,**

```ballerina
type Person object {
    // Object field definitions.
    public boolean isMarried = false;
      int age;
      string name;
  
    // Object init function.
    function __init(string name, int age = 0) {
        self.age = age;
        self.name = name;
    }
  
    // Object function definitions.
    function getName() returns string {
        return self.name;
    }
  
    function setIsMarried(boolean isMarried) {
        self.isMarried = isMarried;
    }
      
    function getIsMarried() returns boolean {
        return self.isMarried;
    }
}
```

## Record Definition
Block indent each of the field definitions (including the Rest field) in their own line.

**Example,**

```ballerina
type Person record {
    string name;
    int...;
}

// or

type Person record {|
    int id;
    string name;
|}
```

## Referencing Record or Abstract Object 
* Do not keep spaces between the `*`, the abstract object name, or the record name.
  
**Example,**
  
```ballerina
*Person;
```
* Also, block-indent.

**Example:**

```ballerina
type UserId record {
    string id = "";
};
  
type User record {
    *UserId; // Reference to UserId record.
    string name = "john";
    int age = 20;
};

// or
type Person abstract object {
    string name;
  
    // Object function definitions.
    function getName() returns string;
};

type Employee object {
    *Person; // Reference to Person abstract object.

    function __init() {
          self.name = "asd";
      }

    function getName() returns string {
          return self.name;
    }
};
```

<div class="cGitButtonContainer"><p data-button="iGitStarText">"Star"</p><p data-button="iGitWatchText">"Watch"</p></div>


<style> #tree-expand-all , #tree-collapse-all, .cTocElements {display:none;} .cGitButtonContainer {padding-left: 40px;} </style><|MERGE_RESOLUTION|>--- conflicted
+++ resolved
@@ -125,13 +125,8 @@
 }
 ```
 
-* When formatting resource functions and function definitions, block indent each element and
-<<<<<<< HEAD
-  follow the [function formatting guidelines](/learn/coding-conventions/top-level-definitions#function-definition).
-=======
-  follow the [function formatting guidelines](/learn/coding-conventions/top-level-definitions/#function-definition).
->>>>>>> fd1caac0
-  
+* When formatting resource functions and function definitions, block indent each element and follow the [function formatting guidelines](/learn/coding-conventions/top-level-definitions/#function-definition).
+
 **Example,**
 
 ```ballerina
@@ -154,11 +149,8 @@
 
 * Block indent each field definition and each function definition on their own line.
 * Init function should be placed before all the other functions. 
-<<<<<<< HEAD
-* For function definitions in the object definition, follow the [function formatting guidelines](/learn/coding-conventions/top-level-definitions#function-definition).
-=======
 * For function definitions in the object definition, follow the [function formatting guidelines](/learn/coding-conventions/top-level-definitions/#function-definition).
->>>>>>> fd1caac0
+
 
 **Example,**
 
