--- conflicted
+++ resolved
@@ -335,11 +335,9 @@
             </div>
         
             <div class="col-lg-7 col-md-7 col-sm-12" style="background-color: #e6eaeb5d;padding: 30px;">
-<<<<<<< HEAD
-             <h2 class="removeTopMargin">All Articles</h2>
-=======
+
              <h2 class="removeTopMargin">Articles</h2>
->>>>>>> 54a4e6ec
+
              <div class="overflow-auto" style="height:528px; overflow-y: scroll; ">
                  
             <div class="col-lg-12 col-md-12 col-sm-12" style="padding: 10px 15px 10px 0;margin: 0px 0px 10px 0;">
@@ -462,11 +460,9 @@
             </div>
         
             <div class="col-lg-7 col-md-7 col-sm-12" style="background-color: #e6eaeb5d;padding: 30px;">
-<<<<<<< HEAD
-             <h2 class="removeTopMargin">All Blog Posts</h2>
-=======
+
              <h2 class="removeTopMargin">Blog Posts</h2>
->>>>>>> 54a4e6ec
+
              <div class="overflow-auto" style="height:528px; overflow-y: scroll; ">
 
            <div class="col-lg-12 col-md-12 col-sm-12" style="padding: 10px 15px 10px 0;margin: 0px 0px 10px 0;">
@@ -722,11 +718,9 @@
             </div>
         
             <div class="col-lg-7 col-md-7 col-sm-12" style="background-color: #e6eaeb5d;padding: 30px;">
-<<<<<<< HEAD
-             <h2 class="removeTopMargin">All Videos & Podcasts</h2>
-=======
+
              <h2 class="removeTopMargin">Videos & Podcasts</h2>
->>>>>>> 54a4e6ec
+
              <div class="overflow-auto" style="height:565px; overflow-y: scroll; ">
 
             <div class="col-lg-12 col-md-12 col-sm-12" style="padding: 10px 15px 10px 0;margin: 0px 0px 10px 0;">
