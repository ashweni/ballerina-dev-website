--- conflicted
+++ resolved
@@ -1,8 +1,6 @@
 {
     "events": [
        {
-<<<<<<< HEAD
-=======
             "date": "June 7, 2023",
             "day": "Wed.",
             "time": "8.30 a.m. IST",
@@ -19,7 +17,6 @@
             "buttonText": "RSVP today"
         },
         {
->>>>>>> 6dca06cc
             "date": "May 31, 2023",
             "day": "Wed.",
             "time": "5.00 p.m. UTC",
@@ -28,15 +25,9 @@
             "url": "https://www.twitch.tv/exercismlive",
             "eventType": "Exercism - #12in23 Challenge",
             "eventName": "Concurrency Abstractions in Ballerina",
-<<<<<<< HEAD
-            "presenterTwitter": "https://twitter.com/sameerajayasoma",
-            "presenter": "Sameera Jayasoma",
-            "presenterDesignation": "Senior Director, WSO2",
-=======
             "presenterTwitter": "https://twitter.com/B_Hinduja",
             "presenter": "Hinduja Balasubramaniyam",
             "presenterDesignation": "Senior Software Engineer, WSO2",
->>>>>>> 6dca06cc
             "otherInfo": "",
             "videoURL": "",
             "buttonText": "Subscribe"
