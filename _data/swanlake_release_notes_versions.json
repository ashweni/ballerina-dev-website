--- conflicted
+++ resolved
@@ -591,7 +591,6 @@
       "release-notes":"ballerina-release-notes-2201.2.3.md"
    },
    {
-<<<<<<< HEAD
       "version":"2201.3.0",
       "short-version":"2201.3.0",
       "display-version":"2201.3.0 (Swan Lake Update 3)",
@@ -609,7 +608,9 @@
       ],
       "api-docs":"ballerina-api-docs-2201.3.0.zip",
       "release-notes":"ballerina-release-notes-2201.3.0.md"
-=======
+   },
+   {
+
       "version":"2201.2.4",
       "short-version":"2201.2.4",
       "display-version":"2201.2.4 (Swan Lake Update 2)",
@@ -627,6 +628,5 @@
       ],
       "api-docs":"ballerina-api-docs-2201.2.4.zip",
       "release-notes":"ballerina-release-notes-2201.2.4.md"
->>>>>>> 4d4bb1f8
    }
 ]