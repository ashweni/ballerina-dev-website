[
   {
      "version": "swan-lake-preview1",
      "release-date": "2020-06-20",
      "windows-installer": "ballerina-windows-installer-x64-swan-lake-preview1.msi",
      "windows-installer-size": "157mb",
      "linux-installer": "ballerina-linux-installer-x64-swan-lake-preview1.deb",
      "linux-installer-size": "151mb",
      "macos-installer": "ballerina-macos-installer-x64-swan-lake-preview1.pkg",
      "macos-installer-size": "168mb",
      "rpm-installer": "ballerina-linux-installer-x64-swan-lake-preview1.rpm",
      "rpm-installer-size": "158mb",
      "other-artefacts": [
         "ballerina-swan-lake-preview1.zip",
         "ballerina-swan-lake-preview1.vsix"
      ],
      "api-docs": "ballerina-api-docs-swan-lake-preview1.zip",
      "release-notes": "ballerina-release-notes-swan-lake-preview1.md"
   },
   {
      "version": "swan-lake-preview2",
      "release-date": "2020-07-18",
      "windows-installer": "ballerina-windows-installer-x64-swan-lake-preview2.msi",
      "windows-installer-size": "171mb",
      "zip-installer": "ballerina-swan-lake-preview2.zip",
      "zip-installer-size": "193mb",
      "linux-installer": "ballerina-linux-installer-x64-swan-lake-preview2.deb",
      "linux-installer-size": "167mb",
      "macos-installer": "ballerina-macos-installer-x64-swan-lake-preview2.pkg",
      "macos-installer-size": "184mb",
      "rpm-installer": "ballerina-linux-installer-x64-swan-lake-preview2.rpm",
      "rpm-installer-size": "174mb",
      "other-artefacts": [
         "ballerina-swan-lake-preview2.zip",
         "ballerina-swan-lake-preview2.vsix"
      ],
      "api-docs": "ballerina-api-docs-swan-lake-preview2.zip",
      "release-notes": "ballerina-release-notes-swan-lake-preview2.md"
   },
   {
      "version": "swan-lake-preview3",
      "release-date": "2020-08-14",
      "windows-installer": "ballerina-windows-installer-x64-swan-lake-preview3.msi",
      "windows-installer-size": "174mb",
      "zip-installer": "ballerina-swan-lake-preview3.zip",
      "zip-installer-size": "196mb",
      "linux-installer": "ballerina-linux-installer-x64-swan-lake-preview3.deb",
      "linux-installer-size": "170mb",
      "macos-installer": "ballerina-macos-installer-x64-swan-lake-preview3.pkg",
      "macos-installer-size": "187mb",
      "rpm-installer": "ballerina-linux-installer-x64-swan-lake-preview3.rpm",
      "rpm-installer-size": "177mb",
      "other-artefacts": [
         "ballerina-swan-lake-preview3.zip",
         "ballerina-swan-lake-preview3.vsix"
      ],
      "api-docs": "ballerina-api-docs-swan-lake-preview3.zip",
      "release-notes": "ballerina-release-notes-swan-lake-preview3.md"
   },
   {
      "version": "swan-lake-preview4",
      "release-date": "2020-09-25",
      "windows-installer": "ballerina-windows-installer-x64-swan-lake-preview4.msi",
      "windows-installer-size": "210mb",
      "zip-installer": "ballerina-swan-lake-preview4.zip",
      "zip-installer-size": "238mb",
      "linux-installer": "ballerina-linux-installer-x64-swan-lake-preview4.deb",
      "linux-installer-size": "208mb",
      "macos-installer": "ballerina-macos-installer-x64-swan-lake-preview4.pkg",
      "macos-installer-size": "226mb",
      "rpm-installer": "ballerina-linux-installer-x64-swan-lake-preview4.rpm",
      "rpm-installer-size": "214mb",
      "other-artefacts": [
         "ballerina-swan-lake-preview4.zip",
         "ballerina-swan-lake-preview4.vsix"
      ],
      "api-docs": "ballerina-api-docs-swan-lake-preview4.zip",
      "release-notes": "ballerina-release-notes-swan-lake-preview4.md"
   },
   {
      "version": "swan-lake-preview5",
      "release-date": "2020-10-24",
      "windows-installer": "ballerina-windows-installer-x64-swan-lake-preview5.msi",
      "windows-installer-size": "228mb",
      "linux-installer": "ballerina-linux-installer-x64-swan-lake-preview5.deb",
      "linux-installer-size": "223mb",
      "macos-installer": "ballerina-macos-installer-x64-swan-lake-preview5.pkg",
      "macos-installer-size": "250mb",
      "rpm-installer": "ballerina-linux-installer-x64-swan-lake-preview5.rpm",
      "rpm-installer-size": "229mb",
      "other-artefacts": [
         "ballerina-swan-lake-preview5.zip",
         "ballerina-swan-lake-preview5.vsix"
      ],
      "api-docs": "ballerina-api-docs-swan-lake-preview5.zip",
      "release-notes": "ballerina-release-notes-swan-lake-preview5.md"
   },
   {
      "version": "swan-lake-preview7",
      "release-date": "2020-12-05",
      "windows-installer": "ballerina-windows-installer-x64-swan-lake-preview7.msi",
      "windows-installer-size": "164mb",
      "linux-installer": "ballerina-linux-installer-x64-swan-lake-preview7.deb",
      "linux-installer-size": "192mb",
      "macos-installer": "ballerina-macos-installer-x64-swan-lake-preview7.pkg",
      "macos-installer-size": "217mb",
      "rpm-installer": "ballerina-linux-installer-x64-swan-lake-preview7.rpm",
      "rpm-installer-size": "200mb",
      "other-artefacts": [
         "ballerina-swan-lake-preview7.zip",
         "ballerina-swan-lake-preview7.vsix"
      ],
      "api-docs": "ballerina-api-docs-swan-lake-preview7.zip",
      "release-notes": "ballerina-release-notes-swan-lake-preview7.md"
   },
   {
      "version": "swan-lake-preview8",
      "release-date": "2020-12-20",
      "windows-installer": "ballerina-windows-installer-x64-swan-lake-preview8.msi",
      "windows-installer-size": "162mb",
      "linux-installer": "ballerina-linux-installer-x64-swan-lake-preview8.deb",
      "linux-installer-size": "202mb",
      "macos-installer": "ballerina-macos-installer-x64-swan-lake-preview8.pkg",
      "macos-installer-size": "229mb",
      "rpm-installer": "ballerina-linux-installer-x64-swan-lake-preview8.rpm",
      "rpm-installer-size": "211mb",
      "other-artefacts": [
         "ballerina-swan-lake-preview8.zip",
         "ballerina-swan-lake-preview8.vsix"
      ],
      "api-docs": "ballerina-api-docs-swan-lake-preview8.zip",
      "release-notes": "ballerina-release-notes-swan-lake-preview8.md"
   },
   {
      "version": "swan-lake-alpha1",
      "release-date": "2021-01-27",
      "windows-installer": "ballerina-windows-installer-x64-swan-lake-alpha1.msi",
      "windows-installer-size": "155mb",
      "linux-installer": "ballerina-linux-installer-x64-swan-lake-alpha1.deb",
      "linux-installer-size": "193mb",
      "macos-installer": "ballerina-macos-installer-x64-swan-lake-alpha1.pkg",
      "macos-installer-size": "227mb",
      "rpm-installer": "ballerina-linux-installer-x64-swan-lake-alpha1.rpm",
      "rpm-installer-size": "207mb",
      "other-artefacts": [
         "ballerina-swan-lake-alpha1.zip",
         "ballerina-swan-lake-alpha1.vsix"
      ],
      "api-docs": "ballerina-api-docs-swan-lake-alpha1.zip",
      "release-notes": "ballerina-release-notes-swan-lake-alpha1.md"
   },
   {
      "version": "swan-lake-alpha2",
      "short-version": "slalpha2",
      "display-version": "Swan Lake Alpha2",
      "release-date": "2021-02-20",
      "windows-installer": "ballerina-windows-installer-x64-swan-lake-alpha2.msi",
      "windows-installer-size": "149mb",
      "linux-installer": "ballerina-linux-installer-x64-swan-lake-alpha2.deb",
      "linux-installer-size": "190mb",
      "macos-installer": "ballerina-macos-installer-x64-swan-lake-alpha2.pkg",
      "macos-installer-size": "220mb",
      "rpm-installer": "ballerina-linux-installer-x64-swan-lake-alpha2.rpm",
      "rpm-installer-size": "200mb",
      "other-artefacts": [
         "ballerina-swan-lake-alpha2.zip",
         "ballerina-swan-lake-alpha2.vsix"
      ],
      "api-docs": "ballerina-api-docs-swan-lake-alpha2.zip",
      "release-notes": "ballerina-release-notes-swan-lake-alpha2.md"
   },
   {
      "version": "swan-lake-alpha3",
      "short-version": "slalpha3",
      "display-version": "Swan Lake Alpha3",
      "release-date": "2021-03-20",
      "windows-installer": "ballerina-windows-installer-x64-swan-lake-alpha3.msi",
      "windows-installer-size": "149mb",
      "linux-installer": "ballerina-linux-installer-x64-swan-lake-alpha3.deb",
      "linux-installer-size": "190mb",
      "macos-installer": "ballerina-macos-installer-x64-swan-lake-alpha3.pkg",
      "macos-installer-size": "224mb",
      "rpm-installer": "ballerina-linux-installer-x64-swan-lake-alpha3.rpm",
      "rpm-installer-size": "206mb",
      "other-artefacts": [
         "ballerina-swan-lake-alpha3.zip",
         "ballerina-swan-lake-alpha3.vsix"
      ],
      "api-docs": "ballerina-api-docs-swan-lake-alpha3.zip",
      "release-notes": "ballerina-release-notes-swan-lake-alpha3.md"
   },
   {
      "version": "swan-lake-alpha4",
      "short-version": "slalpha4",
      "display-version": "Swan Lake Alpha4",
      "release-date": "2021-04-06",
      "windows-installer": "ballerina-windows-installer-x64-swan-lake-alpha4.msi",
      "windows-installer-size": "154mb",
      "linux-installer": "ballerina-linux-installer-x64-swan-lake-alpha4.deb",
      "linux-installer-size": "203mb",
      "macos-installer": "ballerina-macos-installer-x64-swan-lake-alpha4.pkg",
      "macos-installer-size": "239mb",
      "rpm-installer": "ballerina-linux-installer-x64-swan-lake-alpha4.rpm",
      "rpm-installer-size": "219mb",
      "other-artefacts": [
         "ballerina-swan-lake-alpha4.zip",
         "ballerina-swan-lake-alpha4.vsix"
      ],
      "api-docs": "ballerina-api-docs-swan-lake-alpha4.zip",
      "release-notes": "ballerina-release-notes-swan-lake-alpha4.md"
   },
   {
      "version": "swan-lake-alpha5",
      "short-version": "slalpha5",
      "display-version": "Swan Lake Alpha5",
      "release-date": "2021-04-24",
      "windows-installer": "ballerina-windows-installer-x64-swan-lake-alpha5.msi",
      "windows-installer-size": "142mb",
      "linux-installer": "ballerina-linux-installer-x64-swan-lake-alpha5.deb",
      "linux-installer-size": "206mb",
      "macos-installer": "ballerina-macos-installer-x64-swan-lake-alpha5.pkg",
      "macos-installer-size": "237mb",
      "rpm-installer": "ballerina-linux-installer-x64-swan-lake-alpha5.rpm",
      "rpm-installer-size": "217mb",
      "other-artefacts": [
         "ballerina-swan-lake-alpha5.zip",
         "ballerina-swan-lake-alpha5.vsix"
      ],
      "api-docs": "ballerina-api-docs-swan-lake-alpha5.zip",
      "release-notes": "ballerina-release-notes-swan-lake-alpha5.md"
   },
   {
      "version": "swan-lake-beta1",
      "short-version": "slbeta1",
      "display-version": "Swan Lake Beta1",
      "release-date": "2021-06-02",
      "windows-installer": "ballerina-windows-installer-x64-swan-lake-beta1.msi",
      "windows-installer-size": "167mb",
      "linux-installer": "ballerina-linux-installer-x64-swan-lake-beta1.deb",
      "linux-installer-size": "211mb",
      "macos-installer": "ballerina-macos-installer-x64-swan-lake-beta1.pkg",
      "macos-installer-size": "239mb",
      "rpm-installer": "ballerina-linux-installer-x64-swan-lake-beta1.rpm",
      "rpm-installer-size": "219mb",
      "other-artefacts": [
         "ballerina-swan-lake-beta1.zip"
      ],
      "api-docs": "ballerina-api-docs-swan-lake-beta1.zip",
      "release-notes": "ballerina-release-notes-swan-lake-beta1.md"
   },
   {
      "version": "swan-lake-beta2",
      "short-version": "slbeta2",
      "display-version": "Swan Lake Beta2",
      "release-date": "2021-07-07",
      "windows-installer": "ballerina-windows-installer-x64-swan-lake-beta2.msi",
      "windows-installer-size": "144mb",
      "linux-installer": "ballerina-linux-installer-x64-swan-lake-beta2.deb",
      "linux-installer-size": "185mb",
      "macos-installer": "ballerina-macos-installer-x64-swan-lake-beta2.pkg",
      "macos-installer-size": "219mb",
      "rpm-installer": "ballerina-linux-installer-x64-swan-lake-beta2.rpm",
      "rpm-installer-size": "199mb",
      "other-artefacts": [
         "ballerina-swan-lake-beta2.zip"
      ],
      "api-docs": "ballerina-api-docs-swan-lake-beta2.zip",
      "release-notes": "ballerina-release-notes-swan-lake-beta2.md"
   },
   {
      "version": "swan-lake-beta3",
      "short-version": "slbeta3",
      "display-version": "Swan Lake Beta 3",
      "release-date": "2021-10-10",
      "windows-installer": "ballerina-windows-installer-x64-swan-lake-beta3.msi",
      "windows-installer-size": "148mb",
      "linux-installer": "ballerina-linux-installer-x64-swan-lake-beta3.deb",
      "linux-installer-size": "181mb",
      "macos-installer": "ballerina-macos-installer-x64-swan-lake-beta3.pkg",
      "macos-installer-size": "217mb",
      "rpm-installer": "ballerina-linux-installer-x64-swan-lake-beta3.rpm",
      "rpm-installer-size": "220mb",
      "other-artefacts": [
         "ballerina-swan-lake-beta3.zip"
      ],
      "api-docs": "ballerina-api-docs-swan-lake-beta3.zip",
      "release-notes": "ballerina-release-notes-swan-lake-beta3.md"
   },
   {
      "version": "swan-lake-beta4",
      "short-version": "slbeta4",
      "display-version": "Swan Lake Beta 4",
      "release-date": "2021-11-20",
      "windows-installer": "ballerina-windows-installer-x64-swan-lake-beta4.msi",
      "windows-installer-size": "151mb",
      "linux-installer": "ballerina-linux-installer-x64-swan-lake-beta4.deb",
      "linux-installer-size": "174mb",
      "macos-installer": "ballerina-macos-installer-x64-swan-lake-beta4.pkg",
      "macos-installer-size": "205mb",
      "rpm-installer": "ballerina-linux-installer-x64-swan-lake-beta4.rpm",
      "rpm-installer-size": "208mb",
      "other-artefacts": [
         "ballerina-swan-lake-beta4.zip"
      ],
      "api-docs": "ballerina-api-docs-swan-lake-beta4.zip",
      "release-notes": "ballerina-release-notes-swan-lake-beta4.md"
   },
   {
      "version": "swan-lake-beta5",
      "short-version": "slbeta5",
      "display-version": "Swan Lake Beta 5",
      "release-date": "2021-12-01",
      "windows-installer": "ballerina-windows-installer-x64-swan-lake-beta5.msi",
      "windows-installer-size": "158mb",
      "linux-installer": "ballerina-linux-installer-x64-swan-lake-beta5.deb",
      "linux-installer-size": "176mb",
      "macos-installer": "ballerina-macos-installer-x64-swan-lake-beta5.pkg",
      "macos-installer-size": "211mb",
      "rpm-installer": "ballerina-linux-installer-x64-swan-lake-beta5.rpm",
      "rpm-installer-size": "215mb",
      "other-artefacts": [
         "ballerina-swan-lake-beta5.zip"
      ],
      "api-docs": "ballerina-api-docs-swan-lake-beta5.zip",
      "release-notes": "ballerina-release-notes-swan-lake-beta5.md"
   },
   {
      "version": "swan-lake-beta6",
      "short-version": "slbeta6",
      "display-version": "Swan Lake Beta6",
      "release-date": "2021-12-14",
      "windows-installer": "ballerina-windows-installer-x64-swan-lake-beta6.msi",
      "windows-installer-size": "150mb",
      "linux-installer": "ballerina-linux-installer-x64-swan-lake-beta6.deb",
      "linux-installer-size": "169mb",
      "macos-installer": "ballerina-macos-installer-x64-swan-lake-beta6.pkg",
      "macos-installer-size": "201mb",
      "rpm-installer": "ballerina-linux-installer-x64-swan-lake-beta6.rpm",
      "rpm-installer-size": "205mb",
      "other-artefacts": [
         "ballerina-swan-lake-beta6.zip"
      ],
      "api-docs": "ballerina-api-docs-swan-lake-beta6.zip",
      "release-notes": "ballerina-release-notes-swan-lake-beta6.md"
   },
   {
      "version": "2201.0.0",
      "short-version": "2201.0.0",
      "display-version": "2201.0.0 (Swan Lake)",
      "release-date": "2022-01-30",
      "windows-installer": "ballerina-2201.0.0-swan-lake-windows-x64.msi",
      "windows-installer-size": "153mb",
      "linux-installer": "ballerina-2201.0.0-swan-lake-linux-x64.deb",
      "linux-installer-size": "178mb",
      "macos-installer": "ballerina-2201.0.0-swan-lake-macos-x64.pkg",
      "macos-installer-size": "208mb",
      "rpm-installer": "ballerina-2201.0.0-swan-lake-linux-x64.rpm",
      "rpm-installer-size": "212mb",
      "other-artefacts": [
         "ballerina-2201.0.0-swan-lake.zip"
      ],
      "api-docs": "ballerina-api-docs-2201.0.0.zip",
      "release-notes": "ballerina-release-notes-2201.0.0.md"
   },
   {
      "version": "2201.0.1",
      "short-version": "2201.0.1",
      "display-version": "2201.0.1 (Swan Lake)",
      "release-date": "2022-03-02",
      "windows-installer": "ballerina-2201.0.1-swan-lake-windows-x64.msi",
      "windows-installer-size": "153mb",
      "linux-installer": "ballerina-2201.0.1-swan-lake-linux-x64.deb",
      "linux-installer-size": "178mb",
      "macos-installer": "ballerina-2201.0.1-swan-lake-macos-x64.pkg",
      "macos-installer-size": "209mb",
      "rpm-installer": "ballerina-2201.0.1-swan-lake-linux-x64.rpm",
      "rpm-installer-size": "212mb",
      "other-artefacts": [
         "ballerina-2201.0.1-swan-lake.zip"
      ],
      "api-docs": "ballerina-api-docs-2201.0.1.zip",
      "release-notes": "ballerina-release-notes-2201.0.1.md"
   },
   {
      "version": "2201.0.2",
      "short-version": "2201.0.2",
      "display-version": "2201.0.2 (Swan Lake)",
      "release-date": "2022-03-18",
      "windows-installer": "ballerina-2201.0.2-swan-lake-windows-x64.msi",
      "windows-installer-size": "154mb",
      "linux-installer": "ballerina-2201.0.2-swan-lake-linux-x64.deb",
      "linux-installer-size": "177mb",
      "macos-installer": "ballerina-2201.0.2-swan-lake-macos-x64.pkg",
      "macos-installer-size": "208mb",
      "rpm-installer": "ballerina-2201.0.2-swan-lake-linux-x64.rpm",
      "rpm-installer-size": "212mb",
      "other-artefacts": [
         "ballerina-2201.0.2-swan-lake.zip"
      ],
      "api-docs": "ballerina-api-docs-2201.0.2.zip",
      "release-notes": "ballerina-release-notes-2201.0.2.md"
   },
   {
      "version":"2201.0.3",
      "short-version":"2201.0.3",
      "display-version":"2201.0.3 (Swan Lake)",
      "release-date":"2022-04-22",
      "windows-installer":"ballerina-2201.0.3-swan-lake-windows-x64.msi",
      "windows-installer-size":"154mb",
      "linux-installer":"ballerina-2201.0.3-swan-lake-linux-x64.deb",
      "linux-installer-size":"179mb",
      "macos-installer":"ballerina-2201.0.3-swan-lake-macos-x64.pkg",
      "macos-installer-size":"209mb",
      "rpm-installer":"ballerina-2201.0.3-swan-lake-linux-x64.rpm",
      "rpm-installer-size":"213mb",
      "other-artefacts":[
         "ballerina-2201.0.3-swan-lake.zip"
      ],
      "api-docs":"ballerina-api-docs-2201.0.3.zip",
      "release-notes":"ballerina-release-notes-2201.0.3.md"
   },
   {
      "version":"2201.0.4",
      "short-version":"2201.0.4",
      "display-version":"2201.0.4 (Swan Lake)",
      "release-date":"2022-06-01",
      "windows-installer":"ballerina-2201.0.4-swan-lake-windows-x64.msi",
      "windows-installer-size":"154mb",
      "linux-installer":"ballerina-2201.0.4-swan-lake-linux-x64.deb",
      "linux-installer-size":"179mb",
      "macos-installer":"ballerina-2201.0.4-swan-lake-macos-x64.pkg",
      "macos-installer-size":"210mb",
      "rpm-installer":"ballerina-2201.0.4-swan-lake-linux-x64.rpm",
      "rpm-installer-size":"214mb",
      "other-artefacts":[
         "ballerina-2201.0.4-swan-lake.zip"
      ],
      "api-docs":"ballerina-api-docs-2201.0.4.zip",
      "release-notes":"ballerina-release-notes-2201.0.4.md"
   },
   {
      "version":"2201.0.5",
      "short-version":"2201.0.5",
      "display-version":"2201.0.5 (Swan Lake)",
      "release-date":"2022-06-18",
      "windows-installer":"ballerina-2201.0.5-swan-lake-windows-x64.msi",
      "windows-installer-size":"155mb",
      "linux-installer":"ballerina-2201.0.5-swan-lake-linux-x64.deb",
      "linux-installer-size":"179mb",
      "macos-installer":"ballerina-2201.0.5-swan-lake-macos-x64.pkg",
      "macos-installer-size":"210mb",
      "rpm-installer":"ballerina-2201.0.5-swan-lake-linux-x64.rpm",
      "rpm-installer-size":"214mb",
      "other-artefacts":[
         "ballerina-2201.0.5-swan-lake.zip"
      ],
      "api-docs":"ballerina-api-docs-2201.0.5.zip",
      "release-notes":"ballerina-release-notes-2201.0.5.md"
   },
   {
      "version":"2201.1.0",
      "short-version":"2201.1.0",
      "display-version":"2201.1.0 (Swan Lake Update 1)",
      "release-date":"2022-06-03",
      "windows-installer":"ballerina-2201.1.0-swan-lake-windows-x64.msi",
      "windows-installer-size":"152mb",
      "linux-installer":"ballerina-2201.1.0-swan-lake-linux-x64.deb",
      "linux-installer-size":"175mb",
      "macos-installer":"ballerina-2201.1.0-swan-lake-macos-x64.pkg",
      "macos-installer-size":"210mb",
      "rpm-installer":"ballerina-2201.1.0-swan-lake-linux-x64.rpm",
      "rpm-installer-size":"214mb",
      "other-artefacts":[
         "ballerina-2201.1.0-swan-lake.zip"
      ],
      "api-docs":"ballerina-api-docs-2201.1.0.zip",
      "release-notes":"ballerina-release-notes-2201.1.0.md"
   },
   {
      "version":"2201.1.1",
      "short-version":"2201.1.1",
      "display-version":"2201.1.1 (Swan Lake Update 1)",
      "release-date":"2022-07-04",
      "windows-installer":"ballerina-2201.1.1-swan-lake-windows-x64.msi",
      "windows-installer-size":"154mb",
      "linux-installer":"ballerina-2201.1.1-swan-lake-linux-x64.deb",
      "linux-installer-size":"175mb",
      "macos-installer":"ballerina-2201.1.1-swan-lake-macos-x64.pkg",
      "macos-installer-size":"210mb",
      "rpm-installer":"ballerina-2201.1.1-swan-lake-linux-x64.rpm",
      "rpm-installer-size":"214mb",
      "other-artefacts":[
         "ballerina-2201.1.1-swan-lake.zip"
      ],
      "api-docs":"ballerina-api-docs-2201.1.1.zip",
      "release-notes":"ballerina-release-notes-2201.1.1.md"
   },
   {
      "version":"2201.1.2",
      "short-version":"2201.1.2",
      "display-version":"2201.1.2 (Swan Lake Update 1)",
      "release-date":"2022-09-13",
      "windows-installer":"ballerina-2201.1.2-swan-lake-windows-x64.msi",
      "windows-installer-size":"154mb",
      "linux-installer":"ballerina-2201.1.2-swan-lake-linux-x64.deb",
      "linux-installer-size":"176mb",
      "macos-installer":"ballerina-2201.1.2-swan-lake-macos-x64.pkg",
      "macos-installer-size":"211mb",
      "rpm-installer":"ballerina-2201.1.2-swan-lake-linux-x64.rpm",
      "rpm-installer-size":"214mb",
      "other-artefacts":[
         "ballerina-2201.1.2-swan-lake.zip"
      ],
      "api-docs":"ballerina-api-docs-2201.1.2.zip",
      "release-notes":"ballerina-release-notes-2201.1.2.md"
   },
   {
      "version":"2201.2.0",
      "short-version":"2201.2.0",
      "display-version":"2201.2.0 (Swan Lake Update 2)",
      "release-date":"2022-09-09",
      "windows-installer":"ballerina-2201.2.0-swan-lake-windows-x64.msi",
      "windows-installer-size":"162mb",
      "linux-installer":"ballerina-2201.2.0-swan-lake-linux-x64.deb",
      "linux-installer-size":"186mb",
      "macos-installer":"ballerina-2201.2.0-swan-lake-macos-x64.pkg",
      "macos-installer-size":"222mb",
      "rpm-installer":"ballerina-2201.2.0-swan-lake-linux-x64.rpm",
      "rpm-installer-size":"226mb",
      "other-artefacts":[
         "ballerina-2201.2.0-swan-lake.zip"
      ],
      "api-docs":"ballerina-api-docs-2201.2.0.zip",
      "release-notes":"ballerina-release-notes-2201.2.0.md"
   },
   {
      "version":"2201.2.1",
      "short-version":"2201.2.1",
      "display-version":"2201.2.1 (Swan Lake Update 2)",
      "release-date":"2022-10-05",
      "windows-installer":"ballerina-2201.2.1-swan-lake-windows-x64.msi",
      "windows-installer-size":"164mb",
      "linux-installer":"ballerina-2201.2.1-swan-lake-linux-x64.deb",
      "linux-installer-size":"183mb",
      "macos-installer":"ballerina-2201.2.1-swan-lake-macos-x64.pkg",
      "macos-installer-size":"223mb",
      "rpm-installer":"ballerina-2201.2.1-swan-lake-linux-x64.rpm",
      "rpm-installer-size":"226mb",
      "other-artefacts":[
         "ballerina-2201.2.1-swan-lake.zip"
      ],
      "api-docs":"ballerina-api-docs-2201.2.1.zip",
      "release-notes":"ballerina-release-notes-2201.2.1.md"
   },
	{
      "version":"2201.2.2",
      "short-version":"2201.2.2",
      "display-version":"2201.2.2 (Swan Lake Update 2)",
      "release-date":"2022-10-20",
      "windows-installer":"ballerina-2201.2.2-swan-lake-windows-x64.msi",
      "windows-installer-size":"163mb",
      "linux-installer":"ballerina-2201.2.2-swan-lake-linux-x64.deb",
      "linux-installer-size":"183mb",
      "macos-installer":"ballerina-2201.2.2-swan-lake-macos-x64.pkg",
      "macos-installer-size":"222mb",
      "rpm-installer":"ballerina-2201.2.2-swan-lake-linux-x64.rpm",
      "rpm-installer-size":"226mb",
      "other-artefacts":[
            "ballerina-2201.2.2-swan-lake.zip"
      ],
      "api-docs":"ballerina-api-docs-2201.2.2.zip",
      "release-notes":"ballerina-release-notes-2201.2.2.md"
   },
   {
      "version":"2201.2.3",
      "short-version":"2201.2.3",
      "display-version":"2201.2.3 (Swan Lake Update 2)",
      "release-date":"2022-11-04",
      "windows-installer":"ballerina-2201.2.3-swan-lake-windows-x64.msi",
      "windows-installer-size":"164mb",
      "linux-installer":"ballerina-2201.2.3-swan-lake-linux-x64.deb",
      "linux-installer-size":"183mb",
      "macos-installer":"ballerina-2201.2.3-swan-lake-macos-x64.pkg",
      "macos-installer-size":"222mb",
      "rpm-installer":"ballerina-2201.2.3-swan-lake-linux-x64.rpm",
      "rpm-installer-size":"226mb",
      "other-artefacts":[
         "ballerina-2201.2.3-swan-lake.zip"
      ],
      "api-docs":"ballerina-api-docs-2201.2.3.zip",
      "release-notes":"ballerina-release-notes-2201.2.3.md"
   },
   {

      "version":"2201.2.4",
      "short-version":"2201.2.4",
      "display-version":"2201.2.4 (Swan Lake Update 2)",
      "release-date":"2022-12-14",
      "windows-installer":"ballerina-2201.2.4-swan-lake-windows-x64.msi",
      "windows-installer-size":"164mb",
      "linux-installer":"ballerina-2201.2.4-swan-lake-linux-x64.deb",
      "linux-installer-size":"184mb",
      "macos-installer":"ballerina-2201.2.4-swan-lake-macos-x64.pkg",
      "macos-installer-size":"221mb",
      "rpm-installer":"ballerina-2201.2.4-swan-lake-linux-x64.rpm",
      "rpm-installer-size":"225mb",
      "other-artefacts":[
         "ballerina-2201.2.4-swan-lake.zip"
      ],
      "api-docs":"ballerina-api-docs-2201.2.4.zip",
      "release-notes":"ballerina-release-notes-2201.2.4.md"
   },
   {
      "version":"2201.3.0",
      "short-version":"2201.3.0",
      "display-version":"2201.3.0 (Swan Lake Update 3)",
      "release-date":"2022-12-05",
      "windows-installer":"ballerina-2201.3.0-swan-lake-windows-x64.msi",
      "windows-installer-size":"169mb",
      "linux-installer":"ballerina-2201.3.0-swan-lake-linux-x64.deb",
      "linux-installer-size":"193mb",
      "macos-installer":"ballerina-2201.3.0-swan-lake-macos-x64.pkg",
      "macos-installer-size":"231mb",
      "rpm-installer":"ballerina-2201.3.0-swan-lake-linux-x64.rpm",
      "rpm-installer-size":"234mb",
      "other-artefacts":[
         "ballerina-2201.3.0-swan-lake.zip"
      ],
      "api-docs":"ballerina-api-docs-2201.3.0.zip",
      "release-notes":"ballerina-release-notes-2201.3.0.md"
   },
   {
      "version":"2201.3.1",
      "short-version":"2201.3.1",
      "display-version":"2201.3.1 (Swan Lake Update 3)",
      "release-date":"2023-01-03",
      "windows-installer":"ballerina-2201.3.1-swan-lake-windows-x64.msi",
      "windows-installer-size":"173mb",
      "linux-installer":"ballerina-2201.3.1-swan-lake-linux-x64.deb",
      "linux-installer-size":"192mb",
      "macos-installer":"ballerina-2201.3.1-swan-lake-macos-x64.pkg",
      "macos-installer-size":"231mb",
      "rpm-installer":"ballerina-2201.3.1-swan-lake-linux-x64.rpm",
      "rpm-installer-size":"234mb",
      "other-artefacts":[
         "ballerina-2201.3.1-swan-lake.zip"
      ],
      "api-docs":"ballerina-api-docs-2201.3.1.zip",
      "release-notes":"ballerina-release-notes-2201.3.1.md"
   },
   {
      "version":"2201.3.2",
      "short-version":"2201.3.2",
      "display-version":"2201.3.2 (Swan Lake Update 3)",
<<<<<<< HEAD
      "release-date":"2023-01-17",
=======
      "release-date":"2023-01-15",
>>>>>>> 8625cbe0
      "windows-installer":"ballerina-2201.3.2-swan-lake-windows-x64.msi",
      "windows-installer-size":"173mb",
      "linux-installer":"ballerina-2201.3.2-swan-lake-linux-x64.deb",
      "linux-installer-size":"193mb",
      "macos-installer":"ballerina-2201.3.2-swan-lake-macos-x64.pkg",
      "macos-installer-size":"231mb",
      "rpm-installer":"ballerina-2201.3.2-swan-lake-linux-x64.rpm",
      "rpm-installer-size":"234mb",
<<<<<<< HEAD
      "other-artefacts":[  
         "ballerina-2201.3.2-swan-lake.zip"
       ],
      "api-docs":"ballerina-api-docs-2201.3.2.zip",
      "release-notes":"ballerina-release-notes-2201.3.2.md"
   },
   {
      "version":"2201.3.3",
      "short-version":"2201.3.3",
      "display-version":"2201.3.3 (Swan Lake Update 3)",
      "release-date":"2023-03-02",
      "windows-installer":"ballerina-2201.3.3-swan-lake-windows-x64.msi",
      "windows-installer-size":"174mb",
      "linux-installer":"ballerina-2201.3.3-swan-lake-linux-x64.deb",
      "linux-installer-size":"193mb",
      "macos-installer":"ballerina-2201.3.3-swan-lake-macos-x64.pkg",
      "macos-installer-size":"231mb",
      "rpm-installer":"ballerina-2201.3.3-swan-lake-linux-x64.rpm",
      "rpm-installer-size":"235mb",
      "other-artefacts":[  
         "ballerina-2201.3.3-swan-lake.zip"
       ],
      "api-docs":"ballerina-api-docs-2201.3.3.zip",
      "release-notes":"ballerina-release-notes-2201.3.3.md"
=======
      "other-artefacts":[
         "ballerina-2201.3.2-swan-lake.zip"
      ],
      "api-docs":"ballerina-api-docs-2201.3.2.zip",
      "release-notes":"ballerina-release-notes-2201.3.2.md"
>>>>>>> 8625cbe0
   }
]<|MERGE_RESOLUTION|>--- conflicted
+++ resolved
@@ -652,11 +652,7 @@
       "version":"2201.3.2",
       "short-version":"2201.3.2",
       "display-version":"2201.3.2 (Swan Lake Update 3)",
-<<<<<<< HEAD
-      "release-date":"2023-01-17",
-=======
       "release-date":"2023-01-15",
->>>>>>> 8625cbe0
       "windows-installer":"ballerina-2201.3.2-swan-lake-windows-x64.msi",
       "windows-installer-size":"173mb",
       "linux-installer":"ballerina-2201.3.2-swan-lake-linux-x64.deb",
@@ -665,7 +661,6 @@
       "macos-installer-size":"231mb",
       "rpm-installer":"ballerina-2201.3.2-swan-lake-linux-x64.rpm",
       "rpm-installer-size":"234mb",
-<<<<<<< HEAD
       "other-artefacts":[  
          "ballerina-2201.3.2-swan-lake.zip"
        ],
@@ -690,12 +685,5 @@
        ],
       "api-docs":"ballerina-api-docs-2201.3.3.zip",
       "release-notes":"ballerina-release-notes-2201.3.3.md"
-=======
-      "other-artefacts":[
-         "ballerina-2201.3.2-swan-lake.zip"
-      ],
-      "api-docs":"ballerina-api-docs-2201.3.2.zip",
-      "release-notes":"ballerina-release-notes-2201.3.2.md"
->>>>>>> 8625cbe0
    }
 ]