--- conflicted
+++ resolved
@@ -119,20 +119,9 @@
 </div>
 <div class="row">
 <div class="col-lg-6 col-md-6 col-sm-12 card">
-<<<<<<< HEAD
 <a href="/learn/by-example/">
     <h3 id="learn-by-example">Ballerina by Example</h3></a>
     <p >A series of examples that serve as a reference guide for language constructs, concepts, and standard library modules. </p>
-=======
-<a href="/learn/language-basics/">
-    <h3 id="language-basics">Language Basics</h3></a>
-    <p >Get started with the basics that are common to all C-Family programming languages. </p>
-</div>
-<div class="col-lg-6 col-md-6 col-sm-12 card" style="margin-right:0px !important;">
-<a href="/learn/by-example/introduction/">
-    <h3 id="learn-by-example">Learn by Examples</h3></a>
-    <p >A series of guided examples to learn the language. </p>
->>>>>>> 63ba8c49
 </div>
 
 </div>
