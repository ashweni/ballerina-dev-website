--- conflicted
+++ resolved
@@ -307,36 +307,7 @@
             
             <tr class="event-expiry"  data-expiry="February 5, 2021 12:00:00">	
                 <td class="cEventDateContainer cEventDateContainer1">	
-<<<<<<< HEAD
-                   <p class="cEventDate1 cEventDateNum dateDisplay" style="margin-bottom: 15px;">January 5, 2021</p>	
-                   <p class="cEventDate1 dateDisplay" style="margin-bottom: 15px">Tuesday</p>	
-                   <p class="cEventLocation" style="text-align: right;">Online</p>	
-                </td>	
-                <td class="cEventDetail" id="eventDetails" >	
-                   <a target="_blank" href="https://www.eventbrite.it/e/biglietti-lunch-learn-ballerina-os-cloud-native-programming-language-134412004925">	
-                      <p class="cEventName" style="margin-top: -1px;font-size: 18px;">Lunch & Learn</p>	
-                   </a>	
-                   <h5 style="margin-bottom: 18px;">Ballerina: OS Cloud-native Programming Language</h5>		
-                   <a style="color: #20b6b0 ;font-weight:400;font-size: 16px;" href="https://www.linkedin.com/in/dinushanm/">Anjana Fernando </a>, Senior Director - Solutions Architecture, WSO2
-                </td>	
-                <td class="cEventURL"><a class="cEventRegistration" href="https://www.eventbrite.it/e/biglietti-lunch-learn-ballerina-os-cloud-native-programming-language-134412004925" target="_blank" style="text-align: center;">View Tech Talk</a></td>	
-            </tr>
-            <tr class="event-expiry"  data-expiry="February 5, 2021 12:00:00">	
-                <td class="cEventDateContainer cEventDateContainer1">	
-                   <p class="cEventDate1 cEventDateNum dateDisplay" style="margin-bottom: 15px;">January 5, 2021</p>	
-                   <p class="cEventDate1 dateDisplay" style="margin-bottom: 15px">Tuesday</p>	
-                   <p class="cEventLocation" style="text-align: right;">Online</p>	
-                </td>	
-                <td class="cEventDetail" id="eventDetails" >	
-                   <a target="_blank" href="https://www.eventbrite.it/e/biglietti-lunch-learn-ballerina-os-cloud-native-programming-language-134412004925">	
-                      <p class="cEventName" style="margin-top: -1px;font-size: 18px;">Lunch & Learn</p>	
-                   </a>	
-                   <h5 style="margin-bottom: 18px;">Ballerina: OS Cloud-native Programming Language</h5>		
-                   <a style="color: #20b6b0 ;font-weight:400;font-size: 16px;" href="https://www.linkedin.com/in/dinushanm/">Anjana Fernando </a>, Senior Director - Solutions Architecture, WSO2
-                </td>	
-                <td class="cEventURL"><a class="cEventRegistration" href="https://www.eventbrite.it/e/biglietti-lunch-learn-ballerina-os-cloud-native-programming-language-134412004925" target="_blank" style="text-align: center;">View Tech Talk</a></td>	
-            </tr>
-=======
+
                    <span class="cEventDate1 cEventDateNum" style="margin-bottom: 20px;">Nov 30, 2021</span>	
                    <span class="cEventDate1">Tuesday</span>	
                    <p class="cEventLocation" style="text-align: right;">Online</p>	
@@ -395,7 +366,7 @@
                 </td>	
                 <td class="cEventURL"><a class="cEventRegistration" href="https://www.youtube.com/watch?v=clmGc2oZpYE&t=2311s" target="_blank">View Tech Talk</a></td>	
             </tr>
->>>>>>> e4078dc7
+
         </table>
 
     </section>
@@ -496,6 +467,7 @@
 
     }
 
+
     .cEventDate1{margin: 0 0 15px 0 !important;text-align: right}
    /* Large devices (laptops/desktops, 992px and up) */
     @media only screen and (min-width: 992px) {
@@ -545,4 +517,4 @@
 
     }
     }
-</style>+</style>
