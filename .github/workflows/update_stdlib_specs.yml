--- conflicted
+++ resolved
@@ -12,11 +12,8 @@
     steps:
       - name: Checkout Repository
         uses: actions/checkout@v2
-<<<<<<< HEAD
         with:
           ref: website-revamp
-=======
->>>>>>> ccf9ef67dcc94aed5708a4fd98796ec1b042b21e
 
       - name: Install pandoc
         run: sudo apt-get install pandoc -y
