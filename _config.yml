--- conflicted
+++ resolved
@@ -49,8 +49,4 @@
 #   - vendor/cache/
 #   - vendor/gems/
 #   - vendor/ruby/
-<<<<<<< HEAD
-dist_server: dist.ballerina.io
-=======
-dist_server: https://dist.ballerina.io
->>>>>>> 7bbd6179
+dist_server: https://dist.ballerina.io