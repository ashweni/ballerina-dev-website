# Welcome to Jekyll!
#
# This config file is meant for settings that affect your whole blog, values
# which you are expected to set up once and rarely edit after that. If you find
# yourself editing this file very often, consider using Jekyll's data files
# feature for the data you need to update frequently.
#
# For technical reasons, this file is *NOT* reloaded automatically when you use
# 'bundle exec jekyll serve'. If you change this file, please restart the server process.

# Site settings
# These are used to personalize your new site. If you look in the HTML files,
# you will see them accessed via {{ site.title }}, {{ site.email }}, and so on.
# You can create any custom variable you would like, and they will be accessible
# in the templates via {{ site.myvariable }}.
title: Ballerina
email: your-email@example.com
description: >- # this means to ignore newlines until "baseurl:"
  Write an awesome description for your new site here. You can edit this
  line in _config.yml. It will appear in your document head meta (for
  Google search results) and in your feed.xml site description.
baseurl: "" # the subpath of your site, e.g. /blog
url: "" # the base hostname & protocol for your site, e.g. http://example.com
twitter_username: jekyllrb
github_username:  jekyll

# Build settings
markdown: kramdown
theme: minima
plugins:
  - jekyll-feed
  - jekyll-redirect-from
breadcrumbs:
  root:
    hide: true  # show breadcrumbs on root/home page
    image: false # Show image or title text  
github_username:  ballerina-platform
git_repo: ballerina-platform.github.io
latest_version: 1.2
#keep_files: ['0.990','0.991',"1.1"]
# Exclude from processing.
# The following items will not be processed, by default. Create a custom list
# to override the default setting.
exclude: ["downloads/RELEASE_NOTE.md","vendor"]
#   - Gemfile.lock
#   - node_modules
#   - vendor/bundle/
#   - vendor/cache/
#   - vendor/gems/
#   - vendor/ruby/
<<<<<<< HEAD
dist_server: https://dist.ballerina.io
=======
dist_server: https://dist.ballerina.io

>>>>>>> ae8c1139
<|MERGE_RESOLUTION|>--- conflicted
+++ resolved
@@ -48,9 +48,5 @@
 #   - vendor/cache/
 #   - vendor/gems/
 #   - vendor/ruby/
-<<<<<<< HEAD
-dist_server: https://dist.ballerina.io
-=======
 dist_server: https://dist.ballerina.io
 
->>>>>>> ae8c1139
