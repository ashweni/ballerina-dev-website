(function(h,o,t,j,a,r){
    h.hj=h.hj||function(){(h.hj.q=h.hj.q||[]).push(arguments)};
    h._hjSettings={hjid:865786,hjsv:6};
    a=o.getElementsByTagName('head')[0];
    r=o.createElement('script');r.async=1;
    r.src=t+h._hjSettings.hjid+j+h._hjSettings.hjsv;
    a.appendChild(r);
})(window,document,'https://static.hotjar.com/c/hotjar-','.js?sv=');

function subscribeUser(email) {
    $('#subscribeUserMessage').remove("");
    if (email == "") {
        $("#emailUser").attr("placeholder", "Please enter your email.");
    } else if (!isEmail(email)) {
        $("#emailUser").val("");
        $("#emailUser").attr("placeholder", "Please enter a valid email.");

    } else {
        $(".pdframe").html("<iframe src='https://go.pardot.com/l/142131/2017-02-16/3c6zgy?email=" + email + "'></iframe>");
        $("#emailUser").val("");
        $("#emailUser").attr("placeholder", "Your email address has been added.");
    }
    return;
}

function isEmail(email) {
    var regex = /^([a-zA-Z0-9_.+-])+\@(([a-zA-Z0-9-])+\.)+([a-zA-Z0-9]{2,4})+$/;
    return regex.test(email);
}

function formatDate(date, format) {
    if (!format) {
        return moment(date, "YYYY-MM-DD").format('MMM DD, Y');
    } else {
        return moment(date, "YYYY-MM-DD").format(format);
    }
}

function getUrlVars(url) {
    var vars = {};
    var hashes = url.split("?")[1];
    var hash = hashes.split('&');

    for (var i = 0; i < hash.length; i++) {
        params = hash[i].split("=");
        vars[params[0]] = params[1];
    }
    return vars;
}

/*
 * Following script is adding line numbers to the ballerina code blocks in the gneerated documentation
 */
function initCodeLineNumbers() {
    $('pre > code.ballerina, pre > code.language-ballerina').each(function() {

        if ($(this).parent().find('.line-numbers-wrap').length === 0) {
            //cont the number of rows
            //Remove the new line from the end of the text
            var numberOfLines = $(this).text().replace(/\n$/, "").split(/\r\n|\r|\n/).length;
            var lines = '<div class="line-numbers-wrap">';

            //Iterate all the lines and create div elements with line number
            for (var i = 1; i <= numberOfLines; i++) {
                lines = lines + '<div class="line-number">' + i + '</div>';
            }
            lines = lines + '</div>';
            //calculate <pre> height and set it to the container
            var preHeight = numberOfLines * 18 + 20;

            $(this).parent()
                .addClass('ballerina-pre-wrapper')
                .prepend($(lines));
        }

    });
}

/*
 * Register ballerina language for highlightJS
 * Grammer: https://github.com/ballerina-platform/ballerina-lang/blob/master/compiler/ballerina-lang/src/main/resources/grammar/BallerinaLexer.g4
 */
if (typeof hljs === 'object') {
    hljs.configure({ languages: [] });
    hljs.registerLanguage('ballerina', function() {
        return {
            "k": "if else iterator try catch finally fork join all some while foreach in throw return " +
                "returns break timeout transaction aborted abort committed failed retries next bind with " +
                "lengthof typeof enum import version public private attach as native documentation lock " +
                "from on select group by having order where followed insert into update delete set for " +
                "window query annotation package type typedesc connector function resource service action " +
                "worker struct transformer endpoint object const true false reply create parameter match but",
            "i": {},
            "c": [{
                "cN": "ballerinadoc",
                "b": "/\\*\\*",
                "e": "\\*/",
                "r": 0,
                "c": [{
                    "cN": "ballerinadoctag",
                    "b": "(^|\\s)@[A-Za-z]+"
                }]
            }, {
                "cN": "comment",
                "b": "//",
                "e": "$",
                "c": [{
                    "b": {}
                }, {
                    "cN": "label",
                    "b": "XXX",
                    "e": "$",
                    "eW": true,
                    "r": 0
                }]
            }, {
                "cN": "comment",
                "b": "/\\*",
                "e": "\\*/",
                "c": [{
                    "b": {}
                }, {
                    "cN": "label",
                    "b": "XXX",
                    "e": "$",
                    "eW": true,
                    "r": 0
                }, "self"]
            }, {
                "cN": "string",
                "b": "\"",
                "e": "\"",
                "i": "\\n",
                "c": [{
                    "b": "\\\\[\\s\\S]",
                    "r": 0
                }, {
                    "cN": "constant",
                    "b": "\\\\[abfnrtv]\\|\\\\x[0-9a-fA-F]*\\\\\\|%[-+# *.0-9]*[dioxXucsfeEgGp]",
                    "r": 0
                }]
            }, {
                "cN": "number",
                "b": "(\\b(0b[01_]+)|\\b0[xX][a-fA-F0-9_]+|(\\b[\\d_]+(\\.[\\d_]*)?|\\.[\\d_]+)([eE][-+]?\\d+)?)[lLfF]?",
                "r": 0
            }, {
                "cN": "annotation",
                "b": "@[A-Za-z]+"
            }, {
                "cN": "type",
                "b": "\\b(boolean|int|float|string|var|any|datatable|table|blob|map|exception|json|xml|xmlns|error|stream|streamlet|aggregation)\\b",
                "r": 0
            }]
        };
    });
}

//matching version selected with the URL
function versionSelectorValue(){
    let pathValue = window.location.pathname;
    let options = $("#versions").find("option");
    $.each(options, function (key, option) {
        let optionText = $(option).text();
<<<<<<< HEAD
        if(pathValue.indexOf(optionText) > -1) {
=======
        //let ver = "v" + optionText.replace(".", "-");
        if(pathValue.indexOf(optionText) > -1){
>>>>>>> 8cdf19f2
            $(option).attr("selected", "selected");
        }
    });
}

$(document).ready(function() {
    // Change version selected in the versions dropdown according to version on the URL.
    versionSelectorValue();

    $("code").addClass('cBasicCode');
    $(".ballerina").removeClass('cBasicCode');
    $(".bash").removeClass('cBasicCode');

    $(".cRuntimeContent").addClass('cShow');

    $(".cSEQUENCE").addClass('active');
    $(".cRUNTIME").addClass('active');

    $(".cRUNTIME").click(function() {
        $(".cRuntimeContent").addClass('cShow');
        $(".cDeploymentContent").removeClass('cShow');
        $(".cSECUREBYDEFAULTContent").removeClass('cShow');
        $(".cLifecycleContent").removeClass('cShow');
    });

    $(".cDEPLOYMENT").click(function() {
        $(".cRuntimeContent").removeClass('cShow');
        $(".cDeploymentContent").addClass('cShow');
        $(".cSECUREBYDEFAULTContent").removeClass('cShow');
        $(".cLifecycleContent").removeClass('cShow');

    });

    $(".cLIFECYCLE").click(function() {
        $(".cRuntimeContent").removeClass('cShow');
        $(".cDeploymentContent").removeClass('cShow');
        $(".cSECUREBYDEFAULTContent").removeClass('cShow');
        $(".cLifecycleContent").addClass('cShow');
    });

    $(".cSEQUENCEContent").addClass('cShow');

    $(".cSEQUENCE").click(function() {
        $(".cSEQUENCEContent").addClass('cShow');
        $(".cCONCURRENCYContent").removeClass('cShow');
        $(".cTYPEContent").removeClass('cShow');
        $(".cSECUREBYDEFAULTContent").removeClass('cShow');
        $(".cNETWORKAWAREContent").removeClass('cShow');
        $(".cCLOUDNATIVEContent").removeClass('cShow');
        $(".cBESTPRACTICESENFORCEDContent").removeClass('cShow');
        $(".cBEYONDTHELANGUAGEContent").removeClass('cShow');
    });

    $(".cCONCURRENCY").click(function() {
        $(".cSEQUENCEContent").removeClass('cShow');
        $(".cCONCURRENCYContent").addClass('cShow');
        $(".cTYPEContent").removeClass('cShow');
        $(".cSECUREBYDEFAULTContent").removeClass('cShow');
        $(".cNETWORKAWAREContent").removeClass('cShow');
        $(".cCLOUDNATIVEContent").removeClass('cShow');
        $(".cBESTPRACTICESENFORCEDContent").removeClass('cShow');
        $(".cBEYONDTHELANGUAGEContent").removeClass('cShow');
    });

    $(".cTYPE").click(function() {
        $(".cSEQUENCEContent").removeClass('cShow');
        $(".cCONCURRENCYContent").removeClass('cShow');
        $(".cTYPEContent").addClass('cShow');
        $(".cSECUREBYDEFAULTContent").removeClass('cShow');
        $(".cNETWORKAWAREContent").removeClass('cShow');
        $(".cCLOUDNATIVEContent").removeClass('cShow');
        $(".cBESTPRACTICESENFORCEDContent").removeClass('cShow');
        $(".cBEYONDTHELANGUAGEContent").removeClass('cShow');
    });

    $(".cSECUREBYDEFAULT").click(function() {
        $(".cSEQUENCEContent").removeClass('cShow');
        $(".cCONCURRENCYContent").removeClass('cShow');
        $(".cTYPEContent").removeClass('cShow');
        $(".cSECUREBYDEFAULTContent").addClass('cShow');
        $(".cNETWORKAWAREContent").removeClass('cShow');
        $(".cCLOUDNATIVEContent").removeClass('cShow');
        $(".cBESTPRACTICESENFORCEDContent").removeClass('cShow');
        $(".cBEYONDTHELANGUAGEContent").removeClass('cShow');
    });

    $(".cSECUREBYDEFAULT").click(function() {
        $(".cSEQUENCEContent").removeClass('cShow');
        $(".cCONCURRENCYContent").removeClass('cShow');
        $(".cTYPEContent").removeClass('cShow');
        $(".cSECUREBYDEFAULTContent").addClass('cShow');
        $(".cNETWORKAWAREContent").removeClass('cShow');
        $(".cCLOUDNATIVEContent").removeClass('cShow');
        $(".cBESTPRACTICESENFORCEDContent").removeClass('cShow');
        $(".cBEYONDTHELANGUAGEContent").removeClass('cShow');
    });

    $(".cNETWORKAWARE").click(function() {
        $(".cSEQUENCEContent").removeClass('cShow');
        $(".cCONCURRENCYContent").removeClass('cShow');
        $(".cTYPEContent").removeClass('cShow');
        $(".cSECUREBYDEFAULTContent").removeClass('cShow');
        $(".cNETWORKAWAREContent").addClass('cShow');
        $(".cCLOUDNATIVEContent").removeClass('cShow');
        $(".cBESTPRACTICESENFORCEDContent").removeClass('cShow');
        $(".cBEYONDTHELANGUAGEContent").removeClass('cShow');
    });

    $(".cCLOUDNATIVE").click(function() {
        $(".cSEQUENCEContent").removeClass('cShow');
        $(".cCONCURRENCYContent").removeClass('cShow');
        $(".cTYPEContent").removeClass('cShow');
        $(".cSECUREBYDEFAULTContent").removeClass('cShow');
        $(".cNETWORKAWAREContent").removeClass('cShow');
        $(".cCLOUDNATIVEContent").addClass('cShow');
        $(".cBESTPRACTICESENFORCEDContent").removeClass('cShow');
        $(".cBEYONDTHELANGUAGEContent").removeClass('cShow');
    });

    $(".cBESTPRACTICESENFORCED").click(function() {
        $(".cSEQUENCEContent").removeClass('cShow');
        $(".cCONCURRENCYContent").removeClass('cShow');
        $(".cTYPEContent").removeClass('cShow');
        $(".cSECUREBYDEFAULTContent").removeClass('cShow');
        $(".cNETWORKAWAREContent").removeClass('cShow');
        $(".cCLOUDNATIVEContent").removeClass('cShow');
        $(".cBESTPRACTICESENFORCEDContent").addClass('cShow');
        $(".cBEYONDTHELANGUAGEContent").removeClass('cShow');
       });

    $(".cBEYONDTHELANGUAGE").click(function() {
        $(".cSEQUENCEContent").removeClass('cShow');
        $(".cCONCURRENCYContent").removeClass('cShow');
        $(".cTYPEContent").removeClass('cShow');
        $(".cSECUREBYDEFAULTContent").removeClass('cShow');
        $(".cNETWORKAWAREContent").removeClass('cShow');
        $(".cCLOUDNATIVEContent").removeClass('cShow');
        $(".cBESTPRACTICESENFORCEDContent").removeClass('cShow');
        $(".cBEYONDTHELANGUAGEContent").addClass('cShow');
     });

    /*
     * Search window toggle function
     */
    var $menuDropWindow = $(".cSearchBoxTopMenu"),
        $searchInput = $('#mkdocs-search-query');

    $(".cSerachIcon").click(function() {
        $menuDropWindow.toggleClass('cShowcSearchTopMenu');
        if ($menuDropWindow.hasClass('cShowcSearchTopMenu')) {
            $searchInput.focus();
        }
    });

    $(document).mouseup(function(e) {
        if ((!$menuDropWindow.is(e.target)) &&
            ($menuDropWindow.has(e.target).length === 0)) {
            $menuDropWindow.removeClass('cShowcSearchTopMenu');
            $searchInput.val('');
            $('#mkdocs-search-results').html('');
        }
    });

    /*
     * subscribe form
     */
    $("#subscribeUserButton").click(function(event) {
        event.preventDefault();
        subscribeUser($(this).val());
    });

    $('#emailUser').on('keypress', function(event) {
        if (event.which === 13) {
            event.preventDefault();
            $(this).attr("disabled", "disabled");
            subscribeUser($(this).val());
            $(this).removeAttr("disabled");
        }
    });

    $(".cBallerina-io-packages").click(function() {
//        $(".cCollaps-Menu").toggleClass('cOpenMenu');
//        $(".cBallerina-io-packages").toggleClass('cOpenMenu');
//        $(".cCollaps-Menu-first").removeClass('cOpenMenu');
//        $(".cBallerina-io-primitive-types").removeClass('cOpenMenu');
//        $(".cCollaps-Menu-second").removeClass('cOpenMenu');
//        $(".cBallerina-io-x").removeClass('cOpenMenu');
    });

    $(".cBallerina-io-primitive-types").click(function() {
        $(".cCollaps-Menu-first").toggleClass('cOpenMenu');
        $(".cBallerina-io-primitive-types").toggleClass('cOpenMenu');
//        $(".cCollaps-Menu").removeClass('cOpenMenu');
//        $(".cBallerina-io-packages").removeClass('cOpenMenu');
//        $(".cCollaps-Menu-second").removeClass('cOpenMenu');
//        $(".cBallerina-io-x").removeClass('cOpenMenu');
    });

    $(".cBallerina-io-x").click(function() {
//        $(".cCollaps-Menu-second").toggleClass('cOpenMenu');
//        $(".cBallerina-io-x").toggleClass('cOpenMenu');
//        $(".cCollaps-Menu").removeClass('cOpenMenu');
//        $(".cBallerina-io-packages").removeClass('cOpenMenu');
//        $(".cCollaps-Menu-first").removeClass('cOpenMenu');
//        $(".cBallerina-io-primitive-types").removeClass('cOpenMenu');
    });

    initCodeLineNumbers();

    $('.cBBE-body').each(function() {
        var lineCount = 0,
            olCount = 1;

        $('.cTR', this).each(function(i, n) {
            var $codeElem = $(n).find('td.code').get(0);
            var lines = $('> td.code', n).text().replace(/\n$/, "").trim().split(/\r\n|\r|\n/);
            var numbers = [];

            $.each(lines, function(i) {
                lineCount += 1;
                numbers.push('<span class="line-number">' + lineCount + '</span>');
            });

            $("<div/>", {
                "class": "bbe-code-line-numbers",
                html: numbers.join("")
            }).prependTo($codeElem);


            if ($('.cCodeDesription > div > ol', this).length > 0) {
                var $elem = $('.cCodeDesription > div > ol', this);
                $($elem).parent().prepend('<span class="ol-number">' + olCount + '.</span>');
                olCount++;
            } else {
                olCount = 1;
            }
        });
    });

    //disable enter key in searchbox
    $('.form-control').on('keypress', function(event) {
        if (event.which === 13) {
            event.preventDefault();
        }
    });



    $('a[href^="http://www.youtube.com/watch?"]').each(function(i, elem) {
        /*
         * Use below example code block in markdown files and replace <your-video-id> with video ID
         * which on youtube URL & <alt-text> with some alternative text for the video
         *
         * <a href="http://www.youtube.com/watch?feature=player_embedded&v=<your-video-id>" target="_blank">
         *     <img src="http://img.youtube.com/vi/<your-video-id>/0.jpg" alt="<alt-text>" width="480" height="360" border="10" />
         * </a>
         */
        var $iframe = $('<iframe width="' + $('img', elem).attr('width') + '" ' +
            'height="' + $('img', elem).attr('height') + '" ' +
            'src="https://www.youtube.com/embed/' + getUrlVars($(elem).attr('href')).v + '" ' +
            'frameborder="0" allow="autoplay; encrypted-media" allowfullscreen></iframe>');
        $(elem).replaceWith($iframe);
    });

});

$(function() {
    var pathname = window.location.pathname;

    if (pathname.indexOf("learn") != -1) {
        $("#learnli").addClass("cActive");
    } else if (pathname.indexOf("blog") != -1) {
        $("#blogli").addClass("cActive");
    } else if (pathname.indexOf("philosophy") != -1) {
        $("#philosophyli").addClass("cActive");
    } else if (pathname.indexOf("open-source") != -1) {
        $("#openli").addClass("cActive");
    } else if (pathname.indexOf("help") != -1) {
        $("#helpli").addClass("cActive");
    } else if (pathname.indexOf("lean/events") != -1) {
    $("#eventsli").addClass("cActive");
}
});


$(document).ready(function() {
    let urlmenu = document.getElementById( 'versions' );
    urlmenu.onchange = function() {
        let pathname = window.location.pathname;
        let splitedPath = pathname.split("/learn/");
        let selectedOption = this.options[ this.selectedIndex ];
        let isLatest = selectedOption.getAttribute("data-value") === "latest";
        let newPath = "";
        if(isLatest) {
            newPath =  "/learn/" + splitedPath[1];
        } else {
            let selectedValue = this.options[this.selectedIndex].value;
            newPath = "/" + selectedValue + "/learn/" + splitedPath[1];
        }
        window.open( newPath , "_self" );
    };

    //subscribe form
    $("#subscribeUserButtonOS").click(function(event) {
        event.preventDefault();
        subscribeUserOS();
    });

    $('#emailUserOS').on('keypress', function(event) {
        if (event.which === 13) {
            event.preventDefault();
            $(this).attr("disabled", "disabled");
            subscribeUserOS();
            $(this).removeAttr("disabled");
        }
    });

    function subscribeUserOS() {
        var email = $('#emailUserOS').val();
        $('#subscribeUserMessage').remove("");
        if (email == "") {
            $('#emailUserOS').val('');
            $("#emailUserOS").attr("placeholder","Please enter your email.");
        } else if (!isEmail(email)) {
            $('#emailUserOS').val('');
            $("#emailUserOS").attr("placeholder","Please enter a valid email.");
        } else {
            $('#emailUserOS').val('');
            $(".pdframe").html("<iframe src='https://go.pardot.com/l/142131/2018-03-26/4yl979?email=" + email + "'></iframe>");
            $("#emailUserOS").attr("placeholder","Your email address has been added.");
        }
        return;
    }
    
    //Slack user form
    $("#slackSubscribeButton").click(function(event) {
        event.preventDefault();
        inviteSlackUser();
    });
    $('#email').on('keypress', function(event) {
        if (event.which === 13) {
            event.preventDefault();
            $(this).attr("disabled", "disabled");
            var email = $("#email").val();
            inviteSlackUserService(email);
            $(this).removeAttr("disabled");
        }
    });
});<|MERGE_RESOLUTION|>--- conflicted
+++ resolved
@@ -161,12 +161,8 @@
     let options = $("#versions").find("option");
     $.each(options, function (key, option) {
         let optionText = $(option).text();
-<<<<<<< HEAD
-        if(pathValue.indexOf(optionText) > -1) {
-=======
         //let ver = "v" + optionText.replace(".", "-");
         if(pathValue.indexOf(optionText) > -1){
->>>>>>> 8cdf19f2
             $(option).attr("selected", "selected");
         }
     });
@@ -463,7 +459,7 @@
         if(isLatest) {
             newPath =  "/learn/" + splitedPath[1];
         } else {
-            let selectedValue = this.options[this.selectedIndex].value;
+            let selectedValue = selectedOption.value;
             newPath = "/" + selectedValue + "/learn/" + splitedPath[1];
         }
         window.open( newPath , "_self" );
