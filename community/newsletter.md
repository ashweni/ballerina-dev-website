--- conflicted
+++ resolved
@@ -10,16 +10,6 @@
 
 This is a periodic newsletter on Ballerina with hand-picked content and regular updates on the language.
 
-<<<<<<< HEAD
-## Archives
-
-<table class="cTable">
-<tr><td class="cLink"><a href="/community/newsletter/2020-1">Issue 1</a></td><td>May 26, 2020</td></tr>
-
-</table>
-
-=======
->>>>>>> c860e892
 Interested? Subscribe below:
 
 <div class="col-sm-12 col-md-12" style="padding:0;">
