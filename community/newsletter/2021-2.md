--- conflicted
+++ resolved
@@ -164,11 +164,7 @@
                                         style="color: #20b6af; text-decoration: underline;"
                                         target="_blank"
                                     >
-<<<<<<< HEAD
-                                        Ballerina By Example</a>
-=======
                                         Ballerina by Example</a>
->>>>>>> 4daec9d8
                                     (BBEs) was the first to go through a complete overhaul. It’s a collection of code examples that illustrate important Ballerina features and concepts. If you are new to Ballerina and learn better from
                                     examples, our new and improved
                                     <a
