# Specification: Ballerina HTTP Library

_Owners_: @shafreenAnfar @TharmiganK @ayeshLK @chamil321  
_Reviewers_: @shafreenAnfar @bhashinee @TharmiganK @ldclakmal  
_Created_: 2021/12/23  
_Updated_: 2022/12/05   
_Edition_: Swan Lake


## Introduction
This is the specification for the HTTP standard library of [Ballerina language](https://ballerina.io/), which provides HTTP client-server functionalities to produce and consume HTTP APIs.  

The HTTP library specification has evolved and may continue to evolve in the future. The released versions of the specification can be found under the relevant GitHub tag. 

If you have any feedback or suggestions about the library, start a discussion via a [GitHub issue](https://github.com/ballerina-platform/ballerina-standard-library/issues) or in the [Discord server](https://discord.gg/ballerinalang). Based on the outcome of the discussion, the specification and implementation can be updated. Community feedback is always welcome. Any accepted proposal, which affects the specification is stored under `/docs/proposals`. Proposals under discussion can be found with the label `type/proposal` in GitHub.

The conforming implementation of the specification is released and included in the distribution. Any deviation from the specification is considered a bug.

## Contents

1. [Overview](#1-overview)
2. [Components](#2-components)
    * 2.1. [Listener](#21-listener)
        * 2.1.1. [Automatically starting the service](#211-automatically-starting-the-service)
        * 2.1.2. [Programmatically starting the service](#212-programmatically-starting-the-service)
    * 2.2. [Service](#22-service)
        * 2.2.1. [Service type](#221-service-type)
        * 2.2.2. [Service-base-path](#222-service-base-path)
        * 2.2.3. [Service declaration](#223-service-declaration)
        * 2.2.4. [Service class declaration](#224-service-class-declaration)
    * 2.3. [Resource](#23-resource)
        * 2.3.1. [Accessor](#231-accessor)
        * 2.3.2. [Resource-name](#232-resource-name)
        * 2.3.3. [Path parameter](#233-path-parameter)
        * 2.3.4. [Signature parameters](#234-signature-parameters)
            * 2.3.4.1. [Caller](#2341-httpcaller)
            * 2.3.4.2. [Request](#2342-httprequest)
            * 2.3.4.3. [Query param](#2343-query-parameter)
            * 2.3.4.4. [Payload param](#2344-payload-parameter)
            * 2.3.4.5. [Header param](#2345-header-parameter)
        * 2.3.5. [Return types](#235-return-types)
            * 2.3.5.1. [Status Code Response](#2351-status-code-response)
            * 2.3.5.2. [Return nil](#2352-return-nil)
            * 2.3.5.3. [Default response status codes](#2353-default-response-status-codes)
        * 2.3.6. [Introspection resource](#236-introspection-resource)
    * 2.4. [Client](#24-client)
        * 2.4.1. [Client types](#241-client-types)
            * 2.4.1.1. [Security](#2411-security)
            * 2.4.1.2. [Caching](#2412-caching)
            * 2.4.1.3. [Redirect](#2413-redirect)
            * 2.4.1.4. [Retry](#2414-retry)
            * 2.4.1.5. [Circuit breaker](#2415-circuit-breaker)
            * 2.4.1.6. [Cookie](#2416-cookie)
            * 2.4.1.7. [Load balance](#2417-load-balance)
            * 2.4.1.8. [Failover](#2418-failover)
        * 2.4.2. [Client actions](#242-client-action)
            * 2.4.2.1. [Entity body methods](#2421-entity-body-methods)
            * 2.4.2.2. [Non entity body methods](#2422-non-entity-body-methods)
            * 2.4.2.3. [Resource methods](#2423-resource-methods)
            * 2.4.2.4. [Forward/execute methods](#2424-forwardexecute-methods)
            * 2.4.2.5. [HTTP2 additional methods](#2425-http2-additional-methods)
        * 2.4.3. [Client actions return types](#243-client-action-return-types)
3. [Request-routing](#3-request-routing)
    * 3.1. [Uri and http method match](#31-uri-and-http-method-match)
    * 3.2. [Most specific path match](#32-most-specific-path-match)
    * 3.3. [Wild card path match](#33-wild-card-path-match)
    * 3.4. [Path parameter template match](#34-path-parameter-template-match)
4. [Annotations](#4-annotations)
    * 4.1. [Service configuration](#41-service-configuration)
    * 4.2. [Resource configuration](#42-resource-configuration)
    * 4.3. [Payload annotation](#43-payload-annotation)
        * 4.3.1. [Payload binding parameter](#431-payload-binding-parameter)
        * 4.3.2. [Anydata return value info](#432-anydata-return-value-info)
    * 4.4. [CallerInfo annotation](#44-callerinfo-annotation)
    * 4.5. [Header annotation](#45-header-annotation)
    * 4.6. [Cache annotation](#46-cache-annotation)
5. [url-parameters](#5-url-parameters)
    * 5.1. [Path](#51-path)
    * 5.2. [Query](#52-query)
    * 5.3. [Matrix](#53-matrix)
6. [Request and Response](#6-request-and-response)
7. [Header and Payload](#7-header-and-payload)
    * 7.1. [Parse header functions](#71-parse-header-functions)
    * 7.2. [Links support](#72-links-support)
      * 7.2.1 [LinkedTo record](#721-linkedto-record)
      * 7.2.2 [Links in the response](#722-links-in-the-response)
8. [Interceptor and error handling](#8-interceptor-and-error-handling)
    * 8.1. [Interceptor](#81-interceptor)
        * 8.1.1. [Request interceptor](#811-request-interceptor)
            * 8.1.1.1. [Request context](#8111-request-context)
            * 8.1.1.2. [Next method](#8112-next-method)
            * 8.1.1.3. [Return to respond](#8113-return-to-respond)
        * 8.1.2. [Response interceptor](#812-response-interceptor)
            * 8.1.2.1. [Return to respond](#8121-return-to-respond)
        * 8.1.3. [Request error interceptor and response error interceptor](#813-request-error-interceptor-and-response-error-interceptor)
        * 8.1.4. [Engaging interceptor](#814-engaging-interceptors)
            * 8.1.4.1. [Service level](#8141-service-level)
            * 8.1.4.2. [Listener level](#8142-listener-level)
            * 8.1.4.3. [Execution order of interceptors](#8143-execution-order-of-interceptors)
        * 8.1.5. [Data binding](#815-data-binding)
    * 8.2. [Error handling](#82-error-handling)
      * 8.2.1. [Error interceptors](#821-error-interceptors)
      * 8.2.2. [Error types](#822-error-types)
      * 8.2.3. [Trace log](#823-trace-log)
      * 8.2.4. [Access log](#824-access-log)
      * 8.2.5. [Panic inside resource](#825-panic-inside-resource)
9. [Security](#9-security)
    * 9.1. [Authentication and Authorization](#91-authentication-and-authorization)
        * 9.1.1. [Declarative Approach](#911-declarative-approach)
            * 9.1.1.1. [Listener - Basic Auth - File User Store](#9111-listener---basic-auth---file-user-store)
            * 9.1.1.2. [Listener - Basic Auth - LDAP User Store](#9112-listener---basic-auth---ldap-user-store)
            * 9.1.1.3. [Listener - JWT Auth](#9113-listener---jwt-auth)
            * 9.1.1.4. [Listener - OAuth2](#9114-listener---oauth2)
            * 9.1.1.5. [Client - Basic Auth](#9115-client---basic-auth)
            * 9.1.1.6. [Client - Bearer Token Auth](#9116-client---bearer-token-auth)
            * 9.1.1.7. [Client - Self Signed JWT Auth](#9117-client---self-signed-jwt)
            * 9.1.1.8. [Client - Bearer Token OAuth2](#9118-client---bearer-token-oauth2)
            * 9.1.1.9. [Client - Grant Types OAuth2](#9119-client---grant-types-oauth2)
        * 9.1.2 [Imperative Approach](#912-imperative-approach)
            * 9.1.2.1. [Listener - Basic Auth - File User Store](#9121-listener---basic-auth---file-user-store)
            * 9.1.2.2. [Listener - Basic Auth - LDAP User Store](#9122-listener---basic-auth---ldap-user-store)
            * 9.1.2.3. [Listener - JWT Auth](#9123-listener---jwt-auth)
            * 9.1.2.4. [Listener - OAuth2](#9124-listener---oauth2)
            * 9.1.2.5. [Client - Basic Auth](#9125-client---basic-auth)
            * 9.1.2.6. [Client - Bearer Token Auth](#9126-client---bearer-token-auth)
            * 9.1.2.7. [Client - Self Signed JWT Auth](#9127-client---self-signed-jwt)
            * 9.1.2.8. [Client - Bearer Token OAuth2](#9128-client---bearer-token-oauth2)
            * 9.1.2.9. [Client - Grant Types OAuth2](#9129-client---grant-types-oauth2)
   * 9.2. [SSL/TLS and Mutual SSL](#92-ssltls-and-mutual-ssl)
        * 9.2.1. [Listener - SSL/TLS](#921-listener---ssltls)
        * 9.2.2. [Listener - Mutual SSL](#922-listener---mutual-ssl)
        * 9.2.3. [Client - SSL/TLS](#923-client---ssltls)
        * 9.2.4. [Client - Mutual SSL](#924-client---mutual-ssl)
10. [Protocol-upgrade](#10-protocol-upgrade)
    * 10.1. [HTTP2](#101-http2)
        * 10.1.1. [Push promise and promise response](#1011-push-promise-and-promise-response)

## 1. Overview
Ballerina language provides first-class support for writing network-oriented programs. The HTTP standard library uses these language constructs and creates the programming model to produce and consume HTTP APIs.

The HTTP standard library is designed to work with HTTP protocol. It includes high-level abstractions such as `http:Request`, `http:Response`, `http:Service`, and `http:Client` which allow users to produce and consume HTTP API. Further, developers can use this library to build other libraries. The standard libraries such as GraphQL, Websub, and WebSubHub use this library internally.

In addition to functional requirements, this library deals with nonfunctional requirements such as security, observability, and resiliency. Each requirement is discussed in detail in the coming sections.

## 2. Components
### 2.1. Listener
The HTTP listener object receives network data from a remote process according to the HTTP transport protocol and 
translates the received data into invocations on the resources functions of services that have been 
attached to the listener object. The listener provides the interface between network and services. When initiating
the listener, the port is a compulsory parameter whereas the second parameter is the listenerConfiguration which
changes the behaviour of the listener based on the requirement. By default, HTTP listener supports
HTTP2 version.

```ballerina
public type ListenerConfiguration record {|
    string host = "0.0.0.0";
    ListenerHttp1Settings http1Settings = {};
    ListenerSecureSocket? secureSocket = ();
    HttpVersion httpVersion = HTTP_2_0;
    decimal timeout = DEFAULT_LISTENER_TIMEOUT;
    string? server = ();
    RequestLimitConfigs requestLimits = {};
    Interceptor[] interceptors?;
|};
```

As defined in [Ballerina 2021R1 Section 5.7.4](https://ballerina.io/spec/lang/2021R1/#section_5.7.4) the Listener has 
the object constructor and life cycle methods such as attach(), detach(), 'start(), gracefulStop(), and immediateStop().

#### 2.1.1. Automatically starting the service
If a service is attached to the listener, then the listener starts listening on the given port after executing 
attach() and start() methods. HTTP listener can be declared as follows honoring to the generic 
[listener declaration](https://ballerina.io/spec/lang/2021R1/#section_8.3.1)

```ballerina
// Listener object constructor
listener http:Listener serviceListener = new(9090);

// Service attaches to the Listener
service /foo/bar on serviceListener {
    resource function get sayHello(http:Caller caller) {}
}
```

#### 2.1.2. Programmatically starting the service

Users can programmatically start the listener by calling each lifecycle method as follows.

```ballerina
// Listener object constructor
listener http:Listener serviceListener = new(9090);

public function main() {
    error? err1 = serviceListener.attach(s, "/foo/bar");
    error? err2 = serviceListener.start();
    //...
    error? err3 = serviceListener.gracefulStop();
}

http:Service s = service object {
    resource function get sayHello(http:Caller caller) {}
};
```

### 2.2. Service
Service is a collection of resources functions, which are the network entry points of a ballerina program. 
In addition to that a service can contain public and private functions which can be accessed by calling with `self`.

#### 2.2.1. Service type
```ballerina
public type Service distinct service object {

};
```
Above distinct type is provided by HTTP module and user can include the type as `*http:Service` to refer it.
The comprehensive typing support is yet to be added to the language. Until that, the compiler plugin is used to 
validate the services.

#### 2.2.2. Service base path

The base path is considered during the request dispatching to discover the service. Identifiers and string literals
are allowed to be stated as base path and it should be started with `/`. The base path is optional and it will be 
defaulted to `/` when not defined. If the base path contains any special characters, those should be escaped or defined
as string literals

```ballerina
service /hello\-world on new http:Listener(9090) {
   resource function get foo() {
   }
}

service "hello-world" on new http:Listener(9090) {
   resource function get foo() {
   }
}
```

A service can be declared in three ways upon the requirement.

#### 2.2.3. Service declaration
The [Service declaration](https://ballerina.io/spec/lang/2021R1/#section_8.3.2) is a syntactic sugar for creating a
service and it is the mostly used approach for creating a service. The declaration gets desugared into creating a 
listener object, creating a service object, attaching the service object to the listener object.

```ballerina
service /foo/bar on new http:Listener(9090) {
  resource function get greeting() returns string {
      return "hello world";
  }
}
```

#### 2.2.4. Service class declaration

The service value can be instantiated using the service class. This way, user has the completed control of attaching
the service to the listener. The life cycle methods to used to proceed.

```ballerina
service isolated class SClass {
   *http:Service;
   resource function get greeting() returns string {
       return "hello world";
   }
}

listener http:Listener serviceListener = check new (9090);

public function main() {
   http:Service httpService = new SClass();
   error? err1 = serviceListener.attach(httpService, ["foo", "bar"]);
   error? err2 = serviceListener.'start();
}
```

#### 2.2.5. Service constructor expression

```ballerina
listener http:Listener serviceListener = new (9090);

http:Service httpService = @http:ServiceConfig {} service object {
   resource function get greeting() returns string {
       return "hello world";
   }
};

public function main() {
   error? err1 = serviceListener.attach(httpService, "/foo/bar");
   error? err2 = serviceListener.start();
}
```

### 2.3. Resource

A method of a service can be declared as a [resource method](https://ballerina.io/spec/lang/2021R1/#resources) 
which is associated with configuration data that is invoked by a network message by a Listener. Users write the 
business logic inside a resource and expose it over the network.

#### 2.3.1. Accessor
The accessor-name of the resource represents the HTTP method and it can be get, post, put, delete, head, patch, options 
and default. If the accessor is unmatched, 405 Method Not Allowed response is returned. When the accessor name is 
stated as default, any HTTP method can be matched to it in the absence of an exact match. Users can define custom 
methods such as copy, move based on their requirement. A resource which can handle any method would look like as 
follows. This is useful when handling unmatched verbs.

```ballerina
resource function 'default NAME_TEMPLATE () {
    
}
```
#### 2.3.2. Resource name
The resource-name represents the path of the resource which is considered during the request dispatching. The name can 
be hierarchical(foo/bar/baz). Each path identifier should be separated by `/` and first path identifier should not 
contain a prefixing `/`. If the paths are unmatched, 404 NOT FOUND response is returned.
```ballerina
resource function post hello() {
    
}
```
Only the identifiers can be used as resource path not string literals. Dot identifier is 
used to denote the `/` only if the path contains a single identifier. 
```ballerina
resource function post .() {
    
}
```
Any special characters can be used in the path by escaping.
```ballerina
resource function post hello\-world() {
    
}
```

#### 2.3.3. Path parameter
The path parameter segment is also a part of the resource name which is declared within brackets along with the type. 
As per the following resource name, baz is the path param segment and it’s type is string. Like wise users can define 
string, int, boolean, float, and decimal typed path parameters. If the paths are unmatched, 404 NOT FOUND response 
is returned. If the segment failed to parse into the expected type, 500 Internal Server Error response is returned.

```ballerina
resource function post foo/bar/[string baz]/qux() {
    // baz is the path param
}

resource function get data/[int age]/[string name]/[boolean status]/[float weight]() returns json {
   int balAge = age + 1;
   float balWeight = weight + 2.95;
   string balName = name + " lang";
   if status {
       balName = name;
   }
   json responseJson = { Name:name, Age:balAge, Weight:balWeight, Status:status, Lang: balName};
   return responseJson;
}
```

If multiple path segments needs to be matched after the last identifier, Rest param should be used at the end of the 
resource name as the last identifier. string, int, boolean, float, and decimal types are supported as rest parameters.
```ballerina
resource function get foo/[string... bar]() returns json {
   json responseJson = {"echo": bar[0]};
   return responseJson;
}
```

Using both `'default` accessor and the rest parameters, a default resource can be defined to a service. This 
default resource can act as a common destination where the unmatched requests (either HTTP method or resource path) may 
get dispatched.

```ballerina
resource function 'default [string... s]() {

}
```

#### 2.3.4. Signature parameters
The resource method can have the following parameters in the signature. There are not any mandatory params or any 
particular order. But it’s a good practice to keep the optional param at the end.

```ballerina
resource function XXX NAME_TEMPLATE ([http:Caller hc], [http:Request req], (anydata queryParam)?, 
    (@http:Payload anydata payload)?, (@http:Header string header)?, (http:Header headers)? ) {
        
}
```

However, the first choice should be to use signature params and use returns. Avoid caller unless you have specific 
requirement. Also use data binding, header params and resource returns to write smaller code with more readability.

##### 2.3.4.1. http:Caller

The caller client object represents the endpoint which initiates the request. Once the request is processed, the 
corresponding response is sent back using the remote methods which are associated with the caller object. 
In addition to that, the caller has certain meta information related to remote and local host such as IP address,
protocol. This parameter is not compulsory and not ordered.


The CallerInfo annotation associated with the `Caller` is to denote the response type.
It will ensure that the resource method responds with the right type and provides static type information about 
the response type that can be used to generate OpenAPI.

The default type is the `http:Response`. Other than that, caller remote methods will accept following types as the 
outbound response payload. Internally an `http:Response` is created including the given payload value

```ballerina
string|xml|json|byte[]|int|float|decimal|boolean|map<json>|table<map<json>>|(map<json>|table<map<json>>)[]|
mime:Entity[]|stream<byte[], io:Error?>|()
```

Based on the payload types respective header value is added as the `Content-type` of the `http:Response`.

| Type                                                                  | Content Type             |
|-----------------------------------------------------------------------|--------------------------|
| ()                                                                    | -                        |
| string                                                                | text/plain               |
| xml                                                                   | application/xml          |
| byte[], stream<byte[], io:Error?>                                     | application/octet-stream |
| int, float, decimal, boolean                                          | application/json         |
| map\<json\>, table<map\<json\>>, map\<json\>[], table<map\<json\>>)[] | application/json         |

In addition to the above types, caller `respond()` method can accept `StatusCodeResponse` or `error` type. In case of 
`error`, an error response is returned to the client with the error message.

The HTTP compiler extension checks the argument of the `respond()` method if the matching payload type is passed as
denoted in the CallerInfo annotation. At the moment, in terms of responding error, CallerInfo annotation can only support 
`http:Error` type.

```ballerina
resource function post foo(@http:CallerInfo {respondType:Person}  http:Caller hc) {
    Person p = {};
    error? result = hc->respond(p);
}
```

When the caller `respond()` method is invoked from HTTP post resource by providing `anydata` payload, the status 
code of the outbound response will be set to HTTP Created (201) by default.

##### 2.3.4.2. http:Request

The `http:Request` represents the request which is sent and received over the network which includes headers and 
the entity body. Listener passes it to the resource method as an argument to be accessed by the user based on 
their requirement. This parameter is not compulsory and not ordered.

```ballerina
resource function get person(http:Request req) {
    
}
```

See section [Request and Response](#6-request-and-response) to find out more. 

##### 2.3.4.3. Query parameter

The query param is a URL parameter which is available as a resource method parameter and it's not associated 
with any annotation or additional detail. This parameter is not compulsory and not ordered. The type of query param 
are as follows

```ballerina
type BasicType boolean|int|float|decimal|string|map<json>;
public type QueryParamType ()|BasicType|BasicType[];
```

The same query param can have multiple values. In the presence of multiple such values,  If the user has specified 
the param as an array type, then all values will return. If not the first param values will be returned. As per the 
following resource method, the request may contain at least two query params with the key of bar and id.
Eg : “/hello?bar=hi&id=56”

```ballerina
resource function get hello(string bar, int id) { 
    
}
```

If the query parameter is not defined in the function signature, then the query param binding does not happen. If a 
query param of the request URL has no corresponding parameter in the resource method, then that param is ignored. 
If the parameter is defined in the function, but there is no such query param in the URL, that request will lead 
to a 400 BAD REQUEST error response unless the type is nilable (string?)

If the query parameter is defined with a defaultable value in the resource signature, in the absence of particular
query parameter, the default value will be assigned to the variable.

```ballerina
resource function get price(int id = 10) { 
    
}
```

The query param consists of query name and values. Sometimes user may send query without value(`foo:`). In such
situations, when the query param type is nilable, the values returns nil and same happened when the complete query is
not present in the request. In order to avoid the missing detail, a service level configuration has introduced naming
`treatNilableAsOptional`

```ballerina
@http:ServiceConfig {
    treatNilableAsOptional : false
}
service /queryparamservice on new http:Listener(9090) {

    resource function get test1(string foo, int bar) returns json {
        json responseJson = { value1: foo, value2: bar};
        return responseJson;
    }
}
```

<table>
<tr>
<th> Case </th>
<th>  Resource argument </th>
<th>  Query </th>
<th>  Current Mapping (treatNilableAsOptional=true - Default) </th>
<th>  Ideal Mapping (treatNilableAsOptional=false) </th>
</tr>
<tr>
<td rowspan=4> 1 </td>
<td rowspan=4> string foo </td>
<td> foo=bar </td>
<td> bar </td>
<td> bar </td>
</tr>
<tr>
<td> foo=</td>
<td> "" </td>
<td> "" </td>
</tr>
<tr>
<td> foo</td>
<td> Error : no query param value found for 'foo' </td>
<td> Error : no query param value found for 'foo' </td>
</tr>
<tr>
<td> No query</td>
<td> Error : no query param value found for 'foo' </td>
<td> Error : no query param value found for 'foo' </td>
</tr>
<tr>
<td rowspan=4> 2 </td>
<td rowspan=4> string? foo </td>
<td> foo=bar </td>
<td> bar </td>
<td> bar </td>
</tr>
<tr>
<td> foo=</td>
<td> "" </td>
<td> "" </td>
</tr>
<tr>
<td> foo</td>
<td> nil </td>
<td> nil </td>
</tr>
<tr>
<td> No query</td>
<td> nil </td>
<td> Error : no query param value found for 'foo' </td>
</tr>
<tr>
<td rowspan=4> 3 </td>
<td rowspan=4> string foo = "baz"<br/> string? foo = "baz" </td>
<td> foo=bar </td>
<td> bar </td>
<td> bar </td>
</tr>
<tr>
<td> foo=</td>
<td> "" </td>
<td> "" </td>
</tr>
<tr>
<td> foo</td>
<td> baz </td>
<td> baz </td>
</tr>
<tr>
<td> No query</td>
<td> baz </td>
<td> baz </td>
</tr>
</table>

See section [Query](#52-query) to understand accessing query param via the request object.

##### 2.3.4.4. Payload parameter

The payload parameter is used to access the request payload during the resource invocation. When the payload param is 
defined with @http:Payload annotation, the listener deserialize the inbound request payload based on the media type 
which retrieved by the `Content-type` header of the request. The data binding happens thereafter considering the 
parameter type. The type of payload parameter can be one of the `anytype`. If the header is not present or not a 
standard header, the binding type is inferred by the parameter type.

Following table explains the compatible `anydata` types with each common media type. In the absence of a standard media 
type, the binding type is inferred by the payload parameter type itself. If the type is not compatible with the media 
type, error is returned.

|Ballerina Type | Structure|"text" | "xml" | "json" | "x-www-form-urlencoded" | "octet-stream"|
|---------------|----------|-------|-------|--------|-------------------------|---------------|
|boolean| | ❌ | ❌ | ✅|❌|❌
| |boolean[]| ❌ | ❌ | ✅|❌|❌
| |map\<boolean\>| ❌ | ❌ | ✅|❌|❌
| |table\<map\<boolean\>\>| ❌ | ❌ | ✅|❌|❌
|int| | ❌ | ❌ | ✅|❌|❌
| |int[]| ❌ | ❌ | ✅|❌|❌
| |map\<int\>| ❌ | ❌ | ✅|❌|❌
| |table\<map\<int\>\>| ❌ | ❌ | ✅|❌|❌
float| | ❌ | ❌ | ✅|❌|❌
| |float[]| ❌ | ❌ | ✅|❌|❌
| |map\<float\>| ❌ | ❌ | ✅|❌|❌
| |table\<map\<float\>\>| ❌ | ❌ | ✅|❌|❌
decimal| | ❌ | ❌ | ✅|❌|❌
| |decimal[]| ❌ | ❌ | ✅|❌|❌
| |map\<decimal\>| ❌ | ❌ | ✅|❌|❌
| |table\<map\<decimal\>\>| ❌ | ❌ | ✅|❌|❌
byte[]| | ✅ | ❌ | ✅|❌|✅
| |byte[][]| ❌ | ❌ | ✅|❌|❌
| |map\<byte[]\>| ❌ | ❌ | ✅|❌|❌
| |table\<map\<byte[]\>\>| ❌ | ❌ | ✅|❌|❌
string| |✅|❌|✅|✅|❌
| |string[]| ❌ | ❌ | ✅|❌|❌
| |map\<string\>| ❌ | ❌ | ✅|✅|❌
| |table\<map\<string\>\>| ❌ | ❌ | ✅|❌|❌
xml| | ❌ | ✅ | ❌|❌|❌
json| | ❌ | ❌ | ✅|❌|❌
| |json[]| ❌ | ❌ | ✅|❌|❌
| |map\<json\>| ❌ | ❌ | ✅|❌|❌
| |table\<map\<json\>\>| ❌ | ❌ | ✅|❌|❌
map| | ❌ | ❌ | ✅|❌|❌
| |map[]| ❌ | ❌ | ✅|❌|❌
| |map\<map\>| ❌ | ❌ | ✅|❌|❌
| |table\<map\<map\>\>| ❌ | ❌ | ✅|❌|❌
record| |❌|❌|✅|❌|❌
| |record[]| ❌ | ❌ | ✅|❌|❌
| |map\<record\>| ❌ | ❌ | ✅|❌|❌
| |table\<record\>| ❌ | ❌ | ✅|❌|❌

The payload binding process begins soon after finding the correct resource for the given URL and before the 
resource execution. 
The error which may occur during the process will be returned to the caller with the response 
status code of 400 BAD REQUEST. The successful binding will proceed the resource execution with the built payload.

```ballerina
resource function post hello(@http:Payload json payload) { 
    
}
```

Additionally, the payload parameter type can be a union of `anydata`. Based on the media type, the potential binding
type is decided. For example, if the union is defined as `json|xml` and the media type is related to `json`,
the deserialization and the binding will proceed according to the type `json`. But if the media type is related to `xml`
the process will happen according to the type `xml`.
If the given types of the union are not compatible with the media type, an error is returned.

```ballerina
resource function post hello(@http:Payload json|xml payload) { 
    
}

```
If any of the type is union with `()`(i.e `string?`), then in the absence of the payload, `()` will be assigned as 
the value without being responded by a `BAD REQUEST` response.

Internally the complete payload is built, therefore the application should have sufficient memory to support the 
process. Payload binding is not recommended if the service behaves as a proxy/pass-through where request payload is 
not accessed.

User may specify the expected content type in the annotation to shape the resource as described in section [Payload 
binding parameter](#431-payload-binding-parameter)

##### 2.3.4.5. Header parameter

The header parameter is to access the inbound request headers The header param is defined with `@http:Header` annotation
The type of header param can be defined as follows;

```ballerina
type BasicType string|int|float|decimal|boolean;
public type HeaderParamType ()|BasicType|BasicType[]|record {| BasicType...; |};
```

When multiple header values are present for the given header, the first header value is returned when the param 
type is `string` or any of the basic types. To retrieve all the values, use `string[]` type or any array of the
basic types. This parameter is not compulsory and not ordered. 

The header param name is considered as the header name during the value retrieval. However, the header annotation name 
field can be used to define the header name whenever user needs some different variable name for the header. 

User cannot denote the type as a union of pure type, array type, or record type together, that way the resource 
cannot infer a single type to proceed. Hence, returns a compiler error.

In the absence of a header when the param is defined in the resource signature, listener returns 400 BAD REQUEST unless
the type is nilable. 

```ballerina
//Single header value extraction
resource function post hello1(@http:Header string referer) {
    
}

//Multiple header value extraction
resource function post hello2(@http:Header {name: "Accept"} string[] accept) {
    
}

public type RateLimitHeaders record {|
    string x\-rate\-limit\-id;
    int x\-rate\-limit\-remaining;
    string[] x\-rate\-limit\-types;
|};

//Populate selected headers to a record
resource function get hello3(@http:Header RateLimitHeaders rateLimitHeaders) {
}
```

If the requirement is to access all the header of the inbound request, it can be achieved through the `http:Headers` 
typed param in the signature. It does not need the annotation and not ordered.

```ballerina
resource function get hello3(http:Headers headers) {
    string|http:HeaderNotFoundError referer = headers.getHeader("Referer");
    string[]|http:HeaderNotFoundError accept = headers.getHeaders("Accept");
    string[] keys = headers.getHeaderNames();
}
```

The header consists of header name and values. Sometimes user may send header without value(`foo:`). In such 
situations, when the header param type is nilable, the values returns nil and same happened when the complete header is 
not present in the request. In order to avoid the missing detail, a service level configuration has introduced naming 
`treatNilableAsOptional`

```ballerina
@http:ServiceConfig {
    treatNilableAsOptional : false
}
service /headerparamservice on HeaderBindingIdealEP {

    resource function get test1(@http:Header string? foo) returns json {
        
    }
}
```

<table>
<tr>
<th>  Case </th>
<th>  Resource argument </th>
<th>  Header </th>
<th>  Current Mapping (treatNilableAsOptional=true - Default) </th>
<th>  Ideal Mapping (treatNilableAsOptional=false) </th>
</tr>
<tr>
<td rowspan=3> 1 </td>
<td rowspan=3> string foo </td>
<td> foo:bar </td>
<td> bar </td>
<td> bar </td>
</tr>
<tr>
<td> foo:</td>
<td> Error : no header value found for 'foo' </td>
<td> Error : no header value found for 'foo' </td>
</tr>
<tr>
<td> No header</td>
<td> Error : no header value found for 'foo' </td>
<td> Error : no header value found for 'foo' </td>
</tr>
<tr>
<td rowspan=3> 2 </td>
<td rowspan=3> string? foo </td>
<td> foo:bar </td>
<td> bar </td>
<td> bar </td>
</tr>
<tr>
<td> foo:</td>
<td> nil </td>
<td> nil </td>
</tr>
<tr>
<td> No header</td>
<td> nil </td>
<td> Error : no header value found for 'foo' </td>
</tr>
</table>


#### 2.3.5. Return types
The resource method supports anydata, error?, http:Response and http:StatusCodeResponse as return types. 
Whenever user returns a particular output, that will result in an HTTP response to the caller who initiated the 
call. Therefore, user does not necessarily depend on the `http:Caller` and its remote methods to proceed with the 
response. 

```ballerina
resource function XXX NAME_TEMPLATE () returns @http:Payload anydata|http:Response|http:StatusCodeResponse|http:Error? {
}
```

In addition to that the `@http:Payload` annotation can be specified along with anydata return type
mentioning the content type of the outbound payload.

```ballerina
resource function get test() returns @http:Payload {mediaType:"text/id+plain"} string {
    return "world";
}
```

Based on the return types respective header value is added as the `Content-type` of the `http:Response`. 

| Type                                                                  | Content Type             |
|-----------------------------------------------------------------------|--------------------------|
| ()                                                                    | -                        |
| string                                                                | text/plain               |
| xml                                                                   | application/xml          |
| byte[]                                                                | application/octet-stream |
| int, float, decimal, boolean                                          | application/json         |
| map\<json\>, table<map\<json\>>, map\<json\>[], table<map\<json\>>)[] | application/json         |
| http:StatusCodeResponse                                               | application/json         |

##### 2.3.5.1. Status Code Response

The status code response records are defined in the HTTP module for every HTTP status code. It improves readability & 
helps OpenAPI spec generation. 

```ballerina
type Person record {
   string name;
};
resource function put person(string name) returns record {|*http:Created; Person body;|} {
   Person person = {name:name};
   return {
       mediaType: "application/person+json",
       headers: {
           "X-Server": "myServer"
       },
       body: person
   };
}
```

Following is the `http:Ok` definition. Likewise, all the status codes are provided.

```ballerina
public type Ok record {
   string mediaType;
   map<string|string[]> headers?;
   anydata body?;
};

resource function get greeting() returns http:Ok|http:InternalServerError {
   http:Ok ok = { body: "hello world", headers: { xtest: "foo"} };
   return ok;
}
```

##### 2.3.5.2. Return nil

Return nil from the resource has few meanings. 

1. If the resource wants to return nothing, the listener will return 202 ACCEPTED response.
```ballerina
resource function post person(@http:Payload Person p) {
    int age = p.age;
    io:println(string `Age is: ${age}`);
}
```   
2. If the resource is dealt with the response via http:Caller, then returning () does not lead to subsequent response. 
   Listener aware that the request is already being served.
```ballerina
resource function get fruit(string? colour, http:Caller caller) {
    if colour == "red" {
        error? result = caller->respond("Sending apple");
        return; // ending the flow, so not 202 response
    }
    error? result = caller->respond("Sending orange");
}
```   
3. If the resource is dealt with the success response via http:Caller and return () in the else case, then the 
   response is 500 INTERNAL SERVER ERROR.
```ballerina
resource function get fruit(string? colour, http:Caller caller) {
    if colour == "red" {
        error? result = caller->respond("Sending apple");
        return; // ending the flow
    }
    return; // 500 internal Server Error
}
```

##### 2.3.5.3. Default response status codes

To improve the developer experience for RESTful API development, following default status codes will be used in outbound 
response when returning `anydata` directly from a resource method.

| Resource Accessor | Semantics                                                     | Status Code             |
|-------------------|---------------------------------------------------------------|-------------------------|
| GET               | Retrieve the resource                                         | 200 OK                  |
| POST              | Create a new resource                                         | 201 Created             |
| PUT               | Create a new resource or update an existing resource          | 200 OK                  |
| PATCH             | Partially update an existing resource                         | 200 OK                  |
| DELETE            | Delete an existing resource                                   | 200 OK                  |
| HEAD              | Retrieve headers                                              | 200 OK                  |
| OPTIONS           | Retrieve permitted communication options                      | 200 OK                  |

#### 2.3.6. Introspection resource

The introspection resource is internally generated for each service and host the openAPI doc can be generated 
(or retrieved) at runtime when requested from the hosted service itself. In order to get the openAPI doc hosted
resource path, user can send an OPTIONS request either to one of the resources or the service. The link header
in the 204 response specifies the location. Then user can send a GET request to the dynamically generated URL in the 
link header with the relation openapi to get the openAPI definition for the service.

Sample service
```ballerina
import ballerina/http;

service /hello on new http:Listener(9090) {
    resource function get greeting() returns string {
        return "Hello world";
    }
}
```

Output of OPTIONS call to usual resource
```ballerina
curl -v localhost:9090/hello/greeting -X OPTIONS
*   Trying ::1...
* TCP_NODELAY set
* Connected to localhost (::1) port 9090 (#0)
> OPTIONS /hello/greeting HTTP/1.1
> Host: localhost:9090
> User-Agent: curl/7.64.1
> Accept: */*
> 
< HTTP/1.1 204 No Content
< allow: GET, OPTIONS
< link: </hello/openapi-doc-dygixywsw>;rel="service-desc"
< server: ballerina/2.0.0-beta.2.1
< date: Wed, 18 Aug 2021 14:09:40 +0530
< 
```

Output of GET call to introspection resource
```ballerina
curl -v localhost:9090/hello/openapi-doc-dygixywsw
*   Trying ::1...
* TCP_NODELAY set
* Connected to localhost (::1) port 9090 (#0)
> GET /hello/openapi-doc-dygixywsw HTTP/1.1
> Host: localhost:9090
> User-Agent: curl/7.64.1
> Accept: */*
> 
< HTTP/1.1 200 OK
< content-type: application/json
< content-length: 634
< server: ballerina/2.0.0-beta.2.1
< date: Wed, 18 Aug 2021 14:22:29 +0530
< 
{
  "openapi": "3.0.1",
  "info": {
     "title": " hello",
     "version": "1.0.0"
  },
  "servers": [
     {
        "url": "localhost:9090/hello"
     }
  ],
  "paths": {
     "/greeting": {
        "get": {
           "operationId": "operation1_get_/greeting",
           "responses": {
              "200": {
                 "description": "Ok",
                 "content": {
                    "text/plain": {
                       "schema": {
                          "type": "string"
                       }
                    }
                 }
              }
           }
        }
     }
  },
  "components": {}
}
```

Output of OPTIONS call to service base path

```ballerina
curl -v localhost:9090/hello -X OPTIONS 
*   Trying ::1...
* TCP_NODELAY set
* Connected to localhost (::1) port 9090 (#0)
> OPTIONS /hello HTTP/1.1
> Host: localhost:9090
> User-Agent: curl/7.64.1
> Accept: */*
> 
< HTTP/1.1 204 No Content
< allow: GET, OPTIONS
< link: </hello/openapi-doc-dygixywsw>;rel="service-desc"
< server: ballerina/2.0.0-beta.2.1
< date: Thu, 19 Aug 2021 13:47:29 +0530
< 
* Connection #0 to host localhost left intact
* Closing connection 0
```

### 2.4. Client
A client allows the program to send network messages to a remote process according to the HTTP protocol. The fixed 
remote methods of the client object correspond to distinct network operations defined by the HTTP protocol.

The client init function requires a valid URL and optional configuration to initialize the client. 
```ballerina
http:Client clientEP = check new ("http://localhost:9090", { httpVersion: "2.0" });
```

#### 2.4.1 Client types
The client configuration can be used to enhance the client behaviour. By default HTTP client supports HTTP2 version.

```ballerina
public type ClientConfiguration record {|
    string httpVersion = HTTP_2_0;
    ClientHttp1Settings http1Settings = {};
    ClientHttp2Settings http2Settings = {};
    decimal timeout = 60;
    string forwarded = "disable";
    FollowRedirects? followRedirects = ();
    PoolConfiguration? poolConfig = ();
    CacheConfig cache = {};
    Compression compression = COMPRESSION_AUTO;
    ClientAuthConfig? auth = ();
    CircuitBreakerConfig? circuitBreaker = ();
    RetryConfig? retryConfig = ();
    CookieConfig? cookieConfig = ();
    ResponseLimitConfigs responseLimits = {};
    ClientSecureSocket? secureSocket = ();
    ProxyConfig? proxy = ();
    boolean validation = true;
|};
```

Based on the config, the client object will be accompanied by following client behaviours. Following clients cannot be
instantiated calling `new`, instead user have to enable the config in the `ClientConfiguration`.

##### 2.4.1.1 Security 
Provides secure HTTP remote methods for interacting with HTTP endpoints. This will make use of the authentication
schemes configured in the HTTP client endpoint to secure the HTTP requests.
```ballerina
http:Client clientEP = check new("https://localhost:9090",
    auth = {
        username: username,
        password: password
    },
    secureSocket = {
        cert: {
            path: TRUSTSTORE_PATH,
            password: "ballerina"
        }
    }
);
```

##### 2.4.1.2 Caching
An HTTP caching client uses the HTTP caching layer once `cache` config is enabled.
```ballerina
http:Client clientEP = check new("http://localhost:9090",
    cache = {
        enabled: true, 
        isShared: true 
    }
);
```

##### 2.4.1.3 Redirect
Provide the redirection support for outbound requests internally considering the location header when `followRedirects`
configs are defined.
```ballerina
http:Client clientEP = check new("http://localhost:9090", 
    followRedirects = { 
        enabled: true, 
        maxCount: 3 
    }
);
```

##### 2.4.1.4 Retry
Provides the retrying over HTTP requests when `retryConfig` is defined.
```ballerina
http:Client clientEP = check new("http://localhost:9090",
    retryConfig = {
        interval: 3,
        count: 3,
        backOffFactor: 0.5
    }
);
```

##### 2.4.1.5 Circuit breaker
A Circuit Breaker implementation which can be used to gracefully handle network failures.
```ballerina
http:Client clientEP = check new("http://localhost:9090", 
    circuitBreaker = {
        rollingWindow: {
            timeWindow: 60,
            bucketSize: 20,
            requestVolumeThreshold: 0
        },
        failureThreshold: 0.3,
        resetTime: 2,
        statusCodes: [500, 501, 502, 503]
    }
);
```

##### 2.4.1.6 Cookie
Provides the cookie functionality across HTTP client actions. The support functions defined in the request can be 
used to manipulate cookies.
```ballerina
http:Client clientEP = check new("http://localhost:9090", 
    cookieConfig = { 
        enabled: true, 
        persistentCookieHandler: myPersistentStore 
    }
);
```

Following clients can be created separately as it requires different configurations.

##### 2.4.1.7 Load balance
LoadBalanceClient endpoint provides load balancing functionality over multiple HTTP clients. It uses the
LoadBalanceClientConfiguration. 
```ballerina
public type LoadBalanceClientConfiguration record {|
    *CommonClientConfiguration;
    TargetService[] targets = [];
    LoadBalancerRule? lbRule = ();
    boolean failover = true;
|};

http:LoadBalanceClient clientEP = check new(
    targets = [
        { url: "http://localhost:8093/LBMock1" },
        { url: "http://localhost:8093/LBMock2" },
        { url: "http://localhost:8093/LBMock3" }
    ],
    timeout = 5
);
```

##### 2.4.1.8 Failover
An HTTP client endpoint which provides failover support over multiple HTTP clients. It uses the
FailoverClientConfiguration.
```ballerina
public type FailoverClientConfiguration record {|
    *CommonClientConfiguration;
    TargetService[] targets = [];
    int[] failoverCodes = [501, 502, 503, 504];
    decimal interval = 0;
|};

http:FailoverClient foBackendEP00 = check new(
    timeout = 5,
    failoverCodes = [501, 502, 503],
    interval = 5,
    targets = [
        { url: "http://localhost:3467/inavalidEP" },
        { url: "http://localhost:8080/echo00" },
        { url: "http://localhost:8080/mockResource" },
        { url: "http://localhost:8080/mockResource" }
    ]
)
```
##### 2.4.2. Client action

The HTTP client contains separate remote method representing each HTTP method such as `get`, `put`, `post`,
`delete`,`patch`,`head`,`options` and some custom remote methods.

###### 2.4.2.1 Entity body methods
 
POST, PUT, DELETE, PATCH methods are considered as entity body methods. These remote methods contains RequestMessage
as the second parameter to send out the Request or Payload. 

```ballerina
public type RequestMessage Request|string|xml|json|byte[]|int|float|decimal|boolean|map<json>|table<map<json>>|
                           (map<json>|table<map<json>>)[]|mime:Entity[]|stream<byte[], io:Error?>|();
```

Based on the payload types respective header value is added as the `Content-type` of the `http:Request`.

| Type                                                                  | Content Type             |
|-----------------------------------------------------------------------|--------------------------|
| ()                                                                    | -                        |
| string                                                                | text/plain               |
| xml                                                                   | application/xml          |
| byte[], stream<byte[], io:Error?>                                     | application/octet-stream |
| int, float, decimal, boolean                                          | application/json         |
| map\<json\>, table<map\<json\>>, map\<json\>[], table<map\<json\>>)[] | application/json         |

The header map and the mediaType param are optional for entity body remote methods.

```ballerina
# The post() function can be used to send HTTP POST requests to HTTP endpoints.
remote isolated function post(string path, RequestMessage message, map<string|string[]>? headers = (),
        string? mediaType = (), TargetType targetType = <>)
        returns targetType|ClientError;

# The put() function can be used to send HTTP PUT requests to HTTP endpoints.
remote isolated function put(string path, RequestMessage message, map<string|string[]>? headers = (),
        string? mediaType = (), TargetType targetType = <>)
        returns targetType|ClientError;

# The patch() function can be used to send HTTP PATCH requests to HTTP endpoints.
remote isolated function patch(string path, RequestMessage message, map<string|string[]>? headers = (),
        string? mediaType = (), TargetType targetType = <>)
        returns targetType|ClientError;

# The delete() function can be used to send HTTP DELETE requests to HTTP endpoints.
remote isolated function delete(string path, RequestMessage message = (), map<string|string[]>? headers = (),
        string? mediaType = (), TargetType targetType = <>)
        returns targetType|ClientError;
```

```ballerina
http:Client httpClient = check new ("https://www.example.com");
string response = check httpClient->post("/some/endpoint",
   {
       name: "foo",
       age: 25,
       address: "area 51"
   },
   headers = {
       "my-header": "my-header-value"
   }
   mediaType = "application/json",
);
```

###### 2.4.2.2 Non Entity body methods

GET, HEAD, OPTIONS methods are considered as non entity body methods. These remote methods do not contain 
RequestMessage, but the header map an optional param.

```ballerina
# The head() function can be used to send HTTP HEAD requests to HTTP endpoints.
remote isolated function head(string path, map<string|string[]>? headers = ()) returns Response|ClientError;

# The get() function can be used to send HTTP GET requests to HTTP endpoints.
remote isolated function get( string path, map<string|string[]>? headers = (), TargetType targetType = <>)
        returns  targetType|ClientError;

# The options() function can be used to send HTTP OPTIONS requests to HTTP endpoints.
remote isolated function options( string path, map<string|string[]>? headers = (), TargetType targetType = <>)
        returns  targetType|ClientError;
```

````ballerina
http:Client httpClient = check new ("https://www.example.com");
map<string|string[]> headers = {
   "my-header": "my-header-value",
   "header-2": ["foo", "bar"]
};
string resp = check httpClient->get("/data", headers);
````

###### 2.4.2.3 Resource methods

In addition to the above remote method actions, HTTP client supports executing standard HTTP methods through resource 
methods. The following are the definitions of those resource methods :

```ballerina
# The post resource method can be used to send HTTP POST requests to HTTP endpoints.
resource function post [string ...path](RequestMessage message, map<string|string[]>? headers = (), string? mediaType = (),
            TargetType targetType = <>, *QueryParams params) returns targetType|ClientError;

# The put resource method can be used to send HTTP PUT requests to HTTP endpoints.            
resource function put [string ...path](RequestMessage message, map<string|string[]>? headers = (), string? mediaType = (),
            TargetType targetType = <>, *QueryParams params) returns targetType|ClientError;

# The patch resource method can be used to send HTTP PATCH requests to HTTP endpoints.              
resource function patch [string ...path](RequestMessage message, map<string|string[]>? headers = (), string? mediaType = (),
            TargetType targetType = <>, *QueryParams params) returns targetType|ClientError;

# The delete resource method can be used to send HTTP DELETE requests to HTTP endpoints.              
resource function delete [string ...path](RequestMessage message = (), map<string|string[]>? headers = (), string? mediaType = (),
            TargetType targetType = <>, *QueryParams params) returns targetType|ClientError;

# The head resource method can be used to send HTTP HEAD requests to HTTP endpoints.              
resource function head [string ...path](map<string|string[]>? headers = (), *QueryParams params)
            returns Response|ClientError; 

# The get resource method can be used to send HTTP GET requests to HTTP endpoints.              
resource function get [string ...path](map<string|string[]>? headers = (), TargetType targetType = <>,
            *QueryParams params) returns targetType|ClientError;

# The options resource method can be used to send HTTP OPTIONS requests to HTTP endpoints.              
resource function options [string ...path](map<string|string[]>? headers = (), TargetType targetType = <>,
            *QueryParams params) returns targetType|ClientError;                                               
```

* Path parameter

Path parameters can be specified in the resource invocation along with the type.
The supported types are `string`, `int`, `float`, `boolean`, and `decimal`.

```ballerina
// Making a GET request
string 'from = "2022-10-31";
string to = "2023-10-29";
http:Client httpClient = check new ("https://www.example.com");
string resp = check httpClient->/date/['from]/[to];
// Same as the following :
// string response = check httpClient->get("/date/2022-10-31/2023-10-29");
```

```ballerina
// Making a POST request
string profession = "chemist";
json payload = {
   name: "Jesse Pinkman",
   age: 25
};
string response = check httpClient->/addPerson/[profession].post(payload);
// Same as the following :
// string response = check httpClient->post("/addPerson/chemist", payload);
```

* Query parameter

A query parameter is passed as a key-value pair in the resource method call.
The supported types are `string`, `int`, `float`, `boolean`, `decimal`, and the `array` types of the aforementioned types.
The query param type can be nil as well.
```ballerina
// Making a GET request
string resp = check httpClient->/date(id = 123);
// Same as the following :
// string response = check httpClient->get("/date?id=123");
```
```ballerina
// Making a POST request
json payload = {
   name: "Jesse Pinkman",
   age: 25
};
string response = check httpClient->/addPerson.post(payload, profession = "chemist", id = 123);
// Same as the following :
// string response = check httpClient->post("/addPerson?profession=chemist&id=123", payload);
```

* Header parameter

The headers to a resource method can be provided as `map<string|string[]>`.

```ballerina
// Making a GET request
map<string|string[]> headers = {
   "my-header": "my-header-value",
   "header-2": ["foo", "bar"]
};
string resp = check httpClient->/date(headers);
// Same as the following :
// string response = check httpClient->get("/date", headers);
```

```ballerina
// Making a POST request
json payload = {
   name: "Jesse Pinkman",
   age: 25
};
map<string> headers = { "my-header": "my-header-value" };
string response = check httpClient->/addPerson.post(payload, headers, "application/json");
// Same as the following :
// string response = check httpClient->post("/addPerson", payload, headers, "application/json");
```

###### 2.4.2.4 Forward/Execute methods

In addition to the standard HTTP methods, `forward` function can be used to proxy an inbound request using the incoming 
HTTP request method. Also `execute` remote method is useful to send request with custom HTTP verbs such as `move`, 
`copy`, ..etc.


```ballerina
# Invokes an HTTP call with the specified HTTP verb.
remote isolated function execute(string httpVerb,  string path, RequestMessage message, 
        map<string|string[]>? headers = (), string? mediaType = (), TargetType targetType = <>)
        returns targetType|ClientError;

# The forward() function can be used to invoke an HTTP call with inbound request's HTTP verb
remote isolated function forward(string path, Request request, TargetType targetType = <>)
        returns  targetType|ClientError;
```

###### 2.4.2.5 HTTP2 additional methods
Following are the HTTP2 client related additional remote methods to deal with promises and responses.

```ballerina

# Submits an HTTP request to a service with the specified HTTP verb.
# The submit() function does not give out a http:Response as the result.
# Rather it returns an http:HttpFuture which can be used to do further interactions with the endpoint.
remote isolated function submit(string httpVerb, string path, RequestMessage message)
    returns HttpFuture|ClientError;

# Passes the request to actual network call.
remote isolated function getResponse(HttpFuture httpFuture) returns Response|ClientError;

# Passes the request to actual network call.
remote isolated function hasPromise(HttpFuture httpFuture) returns boolean;

# Passes the request to actual network call.
remote isolated function getNextPromise(HttpFuture httpFuture) returns PushPromise|ClientError;

# Passes the request to an actual network call.
remote isolated function getPromisedResponse(PushPromise promise) returns Response|ClientError;

# Passes the request to actual network call.
remote isolated function rejectPromise(PushPromise promise);
```

##### 2.4.3. Client action return types

The HTTP client remote method supports the contextually expected return types. The client operation is able to 
infer the expected payload type from the LHS variable type. This is called as client payload binding support where the 
inbound response payload is accessed and parse to the expected type in the method signature. It is easy to access the
payload directly rather manipulation `http:Response` using its support methods such as `getTextPayload()`, ..etc.

Client data binding supports `anydata` where the payload is deserialized based on the media type before binding it 
to the required type. Similar to the service data binding following table explains the compatible `anydata` types with 
each common media type. In the absence of a standard media type, the binding type is inferred by the payload parameter 
type itself. If the type is not compatible with the media type, error is returned.

|Ballerina Type | Structure|"text" | "xml" | "json" | "x-www-form-urlencoded" | "octet-stream"|
|---------------|----------|-------|-------|--------|-------------------------|---------------|
|boolean| | ❌ | ❌ | ✅|❌|❌
| |boolean[]| ❌ | ❌ | ✅|❌|❌
| |map\<boolean\>| ❌ | ❌ | ✅|❌|❌
| |table\<map\<boolean\>\>| ❌ | ❌ | ✅|❌|❌
|int| | ❌ | ❌ | ✅|❌|❌
| |int[]| ❌ | ❌ | ✅|❌|❌
| |map\<int\>| ❌ | ❌ | ✅|❌|❌
| |table\<map\<int\>\>| ❌ | ❌ | ✅|❌|❌
float| | ❌ | ❌ | ✅|❌|❌
| |float[]| ❌ | ❌ | ✅|❌|❌
| |map\<float\>| ❌ | ❌ | ✅|❌|❌
| |table\<map\<float\>\>| ❌ | ❌ | ✅|❌|❌
decimal| | ❌ | ❌ | ✅|❌|❌
| |decimal[]| ❌ | ❌ | ✅|❌|❌
| |map\<decimal\>| ❌ | ❌ | ✅|❌|❌
| |table\<map\<decimal\>\>| ❌ | ❌ | ✅|❌|❌
byte[]| | ✅ | ❌ | ✅|❌|✅
| |byte[][]| ❌ | ❌ | ✅|❌|❌
| |map\<byte[]\>| ❌ | ❌ | ✅|❌|❌
| |table\<map\<byte[]\>\>| ❌ | ❌ | ✅|❌|❌
string| |✅|❌|✅|✅|❌
| |string[]| ❌ | ❌ | ✅|❌|❌
| |map\<string\>| ❌ | ❌ | ✅|✅|❌
| |table\<map\<string\>\>| ❌ | ❌ | ✅|❌|❌
xml| | ❌ | ✅ | ❌|❌|❌
json| | ❌ | ❌ | ✅|❌|❌
| |json[]| ❌ | ❌ | ✅|❌|❌
| |map\<json\>| ❌ | ❌ | ✅|❌|❌
| |table\<map\<json\>\>| ❌ | ❌ | ✅|❌|❌
map| | ❌ | ❌ | ✅|❌|❌
| |map[]| ❌ | ❌ | ✅|❌|❌
| |map\<map\>| ❌ | ❌ | ✅|❌|❌
| |table\<map\<map\>\>| ❌ | ❌ | ✅|❌|❌
record| |❌|❌|✅|❌|❌
| |record[]| ❌ | ❌ | ✅|❌|❌
| |map\<record\>| ❌ | ❌ | ✅|❌|❌
| |table\<record\>| ❌ | ❌ | ✅|❌|❌


```ballerina
http:Client httpClient = check new ("https://person.free.beeceptor.com");
json payload = check httpClient->get("/data");
```
In case of using var as return type, user can pass the typedesc to the targetType argument.

```ballerina
http:Client httpClient = check new ("https://person.free.beeceptor.com");
var payload = check httpClient->get("/data", targetType = json);
```

If any of the type is union with `()`(i.e `string?`), then in the absence of the payload, `()` will be assigned as
the value without being responded by a `BAD REQUEST` response.

```ballerina
string? payload = check httpClient->get("/data");
```

When the user expects client data binding to happen, the HTTP error responses (4XX, 5XX) will be categorized as an 
error (http:ClientRequestError, http:RemoteServerError) of the client remote operation. These error types contain 
payload, headers and status code inside the error detail.

```ballerina
public type Detail record {
    int statusCode;
    map<string[]> headers;
    anydata body;
};
```
The error detail is useful when user wants to dig deeper to understand the backend failure. Here the error message 
is the response phrase.

```ballerina
json|error result = httpClient->post("/backend/5XX", "payload");
if result is http:RemoteServerError {
    int statusCode = result.detail().statusCode;
    anydata payload = result.detail().body;
    map<string[]> headers = result.detail().headers;
}
```

Additionally, the client action return type can be a union of `anydata`. Based on the media type, the potential binding
type is decided. For example, if the union is defined as `json|xml` and the media type is related to `json`,
the deserialization and the binding will proceed according to the type `json`. But if the media type is related to `xml`
the process will happen according to the type `xml`.
If the given types of the union are not compatible with the media type, an error is returned.

```ballerina
json|xml payload = check httpClient->get("/data");
```

If the type is union with `()`(i.e `string?`), then in the absence of the payload, `()` will be assigned as
the value without being responded by a `BAD REQUEST` response.

## 3. Request routing
Ballerina dispatching logic is implemented to uniquely identify a resource based on the request URI and Method.

### 3.1. URI and HTTP method match

<<<<<<< HEAD
The ballerina dispatcher considers the absolute-resource-path of the service as the base path and the resource 
function name as the path of the resource method for the URI path match.
=======
The ballerina dispatcher considers the absolute-resource-path of the service as the base path and the resource
method name as the path of the resource method for the URI path match.
>>>>>>> 44d6ef8e
Ballerina dispatching logic depends on the HTTP method of the request in addition to the URI. Therefore, matching only 
the request path will not be sufficient. Once the dispatcher finds a resource, it checks for the method compatibility 
as well. The accessor name of the resource describes the HTTP method where the name of the remote method implicitly 
describes its respective method

### 3.2. Most specific path match
When discovering the resource, the complete path will be considered when figuring out the best match. Perhaps a 
part of the request URI can be matched, yet they won’t be picked unless the longest is matched.

### 3.3. Wild card path match
The resource path can contain a template within the bracket along with the type which represents the wild card. 
i.e `[string… s]`.That is some special way to say that if nothing matched, then the wildcard should be invoked. 
When the best resource match does not exist, a resource with a wild card path can be stated in the API design to 
get requests dispatched without any failure.  

### 3.4. Path parameter template match
PathParam is a parameter which allows you to map variable URI path segments into your resource call. Only the 
resource methods allow this functionality where the resource name can have path templates as a path segment with 
variable type and the identifier within curly braces.
```ballerina
resource function /foo/[string bar]() {
    
}
```
The value of the variable is extracted from the URI and assigned to the resource name parameter during the run-time 
execution.

## 4. Annotations
   
### 4.1. Service configuration
The configurations stated in the http:ServiceConfig  changes the behavior of particular services and applies it to 
all the resources mentioned in the particular services. Some configurations such as Auth, CORS can be overridden by 
resource level configurations. Yet, the service config is useful to cover service level configs.

```ballerina
# ServiceConfig definition
public type HttpServiceConfig record {|
    string host = "b7a.default";
    CompressionConfig compression = {};
    Chunking chunking = CHUNKING_AUTO;
    CorsConfig cors = {};
    ListenerAuthConfig[] auth?;
    string mediaTypeSubtypePrefix?;
    boolean treatNilableAsOptional = true;
    Interceptor[] interceptors?;
    byte[] openApiDefinition = [];
|};

@http:ServiceConfig {
    chunking: http:CHUNKING_ALWAYS
}
service on testListener {
    
}
```

The `openApiDefinition` field in http:ServiceConfig annotation serves a unique purpose. It will be automatically 
populated at compile-time with OpenAPI definition of the particular http:Service if the OpenAPI definition auto 
generation is available.

### 4.2. Resource configuration
The resource configuration responsible for shaping the resource method. Most of the behaviours are provided from 
the language itself such as path, HTTP verb as a part of resource method. Some other configs such as CORS, 
compression, auth are defined in the resource config.

```ballerina
# ResourceConfig definition
public type HttpResourceConfig record {|
    string name?;
    string[] consumes = [];
    string[] produces = [];
    CorsConfig cors = {};
    boolean transactionInfectable = true;
    ListenerAuthConfig[]|Scopes auth?;
    LinkedTo[] linkedTo?;
|};

@http:ResourceConfig {
    produces: ["application/json"]
}
resource function post test() {

}
```

### 4.3. Payload annotation
The payload annotation has two usages. It is used to decorate the resource method payload parameter and to decorate 
the resource return type. 

```ballerina
public type Payload record {|
    string|string[] mediaType?;
|}
```

#### 4.3.1. Payload binding parameter

The request payload binding is supported in resource methods where users can access it through a resource method 
parameter. The @http:Payload annotation is specially introduced to distinguish the request payload with other 
resource method parameters. The annotation can be used to specify values such as mediaType...etc. Users can 
define the potential request payload content type as the mediaType to perform some pre-validations as same as 
Consumes resource config field.

```ballerina
resource function post hello(@http:Payload {mediaType:["application/json", "application/ld+json"]} json payload)  {
    
}
```

During the runtime, the request content-type header is matched against the mediaType field value to validate. If the 
validation fails, the listener returns an error response with the status code of 415 Unsupported Media Type. 
Otherwise the dispatching moves forward. 

#### 4.3.2. Anydata return value info

The same annotation can be used to specify the MIME type return value when a particular resource method returns 
one of the anydata typed values. In this way users can override the default MIME type which the service type has 
defined based on the requirement. Users can define the potential response payload content type as the mediaType 
to perform some pre-runtime validations in addition to the compile-time validations as same as produces resource 
config field.

```ballerina
resource function post hello() returns @http:Payload{mediaType:"application/xml"} xml? {
    
}
```

During the runtime, the request accept header is matched against the mediaType field value to validate. If the 
validation fails, the listener returns an error response with the status code of 406 Not Acceptable. Otherwise, the 
dispatching moves forward.

The annotation is not mandatory, so if the media type info is not defined, the following table describes the default 
MIME types assigned to each anydata type.

| Declared return type                                                            | MIME type                |
|---------------------------------------------------------------------------------|--------------------------|
| ()                                                                              | (no body)                |
| xml                                                                             | application/xml          |
| string                                                                          | text/plain               |
| byte[]                                                                          | application/octet-stream |
| map\<json\>, table\<map\<json\>\>, (map\<json\> &#124; table\<map\<json\>\>)[]) | application/json         |
| int, float, decimal, boolean                                                    | application/json         |

If anything comes other than above return types will be default to `application/json`.

### 4.4. CallerInfo annotation

The CallerInfo annotation associated with the `Caller` is to denote the response type.
It will ensure that the resource method responds with the right type and provides static type information about
the response type that can be used to generate OpenAPI.

```ballerina
resource function post foo(@http:CallerInfo { respondType: http:Accepted } http:Caller hc) returns error?{
    Person p = {};
    hc->respond(Person p);
}
```

### 4.5. Header annotation

```ballerina

resource function post hello(@http:Header {name:"Referer"} string referer) {

}
```
### 4.6. Cache annotation

This annotation can be used to enable response caching from the resource signature. This allows to set the 
`cache-control`, `etag` and `last-modified` headers in the response.

The default behavior (`@http:Cache`) is to have `must-revalidate,public,max-age=3600` directives in 
`cache-control` header. In addition to that `etag` and `last-modified` headers will be added.

```ballerina
@http:Cache {                 // Default Configuration
    mustRevalidate : true,    // Sets the must-revalidate directive
    noCache : false,          // Sets the no-cache directive
    noStore : false,          // Sets the no-store directive 
    noTransform : false,      // Sets the no-transform directive
    isPrivate : false,        // Sets the private and public directive
    proxyRevalidate : false,  // Sets the proxy-revalidate directive
    maxAge : 3600,             // Sets the max-age directive. Default value is 3600 seconds
    sMaxAge : -1,             // Sets the s-maxage directive
    noCacheFields : [],       // Optional fields for no-cache directive
    privateFields : [],       // Optional fields for private directive
    setETag : true,           // Sets the etag header
    setLastModified : true    // Sets the last-modified header
}
```
This annotation can **only** support return types of `anydata` and `SuccessStatusCodeResponse`. (For other return 
values cache configuration will not be added through this annotation)

```ballerina
// Sets the cache-control header as "public,must-revalidate,max-age=5". Also sets the etag header.
// last-modified header will not be set
resource function get cachingBackEnd(http:Request req) returns @http:Cache{maxAge : 5, 
    setLastModified : false} string {
    return "Hello, World!!"
}
```

## 5. URL parameters
### 5.1. Path
Path params are specified in the resource name itself. Path params can be specified in the types of string, int, 
boolean, decimal and float. During the request runtime the respective path segment is matched and cast into param 
type. Users can access it within the resource method, and it is very useful when designing APIs with dynamically 
changing path segments.

### 5.2. Query
Query params can be accessed via the resource signature without an annotation or accessed via request functions.

```ballerina
# Gets the query parameters of the request as a map consisting of a string array.
public isolated function getQueryParams() returns map<string[]> {
    
}

# Gets the query param value associated with the given key.
public isolated function getQueryParamValue(string key) returns string? {

}

# Gets all the query param values associated with the given key.
public isolated function getQueryParamValues(string key) returns string[]? {

}
```
### 5.3. Matrix
The matrix params are one of the URL param which is supported access in ballerina using a function which bound to 
the request

```ballerina
# Gets the matrix parameters of the request.
public isolated function getMatrixParams(string path) returns map<any> {
    
}
```

## 6. Request and Response
The request and the response represent the message/data which travel over the network using HTTP. The request object 
models the inbound/outbound message with request oriented properties, headers and payload. Followings are the properties 
associated with the `http:Request` which get populated for each request during the runtime.

```ballerina
public class Request {
   public string rawPath = "";
   public string method = "";
   public string httpVersion = "";
   public string userAgent = "";
   public string extraPathInfo = "";
   public RequestCacheControl? cacheControl = ();
   public MutualSslHandshake? mutualSslHandshake = ();
}
```

The header and the payload manipulation can be done using the functions associated to the request.

Same as request, the response object also models the inbound/outbound message with the response oriented properties 
and headers. Followings are the properties associated with the `http:Response` which get populated for each response 
during the runtime.

```ballerina
public class Response {
    public int statusCode = 200;
    public string reasonPhrase = "";
    public string server = "";
    public string resolvedRequestedURI = "";
    public ResponseCacheControl? cacheControl = ();
}
```

The header and the payload manipulation can be done using the functions associated to the response.

## 7. Header and Payload
The header and payload are the main components of the request and response. In the world of MIME, that is called 
Entity header and Entity body. Ballerina supports multiple payload types and allows convenient functions to access 
headers along with other properties.

### 7.1. Parse header functions

```ballerina
# Parses the header value which contains multiple values or parameters.
parseHeader(string headerValue) returns HeaderValue[]|ClientError  {

}
```

### 7.2 Links support
Hypermedia As the Engine Of Application State (HATEOAS) is one of the key principles in REST, which brings the 
connectedness to a set of scattered resources. It also brings direction as to what might user could do next. Similar 
to Web pages REST APIs becomes self-descriptive and dynamic along with this principle.

As an initial support to HATEOAS, HTTP package has the ability to statically record the connectedness of resources 
through `Links` object. `Links` is a map of `Link` objects which represent the connectedness between resources. The 
`Link` record is defines as follows :
```ballerina
public type Link record {
    # Names the relationship of the linked target to the current representation
    string rel?;
    # Target URL
    string href;
    # Expected resource representation media types
    string[] types?;
    # Allowed resource methods
    Method[] methods?;
};
```

This `Links` is generated from the `linkedTo` field in the `ResourceConfig` annotation and added either to the 
payload or as a `Link` header depending on the payload type. This `Links` will not be added when an `http:Response` is 
returned.

#### 7.2.1 LinkedTo record
The `LinkedTo` record is defined as follows :
```ballerina
public type LinkedTo record {|
    string name;
    string relation = "self";
    string method?;
|};
```

This record represents a connectedness between two resources. All the fields in the `LinkedTo` record is 
**case-insensitive**. The `relation` field is defaulted to the IANA link relation `self`, and for a specific resource, 
the linked resources should have a **unique** relation.  

The linked resource is resolved using the resource link name specified in the `name` field. To 
find the linked resource, the linked resource should be configured with the same name through `ResourceConfig` 
annotation. Following is a simple example of creating links :
```ballerina
service on new http:Listener(port) {

    @http:ResourceConfig {
        // Create a link between this resource and "Payment" resource
        linkedTo: [{ name: "Payment", rel: "payment" }]
    }
    resource function post 'order(@http:Payload Order 'order) returns 
            http:Accepted|http:InternalServerError {
        // some logic
    }
    
    @http:ResourceConfig {
        name: "Payment"
    }
    resource function put payment/[string id](@http:Payload Payment payment) returns 
            http:Ok|http:InternalServerError {
        // some logic
    }
}
```

Resource link name can be duplicated only when the resources have the same path. In this case, the `method` of the 
linked resource should be specified in the `LinkedTo` record to resolve conflicts. Following is an example when we have two 
resources with the same resource link name :
```ballerina
service on new http:Listener(port) {

    @http:ResourceConfig {
        name: "Orders",
        linkedTo: [
            { name: "Orders", rel: "edit",  method: "PUT" },
            { name: "Orders", rel: "remove",  method: "DELETE" }
        ]
    }
    resource function put orders/[string id](@http:Payload Order 'order) returns 
            http:Ok|http:InternalServerError {
        // some logic
    }
    
    @http:ResourceConfig {
        name : "Orders"
    }
    resource function delete orders/[string id]() returns http:Ok|http:InternalServerError {
        // some logic
    }
}
```

#### 7.2.2 Links in the response
The static `Links` generated from the `linkedTo` field will be injected into the JSON payload when it is not 
a closed record and not `readonly`. Suppose the user returns the below record type, the runtime will inject the `Links` 
record as in the latter. Therefore, the response should be considered as a record with the `Links` field.

```ballerina
public type 'Order record {
    string item_name;
    string id;
    string quantity;
};
```

```ballerina
public type 'Order record {
    *http:Links;
    string item_name;
    string id;
    string quantity;
};
```

Following is an example of `Links` in payload :
```ballerina
service on new http:Listener(port) {

    @http:ResourceConfig {
        linkedTo: [{ name: "Payment", rel: "payment" }]
    }
    resource function get orders/[string id]() returns Order|http:NotFound {
        // some logic
    }
    
    @http:ResourceConfig {
        name: "Payment"
    }
    resource function put payment/[string id](@http:Payload Payment payment) returns 
            http:Ok|http:InternalServerError {
        // some logic
    }
}
```
The response payload to the GET resource will look like this :
```json
{
   "item_name": "latte",
   "quantity": 2,
   "_links":{
      "payment":{
         "href": "/payment/{id}", 
         "types": ["application/json"],
         "methods":["PUT"]
      }
   }
}
```
The fields of the `Link` are automatically populated from the resource specified in the `LinkedTo` configuration.

When there is no payload or when `Links` not supported in the payload, the `Links` will be added as a `Link` header. 
Following is an example of `Links` in `Link` header:
```ballerina
service on new http:Listener(port) {

    @http:ResourceConfig {
        linkedTo: [{ name: "Payment", rel: "payment" }]
    }
    resource function post order(@http:Payload Order 'order) returns 
            http:Accepted|http:InternalServerError {
        // some logic
        // return http:Accepted without body
    }
    
    @http:ResourceConfig {
        name: "Payment"
    }
    resource function put payment/[string id](@http:Payload Payment payment) returns 
            http:Ok|http:InternalServerError {
        // some logic
    }
}
```
The response will have the following header :
```
link: "</payment/{id}>; rel=\"payment\"; methods=\"\"PUT\"\""
```

The `Links` will not overwrite the payload or the header if the user has already added the links.

## 8. Interceptor and error handling
### 8.1 Interceptor
Interceptor enhances the HTTP package with interceptors. Interceptors typically do small units of work such as logging, header 
manipulation, state publishing, etc., before resources are invoked. The ability to execute some common logic for all 
the inbound requests and outbound responses has proven to be highly useful. It typically includes some small unit of 
work such as the below.
 - Logging
 - Header manipulation
 - Observability
 - Throttling
 - Validating
 - Securing

Interceptors are designed for both request and response flows. There are just service objects which will be executed in
<<<<<<< HEAD
a configured order to intercept request and response. These interceptor services can only have either a resource method
=======
a configured order to intercept request and response. These interceptor services can only have either a resource method 
>>>>>>> 44d6ef8e
or a remote method depends on the interceptor type. Moreover, they do not support `ServiceConfig`, `ResourceConfig`
and `Cache` annotations.

#### 8.1.1 Request interceptor
Following is an example of `RequestInterceptor` written in Ballerina swan-lake. `RequestInterceptor` can only have one 
resource method.

```ballerina
service class RequestInterceptor {
   *http:RequestInterceptor;
 
   resource function 'default [string… path](http:RequestContext ctx, http:Request req) returns http:NextService|error? {
       req.setHeader("X-requestHeader", "RequestInterceptor");
       ctx.next();
   }
}
```

Since interceptors work with network activities, it must be either a remote or resource method. In this case resource 
functions are used for `RequestInterceptor` as it gives more flexibility. With resource methods interceptors can be engaged 
based on HTTP method and path.

For instance consider a scenario where there are two resources: one on path `foo` whereas the other on path `bar`. If the 
user writes an interceptor as follows, it would only get hit when the request is directed to `foo` resource.

```ballerina
service class RequestInterceptor {
   *http:RequestInterceptor;
 
   resource function 'default foo(http:RequestContext ctx, http:Request req) returns http:NextService|error? {
       req.setHeader("X-requestHeader", "RequestInterceptor");
       ctx.next();
   }
}
```

##### 8.1.1.1 Request context  
Following is the rough definition of the interceptor context.
```ballerina
public isolated class RequestContext {
    private final map<value:Cloneable|isolated object {}> attributes = {};

    public isolated function add(string 'key, value:Cloneable|isolated object {} value) {
        if value is value:Cloneable {
            lock {
                self.attributes['key] = value.clone();
            }
        }
        else {
            lock {
                self.attributes['key] = value;
            }   
        }
    }

    public isolated function get(string 'key) returns value:Cloneable|isolated object {} {
        lock {
            return self.attributes.get('key);
        }
    }

    public isolated function remove(string 'key) {
        lock {
            value:Cloneable|isolated object {} _ = self.attributes.remove('key);
        }
    }

    public isolated function next() returns NextService|error? = external;
}
```

##### 8.1.1.2 next() method  
However, there is an addition when it comes to `RequestContext`. A new method namely, `next()` is introduced to control 
the execution flow. Users must invoke `next()` method in order to trigger the next interceptor in the pipeline. Then 
the reference of the retrieved interceptor must be returned from the resource method. Pipeline use this reference to
execute the next interceptor. 

Previously, this was controlled by returning a boolean value which is quite cryptic and confusing.

##### 8.1.1.3 Return to respond
There is a key difference between interceptors and the final service. Resources in the final service allow returning 
values which in turn results in HTTP responses. The same can be done inside the `RequestInterceptors`. However, as 
mentioned above `RequestInterceptor` additionally could return the `NextService|error?` to continue the pipeline which
does not translate into HTTP response. 

When a `RequestInterceptor` responded with a response, the response interceptor pipeline will get executed immediately.
In case of an error, interceptor pipeline execution jumps to the nearest `RequestErrorInterceptor` or 
`ResponseErrorInterceptor` in the pipeline. These error interceptors are special kinds of interceptor which could be 
used to handle errors, and they are not necessarily the last interceptor in the pipeline, they can be anywhere in the 
chain. However, in the case of there is no error interceptors in the pipeline, pipeline returns the internal error 
response to the client similar to any HTTP service resource.

#### 8.1.2 Response interceptor

<<<<<<< HEAD
Following is an example of `ResponseInterceptor` written in Ballerina swan-lake. `ResponseInterceptor` can only have one remote method : `interceptResponse()`.
=======
Following is an example of `ResponseInterceptor` written in Ballerina swan-lake. `ResponseInterceptor` can only have one
remote method : `interceptResponse()`.
>>>>>>> 44d6ef8e

```ballerina
service class ResponseInterceptor {
   *http:ResponseInterceptor;
 
   remote function interceptResponse(http:RequestContext ctx, http:Response res) returns http:NextService|error? {
       res.setHeader("X-responseHeader", "ResponseInterceptor");
       ctx.next();
   }
}
```

<<<<<<< HEAD
`ResponseInterceptor` is different from `RequestInterceptor`. Since it has nothing to do with HTTP methods and paths, a remote method is used instead of resource method.
=======
`ResponseInterceptor` is different from `RequestInterceptor`. Since it has nothing to do with HTTP methods and paths, 
remote method is used instead of resource method.
>>>>>>> 44d6ef8e

##### 8.1.2.1 Return to respond
The remote method : `interceptResposne()` allows returning values other than `NextService|error?`. Anyway this will
continue the response interceptor pipeline with the returned response object and calling `RequestContext.next()` is
redundant in this case.

In case of an error, interceptor pipeline execution jumps to the nearest `ResponseErrorInterceptor` in the 
pipeline. . However, in the case of there is no `ResponseInterceptor` in the pipeline, pipeline returns the internal 
error response to the client.

#### 8.1.3 Request error interceptor and response error interceptor 
As mentioned above, these are special kinds of interceptor designed to handle errors. These interceptors can  
be placed anywhere in the request or response interceptor chain. The framework automatically adds default 
`RequestErrorInterceptor` and `ResponseErrorInterceptor` which basically prints the error message to the console.

Users can override these interceptors by defining their own ones as follows. Users don’t have to specifically engage 
these interceptors as they only have fixed positions and they are always executed. The only additional and mandatory 
argument in this case is error `err`. Moreover, the `RequestErrorInterceptor` resource method can only have
the `default` method and default path.

```ballerina
service class RequestErrorInterceptor {
   *http:RequestErrorInterceptor;
 
   remote function 'default [string… path](http:RequestContext ctx, http:Caller caller,
                       http:Request req, error err) returns http:NextService|error? {
       // deal with the error
   }
}
```

The same works for `ResponseErrorInterceptor`, the difference is it has a remote method : `interceptResponseError()`
and deals with response object.

```ballerina
service class ResponseErrorInterceptor {
   *http:ResponseErrorInterceptor;
 
   remote function interceptResponseError(http:RequestContext ctx, http:Response res, error err) 
                       returns http:NextService|error? {
       // deal with the error
   }
}
```

In the case of an error returned within an error interceptor, again execution jumps to the nearest error interceptor. 
However, if there is no error interceptor to jump to, the internal error response is returned just like in a normal 
interceptors.

#### 8.1.4 Engaging interceptors
##### 8.1.4.1 Service level
Interceptors could get engaged at service level. One reason for this is that users may want to engage two different 
interceptor chains for each service even though it is attached to the same Listener. At the service level resource 
function paths are relative to the service base path.
```ballerina
@http:ServiceConfig{
   interceptors: [requestInterceptor, responseInterceptor]
}
```

##### 8.1.4.2 Listener level
Interceptors could get engaged at Listener level as well. Interceptors engaged at listener level should have resource 
function only with default path i.e. these interceptors will get executed for all the services registered on this 
listener.
```ballerina
listener http:Listener echoListener = new http:Listener(9090, config = {interceptors: [requestInterceptor, responseInterceptor]});
```

##### 8.1.4.3 Execution order of interceptors

![img.png](_resources/img.png)
In the above example blue dashed box represents the `RequestErrorInterceptor` and blue boxes simply represent the 
`RequestInterceptors`, whereas green dashed box represents the `ResponseErrorInterceptor` and green boxes simply represent the 
`ResponseInterceptors`. 

`ResponseInterceptors` are executed in the opposite direction of `RequestInterceptors` i.e. `RequestInterceptors`
are executed head to tail whereas `ResponseInterceptors` are executed tail to head. The new execution order is as follows, 
assuming that there are no error occurred in the pipeline :
```
RequestInterceptor  : 1, 2, 4
ResponseInterceptor : 5, 3
```

However, if the user decides to respond at 4 and terminate the cycle, only the `ResponseInterceptor` at 3 gets executed.
Also, when the `RequestInterceptor` at 2 returns an error, the execution jumps from 2 to 6 as the nearest Error Interceptor
is at 6. The same goes to the response path.

The execution order when interceptors are engaged at both service and listener levels is as follows:

```
ListenerLevel : RequestInterceptors -> ServiceLevel : RequestInterceptors -> TargetService -> 
ServiceLevel : ResponseInterceptors -> ListenerLevel : ResponseInterceptors
```

Execution of interceptors does not depend on the existence of the end service i.e. the interceptors are executed in the
relevant order even though the end service does not exist.

#### 8.1.5 Data binding
`RequestInterceptor` methods support data binding. Which means users can directly access the payload, headers and query
parameters. In order to get hold of the headers and the payload, users must use @http:Payload and @http:Headers.

### 8.2 Error handling

#### 8.2.1 Error interceptors

Error handling is an integral part of any network program. Errors can be returned by many components such as interceptors,
dispatcher, data-binder, security handlers, etc. These errors are often handled by a default handler and sent back as 
`500 Internal Server Error` with an entity-body. However, this often causes problems because when designing any API 
consistency matters. Therefore, all the responses must have a consistent format. 

As a result, almost all the real API requires overriding the default error handler and replacing it with their own
error handlers. This can be done by error interceptors discussed in [Request error interceptor and response error 
interceptor](#813-request-error-interceptor-and-response-error-interceptor). These error handlers can be placed 
anywhere in the pipeline. The only mandatory argument in error interceptors is `error`. Just like a main service, it 
is possible to return values from error handlers which will send back as HTTP responses. This overrides the current response
and results in triggering the next response interceptor. Following is such an example :
```ballerina
service class ResponseErrorInterceptor {
   *http:ResponseErrorInterceptor;
 
   remote function interceptResponseError(error err) returns http:NotFound {
       http:NotFound nf = { body: { msg: err.message()} };
       return nf;
   }
}
```

The HTTP module also have a `DefaultErrorInterceptor` which is a `ResponseErrorInterceptor`. This will be added by 
the listener and will be executed at last when there is an error. Hence, any error which is not handled by other 
error interceptors will be finally handled by this default error handler. In essence, the internal default error interceptor
will look like this :
```ballerina
service class DefaultErrorInterceptor {
    *http:ResponseErrorInterceptor;

    remote function interceptResponseError(error err) returns http:Response {
        http:Response res = new;
        res.setTextPayload(err.message());
        // By default, the error response is set to 500 - Internal Server Error
        // However, if the error is an internal error which has a different error
        // status code (4XX or 5XX) then this 500 status code will be overwritten 
        // by the original status code.
        res.statusCode = 500;
        return res;
    }
}
```

In order to overwrite this default error handling behavior, a custom `ResponseErrorInterceptor` can be placed as the 
first interceptor in the listener level configuration which will be executed at last just before the  `DefaultErrorHandler`.

#### 8.2.2 Error types

In addition to error interceptors, HTTP module provides distinct error types in order to intercept errors and handle 
them differently. These error types have a hierarchical structure starting from the basic `HttpError`. The following 
table summarizes the error types which can be intercepted by the error interceptors:

<table>
<thead>
  <tr>
    <th></th>
    <th>Error</th>
    <th>Error Type</th>
  </tr>
</thead>
<tbody>
  <tr>
    <td rowspan="5">Executing Interceptors - Interceptor Level</td>
    <td>500 - no next service to be returned</td>
    <td rowspan="4">InterceptorReturnError</td>
  </tr>
  <tr>
    <td>500 - request context object does not contain the configured interceptors</td>
  </tr>
  <tr>
    <td>500 - next interceptor service did not match with the configuration</td>
  </tr>
  <tr>
    <td>500 - target service did not match with the configuration</td>
  </tr>
  <tr>
    <td>Other errors occurred during the resource/remote method execution</td>
    <td><i>Same as the returned error type</i></td>
  </tr>
  <tr>
    <td rowspan="3">Finding Service - Listener Level</td>
    <td>404 - no service has registered for listener</td>
    <td rowspan="3">ServiceDispatchingError</td>
  </tr>
  <tr>
    <td>404 - no matching service found for path</td>
  </tr>
  <tr>
    <td>400 - Found non-matrix parameter in path</td>
  </tr>
  <tr>
    <td rowspan="2">Finding Resource - Service Level</td>
    <td>404 - no matching resource found for path</td>
     <td rowspan="4">ResourceDispatchingError</td>
  </tr>
  <tr>
    <td>405 - Method not allowed</td>
  </tr>
  <tr>
    <td rowspan="2">Consumes & Produces - Service Level</td>
    <td>406 - Not Acceptable</td>
  </tr>
  <tr>
    <td>415 - Unsupported Media Type</td>
  </tr>
  <tr>
    <td rowspan="6">Databinding - Service Level</td>
    <td>400 - Error in casting path param</td>
    <td>PathParameterBindingError</td>
  </tr>
  <tr>
    <td>400 - no query param value found</td>
    <td rowspan="2">QueryParameterBindingError</td>
  </tr>
  <tr>
    <td>400 - Error in casting query param </td>
  </tr>
  <tr>
    <td>400 - no header value found</td>
    <td rowspan="2">HeaderBindingError</td>
  </tr>
  <tr>
    <td>400 - header binding failed </td>
  </tr>
  <tr>
    <td>400 - data binding failed</td>
    <td>PayloadBindingError</td>
  </tr>
  <tr>
    <td rowspan="2">Security - Resource Level</td>
    <td>401 - Unauthorized errors</td>
    <td>ListenerAuthnError</td>
  </tr>
  <tr>
    <td>403 - Forbidden errors</td>
    <td>ListenerAuthzError</td>
  </tr>
  <tr>
    <td>Resource execution -  Resource Level</td>
    <td>500 - Returned errors</td>
    <td><i>Same as the returned error type</i></td>
  </tr>
</tbody>
</table>

#### 8.2.3 Trace log
The HTTP trace logs can be used to monitor the HTTP traffic that goes in and out of Ballerina.
The HTTP trace logs are **disabled as default**.
To enable trace logs, the log level has to be set to TRACE using the runtime argument:
`-Cballerina.http.traceLogConsole=true.`

The HTTP access logs and trace logs are **disabled as default**. To enable, the configurations can be set by the 
following `config.toml` file:

The configurations can be set in the `config.toml` file for advanced use cases such as specifying the file path to 
save the trace logs and specifying the hostname and port of a socket service to publish the trace logs.

```toml
[ballerina.http.traceLogAdvancedConfig]
# Enable printing trace logs in console
console = true              # Default is false
# Specify the file path to save the trace logs  
path = "testTraceLog.txt"   # Optional
# Specify the hostname and port of a socket service to publish the trace logs
host = "localhost"          # Optional
port = 8080                 # Optional
```
#### 8.2.4 Access log

Ballerina supports HTTP access logs for HTTP services. The access log format used is the combined log format.
The HTTP access logs are **disabled as default**.
To enable access logs, set console=true under the ballerina.http.accessLogConfig in the Config.toml file. Also, 
the path field can be used to specify the file path to save the access logs.

```toml
[ballerina.http.accessLogConfig]
# Enable printing access logs in console
console = true              # Default is false
# Specify the file path to save the access logs  
path = "testAccessLog.txt"  # Optional
```

#### 8.2.5 Panic inside resource

Ballering consider panic as a catastrophic error and non recoverable. Hence immediate application termination is 
performed to fail fast after responding to the request. This behaviour will be more useful in cloud environments as 
well.

## 9. Security

### 9.1 Authentication and Authorization

There are two ways to enable authentication and authorization in HTTP.

1. Declarative approach
2. Imperative approach

#### 9.1.1 Declarative Approach

This is also known as the configuration-driven approach, which is used for simple use cases, where users have to 
provide a set of configurations and do not need to be worried more about how authentication and authorization works. 
The user does not have full control over the configuration-driven approach.

The service configurations are used to define the authentication and authorization configurations. Users can 
configure the configurations needed for different authentication schemes and configurations needed for 
authorizations of each authentication scheme. Also, the configurations can be provided at the service level. 
The priority will be given from bottom to top. Then, the auth handler creation and request 
authentication/authorization is handled internally without user intervention. The requests that succeeded both 
authentication and/or authorization phases according to the configurations will be passed to the business logic layer.

##### 9.1.1.1 Listener - Basic Auth - File User Store

```ballerina
@http:ServiceConfig {
    auth: [
        {
            fileUserStoreConfig: {},
            scopes: ["admin"]
        }
    ]
}
service /foo on new http:Listener(9090) {
    resource function get bar() returns string {
        return "Hello, World!";
    }
}
```

```ballerina
# Config.toml

[[ballerina.auth.users]]
username="alice"
password="alice@123"
scopes=["developer"]

[[ballerina.auth.users]]
username="ldclakmal"
password="ldclakmal@123"
scopes=["developer", "admin"]

[[ballerina.auth.users]]
username="eve"
password="eve@123"
```

##### 9.1.1.2. Listener - Basic Auth - LDAP User Store

```ballerina
@http:ServiceConfig {
    auth: [
        {
            ldapUserStoreConfig: {
                domainName: "avix.lk",
                connectionUrl: "ldap://localhost:389",
                connectionName: "cn=admin,dc=avix,dc=lk",
                connectionPassword: "avix123",
                userSearchBase: "ou=Users,dc=avix,dc=lk",
                userEntryObjectClass: "inetOrgPerson",
                userNameAttribute: "uid",
                userNameSearchFilter: "(&(objectClass=inetOrgPerson)(uid=?))",
                userNameListFilter: "(objectClass=inetOrgPerson)",
                groupSearchBase: ["ou=Groups,dc=avix,dc=lk"],
                groupEntryObjectClass: "groupOfNames",
                groupNameAttribute: "cn",
                groupNameSearchFilter: "(&(objectClass=groupOfNames)(cn=?))",
                groupNameListFilter: "(objectClass=groupOfNames)",
                membershipAttribute: "member",
                userRolesCacheEnabled: true,
                connectionPoolingEnabled: false,
                connectionTimeout: 5,
                readTimeout: 60
            },
            scopes: ["admin"]
        }
    ]
}
service /foo on new http:Listener(9090) {
    resource function get bar() returns string {
        return "Hello, World!";
    }
}
```

##### 9.1.1.3 Listener - JWT Auth

```ballerina
@http:ServiceConfig {
    auth: [
        {
            jwtValidatorConfig: {
                issuer: "wso2",
                audience: "ballerina",
                signatureConfig: {
                    certFile: "/path/to/public.crt"
                },
                scopeKey: "scp"
            },
            scopes: ["admin"]
        }
    ]
}
service /foo on new http:Listener(9090) {
    resource function get bar() returns string {
        return "Hello, World!";
    }
}
```

##### 9.1.1.4 Listener - OAuth2

```ballerina
@http:ServiceConfig {
    auth: [
        {
            oauth2IntrospectionConfig: {
                url: "https://localhost:9445/oauth2/introspect",
                tokenTypeHint: "access_token",
                scopeKey: "scp",
                clientConfig: {
                    customHeaders: {"Authorization": "Basic YWRtaW46YWRtaW4="},
                    secureSocket: {
                        cert: "/path/to/public.crt"
                    }
                }
            },
            scopes: ["admin"]
        }
    ]
}
service /foo on new http:Listener(9090) {
    resource function get bar() returns string {
        return "Hello, World!";
    }
}
```

##### 9.1.1.5 Client - Basic Auth

```ballerina
http:Client c = check new ("https://localhost:9090",
    auth = {
        username: "tom",
        password: "123"
    }
);

public function main() returns error? {
    http:Request req = new;
    json response = check c->post("/foo/bar", req);
    // evaluate response
}
```

##### 9.1.1.6 Client - Bearer Token Auth

```ballerina
http:Client c = check new ("https://localhost:9090",
    auth = {
        token: "eyJhbGciOiJIUzI1NiIsInR5cCI6IkpXVCJ9.eyJzdWIiOiIxMjM0NTY3ODkwIiw" +
               "ibmFtZSI6IkpvaG4gRG9lIiwiaWF0IjoxNTE2MjM5MDIyfQ.SflKxwRJSMeKKF2Q" +
               "T4fwpMeJf36POk6yJV_adQssw5c"
    }
);

public function main() returns error? {
    http:Request req = new;
    json response = check c->post("/foo/bar", req);
    // evaluate response
}
```

##### 9.1.1.7 Client - Self-Signed JWT

```ballerina
http:Client c = check new ("https://localhost:9090",
    auth = {
        username: "ballerina",
        issuer: "wso2",
        audience: ["ballerina", "ballerina.org", "ballerina.io"],
        keyId: "5a0b754-895f-4279-8843-b745e11a57e9",
        jwtId: "JlbmMiOiJBMTI4Q0JDLUhTMjU2In",
        customClaims: {"scp": "admin"},
        expTime: 3600,
        signatureConfig: {
            config: {
                keyFile: "/path/to/private.key"
            }
        }
    }
);

public function main() returns error? {
    http:Request req = new;
    json response = check c->post("/foo/bar", req);
    // evaluate response
}
```

##### 9.1.1.8 Client - Bearer Token OAuth2

```ballerina
http:Client c = check new ("https://localhost:9090",
    auth = {
        token: "56ede317-4511-44b4-8579-a08f094ee8c5"
    }
);

public function main() returns error? {
    http:Request req = new;
    json response = check c->post("/foo/bar", req);
    // evaluate response
}
```

##### 9.1.1.9 Client - Grant Types OAuth2

```ballerina
http:OAuth2ClientCredentialsGrantConfig config = {
    tokenUrl: "https://localhost:8080/oauth2/token/authorize",
    clientId: "3MVG9YDQS5WtC11paU2WcQjBB3L5w4gz52uriT8ksZ3nUVjKvrfQMrU4uvZohTftxS",
    clientSecret: "9205371918321623741"
};

http:Client c = check new ("https://localhost:9090", auth = config);

public function main() returns error? {
    http:Request req = new;
    json response = check c->post("/foo/bar", req);
    // evaluate response
}
```

#### 9.1.2 Imperative Approach

This is also known as the code-driven approach, which is used for advanced use cases, where users need to be 
worried more about how authentication and authorization work and need to have further customizations. The user has 
full control of the code-driven approach. The handler creation and authentication/authorization calls are made by 
the user at the business logic layer.

##### 9.1.2.1 Listener - Basic Auth - File User Store

```ballerina
http:FileUserStoreConfig config = {};
http:ListenerFileUserStoreBasicAuthHandler handler = new (config);

service /foo on new http:Listener(9090) {
    resource function post bar(@http:Header string Authorization) returns string|http:Unauthorized|http:Forbidden {
        auth:UserDetails|http:Unauthorized authn = handler.authenticate(Authorization);
        if authn is http:Unauthorized {
            return authn;
        }
        http:Forbidden? authz = handler.authorize(<auth:UserDetails>authn, "admin");
        if authz is http:Forbidden {
            return authz;
        }
        // business logic
    }
}
```

```ballerina
# Config.toml
[ballerina.observe]
enabled=true
provider="noop"

[[auth.users]]
username="admin"
password="123"
scopes=["write", "update"]
```

##### 9.1.2.2 Listener - Basic Auth - LDAP User Store

```ballerina
http:LdapUserStoreConfig config = {
    domainName: "avix.lk",
    connectionUrl: "ldap://localhost:389",
    connectionName: "cn=admin,dc=avix,dc=lk",
    connectionPassword: "avix123",
    userSearchBase: "ou=Users,dc=avix,dc=lk",
    userEntryObjectClass: "inetOrgPerson",
    userNameAttribute: "uid",
    userNameSearchFilter: "(&(objectClass=inetOrgPerson)(uid=?))",
    userNameListFilter: "(objectClass=inetOrgPerson)",
    groupSearchBase: ["ou=Groups,dc=avix,dc=lk"],
    groupEntryObjectClass: "groupOfNames",
    groupNameAttribute: "cn",
    groupNameSearchFilter: "(&(objectClass=groupOfNames)(cn=?))",
    groupNameListFilter: "(objectClass=groupOfNames)",
    membershipAttribute: "member",
    userRolesCacheEnabled: true,
    connectionPoolingEnabled: false,
    connectionTimeout: 5,
    readTimeout: 60
};
http:ListenerLdapUserStoreBasicAuthHandler handler = new (config);

service /foo on new http:Listener(9090) {
    resource function post bar(@http:Header string Authorization) returns string|http:Unauthorized|http:Forbidden {
        auth:UserDetails|http:Unauthorized authn = handler->authenticate(Authorization);
        if authn is http:Unauthorized {
            return authn;
        }
        http:Forbidden? authz = handler->authorize(<auth:UserDetails>authn, "admin");
        if authz is http:Forbidden {
            return authz;
        }
        // business logic
    }
}
```

##### 9.1.2.3 Listener - JWT Auth

```ballerina
http:JwtValidatorConfig config = {
    issuer: "ballerina",
    audience: ["wso2"],
    signatureConfig: {
        jwksConfig: {
            url: "https://localhost:8080/jwks"
        }
    }
};
http:ListenerJwtAuthHandler handler = new (config);

service /foo on new http:Listener(9090) {
    resource function post bar(@http:Header string Authorization) returns string|http:Unauthorized|http:Forbidden {
        jwt:Payload|http:Unauthorized authn = handler.authenticate(Authorization);
        if authn is http:Unauthorized {
            return authn;
        }
        http:Forbidden? authz = handler.authorize(<jwt:Payload>authn, "admin");
        if authz is http:Forbidden {
            return authz;
        }
        // business logic
    }
}
```

##### 9.1.2.4 Listener - OAuth2

```ballerina
http:OAuth2IntrospectionConfig config = {
    url: "https://localhost:8080/oauth2/introspect",
    tokenTypeHint: "access_token"
};
http:ListenerOAuth2Handler handler = new (config);

service /foo on new http:Listener(9090) {
    resource function post bar(@http:Header string authorization) returns string|http:Unauthorized|http:Forbidden {
        oauth2:IntrospectionResponse|http:Unauthorized|http:Forbidden auth = handler->authorize(authorization, "admin");
        if auth is http:Unauthorized || auth is http:Forbidden {
            return auth;
        }
        // business logic
    }
}
```

##### 9.1.2.5 Client - Basic Auth

```ballerina
http:CredentialsConfig config = {
    username: "tom",
    password: "123"
};
http:ClientBasicAuthHandler handler = new (config);

http:Client c = check new ("https://localhost:9090");

public function main() returns error? {
    http:Request req = new;
    req = check handler.enrich(req);
    json response = check c->post("/foo/bar", req);
    // evaluate response
}
```

##### 9.1.2.6 Client - Bearer Token Auth

```ballerina
http:BearerTokenConfig config = {
    token: "eyJhbGciOiJIUzI1NiIsInR5cCI6IkpXVCJ9.eyJzdWIiOiIxMjM0NTY3ODkwIiwibmFt" +
           "ZSI6IkpvaG4gRG9lIiwiaWF0IjoxNTE2MjM5MDIyfQ.SflKxwRJSMeKKF2QT4fwpMeJf3" +
           "6POk6yJV_adQssw5c"
};
http:ClientBearerTokenAuthHandler handler = new (config);

http:Client c = check new ("https://localhost:9090");

public function main() returns error? {
    http:Request req = new;
    req = check handler.enrich(req);
    json response = check c->post("/foo/bar", req);
    // evaluate response
}
```

##### 9.1.2.7. Client - Self-Signed JWT

```ballerina
http:JwtIssuerConfig config = {
    username: "admin",
    issuer: "ballerina",
    audience: ["wso2"],
    signatureConfig: {
        config: {
            keyFile: "/path/to/private.key",
            keyPassword: "password"
        }
    }
};
http:ClientSelfSignedJwtAuthHandler handler = new (config);

http:Client c = check new ("https://localhost:9090");

public function main() returns error? {
    http:Request req = new;
    req = check handler.enrich(req);
    json response = check c->post("/foo/bar", req);
    // evaluate response
}
```

##### 9.1.2.8. Client - Bearer Token OAuth2

```ballerina
http:BearerTokenConfig config = {
    token: "JhbGciOiJIIiwiaWF0IjUzI1NiIsInR5cCI6IkpXVCJ9WIiOiIxMjM0NTY3ODkwI"
};
http:ClientBearerTokenAuthHandler handler = new (config);

http:Client c = check new ("https://localhost:9090");

public function main() returns error? {
    http:Request req = new;
    req = check handler.enrich(req);
    json response = check c->post("/foo/bar", req);
    // evaluate response
}
```

##### 9.1.2.9. Client - Grant Types OAuth2

```ballerina
http:OAuth2ClientCredentialsGrantConfig config = {
    tokenUrl: "https://localhost:8080/oauth2/token/authorize",
    clientId: "3MVG9YDQS5WtC11paU2WcQjBB3L5w4gz52uriT8ksZ3nUVjKvrfQMrU4uvZohTftxS",
    clientSecret: "9205371918321623741"
};
http:ClientOAuth2Handler handler = new (config);

http:Client c = check new ("https://localhost:9090");

public function main() returns error? {
    http:Request req = new;
    req = check handler->enrich(req);
    json response = check c->post("/foo/bar", req);
    // evaluate response
}
```

### 9.2 SSL/TLS and Mutual SSL

The HTTPS listener could connect to or interact with an HTTPS client. The `http:ListenerSecureSocket` configuration
of the listener exposes the HTTPS connection related configs.

#### 9.2.1 Listener - SSL/TLS

```ballerina
listener http:Listener securedEP = new(9090,
    secureSocket = {
        key: {
            certFile: "/path/to/public.crt",
            keyFile: "/path/to/private.key"
        }
    }
);

service /foo on securedEP {
    resource function get bar() returns string {
        return "Hello, World!";
    }
}
```

#### 9.2.2 Listener - Mutual SSL

The mutual SSL support which is a certificate-based authentication process in which two parties 
(the client and server) authenticate each other by verifying the digital certificates. It ensures that both 
parties are assured of each other’s identity.

```ballerina
listener http:Listener securedEP = new(9090,
    secureSocket = {
        key: {
            certFile: "/path/to/public.crt",
            keyFile: "/path/to/private.key"
        },

        mutualSsl: {
            verifyClient: http:REQUIRE,
            cert: "/path/to/public.crt"
        },

        protocol: {
            name: http:TLS,
            versions: ["TLSv1.2", "TLSv1.1"]
        },

        ciphers: ["TLS_ECDHE_RSA_WITH_AES_128_CBC_SHA"]

    }
);
service /foo on securedEP {
    resource function get bar() returns string {
        return "Hello, World!";
    }
}
```

#### 9.2.3 Client - SSL/TLS

```ballerina
http:Client securedEP = check new("https://localhost:9090",
    secureSocket = {
        cert: "/path/to/public.crt"
    }
);

public function main() returns error? {
    http:Request req = new;
    string response = check securedEP->post("/foo/bar", req);
    io:println(response);
}
```

#### 9.2.4 Client - Mutual SSL

```ballerina
http:Client securedEP = check new("https://localhost:9090",
    secureSocket = {
        key: {
            certFile: "/path/to/public.crt",
            keyFile: "/path/to/private.key"
        },
        cert: "/path/to/public.crt",
        protocol: {
            name: http:TLS
        },
        ciphers: ["TLS_ECDHE_RSA_WITH_AES_128_CBC_SHA"]

    }
);
public function main() returns error? {
    http:Request req = new;
    string response = check securedEP->post("/foo/bar", req);
    io:println(response);
}
```

## 10. Protocol upgrade
### 10.1. HTTP/2
The version 2 of HTTP protocol is supported in both Listener and Client space which could be configured through the 
respective configuration.

```ballerina
// Listener declaration
listener http:Listener http2ServiceEP = new (7090, config = {httpVersion: "2.0"});

// Client declaration
http:Client clientEP = check new ("http://localhost:7090", {httpVersion: "2.0"});
```

There are few API level additions when it comes to the HTTP/2 design such as Push promise and promise response.
#### 10.1.1. Push Promise and Promise Response
Push Promise and Promise response are the only application level new semantics which are introduced by HTTP2.

Other protocol changes such as streams, messages, frames, request prioritization, flow control, header compression, 
etc. are all lower level changes that can be handled by the HTTP listener seamlessly from the user.<|MERGE_RESOLUTION|>--- conflicted
+++ resolved
@@ -1536,13 +1536,9 @@
 
 ### 3.1. URI and HTTP method match
 
-<<<<<<< HEAD
-The ballerina dispatcher considers the absolute-resource-path of the service as the base path and the resource 
-function name as the path of the resource method for the URI path match.
-=======
 The ballerina dispatcher considers the absolute-resource-path of the service as the base path and the resource
 method name as the path of the resource method for the URI path match.
->>>>>>> 44d6ef8e
+
 Ballerina dispatching logic depends on the HTTP method of the request in addition to the URI. Therefore, matching only 
 the request path will not be sufficient. Once the dispatcher finds a resource, it checks for the method compatibility 
 as well. The accessor name of the resource describes the HTTP method where the name of the remote method implicitly 
@@ -2023,12 +2019,7 @@
  - Validating
  - Securing
 
-Interceptors are designed for both request and response flows. There are just service objects which will be executed in
-<<<<<<< HEAD
-a configured order to intercept request and response. These interceptor services can only have either a resource method
-=======
-a configured order to intercept request and response. These interceptor services can only have either a resource method 
->>>>>>> 44d6ef8e
+Interceptors are designed for both request and response flows. There are just service objects which will be executed in a configured order to intercept request and response. These interceptor services can only have either a resource method 
 or a remote method depends on the interceptor type. Moreover, they do not support `ServiceConfig`, `ResourceConfig`
 and `Cache` annotations.
 
@@ -2123,12 +2114,8 @@
 
 #### 8.1.2 Response interceptor
 
-<<<<<<< HEAD
-Following is an example of `ResponseInterceptor` written in Ballerina swan-lake. `ResponseInterceptor` can only have one remote method : `interceptResponse()`.
-=======
 Following is an example of `ResponseInterceptor` written in Ballerina swan-lake. `ResponseInterceptor` can only have one
 remote method : `interceptResponse()`.
->>>>>>> 44d6ef8e
 
 ```ballerina
 service class ResponseInterceptor {
@@ -2141,12 +2128,8 @@
 }
 ```
 
-<<<<<<< HEAD
-`ResponseInterceptor` is different from `RequestInterceptor`. Since it has nothing to do with HTTP methods and paths, a remote method is used instead of resource method.
-=======
 `ResponseInterceptor` is different from `RequestInterceptor`. Since it has nothing to do with HTTP methods and paths, 
 remote method is used instead of resource method.
->>>>>>> 44d6ef8e
 
 ##### 8.1.2.1 Return to respond
 The remote method : `interceptResposne()` allows returning values other than `NextService|error?`. Anyway this will
