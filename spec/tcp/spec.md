--- conflicted
+++ resolved
@@ -102,11 +102,7 @@
 
 ### 3.1. [Service](#31-service)
 
-<<<<<<< HEAD
-This service has a single `onConnect` remote method, which gets invoked when a new client is connected. The new client is represented using the `tcp:Caller`. The `onConnect(tcp:Caller)` method may return `tcp:ConnectionService|tcp:Error`.
-=======
 This service has a single `onConnect` remote method which gets invoked when a new client is connected. The new client is represented using the `tcp:Caller`. The `onConnect(tcp:Caller)` method may return `tcp:ConnectionService|tcp:Error`.
->>>>>>> 44d6ef8e
 
 ### 3.2. [Connection Service](#32-connection-service)
 
