# Specification: Ballerina GraphQL Library

_Owners_: @shafreenAnfar @DimuthuMadushan @ThisaruGuruge  
_Reviewers_: @shafreenAnfar @DimuthuMadushan @ldclakmal  
_Created_: 2022/01/06  
_Updated_: 2022/12/06  
_Edition_: Swan Lake  

## Introduction

This is the specification for the GraphQL standard library of [Ballerina language](https://ballerina.io), which provides GraphQL server functionalities to produce GraphQL APIs and GraphQL client functionalities to communicate with GraphQL APIs.

The GraphQL library specification has evolved and may continue to evolve in the future. The released versions of the specification can be found under the relevant GitHub tag.

If you have any feedback or suggestions about the library, start a discussion via a [GitHub issue](https://github.com/ballerina-platform/ballerina-standard-library/issues) or in the [Discord server](https://discord.gg/ballerinalang). Based on the outcome of the discussion, the specification and implementation can be updated. Community feedback is always welcome. Any accepted proposal, which affects the specification is stored under `/docs/proposals`. Proposals under discussion can be found with the label `type/proposal` on GitHub.

The conforming implementation of the specification is released and included in the distribution. Any deviation from the specification is considered a bug.

## Contents

1. [Overview](#1-overview)
2. [Components](#2-components)
    * 2.1 [Listener](#21-listener)
        * 2.1.1 [HTTP Listener](#211-http-listener)
        * 2.1.2 [WebSocket Listener](#212-websocket-listener)
        * 2.1.3 [Initializing the Listener Using Port Number](#213-initializing-the-listener-using-port-number)
        * 2.1.4 [Initializing the Listener using an HTTP Listener](#214-initializing-the-listener-using-an-http-listener)
        * 2.1.5 [Listener Configuration](#215-listener-configuration)
    * 2.2 [Service](#22-service)
        * 2.2.1 [Service Type](#221-service-type)
        * 2.2.2 [Service Base Path](#222-service-base-path)
        * 2.2.3 [Service Declaration](#223-service-declaration)
        * 2.2.4 [Service Object Declaration](#224-service-object-declaration)
        * 2.2.5 [Service Configuration](#225-service-configuration)
    * 2.3 [Parser](#23-parser)
    * 2.4 [Engine](#24-engine)
    * 2.5 [Client](#25-client)
        * 2.5.1 [Initializing the Client](#251-initializing-the-client)
        * 2.5.2 [Executing Operations](#252-executing-operations)
        * 2.5.3 [Client Data Binding](#253-client-data-binding)
        * 2.5.4 [Client Configuration](#254-client-configuration)
3. [Schema Generation](#3-schema-generation)
    * 3.1 [Root Types](#31-root-types)
        * 3.1.1 [The `Query` Type](#311-the-query-type)
        * 3.1.2 [The `Mutation` Type](#312-the-mutation-type)
        * 3.1.3 [The `Subscription` Type](#313-the-subscription-type)
    * 3.2 [Wrapping Types](#32-wrapping-types)
        * 3.2.1 [`NON_NULL` Type](#321-non_null-type)
        * 3.2.2 [`LIST` Type](#322-list-type)
    * 3.3 [Resource Methods](#33-resource-methods)
        * 3.3.1 [Resource Accessor](#331-resource-accessor)
        * 3.3.2 [Resource Name](#332-resource-name)
        * 3.3.3 [Hierarchical Resource Path](#333-hierarchical-resource-path)
    * 3.4 [Remote Methods](#34-remote-methods)
        * 3.4.1 [Remote Method Name](#341-remote-method-name)
    * 3.5 [Documentation](#35-documentation)
4. [Types](#4-types)
    * 4.1 [Scalars](#41-scalars)
        * 4.1.1 [Int](#411-int)
        * 4.1.2 [Float](#412-float)
        * 4.1.3 [String](#413-string)
        * 4.1.4 [Boolean](#414-boolean)
    * 4.2 [Objects](#42-objects)
        * 4.2.1 [Record Type as Object](#421-record-type-as-object)
        * 4.2.2 [Service Type as Object](#422-service-type-as-object)
    * 4.3 [Unions](#43-unions)
    * 4.4 [Enums](#44-enums)
    * 4.5 [Input Types](#45-input-types)
        * 4.5.1 [Input Union Types](#451-input-union-types)
        * 4.5.2 [Input Objects](#452-input-objects)
    * 4.6 [Interfaces](#46-interfaces)
        * 4.6.1 [Interfaces Implementing Interfaces](#461-interfaces-implementing-interfaces)
5. [Directives](#5-directives)
   * 5.1 [@skip](#51-skip)
   * 5.2 [@include](#52-include)
   * 5.3 [@deprecated](#53-deprecated)
6. [File Upload](#6-file-upload)
    * 6.1 [File Upload Endpoint](#61-file-upload-endpoint)
        * 6.1.1 [`graphql:Upload` Type](#611-graphqlupload-type)
            * 6.1.1.1 [`fileName` Field](#6111-filename-field)
            * 6.1.1.2 [`mimeType` Field](#6112-mimetype-field)
            * 6.1.1.3 [`encoding` Field](#6113-encoding-field)
            * 6.1.1.4 [`byteStream` Field](#6114-bytestream-field)
        * 6.1.2 [Writing a File Upload Resolver](#612-writing-a-file-upload-resolver)
7. [Errors](#7-errors)
    * 7.1 [Error Detail Record](#71-error-detail-record)
        * 7.1.1 [Message](#711-message)
        * 7.1.2 [Locations](#712-locations)
        * 7.1.3 [Path](#713-path)
    * 7.2 [Service Error Handling](#72-service-error-handling)
    * 7.3 [Client Error Handling](#73-client-error-handling)
        * 7.3.1 [Request Error](#731-request-error)
            * 7.3.1.1 [HTTP Error](#7311-http-error)
            * 7.3.1.2 [Invalid Document Error](#7312-invalid-document-error)
        * 7.3.2 [Payload Binding Error](#732-payload-binding-error)
8. [Context](#8-context)
    * 8.1 [Set Attribute in Context](#81-set-attribute-in-context)
    * 8.2 [Get Context Attribute](#82-get-context-attribute)
    * 8.3 [Remove Attribute from Context](#83-remove-attribute-from-context)
    * 8.4 [Accessing the Context](#84-accessing-the-context)
    * 8.5 [Resolving Field Value](#85-resolving-field-value)
9. [Annotations](#9-annotations)
    * 9.1 [Service Configuration](#91-service-configuration)
        * 9.1.1 [Max Query Depth](#911-max-query-depth)
        * 9.1.2 [Auth Configurations](#912-auth-configurations)
        * 9.1.3 [Context Initializer Function](#913-context-initializer-function)
        * 9.1.4 [CORS Configurations](#914-cors-configurations)
        * 9.1.5 [GraphiQL Configurations](#915-graphiql-configurations)
        * 9.1.6 [Service Level Interceptors](#916-service-level-interceptors)
        * 9.1.7 [Introspection Configurations](#917-introspection-configurations)
10. [Interceptors](#10-interceptors)
    * 10.1 [Interceptor Service Object](#101-interceptor-service-object)
    * 10.2 [GraphQL Field Object](#102-graphql-field-object)
    * 10.3 [Writing an Interceptor](#103-writing-an-interceptor)
    * 10.4 [Execution](#104-execution)
        * 10.4.1 [Service Level Interceptors](#1041-service-level-interceptors)
11. [Security](#11-security)
    * 11.1 [Service Authentication and Authorization](#111-service-authentication-and-authorization)
        * 11.1.1 [Declarative Approach](#1111-declarative-approach)
            * 11.1.1.1 [Basic Authentication - File User Store](#11111-basic-authentication---file-user-store)
            * 11.1.1.2 [Basic Authentication - LDAP User Store](#11112-basic-authentication---ldap-user-store)
            * 11.1.1.3 [JWT Authentication](#11113-jwt-authentication)
            * 11.1.1.4 [OAuth2](#11114-oauth2)
        * 11.1.2 [Imperative Approach](#1112-imperative-approach)
            * 11.1.2.1 [Basic Authentication - File User Store](#11121-basic-authentication---file-user-store)
            * 11.1.2.2 [Basic Authentication - LDAP User Store](#11122-basic-authentication---ldap-user-store)
            * 11.1.2.3 [JWT Authentication](#11123-jwt-authentication)
            * 11.1.2.4 [OAuth2](#11124-oauth2)
    * 11.2 [Client Authentication and Authorization](#112-client-authentication-and-authorization)
        * 11.2.1. [Basic Authentication](#1121-basic-authentication)
        * 11.2.2. [Bearer Token Authentication](#1122-bearer-token-authentication)
        * 11.2.3. [Self-Signed JWT Authentication](#1123-self-signed-jwt-authentication)
        * 11.2.4. [OAuth2](#1124-oauth2)
            * 11.2.4.1 [Client Credentials Grant Type](#11241-client-credentials-grant-type)
            * 11.2.4.2 [Password Grant Type](#11242-password-grant-type)
            * 11.2.4.3 [Refresh Token Grant Type](#11243-refresh-token-grant-type)
            * 11.2.4.4 [JWT Bearer Grant Type](#11244-jwt-bearer-grant-type)
    * 11.3 [SSL/TLS and Mutual SSL](#113-ssltls-and-mutual-ssl)
        * 11.3.1 [Listener](#1131-listener)
            * 11.3.1.1 [SSL/TLS](#11311-ssltls)
            * 11.3.1.2 [Mutual SSL](#11312-mutual-ssl)
        * 11.3.2 [Client](#1132-client)
            * 11.3.2.1 [SSL/TLS](#11321-ssltls)
            * 11.3.2.2 [Mutual SSL](#11322-mutual-ssl)
12. [Tools](#12-tools)
    * 12.1 [GraphiQL Client](#121-graphiql-client)

## 1. Overview

The Ballerina language provides first-class support for writing network-oriented programs. The GraphQL standard library uses these language constructs and creates the programming model to produce/consume GraphQL APIs.

The GraphQL standard library is designed to work with [GraphQL specification](https://spec.graphql.org). There are two main approaches when writing GraphQL APIs. The schema-first approach and the code-first approach. The Ballerina GraphQL standard library uses the code-first first approach to write GraphQL APIs. This means no GraphQL schema is required to create a GraphQL service.

In addition to functional requirements, this library deals with none functional requirements such as security. Each requirement is discussed in detail in the coming sections.

## 2. Components

This section describes the components of the Ballerina GraphQL package. To use the Ballerina GraphQL package, a user must import the Ballerina GraphQL package first.

###### Example: Importing the GraphQL Package

```ballerina
import ballerina/graphql;
```

### 2.1 Listener

#### 2.1.1 HTTP Listener
Since the GraphQL spec does not mandate an underlying client-server protocol, a GraphQL implementation can use any protocol underneath. The Ballerina GraphQL package, like most of the other implementations, uses HTTP as the protocol. The Ballerina GraphQL listener is using an HTTP listener to listen to incoming GraphQL requests through HTTP.

#### 2.1.2 WebSocket Listener
If the schema contains the `Subscription` type (as described in [Subscription Type](#313-the-subscription-type)), The GraphQL listener will establish a new WebSocket listener to listen to incoming subscription requests.

In Ballerina, WebSocket is used as the communication protocol for GraphQL subscriptions as it is capable of dispatching data continuously while maintaining a persistent connection. Additionally, Ballerina GraphQL supports `graphql-transport-ws` and `graphql-ws` websocket sub-protocols in subscriptions. If a WebSocket connection is established with one of these underlying sub-protocols, all the subscription responses will be wrapped in a standard message structure defined in their [specification](https://github.com/enisdenjo/graphql-ws/blob/master/PROTOCOL.md). 

In a standard response, it includes JSON fields for `type`, `id`, and `payload`. The `type` field specifies the message type of the response. The `id` field is used to uniquely identify the client. The `payload` field includes the GraphQL response returned from the GraphQL engine. If a subscription request occurs without a sub-protocol, only the GraphQL response will be dispatched. All the responses are in json format, and they will be converted to string before sending through WebSocket connections.

A Ballerina GraphQL listener can be declared as described below, honoring the Ballerina generic [listener declaration](https://ballerina.io/spec/lang/2021R1/#section_9.2.1).

#### 2.1.3 Initializing the Listener Using Port Number
If a GraphQL listener requires to be listening to a port number, that port number must be provided as the first parameter of the listener constructor.

###### Example: Initializing the Listener Using Port Number
```ballerina
listener graphql:Listener graphqlListener = new (9090);
```

#### 2.1.4 Initializing the Listener using an HTTP Listener
If a GraphQL listener requires to listen to the same port as an existing [`http:Listener`](https://github.com/ballerina-platform/module-ballerina-http/blob/master/docs/spec/spec.md/#21-listener) object, that `http:Listener` object must be provided as the first parameter of the listener constructor.

###### Example: Initializing the Listener using an HTTP Listener
```ballerina
listener http:Listener httpListener = new (9090);
listener graphql:Listener graphqlListener = new (httpListener);
```

>**Note:**  The client does not need to explicitly create a `websocket:Listener` for subscriptions. If there is a subscription resolver in a service, the `graphql:Listener` will initiate a `websocket:Listener` over the same port used in the `http:Listener`.

#### 2.1.5 Listener Configuration

Since the GraphQL listener uses the `http:Listener` and the `websocket:Listener` as the underlying listeners, some additional configurations can be passed to these listeners, when creating a `graphql:Listener`. These configurations are defined in the `graphql:ListenerConfiguration` record.

###### Example: Listener Configuration

```ballerina
listener graphql:Listener graphqlListener = = new (9090, timeout = 10);
```

>**Note:** If the GraphQL service includes subscription operations, the `httpVersion` of the `graphql:ListenerConfiguration` must be either `"1.0"` or `"1.1"`. Otherwise, this will cause a runtime error when attaching the service to the listener.

### 2.2 Service

The `service` represents the GraphQL schema in the Ballerina GraphQL package. When a service is attached to a GraphQL listener, it is considered a GraphQL service. When a service is identified as a GraphQL service, it will be used to [Generate the Schema](#3-schema-generation). Attaching the same service to multiple listeners is not allowed, and will cause a compilation error.

###### Example: Service

```ballerina
service /graphql on new graphql:Listener(9090) {

}
```

In the above [example](#example-service), a GraphQL service is attached to a GraphQL listener. This is syntactic sugar to declare a service and attach it to a GraphQL listener.

#### 2.2.1 Service Type

The following distinct service type provided by the Ballerina GraphQL package can be used by the users. It can be referred to as `graphql:Service`. Since the language support is yet to be implemented for the service typing, service validation is done using the Ballerina GraphQL compiler plugin.

```ballerina
public type Service distinct service object {

};
```

#### 2.2.2 Service Base Path

The base path is used to discover the GraphQL service to dispatch the requests. identifiers and string literals can be used as the base path, and it should be started with `/`. The base path is optional and if not provided, will be defaulted to `/`. If the base path contains any special characters, they should be escaped or defined as string literals.

###### Example: Base Path

```ballerina
service hello\-graphql on new graphql:Listener(9090) {

}
```

#### 2.2.3 Service Declaration

The [service declaration](https://ballerina.io/spec/lang/2021R1/#section_9.2.2) is syntactic sugar for creating a service. This is the mostly-used approach for creating a service.

###### Example: Service Declaration

```ballerina
service graphql:Service /graphql on new graphql:Listener(9090) {

}
```

#### 2.2.4 Service Object Declaration

A service can be instantiated using the service object. This approach provides full control of the service life cycle to the user. The listener life cycle methods can be used to handle this.

###### Example: Service Object Declaration

```ballerina
graphql:Service graphqlService = service object {
    resource function get greeting() returns string {
        return "Hello, world!";
    }
}

public function main() returns error? {
    graphql:Listener graphqlListener = check new (9090);
    check graphqlListener.attach(graphqlService, "graphql");
    check graphqlListener.'start();
    runtime:registerListener(graphqlListener);
}
```

>**Note:** The service object declaration is only supported when the service object is defined in global scope. If the service object is defined anywhere else, the schema generation will fail. This is due to a known current limitation in the Ballerina language.

#### 2.2.5 Service Configuration

The `graphql:ServiceConfiguration` annotation can be used to provide additional configurations to the GraphQL service. These configurations are described in the [Service Configuration](#91-service-configuration) section.

### 2.3 Parser
The Ballerina GraphQL parser is responsible for parsing the incoming GraphQL documents. This will parse each document and then report any errors. If the document is valid, it will return a syntax tree.

>**Note:** The Ballerina GraphQL parser is implemented as a separate module and is not exposed outside the Ballerina GraphQL package.

### 2.4 Engine

The GraphQL engine acts as the main processing unit in the Ballerina GraphQL package. It connects all the other components in the Ballerina GraphQL service together.

When a request is received to the GraphQL Listener, it dispatches the request to the GraphQL engine, where it extracts the document from the request, then passes it to the parser. Then the parser will parse the document and return an error (if there is any) or the syntax tree to the engine. Then the engine will validate the document against the generated schema, and then if the document is valid, the engine will execute the document.

### 2.5 Client

The GraphQL client can be used to connect to a GraphQL service and retrieve data. This client currently supports the `Query` and `Mutation` operations. The Ballerina GraphQL client uses HTTP as the underlying protocol to communicate with the GraphQL service.

#### 2.5.1 Initializing the Client

The `graphql:Client` init method requires a valid URL and optional configuration to initialize the client. 

```ballerina
graphql:Client graphqlClient = check new (“http://localhost:9090/graphql”, {timeout: 10});
```
#### 2.5.2 Executing Operations

The graphql client provides `execute` API to execute graphql query and mutation operations. The `execute` method of `graphql:Client` takes a GraphQL document as the required argument and sends a request to the specified backend URL seeking for a response. Further, the execute method could take the following optional arguments.

- `variables` - A map containing the GraphQL variables. All the variables that may be required by the graphql document can be set via this `variables` argument.
- `operationName` - The GraphQL operation name. If the document has more than one operation, then each operation must have a name. Single GraphQL request can only execute one operation; the operation name must be set if the document has more than one operation. Otherwise, the GraphQL server responds back with an error.
- `headers` - A map containing headers that may be required by the graphql server to execute each operation.

The method definition of the `execute` API is given below.

```ballerina
remote isolated function execute(string document, map<anydata>? variables = (), string? operationName = (), 
    map<string|string[]>? headers = (), typedesc<GenericResponseWithErrors|record {}|json> targetType = <>)
    returns targetType|ClientError ;
```

#### 2.5.3 Client Data Binding

When sending a GraphQL request to a GraphQL server using the Ballerina GraphQL client, the response can be data-bound. That means the user can define the expected shape of the GraphQL response by defining a type. The data type defined by the user should be a subtype of  `graphql:GenericResponseWithErrors|record{}|json`. Otherwise, the data binding fails with an error.

>**Note:** It is recommended to use the `graphql:GenericResponseWithErrors` or any subtype of it when retrieving a response using the `graphql:Client` using the `execute` method.

When defining the expected type, nullable fields should be defined as a union of the field type and nil (`()`). A [Payload Binding Error](#732-payload-binding-error) can be occurred otherwise.

###### Example: Handle Response with Data Binding

This example shows how to data-bind the response to a pre-defined type. Note how the `age` field is defined as a nullable field.

```ballerina
type ProfileResponseWithErrors record {|
    *graphql:GenericResponseWithErrors;
    record {|Profile profile;|} data;
|};

type Profile record {|
    string name;
    int? age;
|};

public function main() returns error? {
    graphql:Client graphqlClient = check new ("localhost:9090/graphql");
    string document = "{ profile(id: 100) {name age} }";
    ProfileResponseWithErrors response = check graphqlClient->execute(document);
    string name = response.data.profile.name;
    io:println(name);
}
```

The `execute` method can return errors when retrieving a response from a GraphQL API. For information about handling errors, check the section [Client Error Handling](#73-client-error-handling)

#### 2.5.4 Client Configuration

The `graphql:Client` uses `http:Client` as its underlying implementation; this `http:Client` can be configured by providing the `graphql:ClientConfiguaration` as an optional parameter via `graphql:Client` init method.

## 3. Schema Generation

The GraphQL schema is generated by analyzing the Ballerina service attached to the GraphQL listener. The Ballerina GraphQL package will walk through the service and the types related to the service to generate the complete GraphQL schema.

When an incompatible type is used inside a GraphQL service, a compilation error will be thrown.

### 3.1 Root Types
Root types are a special set of types in a GraphQL schema. These types are associated with an operation, which can be done on the GraphQL scheme. There are three root types.

- `Query`
- `Mutation`
- `Subscription`

#### 3.1.1 The `Query` Type

The `Query` type is the main root type in a GraphQL schema. It is used to query the schema. The `Query` must be defined for a GraphQL schema to be valid. In Ballerina, the service itself is the schema, and each `resource` method with the `get` accessor inside a GraphQL service is mapped to a field in the root `Query` type.

###### Example: Adding a Field to the `Query` Type

```ballerina
service on new graphql:Listener(9090) {
    resource function get greeting() returns string {
        return "Hello, World!";
    }
}
```

>**Note:** Since the `Query` type must be defined in a GraphQL schema, a Ballerina GraphQL service must have at least one resource method with the `get` accessor. Otherwise, the service will cause a compilation error.

#### 3.1.2 The `Mutation` Type

The `Mutation` type in a GraphQL schema is used to mutate the data. In Ballerina, each `remote` method inside the GraphQL service is mapped to a field in the root `Mutation` type. If no `remote` method is defined in the service, the generated schema will not have a `Mutation` type.

###### Example: Adding a Field to the `Mutation` Type

```ballerina
service on new graphql:Listener(9090) {
    remote function setName(string name) returns string {
        //...
    }
}
```

As per the [GraphQL specification](https://spec.graphql.org/June2018/#sec-Mutation), the `Mutation` type is expected to perform side effects on the underlying data system. Therefore, the mutation operations should be executed serially. This is ensured in the Ballerina GraphQL package. Each remote method invocation in a request is done serially, unlike the resource method invocations, which are executed in parallel.

#### 3.1.3 The `Subscription` Type

The `Subscription` type in a GraphQL schema is used to continuously fetch data from a GraphQL service. In Ballerina, each `resource` method with the `subscribe` accessor inside a GraphQL service is mapped to a field in the root `Subscription` type. If the `resource` method has the `subscribe` accessor, it must return a `stream`. Otherwise, the compilation error will be occurred.

###### Example: Adding a Field to the `Subscription` Type

```ballerina
service on new graphql:Listener(9090) {
    resource function subscribe greetings() returns stream<stream> {
        return ["Hello", "Hi", "Hello World!"].toStream();
    }
}
```

>**Note:**: The current implementation does not support multiplexing between multiple subscription operations using a client.

### 3.2 Wrapping Types

Wrapping types are used to wrap the named types in GraphQL. A wrapping type has an underlying named type. There are two wrapping types defined in the GraphQL schema.

#### 3.2.1 `NON_NULL` Type

`NON_NULL` type is a wrapper type to denote that the resulting value will never be `null`. Ballerina types do not implicitly allow `nil`. Therefore, each type is inherently a `NON_NULL` type until specified explicitly otherwise. If a type is meant to be a nullable value, it should be unionized with `nil`.

>**Note:** `nil` (represented by `()`) is the Ballerina's version of `null`.

In the following example, the type of the `name` field is `String!`, which means a `NON_NULL`, `String` type.

###### Example: NON_NULL Type
```ballerina
service on new graphql:Listener(9090) {
    resource function get name returns string {
        return "Walter White";
    }
}
```

To make it a nullable type, it should be unionized with `?`. The following example shows the field `name` of the type `String`.

###### Example: Nullable Type
```ballerina
service on new graphql:Listener(9090) {
    resource function get name returns string? {
        return "Walter White";
    }
}
```

>**Note:** `?` is syntactic sugar for `|()`.

#### 3.2.2 `LIST` Type

The list type represents a list of values of another type. Therefore, `LIST` is considered a wrapping type. In Ballerina, a `LIST` type is defined using an array. The following represents a field called `names` of the type of `LIST` of `String!` type.

###### Example: LIST Type
```ballerina
service on new graphql:Listener(9090) {
    resource function get names() returns string[] {
        return ["Walter White", "Jesse Pinkman"];
    }
}
```

### 3.3 Resource Methods

Resource methods are a special kind of method in Ballerina. In the Ballerina GraphQL package, `resource` methods are used to define GraphQL object fields. The `resource` methods in a GraphQL service are validated at the compile-time.

#### 3.3.1 Resource Accessor

The only allowed accessors in Ballerina GraphQL resource are `get` and `subscribe`. Any other accessor usage will result in a compilation error.

###### Example: Resource Accessor

```ballerina
resource function get greeting() returns string {
    // ...
}
```

###### Counter Example: Resource Accessor

```ballerina
resource function post greeting() returns string {
    // ...
}
```

#### 3.3.2 Resource Name

As the `resource` methods are mapped to a field of a GraphQL `Object` type, the resource name represents the name of the corresponding field.

###### Example: Resource Name

```ballerina
resource function get greeting() returns string {
    // ...
}
```

In the above example, the resource represents a field named `greeting` of type `String!`. Check [Types Section](#4-types) for more information on types and fields.

#### 3.3.3 Hierarchical Resource Path

GraphQL represents the data as a hierarchical structure. Ballerina resources provide different ways to define this structure. Hierarchical resource paths are one approach, which is also the simplest way.

The path of a resource can be defined hierarchically so that the schema generation can generate the types using the hierarchical path. When a service has resources with hierarchical resource paths, the first path segment and each intermediate path segment of a resource represent an `Object` type field. The GraphQL type represented by the return type of the `resource` method is assigned to the field represented by the leaf-level (final) path segment. Each intermediate type has the same name as the path segment. Therefore, the field name and the type name are the same for the intermediate path segments.

###### Example: Hierarchical Resource Path

```ballerina
service graphql:Service on new graphql:Listener(9090) {
    resource function get profile/address/number() returns int {
        return 308;
    }

    resource function get profile/address/street() returns string {
        return "Negra Arroyo Lane";
    }

    resource function get profile/address/city() returns string {
        return "Albuquerque";
    }

    resource function get profile/name() returns string {
        return "Walter White";
    }

    resource function get profile/age() returns int {
        return 52;
    }
}
```

The above example shows how to use hierarchical resource paths to create a hierarchical data model. When the schema is generated using this service, the root `Query` operation has a single field, `profile`, as it is the only path segment at the top level. The type of this field is also `profile`, which is an `Object` type. This object type has three fields: `address`, `name`, and `age`. The type of the `address` field is also `Object` as it is an intermediate path segment (i.e. has child path segments). The name of this object type is `address`. It has three fields: the `number` (type `Int!`), the `street` (type `String!`), and the `city` (type `String!`). The `name` field is of type `String!`, and the `age` field is of type `Int!`. Check [Types Section](#4-types) for more information on types and fields.

### 3.4 Remote Methods

The `remote` methods are used to define the fields of the `Mutation` type in a GraphQL schema. Remote methods are validated at the compile-time.

>**Note:** The `resource` and `remote` methods are called __*resolvers*__ in GraphQL terminology. Therefore, in this spec, sometimes the term __*resolver*__ is used to refer `resource` and `remote` methods.

#### 3.4.1 Remote Method Name

The name of the `remote` method is the name of the corresponding GraphQL field in the `Mutation` type.

### 3.5 Documentation

A GraphQL schema can have documentation for the types, fields, enums, schema, etc.

In Ballerina, the Ballerina doc comments can be used to add documentation for the generated schema. Each comment belong to a field, argument, or an enum will be applied to the particular GraphQL schema member.

###### Example: Documentation

```ballerina
# Service to query people database.
service on new graphql:Listener(9090) {

    # Returns a person with the given ID.
    #
    # + id - The ID of the person
    # + return - The person with the given ID
    resource function get person(int id) returns Person {
        // ...
    }

    # Represents a person.
    #
    # + id - The ID of the person
    # + name - The name of the person
    # + age - The age of the person
    public type Person record {|
        int id;
        string name;
        int age;
    |};
}
```

This will generate the documentation for all the fields of the `Query` type including the field descriptions of the `Person` type.

>**Note:** When a field or an argument name contains Unicode characters or any other escape characters, they are unescaped when generating the schema.   

###### Example: Escaping Characters
```ballerina
service on new graphql:Listener(9090) {
    resource function get 'type(string 'version) returns string {
        return "";
    }
    
    resource function get name(string \u{0076}ersion) returns string {
        return "";
    }
}
```

The above code will generate the following schema:

```graphql
type Query {
    type(version: String!): String!
    name(version: String!): String!
}
```

## 4. Types

GraphQL type system is represented using a hierarchical structure. Type is the fundamental unit of any GraphQL schema.

### 4.1 Scalars

Scalar types represent primitive leaf values in the GraphQL type system. The following built-in types are supported in the Ballerina GraphQL package. Scalar values are represented by the primitive types in Ballerina.

#### 4.1.1 Int
The `Int` type is represented using the `int` type in Ballerina.

#### 4.1.2 Float
The `Float` type is represented using the `float` type in Ballerina.

>**Note:** When used as an input value type, both integer and float values are accepted as valid inputs.

#### 4.1.3 String
The `String` type is represented using the `string` type in Ballerina. It can represent Unicode values.

#### 4.1.4 Boolean
The `Boolean` type is represented using the `boolean` type in Ballerina.

Apart from the above types, the `decimal` type can also be used inside a GraphQL service, which will create the `Decimal` scalar type in the corresponding GraphQL schema.

### 4.2 Objects

Objects represent the intermediate levels of the type hierarchy. Objects can have a list of named fields, each of which has a specific type.

In Ballerina, a GraphQL object type can be represented using either a service type or a record type.

#### 4.2.1 Record Type as Object

A Ballerina record type can be used as an Object type in GraphQL. Each record field is mapped to a field in the GraphQL object and the type of the record field will be mapped to the type of the corresponding GraphQL field.

###### Example: Record Type as Object
```ballerina
service on new graphql:Listener(9090) {
    resource function get profile() returns Person {
        return {name: "Walter White", age: 52};
    }
}

type Person record {|
    string name;
    int age;
|};
```

>**Note:** Even though anonymous record types are supported in Ballerina, they cannot be used as types in a GraphQL schema. This is because a type in a GraphQL schema must have a name. Therefore, if an anonymous record is used in a GraphQL service, it will result in a compilation error.

>**Note:** When a record field is defined as an optional field, the Ballerina GraphQL engine identifies it as a nullable field. Even though it is supported, it is recommended to use Ballerina nilable types instead of optional fields to define nullable fields in GraphQL.

>**Hint:** Open records are supported in GraphQL services, but they do not make sense in the context of GraphQL since a GraphQL type cannot have dynamic fields. Therefore, it is recommended to use closed records in GraphQL services unless it is absolutely needed.

#### 4.2.2 Service Type as Object

A Ballerina service type can be used as an `Object` type in GraphQL. Similar to the `Query` type, each resource method inside a service type represents a field of the object.

Since GraphQL only allows mutations at the top level and the `remote` methods are used to represent the `Mutation` type, any service type used to represent a GraphQL `Object` cannot have `remote` methods inside them.

>**Note:** As per the GraphQL spec, only the root type can have `Mutation`s. Therefore, defining `remote` methods inside subsequent object types does not make any sense.

The `resource` methods in these service types can have input parameters. These input parameters are mapped to arguments in the corresponding field.

>**Note:** The service types representing an `Object` can be either `distinct` or non-distinct type. But if a service type is used as a member of a `Union` type, they must be `distinct` service classes.

###### Example: Service Type as Object

```ballerina
service on new graphql:Listener(9090) {
    resource function get profile() returns Person {
        return new ("Walter White", 52);
    }
}

service class Person {
    private final string name;
    private final int age;

    function init(string name, int age) {
        self.name = name;
        self.age = age;
    }

    resource function get name() returns string {
        return self.name;
    }

    resource function get age() returns int {
        return self.age;
    }
}
```
>**Note:** Although both the record and service type can be used to represent the `Object` type, using record type as `Object` has limitations. For example, a field represented as a record field can not have an input argument, as opposed to a field represented using a `resource` method in a service class.

### 4.3 Unions

GraphQL `Union` type represent an object that could be one of a list of GraphQL `Object` types but provides no guarantee for common fields in the member types. Ballerina has first-class support for union types. The Ballerina GraphQL package uses this feature to define `Union` types in a schema.

>**Note:** Only `distinct` service types are supported as members of a union type in the Ballerina GraphQL package. If one or more members in a union type do not follow this rule, a compilation error will be thrown.

###### Example: Union Types
In the following example, two `distinct` service types are defined first, `Teacher` and `Student`. Then a `Union` type is defined using Ballerina syntax for defining union types. The resource method in the GraphQL service is returning the union type.

```ballerina
service on new graphql:Listener(9090) {
    resource function get profile() returns Person {
        return new Teacher("Walter White", "Chemistry");
    }
}

distinct service class Teacher {
    private final string name;
    private final string subject;

    function init(string name, string subject) {
        self.name = name;
        self.subject = subject;
    }

    resource function get name() returns string {
        return self.name;
    }

    resource function get subject() returns string {
        return self.subject;
    }
}

distinct service class Student {
    private final string name;
    private final float gpa;

    function init(string name, int gpa) {
        self.name = name;
        self.gpa = gpa;
    }

    resource function get name() returns string {
        return self.name;
    }

    resource function get gpa() returns float {
        return self.gpa;
    }
}

type Person Teacher|Student; // Defining the union type
```

### 4.4 Enums

In GraphQL, the `Enum` type represents leaf values in the GraphQL schema, similar to the `Scalar` types. But the `Enum` types describe the set of possible values. In Ballerina, the `enum` type is used to define the `Enum` type in GraphQL.

###### Example: Enums

```ballerina
service on new graphql:Listener(9090) {
    resource function get direction() returns Direction {
        return NORTH;
    }
}

enum Direction {
    NORTH,
    EAST,
    SOUTH,
    WEST
}
```

### 4.5 Input Types

In GraphQL, a field can have zero or more input arguments. These arguments can be either `Scalar` type, `Enum` type, or `Object` type.

#### 4.5.1 Input Union Types

An input type can be a Ballerina union type, if and only if the union consists of one of the supported types and the other member type is `nil`. A union with nil means the input type is a nullable type. Any other union type will be resulting in a compilation error.

###### Example: Input Union Types

```ballerina
service on new graphql:Listener(9090) {
    resource function get greet(string? name) returns string {
        if name is string {
            return string `Hello, ${name}`;
        }
        return "Hello, world!";
    }
}
```

###### Counter Example: Invalid Input Union Types

```ballerina
service on new graphql:Listener(9090) {
    resource function get greeting(string|error name) returns string { // Results in a compilation error
        return "Hello, World!"
    }
}
```

#### 4.5.2 Input Objects

Although `Scalar` and `enum` types can be used as input and output types without a limitation, an object type can not be used as an input type and an output type. Therefore, separate kinds of objects are used to define input objects.

In Ballerina, a `record` type can be used as an input object. When a `record` type is used as the type of the input argument of a `resource` or `remote` method in a GraphQL service (or in a `resource` method in a `service` type returned from the GraphQL service), it is mapped to an `INPUT_OBJECT` type in GraphQL.

>**Note:** Since GraphQL schema can not use the same type as an input and an output type when a record type is used as an input and an output, a compilation error will be thrown.

###### Example: Input Objects

```ballerina
service on new graphql:Listener(9090) {
    resource function get author(Book book) returns string {
        return book.author;
    }
}

type Book record {|
    string title;
    string author;
|};
```

### 4.6 Interfaces

In GraphQL, an interface can be used to define a set of common fields for objects. Then the `Object` types can implement the interface with the common fields and optionally, additional fields.

In Ballerina, `distinct` `service` objects can be used to define GraphQL interfaces. Then other `distinct` `service` classes can be used to implement the interface. All the service classes that are implementing the interface must provide the implementation for all resource methods declared in the interface, and they can define additional resource methods.

###### Example: Interfaces
```ballerina
public type Person distinct service object {
    isolated resource function get name() returns string;
};

# Represents a Student as a class.
public isolated distinct service class Student {
    *Person;
    final string name;
    final int id;

    isolated function init(string name, int id) {
        self.name = name;
        self.id = id;
    }

    isolated resource function get name() returns string {
        return self.name;
    }

    isolated resource function get id() returns int {
        return self.id;
    }
}

# Represents a Teacher as a class.
public isolated distinct service class Teacher {
    *Person;
    final string name;
    final string subject;

    isolated function init(string name, string subject) {
        self.name = name;
        self.subject = subject;
    }

    isolated resource function get name() returns string {
        return self.name;
    }

    isolated resource function get subject() returns string {
        return self.subject;
    }
}
```

In the above example, the `Person` object is an interface. The `Student` and `Teacher` classes are `Object` types that implement the `Person` interface.

#### 4.6.1 Interfaces Implementing Interfaces

In GraphQL, an interface can implement another interface. The implementing interface must define each field that is specified by the implemented interface. Interface definitions must not contain cyclic references nor implement themselves.

In Ballerina, `distinct` `service` objects can be included in other `distinct` `service` objects to achieve interface implementing interface functionality. Including these interface objects, to itself or cyclically within other interface objects results in a compilation error.

An `Object` type which implements an interface must implement all the fields from that interface and its parent interfaces.

###### Example: Interfaces Implementing Interfaces
```ballerina
service on new graphql:Listener(9000) {
    resource function get node() returns Node {
        return new Image("001", "https://ballerina.io/images/ballerina-logo-white.svg", "logo");
    }
}

public type Node distinct service object {
    resource function get id() returns string;
};

public type Resource distinct service object {
    *Node;
    resource function get url() returns string;
};

public isolated distinct service class Image {
    *Resource;

    final string id;
    final string url;
    final string thumbnail;

    isolated function init(string id, string url, string thumbnail) {
        self.id = id;
        self.url = url;
        self.thumbnail = thumbnail;
    }

    isolated resource function get id() returns string {
        return self.id;
    }

    isolated resource function get url() returns string {
        return self.url;
    }

    isolated resource function get thumbnail() returns string {
        return self.thumbnail;
    }
}
```

In the above example, the `Node` and `Resource` objects are interfaces. The `Resource` interface implements the `Node` interface. The `Image` class is an `Object` type that implements the `Resource` interface. Since the `Image` object implements the `Resource` interface and the `Resource` interface implements the `Node` interface, the `Image` object must implement the fields from both interfaces.

## 5. Directives

Ballerina GraphQL services support three default directives.

### 5.1 @skip

The `@skip` directive is used to skip a field execution depending on a given condition. It can be used on a field, fragment spread, or on an inline fragment. The directive expects exactly one argument `if`, which is of type `Boolean!`.

The field is skipped if the value of the `if` argument is `true`.

###### Example: @skip

In the following query, the `name` field will not be queried if the variable `skipName` is `true`.

```graphql
query getProfile ($skipName: Boolean!) {
    profile(id: 1) {
        name @skip(if: $skipName)
        age
    }
}
```

### 5.2 @include

The `@include` directive is used to include a field execution depending on a given condition. It can be used on a field, fragment spread, or on an inline fragment. The directive expects exactly one argument `if`, which is of type `Boolean!`.

The field is included if the value of the `if` argument is `true`.

###### Example: @include

In the following query, the `name` field will be queried only if the variable `includeName` is `true`.

```graphql
query getProfile ($includeName: Boolean!) {
    profile(id: 1) {
        name @include(if: $includeName)
        age
    }
}
```

>**Note:** Neither the `@skip` nor the `@include` has precedence over the other. In the case that both the `@skip` and `@include` directives are provided on the same field or fragment, it will be queried only if the `@skip` condition is `false` and the `@include` condition is `true`. Stated conversely, the field or fragment will not be queried if either the `@skip` condition is `true` or the `@include` condition is `false`.

### 5.3 Deprecated

The `@deprecated` directive is used to indicate a deprecated field on a type or a deprecated enum value. Deprecation can use a deprecation reason as a string, which is formatted using Markdown syntax.

The `@deprecated` directive has one argument, `reason`, which is of type `String`.

<<<<<<< HEAD
The Ballerina GraphQL package uses the Ballerina's in-built `@deprecated` annotation to deprecate a field (resource/remote methods) or an enum value. The deprecation reason can be provided as a part of the doc comment of the particular schema member.
=======
The Ballerina GraphQL package uses the Ballerina's in-built `@deprecated` annotation to deprecate a field (`resource`/`remote` methods) or an `enum` value. The deprecation reason can be provided as a part of the doc comment of the particular schema member.
>>>>>>> 44d6ef8e

###### Example: @deprecated

The following code shows how to mark a field and an enum value as deprecated with the deprecation reason.

```ballerina
import ballerina/graphql;

service on new graphql:Listener(9090) {

    # Greets back with a customized greeting with the provided name.
    # + name - The name of the person to greet
    # + return - The customized greeting message
    # # Deprecated
    # The `hello` field is deprecated. Use the `greeting` field instead of this.
    @deprecated
    resource function get hello(string name) returns string {
        return "Hello, " + name;
    }

    # Greets back with a customized greeting with the provided name.
    # + name - The name of the person to greet
    # + return - The customized greeting message
    resource function get greeting(string name = "Stranger") returns string {
        return "Hello, " + name;
    }

    # Returns the current admission status of the pub.
    # + return - The current admission status of the pub
    resource function get status() returns Status {
        return OPEN;
    }
}

# Represents the different admission statuses of the pub.
public enum Status {
    # Open for everyone
    OPEN,
    # Pub is closed
    CLOSED,
    # Only the members are allowed
    MEMBERS_ONLY,
    # Only the VIPs are allowed
    VIP,
    # A private party is being held, only invitees are allowed
    # # Deprecated
    # Private parties are no longer supported
    @deprecated
    PRIVATE_PARTY
}
```

In the above service, the generated schema will indicate that the `hello` field of the `Query` type and the `PRIVATE_PARTY` value of the `Status` enum type are deprecated, with the reasons provided in the doc comments. (The reason will be the line after the `# # Deprecated` line.)

## 6. File Upload

A Ballerina GraphQL service can be used to upload files. This section describes how the file uploading in Ballerina GraphQL works.

### 6.1 File Upload Endpoint

A Ballerina GraphQL service can have a field inside the `Mutation` type to handle file uploads. To upload a file, the `graphql:Upload` type can be used as an input.

#### 6.1.1 `graphql:Upload` Type

The `graphql:Upload` type is a record type that consists of the following fields.

##### 6.1.1.1 `fileName` Field

This field contains the name of the file that is being uploaded. The type of the field is `string`.

##### 6.1.1.2 `mimeType` Field

This field contains the mime type of the file being uploaded. The type of the field is `string`.

##### 6.1.1.3 `encoding` Field

This field contains the encoding used to serialize the file. The type of the field is `string`.

##### 6.1.1.4 `byteStream` Field

This field contains the serialized byte stream for the uploaded file. The type of the field is `stream<byte[], io:Error?>`.

##### 6.1.2 Writing a File Upload Resolver

Uploading a file is considered a mutation operation. Therefore, `remote` methods are used to implement file upload.

###### Example: File Upload Resolver

```ballerina
service on new graphql:Listener(9090) {
    remote function fileUpload(graphql:Upload fileUpload) returns boolean {
        string fileName = fileUpload.fileName;
        string mimeType = fileUpload.mimeType;
        string encoding = fileUpload.encoding;
        stream<byte[], io:Error?> byteStream = fileUpload.byteStream;

        // ...
    }
}
```

###### Example: Multiple File Upload Resolver

```ballerina
service on new graphql:Listener(9090) {
    remote function fileUpload(graphql:Upload[] fileUploads) returns boolean {
        foreach graphql:Upload fileUpload in fileUploads {
            string fileName = fileUpload.fileName;
            string mimeType = fileUpload.mimeType;
            string encoding = fileUpload.encoding;
            stream<byte[], io:Error?> byteStream = fileUpload.byteStream;

            // ...
        }
    }
}
```


### 6.2 Sending a File Upload Request

To upload a file, the GraphQL endpoint requires a multipart request. The multipart request follows the [GraphQL Multipart Form Request Specification](https://github.com/jaydenseric/graphql-multipart-request-spec).

Following are the required, ordered fields that must be present in a multipart request to upload a file to a Ballerina GraphQL API.

#### 6.2.1 `Operations` Field

This field contains the `JSON-encoded` body of standard GraphQL POST requests where all the variable values storing files must be `null`.

#### 6.2.2 `Map` Field

This field contains the `JSON-encoded` map of the path(s) of where the file(s) occurred in the operations.

#### 6.2.3 File Fields

Each file extracted from the `operations` object with a unique name must be added as a field.

###### Example: Single File Upload Request

```shell
curl localhost:9090/graphql \
    -F operations='{ "query": "mutation($file: Upload!) { fileUpload(file: $file) { link } }", "variables": { "file": null } }' \
    -F map='{ "0": ["variables.file"] }' \
    -F 0=@file1.png
```

###### Example: Multiple File Upload Request

```shell
curl localhost:9090/graphql \
    -F operations='{ "query": "mutation($file: [Upload!]) { filesUpload(file: $file) { link } }", "variables": { "file": [null, null] } }' \
    -F map='{ "0": ["variables.file.0"], "1": ["variables.file.1"]}' \
    -F 0=@file1.png
    -F 1=@file2.png
```

## 7. Errors

### 7.1 Error Detail Record

The `graphql:ErrorDetail` is used to describe an error (according to the [GraphQL specification](https://spec.graphql.org/October2021/#sec-Errors)) occurred in a GraphQL response. It contains the following fields.

#### 7.1.1 Message

The `message` contains the error messages from the particular error. 

#### 7.1.2 Locations

The `locations` field contains the locations of the GraphQL document associated with the error. There can be cases where more than one location can cause the error, therefore, this field is an array of locations. There are also cases where a location can not be associated with an error, therefore, this field is optional.

##### 7.1.3 Path

The `path` field is an array of `Int` and `String`, that points to a particular path of the document tree associated with the error. This field will have a value only when a particular error has occurred at the execution phase. Therefore, this field is optional.

##### 7.1.4 Extensions

The `extensions` field is an optional field containing a map with `string` keys. This can be used to send additional metadata related to the error.

### 7.2 Service Error Handling

A Ballerina `resource` or `remote` method representing an object field can return an error. When an error is returned, it will be added to the `errors` field in the GraphQL response. The shape of the error object is described in the [Error Detail Record](#71-error-detail-record) section.

When an error is returned from a GraphQL resolver, the error message is added as the message of the error, and the location of the document that caused the error will be added to the `locations` field. The path of the error (from the root of the document) will be added as the path in the error response. Currently, the Ballerina GraphQL service __will not add__ any metadata in the `extensions` field.

If a resolver execution results in an error, the stacktrace of the error will be logged to the stderr of the server.

>**Note:** Even if a `resource` or `remote` method signature does not have `error` or any subtype of the `error` type, but the execution results in a Ballerina runtime `error`, the resulting response will include an error field.

###### Example: Returning Errors
```ballerina
service on new graphql:Listener(9090) {
    resource function get greeting(string name) returns string|error {
        if name == "" {
            return error("Invalid name provided");
        }
        return string`Hello ${name}`;
    }
}
```

The above example shows how to return an error from a Ballerina GraphQL resource method.

The following document can be used to query the above GraphQL service.

```graphql
{
    greeting(name: "")
}
```

The result of the above document is the following.

```json
{
    "errors": [
        {
            "message": "Invalid name provided",
            "locations": [
                {
                    "line": 2,
                    "column": 4
                }
            ],
            "path": [
                "greeting"
            ]
        }
    ],
    "data": null
}
```

### 7.3 Client Error Handling

The response returned from the `execute` method of the GraphQL client can include errors. This section describes how to handle those errors in the Ballerina client side. All the errors occurred during a GraphQL client operation are categorized as `graphql:ClientError` error type. All the other errors are subtypes of this error type.

###### Example: Handle Client Error
```ballerina
graphql:Client graphqlClient = check new ("localhost:9090/graphql");
string document = "{ profile { name } }";
ProfileResponse|graphql:ClientError response = graphqlClient->execute(document);

if response is graphql:ClientError {
    // Handle error
}
```

The above example shows how to capture the `graphql:ClientError`. This way all the errors that are returned are treated the same.

#### 7.3.1 Request Error

There can be errors occurred during sending and validating a GraphQL request. These errors are categorized under the `graphql:RequestError` error type, which is a subtype of the `graphql:ClientError`.

###### Example: Handle Request Error
```ballerina
graphql:Client graphqlClient = check new ("localhost:9090/graphql");
string document = "{ profile { name } }";
ProfileResponse|graphql:ClientError response = graphqlClient->execute(document);

if response is graphql:RequestError {
    // Handle error
}
```

The above example, the `graphql:RequestError`s are handled separately.

##### 7.3.1.1 HTTP Error

When a network error is occurred while sending a request to the GraphQL API, those errors are captured by `graphql:HttpError` error type. These errors can be related to any HTTP level error including invalid URL, network-level failures, timeouts, etc. When the HTTP response has a body, it can be accessed by the `body` field of the details of the error.

###### Example: Handle HTTP Error
```ballerina
graphql:Client graphqlClient = check new ("localhost:9090/graphql");
string document = "{ profile { name } }";
ProfileResponse|graphql:ClientError response = graphqlClient->execute(document);

if response is graphql:HttpError {
    // Get response body
    anydata body = response.detail().body;
    // Handle error
}
```

The above example, the `graphql:HttpError`s are handled separately.

##### 7.3.1.2 Invalid Document Error

When the document sent to the GraphQL API is invalid, a validation error will be returned. These errors are captured by `graphql:InvalidDocumentError` error type. The `ErrorDetail` records are added to the `errors` field of the error detail so the details of the error can be retrieved.

###### Example: Handle Invalid Document Error
```ballerina
graphql:Client graphqlClient = check new ("localhost:9090/graphql");
string document = "{ profile { name } }";
ProfileResponse|graphql:ClientError response = graphqlClient->execute(document);

if response is graphql:InvalidDocumentError {
    // Get error details
    graphql:ErrorDetail[]? errors = response.detail().errors;
    // Handle error
}
```

The above example, the `graphql:InvalidDocumentError`s are handled separately.

##### 7.3.2 Payload Binding Error

As described in the section [Client Data Binding](#253-client-data-binding), the response can be data-bound. When the data binding fails, a `graphql:PayloadBindingError` will be returned. This error can occur due to a mismatch between the shape of the expected type and the actual response from the GraphQL API. The `ErrorDetail` records are added to the `errors` field of the error detail so the details of the error can be retrieved.

##### Example: Handle Payload Binding Error

```ballerina
graphql:Client graphqlClient = check new ("localhost:9090/graphql");
string document = "{ profile { name } }";
ProfileResponse|graphql:ClientError response = graphqlClient->execute(document);

if response is graphql:PayloadBindingError {
    // Get error details
    graphql:ErrorDetail[]? errors = response.detail().errors;
    // Handle error
}
```

The above example, the `graphql:PayloadBindingError`s are handled separately.

###### Example: GraphQL Client Error Handling

The following example demonstrates `graphql:Client` error handling and shows how to obtain GraphQL-specific errors returned by the graphql server.

```ballerina
type ProfileResponse record {|
    *graphql:GenericResponseWithErrors;
    record {|Profile profile;|} data;
|};

type Profile record {|
    string name;
    int age;
|};

public function main() returns error? {
    do {
        graphql:Client graphqlClient = check new ("localhost:9090/graphql");
        string document = "{ profile { name } }";
        ProfileResponse response = check graphqlClient->execute(document);
        io:println(response);
    } on fail graphql:ClientError err {
        handleErrors(err);
    }
}

function handleErrors(graphql:ClientError clientError) {
    if clientError is graphql:PayloadBindingError {
        // Get error details
        graphql:ErrorDetail[]? errors = clientError.detail().errors;
        // Handle Payload Binding Error
    } else if clientError is graphql:InvalidDocumentError {
        // Get error details
        graphql:ErrorDetail[]? errors = clientError.detail().errors;
        // Handle error
    } else if clientError is graphql:HttpError {
        // Get response body
        anydata body = response.detail().body;
        // Handle error
    }
}
```

## 8. Context

The `graphql:Context` object is used to pass meta-information among the graphql resolvers. It will be created per each request.

Attributes can be stored in the `graphql:Context` object using key-value pairs.

### 8.1 Set Attribute in Context

To set an attribute in the `graphql:Context` object, the `set()` method can be used. It requires two parameters.

- `key`: The key of the attribute. This key can be used to retrieve the attribute back when needed. The `key` must be a `string`.
- `value`: The value of the attribute. The type of this parameter is `value:Cloneable|isolated object {}`. This means the values can be any immutable type, `readonly` value, or an isolated object.

###### Example: Set Attribute in Context

```ballerina
graphql:Context context = new;

context.set("key", "value");
```

>**Note:** If the provided key already exists in the context, the value will be replaced.

### 8.2 Get Context Attribute

To get an attribute from the `graphql:Context` object, the `get()` method can be used. It requires one parameter.

- `key`: This is the key of the attribute that needs to be retrieved.

If the key does not exist in the context, the `get` method will return a `graphql:Error`.

###### Example: Get Context Attribute

```ballerina
value:Cloneable|isolated object {}|graphql:Error attribute = context.get("key");
```

### 8.3 Remove Attribute from Context

To remove an attribute from the `graphql:Context` object, the `remove` method can be used. It requires one parameter.

- `key`: This is the key of the attribute that needs to be removed.

If the key does not exist in the context, the `remove` method will return a `graphql:Error`.

###### Example: Remove Context Attribute

```ballerina
graphql:Error? result = context.remove("key");
```

>**Note:** Even though the functionalities are provided to update/remove attributes in the context, it is discouraged to do such operations. The reason is that destructive modifications may cause issues in parallel executions of the Query operations.

### 8.4 Accessing the Context

The `graphql:Context` can be accessed inside any resolver. When needed, the `graphql:Context` must be the _first parameter_ of the method.

###### Example: Accessing the Context

```ballerina
service on new graphql:Listener(9090) {
    resource function get profile(graphql:Context context) returns Person|error {
        value:Cloneable|isolated object {} attribute = check context.get("key");
        // ...
    }
}

type Person record {|
    string name;
    int age;
|};
```

>**Note:** The parameter `graphql:Context` should be used only when it is required to use the context.

###### Example: Accessing the Context from an Object

The following example shows how to access the context from an Object. When a Ballerina service type is used as an `Object` type in GraphQL, the resource methods in the service can also access the context when needed.

```ballerina
service on new graphql:Listener(9090) {
    resource function get profile() returns Person {
    }
}

service class Person {
    private final string name;
    private final int age;

    function init(string name, int age) {
        self.name = name;
        self.age = age;
    }

    resource function get name() returns string {
        return self.name;
    }

    // Access the context inside a GraphQL object
    resource function get age(graphql:Context context) returns int {
        value:Cloneable|isolated object {} attribute = check context.get("key");
        // ...
        return self.age;
    }
}
```

### 8.5 Resolving Field Value

To resolve the value of a field, the `resolve()` method can be used. This requires the `graphql:Field` object which is related to the particular field that is going to be resolved. If the resolver has interceptors attached, the interceptors will be executed until there are no more interceptors left. If there are no interceptors left, the actual resolver will be executed.

```ballerina
public isolated function resolve(graphql:Field ‘field) returns anydata;
```

## 9. Annotations

### 9.1 Service Configuration

The configurations stated in the `graphql:ServiceConfig`, are used to change the behavior of a particular GraphQL service. These configurations are applied to the service.

This annotation consists of four fields.

#### 9.1.1 Max Query Depth

The `maxQueryDepth` field is used to provide a limit on the depth of an incoming request. When this is set, every incoming request is validated by checking the depth of the query. This includes the depths of the spread fragments. If a particular GraphQL document exceeds the maximum query depth, the request is invalidated and the server will respond with an error.

###### Example: Setting Max Query Depth

```ballerina
@graphql:ServiceConfig {
    maxQueryDepth: 3
}
service on new graphql:Listener(9090) {

}
```

In the above example, when a document has a depth of more than 3, the request will be failed.


###### Example: Invalid Document with Exceeding Max Query Depth

```graphql
{
    profile {
        friend {
            friend {
                name // Depth is 4
            }
        }
    }
}
```

This will result in the following response.

```json
{
  "error": {
    "errors": [
      {
        "message": "Query has depth of 4, which exceeds max depth of 3",
        "locations": [
          {
            "line": 1,
            "column": 1
          }
        ]
      }
    ]
  }
}
```

#### 9.1.2 Auth Configurations

The `auth` field is used to provide configurations related to authentication and authorization for the GraphQL API. The [Security](#11-security) section will explain this configuration in detail.


#### 9.1.3 Context Initializer Function

The `contextInit` field is used to provide a method to initialize the [`graphql:Context` object](#8-context). It is called per each request to create a `graphql:Context` object.

The context initializer function can return an error if the validation is failed. In such cases, the request will not proceed, and an error will be returned immediately.

Following is the function template for the `contextInit` function.

```ballerina
isolated function (http:RequestContext requestContext, http:Request request) returns graphql:Context|error {}
```

When `contextInit` is not provided, a default function will be set as the value of the field. The default function definition is below.

```ballerina
isolated function initDefaultContext(http:RequestContext requestContext, http:Request request) returns Context|error {
    return new;
}
```

The `contextInit` function can be provided inline, or as a function pointer.

###### Example: Provide Context Initializer Function Inline

```ballerina
@graphql:ServiceConfig {
    contextInit: isolated function(http:RequestContext requestContext, http:Request request) returns graphql:Context|error {
        // ...
    }
}
```

###### Example: Provide Context Initializer Function as a Function Pointer

```ballerina
isolated function initContext(http:RequestContext requestContext, http:Request request) returns graphql:Context|error {
    // ...
}

@graphql:ServiceConfig {
    contextInit: initContext
}
service on new graphql:Listener(9090) {
    // ...
}
```

>**Note:** The init function has `http:RequestContext` and `http:Request` objects as inputs. These objects are passed into the function when a request is received. The HTTP headers and the request context can be used to perform additional validations to a request before proceeding to the GraphQL validations. This can be useful to validate the HTTP request before performing the GraphQL operations. The [Imperative Approach in Security](#1112-imperative-approach) section will discuss this in detail.

#### 9.1.4 CORS Configurations

The `cors` field is used to configure CORS configurations for the GraphQL service.

###### Example: CORS Configurations

```ballerina
@graphql:ServiceConfig {
    cors: {
        allowOrigins: ["http://www.wso2.com", "http://www.ballerina.io"],
        allowCredentials: false,
        allowHeaders: ["CORELATION_ID"],
        exposeHeaders: ["X-CUSTOM-HEADER"],
        maxAge: 84900
    }
}
service on new graphql:Listener(9090) {
    // ...
}
```

#### 9.1.5 GraphiQL Configurations

The `graphiql` field is used to provide the GraphiQL client configuration to enable the GraphiQL client for a given GraphQL service.

###### Example: GraphiQL Configurations

```ballerina
@graphql:ServiceConfig {
    graphiql: {
        enabled: true,
        path: "/ballerina/graphiql"
    }
}
service on new graphql:Listener(9090) {
    // ...
}
```
>**Note:** The field enabled accepts a `boolean` that denotes whether the client is enabled or not. By default, it has been set to `false`. The optional field `path` accepts a valid `string` for the GraphiQL service. If the path is not given in the configuration, `/graphiql` is set as the default path.

#### 9.1.6 Service Level Interceptors

The `interceptors` field is used to provide the service level interceptors.

###### Example: Service Level Interceptors

```ballerina
@graphql:ServiceConfig {
    interceptors: [new Interceptor1(), new Interceptor2()]
}
service on new graphql:Listener(9090) {
    // ...
}
```

#### 9.1.7 Introspection Configurations

The `introspection` field is used to enable or disable the GraphQL introspection query support. If the introspection query support is disabled, the GraphQL service won't allow the execution of the `__schema` and the `__type` introspection queries. However, the `__typename` introspection will work even if the introspection query support is disabled. By default, introspection is enabled for Ballerina GraphQL services.

###### Example: Disable Introspection Query Support

```ballerina
@graphql:ServiceConfig {
    introspection: false
}
service on new graphql:Listener(9090) {
    // ...
}
```
>**Note:** It is recommended to disable introspection in production environments until it is required.

## 10. Interceptors
The GraphQL interceptors can be used to execute a custom code before and after a resolver gets invoked.

### 10.1 Interceptor Service Object

<<<<<<< HEAD
The interceptor service object is defined in the Ballerina GraphQL package. It includes a single remote method named execute that accepts `Context` and `Field` as the parameters. The function's return type is a union of `anydata` and `error`.
=======
The interceptor service object is defined in the Ballerina GraphQL package. It includes a single remote method named execute that accepts `Context` and `Field` as the parameters. The return type of the method is a union of `anydata` and `error`.
>>>>>>> 44d6ef8e

```ballerina
public type Interceptor distinct service object {
    isolated remote function execute(Context context, Field 'field) returns anydata|error;
};
```

### 10.2 GraphQL Field Object

Interceptor `execute` method accepts the `Field` object as an input parameter that consists of APIs to access the execution field information. Following is the implementation of the Field object.

```ballerina
public class Field {
    public isolated function getName() returns string;

    public isolated function getAlias() returns string;
}
```

* The `getName()` method can be used to get the current execution field name.
* The `getAlias()` method returns an alias if the current execution filed has an alias. If not, it returns the field name.

### 10.3 Writing an Interceptor
Interceptors can be defined as a readonly service class that infers the Interceptor object provided by the GraphQL package. User-specific name can be used as the service class name.

```ballerina
readonly service class InterceptorName {
   *graphql:Interceptor;

    isolated remote function execute(graphql:Context context, graphql:Field 'field) returns anydata|error {
        // Do some work
        var output = context.resolve('field);
        // Do some work
    }
}
```

<<<<<<< HEAD
The Interceptor service class should have the implementation of the `execute()` remote method that infers from the interceptor service object. Code needed to be included in the interceptor should be kept inside the `execute()` function. Interceptors can not have any other `resource/remote` methods inside the interceptor. However, the users are able to define the usual functions inside the interceptors.
=======
The Interceptor service class should have the implementation of the `execute()` remote method that infers from the interceptor service object. Code needed to be included in the interceptor should be kept inside the `execute()` method. Interceptors can not have any other `resource/remote` methods inside the interceptor. However, the users are able to define the general methods inside the interceptors.
>>>>>>> 44d6ef8e

### 10.4 Execution

When it comes to interceptor execution, it follows the `onion principle`. Basically, each interceptor adds a layer before and after the actual resolver invocation. Therefore, the order of the interceptor array in the configuration will be important. In an Interceptor `execute()` method, all the code lines placed before the `context.resolve()` will be executed before the resolver execution, and the code lines placed after the `context.resolve()` will be executed after the resolver execution. The [`context.resolve()`](#85-resolving-field-value) method invoke the next interceptor.

>**Note:** The inserting order of the interceptors into the array, will be the execution order of Interceptors.

###### Example: GraphQL Interceptor

```ballerina
import ballerina/graphql;
import ballerina/log;

readonly service class ServiceInterceptor {
  *graphql:Interceptor;
  isolated remote function execute(graphql:Context context, graphql:Field 'field) returns anydata|error {
     log:printInfo(string `Service Interceptor execution!`);
     var output = context.resolve('field);
     log:printInfo("Connection closed!");
     return output;
  }
}

@graphql:ServiceConfig {
   interceptors: [new ServiceInterceptor()]
}
service /graphql on new graphql:Listener(9000) {
   resource function get name(int id) returns string {
      log:printInfo("Resolver: name");
      return "Ballerina";
   }
}
```

Following is the output of the server when a request is processed:
```shell
1. Service Interceptor execution!
3. Resolver: name
5. Connection closed!
```

#### 10.4.1 Service Level Interceptors
The service level interceptors are applied to all the resolvers in the GraphQL service. The GraphQL module accept an array of service level interceptors, and it should be inserted as mentioned in the [Service Level Interceptor](#916-service-level-interceptors) section.

>**Note:** The service level interceptors are applied to each event in response stream of subscription resolvers.

## 11. Security

### 11.1 Service Authentication and Authorization

There are two ways to enable authentication and authorization in Ballerina GraphQL service.

1. Declarative approach
2. Imperative approach

#### 11.1.1 Declarative Approach

This is also known as the configuration-driven approach, which is used for simple use cases, where users have to provide a set of configurations and do not need to be worried more about how authentication and authorization works. The user does not have full control over the configuration-driven approach.

The service configurations are used to define the authentication and authorization configurations. Users can configure the configurations needed for different authentication schemes and configurations needed for authorizations of each authentication scheme. The configurations can be provided at the service level. The auth handler creation and request authentication/authorization is handled internally without user intervention. The requests that succeeded both authentication and/or authorization phases according to the configurations will be passed to the business logic layer.

##### 11.1.1.1 Basic Authentication - File User Store

A GraphQL service can be secured using [Basic Authentication with File User Store](https://github.com/ballerina-platform/module-ballerina-auth/blob/master/docs/spec/spec.md#311-file-user-store) and optionally by enforcing authorization.

When configured, it validates the `Authorization` header in the HTTP request that contains the GraphQL document. This reads the data from a `TOML` file, that stores the usernames and passwords for authentication and the scopes for authorization.

###### Example: Declarative Basic Authentication with File User Store

```ballerina
@graphql:ServiceConfig {
    auth: [
        {
            fileUserStoreConfig: {},
            scopes: ["admin"]
        }
    ]
}
service on new graphql:Listener(9090) {
    resource function get greeting() returns string {
        return "Hello, World!";
    }
}
```

The `Config.toml` file below will be used to define the users.

```toml
[[ballerina.auth.users]]
username="alice"
password="alice@123"
scopes=["developer"]


[[ballerina.auth.users]]
username="bob"
password="bob@123"
scopes=["developer", "admin"]
```

##### 11.1.1.2 Basic Authentication - LDAP User Store

A GraphQL service can be secured using [Basic Authentication with LDAP User Store](https://github.com/ballerina-platform/module-ballerina-auth/blob/master/docs/spec/spec.md#312-ldap-user-store) and optionally by enforcing authorization.

When configured, it validates the `Authorization` header in the HTTP request that contains the GraphQL document. This reads the data from the configured LDAP, which stores the usernames and passwords for authentication and the scopes for authorization.

###### Example: Declarative Basic Authentication with LDAP User Store

```ballerina
@graphql:ServiceConfig {
    auth: [
        {
            ldapUserStoreConfig: {
                domainName: "bcssl.lk",
                connectionUrl: "ldap://localhost:389",
                connectionName: "cn=admin,dc=bcssl,dc=lk",
                connectionPassword: "bcssl123",
                userSearchBase: "ou=Users,dc=bcssl,dc=lk",
                userEntryObjectClass: "inetOrgPerson",
                userNameAttribute: "uid",
                userNameSearchFilter: "(&(objectClass=inetOrgPerson)(uid=?))",
                userNameListFilter: "(objectClass=inetOrgPerson)",
                groupSearchBase: ["ou=Groups,dc=bcssl,dc=lk"],
                groupEntryObjectClass: "groupOfNames",
                groupNameAttribute: "cn",
                groupNameSearchFilter: "(&(objectClass=groupOfNames)(cn=?))",
                groupNameListFilter: "(objectClass=groupOfNames)",
                membershipAttribute: "member",
                userRolesCacheEnabled: true,
                connectionPoolingEnabled: false,
                connectionTimeout: 5,
                readTimeout: 60
            },
            scopes: ["admin"]
        }
    ]
}
service /graphql on securedEP {
    resource function get greeting() returns string {
        return "Hello, World!";
    }
}
```

##### 11.1.1.3 JWT Authentication

A GraphQL service can be secured using [JWT Authentication](https://github.com/ballerina-platform/module-ballerina-jwt/blob/master/docs/spec/spec.md) and by enforcing authorization optionally.

When configured, it validates the JWT sent in the `Authorization` header in the HTTP request that contains the GraphQL document.

###### Example: Declarative JWT Authentication

```ballerina
@graphql:ServiceConfig {
    auth: [
        {
            jwtValidatorConfig: {
                issuer: "wso2",
                audience: "ballerina",
                signatureConfig: {
                    certFile: "path/to/public.crt"
                },
                scopeKey: "scp"
            },
            scopes: ["admin"]
        }
    ]
}
service /graphql on securedEP {
    resource function get greeting() returns string {
        return "Hello, World!";
    }
}
```

##### 11.1.1.4 OAuth2

A GraphQL service can be secured using [OAuth2](https://github.com/ballerina-platform/module-ballerina-oauth2/blob/master/docs/spec/spec.md) and by enforcing authorization optionally.

When configured, it validates the OAuth2 token sent in the `Authorization` header in the HTTP request that contains the GraphQL document. This calls the configured OAuth2 introspection endpoint to validate.

###### Example: Declarative Approach to Secure Service Using OAuth2

```ballerina
@graphql:ServiceConfig {
    auth: [
        {
            oauth2IntrospectionConfig: {
                url: "https://localhost:9445/oauth2/introspect",
                tokenTypeHint: "access_token",
                scopeKey: "scp",
                clientConfig: {
                    customHeaders: {"Authorization": "Basic YWRtaW46YWRtaW4="},
                    secureSocket: {
                        cert: "path/to/public.crt"
                    }
                }
            },
            scopes: ["admin"]
        }
    ]
}
service /graphql on securedEP {
    resource function get greeting() returns string {
        return "Hello, World!";
    }
}
```

#### 11.1.2 Imperative Approach

This is also known as the code-driven approach, which is used for advanced use cases, where users need to be worried more about how authentication and authorization work and need to have further customizations. The user has full control of the code-driven approach. The handler creation and authentication/authorization calls are made by the user at the business logic layer.

The [`graphql:Context`](#8-context) object and the [`contextInit`](#913-context-initializer-function) method can be used to achieve this.

##### 11.1.2.1 Basic Authentication - File User Store

A file user store can be used to validate the `Authorization` header in the HTTP request that contains the GraphQL document.

###### Example: Imperative Basic Authentication with File User Store

```ballerina
graphql:FileUserStoreConfig config = {};
http:ListenerFileUserStoreBasicAuthHandler handler = new (config);

isolated function contextInit(http:RequestContext reqCtx, http:Request request) returns graphql:Context|error {
    string authorization = check request.getHeader("Authorization");
    graphql:Context context = new;
    context.set("Authorization", authorization);
    return context;
}

@graphql:ServiceConfig {
    contextInit: contextInit
}
service on new graphql:Listener(9090) {
    resource function get greeting(graphql:Context context) returns string|error {
        value:Cloneable|isolated object {} authorization = check context.get("Authorization");
        if authorization !is string {
            return error("Failed to authorize");
        }
        auth:UserDetails|http:Unauthorized authn = handler.authenticate(authorization);
        if authn is http:Unauthorized {
            return error("Unauthorized");
        }
        http:Forbidden? authz = handler.authorize(authn, "admin");
        if authz is http:Forbidden {
            return error("Forbidden");
        }
        // ...
    }
}
```

The `Config.toml` file below will be used to define the users.

```toml
[[ballerina.auth.users]]
username="alice"
password="alice@123"
scopes=["developer"]


[[ballerina.auth.users]]
username="bob"
password="bob@123"
scopes=["developer", "admin"]
```

##### 11.1.2.2 Basic Authentication - LDAP User Store

An LDAP user store can be used to validate the `Authorization` header in the HTTP request that contains the GraphQL document.

###### Example: Imperative Basic Authentication with LDAP User Store

```ballerina
graphql:LdapUserStoreConfig config = {
    domainName: "bcssl.lk",
    connectionUrl: "ldap://localhost:389",
    connectionName: "cn=admin,dc=bcssl,dc=lk",
    connectionPassword: "bcssl123",
    userSearchBase: "ou=Users,dc=bcssl,dc=lk",
    userEntryObjectClass: "inetOrgPerson",
    userNameAttribute: "uid",
    userNameSearchFilter: "(&(objectClass=inetOrgPerson)(uid=?))",
    userNameListFilter: "(objectClass=inetOrgPerson)",
    groupSearchBase: ["ou=Groups,dc=bcssl,dc=lk"],
    groupEntryObjectClass: "groupOfNames",
    groupNameAttribute: "cn",
    groupNameSearchFilter: "(&(objectClass=groupOfNames)(cn=?))",
    groupNameListFilter: "(objectClass=groupOfNames)",
    membershipAttribute: "member",
    userRolesCacheEnabled: true,
    connectionPoolingEnabled: false,
    connectionTimeout: 5,
    readTimeout: 60
};
http:ListenerLdapUserStoreBasicAuthHandler handler = new (config);

isolated function contextInit(http:RequestContext reqCtx, http:Request request) returns graphql:Context|error {
    string authorization = check request.getHeader("Authorization");
    graphql:Context context = new;
    context.set("Authorization", authorization);
    return context;
}

@graphql:ServiceConfig {
    contextInit: contextInit
}
service on new graphql:Listener(9090) {
    resource function get greeting(graphql:Context context) returns string|error {
        value:Cloneable|isolated object {} authorization = check context.get("Authorization");
        if authorization !is string {
            return error("Failed to authorize");
        }
        auth:UserDetails|http:Unauthorized authn = handler->authenticate(authorization);
        if authn is http:Unauthorized {
            return error("Unauthorized");
        }
        http:Forbidden? authz = handler->authorize(authn, "admin");
        if authz is http:Forbidden {
            return error("Forbidden");
        }
        // ...
    }
}
```

##### 11.1.2.3 JWT Authentication

A JWT configuration can be used to validate the `Authorization` header in the HTTP request that contains the GraphQL document.

###### Example: Imperative JWT Authentication

```ballerina
graphql:JwtValidatorConfig config = {
    issuer: "ballerina",
    audience: ["wso2"],
    signatureConfig: {
        jwksConfig: {
            url: "https://localhost:8080/jwks"
        }
    }
};
http:ListenerJwtAuthHandler handler = new (config);

isolated function contextInit(http:RequestContext reqCtx, http:Request request) returns graphql:Context|error {
    string authorization = check request.getHeader("Authorization");
    graphql:Context context = new;
    context.set("Authorization", authorization);
    return context;
}

@graphql:ServiceConfig {
    contextInit: contextInit
}
service on new graphql:Listener(9090) {
    resource function get greeting(graphql:Context context) returns string|error {
        value:Cloneable|isolated object {} authorization = check context.get("Authorization");
        if authorization !is string {
            return error("Failed to authorize");
        }
        jwt:Payload|http:Unauthorized authn = handler.authenticate(authorization);
        if authn is http:Unauthorized {
            return error("Unauthorized");
        }
        http:Forbidden? authz = handler.authorize(authn, "admin");
        if authz is http:Forbidden {
            return error("Forbidden");
        }
        // ...
    }
}
```

##### 11.1.2.4 OAuth2

An OAuth2 introspection endpoint can be used to validate the `Authorization` header in the HTTP request that contains the GraphQL document.

###### Example: Imperative Approach to Secure Service Using OAuth2

```ballerina
graphql:OAuth2IntrospectionConfig config = {
    url: "https://localhost:8080/oauth2/introspect",
    tokenTypeHint: "access_token"
};
http:ListenerOAuth2Handler handler = new (config);

isolated function contextInit(http:RequestContext reqCtx, http:Request request) returns graphql:Context|error {
    string authorization = check request.getHeader("Authorization");
    graphql:Context context = new;
    context.set("Authorization", authorization);
    return context;
}

@graphql:ServiceConfig {
    contextInit: contextInit
}
service on new graphql:Listener(9090) {
    resource function get greeting(graphql:Context context) returns string|error {
        value:Cloneable|isolated object {} authorization = check context.get("Authorization");
        if authorization !is string {
            return error("Failed to authorize");
        }
        oauth2:IntrospectionResponse|http:Unauthorized|http:Forbidden auth = handler->authorize(authorization, "admin");
        if auth is http:Unauthorized {
            return error("Unauthorized");
        } else if auth is http:Forbidden {
            return error("Forbidden");
        }
        // ...
    }
}
```

### 11.2 Client Authentication and Authorization

Authentication and authorization in Ballerina GraphQL clients can be enabled using the declarative approach.

##### 11.2.1 Basic Authentication

Ballerina GraphQL clients enable basic authentication with credentials by setting the `graphql:CredentialsConfig` configurations in the client. The requests from the client are automatically enriched with the `Authorization: Basic <token>` header when passing the `graphql:CredentialsConfig` for the `auth` configuration of the client.

###### Example: Client Using Declarative Basic Authentication

```ballerina
public function main() returns error? {
    graphql:Client graphqlClient = check new ("localhost:9090/graphql",
        auth = {
            username: "bob",
            password: "bob@123"
        }
    );
    string document = "{ one: profile(id: 100) {name} }";
    ProfileResponseWithErrors response = check graphqlClient->execute(document);
    // ...
}
```

##### 11.2.2 Bearer Token Authentication

Ballerina GraphQL clients enable authentication using bearer tokens by setting the `graphql:BearerTokenConfig` configurations in the client. The requests from the client are automatically enriched with the `Authorization: Bearer <token>` header when passing the `graphql:BearerTokenConfig` for the `auth` configuration of the client.

###### Example: Client Using Declarative Bearer Token Authentication

```ballerina
public function main() returns error? {
    graphql:Client graphqlClient = check new ("localhost:9090/graphql",
        auth = {
            token: "56ede317-4511-44b4-8579-a08f094ee8c5"
        }
    );
    string document = "{ one: profile(id: 100) {name} }";
    ProfileResponseWithErrors response = check graphqlClient->execute(document);
    // ...
}
```

##### 11.2.3 Self-Signed JWT Authentication

Ballerina GraphQL clients enable authentication using JWTs by setting the `graphql:JwtIssuerConfig` configurations in the client.  The requests from the client are automatically enriched with the `Authorization: Bearer <token>` header when passing the `graphql:JwtIssuerConfig` for the `auth` configuration of the client.

###### Example: Client Using Declarative Self Signed JWT Authentication

```ballerina
public function main() returns error? {
    graphql:Client graphqlClient = check new ("localhost:9090/graphql",
        auth = {
            username: "ballerina",
            issuer: "wso2",
            audience: ["ballerina", "ballerina.org", "ballerina.io"],
            keyId: "5a0b754-895f-4279-8843-b745e11a57e9",
            jwtId: "JlbmMiOiJBMTI4Q0JDLUhTMjU2In",
            customClaims: {"scp": "admin"},
            expTime: 3600,
            signatureConfig: {
                config: {
                    keyFile: "path/to/private.key"
                }
            }
        }
    );
    string document = "{ one: profile(id: 100) {name} }";
    ProfileResponseWithErrors response = check graphqlClient->execute(document);
    // ...
}
```

##### 11.2.4 OAuth2

Ballerina GraphQL clients enable authentication using OAuth2 by setting the `graphql:OAuth2GrantConfig` configurations in the client. The requests from the client are automatically enriched with the `Authorization: Bearer <token>` header when passing the `graphql:OAuth2GrantConfig` for the `auth` configuration of the client. OAuth2 can configure in following 4 ways

###### 11.2.4.1 Client Credentials Grant Type

```ballerina
graphql:Client graphqlClient = check new ("localhost:9090/graphql",
    auth = {
        tokenUrl: "localhost:9445/oauth2/token",
        clientId: "FlfJYKBD2c925h4lkycqNZlC2l4a",
        clientSecret: "PJz0UhTJMrHOo68QQNpvnqAY_3Aa",
        scopes: ["admin"],
        clientConfig: {
            secureSocket: {
                cert: "path/to/public.crt"
            }
        }
    }
);
```

###### 11.2.4.2 Password Grant Type

```ballerina
graphql:Client graphqlClient = check new ("localhost:9090/graphql",
    auth = {
        tokenUrl: "https://localhost:9445/oauth2/token",
        username: "admin",
        password: "admin",
        clientId: "FlfJYKBD2c925h4lkycqNZlC2l4a",
        clientSecret: "PJz0UhTJMrHOo68QQNpvnqAY_3Aa",
        scopes: ["admin"],
        refreshConfig: {
            refreshUrl: "https://localhost:9445/oauth2/token",
            scopes: ["hello"],
            clientConfig: {
                secureSocket: {
                    cert: "path/to/public.crt"
                }
            }
        },
        clientConfig: {
            secureSocket: {
                cert: "path/to/public.crt"
            }
        }
    }
);
```
###### 11.2.4.3 Refresh Token Grant Type

```ballerina
graphql:Client graphqlClient = check new ("localhost:9090/graphql",
    auth = {
        refreshUrl: "https://localhost:9445/oauth2/token",
        refreshToken: "24f19603-8565-4b5f-a036-88a945e1f272",
        clientId: "FlfJYKBD2c925h4lkycqNZlC2l4a",
        clientSecret: "PJz0UhTJMrHOo68QQNpvnqAY_3Aa",
        scopes: ["admin"],
        clientConfig: {
            secureSocket: {
                cert: "path/to/public.crt"
            }
        }
    }
);
```

###### 11.2.4.4 JWT Bearer Grant Type

```ballerina
graphql:Client graphqlClient = check new ("localhost:9090/graphql",
    auth = {
        tokenUrl: "https://localhost:9445/oauth2/token",
        assertion: "eyJhbGciOiJFUzI1NiIsImtpZCI6Ij[...omitted for brevity...]",
        clientId: "FlfJYKBD2c925h4lkycqNZlC2l4a",
        clientSecret: "PJz0UhTJMrHOo68QQNpvnqAY_3Aa",
        scopes: ["admin"],
        clientConfig: {
            secureSocket: {
                cert: "path/to/public.crt"
            }
        }
    }
);
```

### 11.3 SSL/TLS and Mutual SSL

The Ballerina GraphQL listeners/clients can be used to communicate via a secured connection. This section defines the specifications for creating Ballerina GraphQL listeners and clients to communicate via a secured connection.

### 11.3.1 Listener

#### 11.3.1.1 SSL/TLS

The GraphQL listener can be secured to communicate via HTTPS using SSL/TLS. The `graphql:ListenerSecureSocket` can be used to configure the listener to expose an HTTPS connection.

Alternatively, an HTTP listener configured to connect with an HTTPS client can also be used to create the GraphQL listener to expose an HTTPS connection.

###### Example: SSL/TLS Configuration of the GraphQL Listener

```ballerina
listener graphql:Listener securedGraphqlListener = new(9090,
    secureSocket = {
        key: {
            certFile: "/path/to/public.crt",
            keyFile: "/path/to/private.key"
        }
    }
);

service on securedGraphqlListener {
    resource function get greeting() returns string {
        return "Hello, World!";
    }
}
```

###### Example: GraphQL Listener Using an SSL/TLS Configured HTTP Listener

```ballerina
listener http:Listener securedHttpListener = new(9090,
    secureSocket = {
        key: {
            certFile: "/path/to/public.crt",
            keyFile: "/path/to/private.key"
        }
    }
);
listener graphql:Listener securedGraphqlListener = new (securedHttpListener);

service on securedGraphqlListener {
    resource function get greeting() returns string {
        return "Hello, World!";
    }
}
```

#### 11.3.1.2 Mutual SSL

The GraphQL listener supports mutual SSL, which is a certificate-based authentication process in which two parties (the client and the server) authenticate each other by verifying the digital certificates.

The `graphql:ListenerSecureSocket` configuration can be used to configure mutual SSL for a GraphQL listener.

Alternatively, an HTTP listener configured to connect with a client with mutual SSL can also be used to create the GraphQL listener to expose an HTTPS connection.

###### Example: Mutual SSL Configuration of the GraphQL Listener

```ballerina
listener graphql:Listener securedGraphqlListener = new(9090,
    secureSocket = {
        key: {
            certFile: "/path/to/public.crt",
            keyFile: "/path/to/private.key"
        },
        mutualSsl: {
            verifyClient: http:REQUIRE,
            cert: "/path/to/public.crt"
        },
        protocol: {
            name: http:TLS,
            versions: ["TLSv1.2", "TLSv1.1"]
        },
        ciphers: ["TLS_ECDHE_RSA_WITH_AES_128_CBC_SHA"]
    }
);

service on securedGraphqlListener {
    resource function get greeting() returns string {
        return "Hello, World!";
    }
}
```

###### Example: GraphQL Listener Using a Mutual SSL Configured HTTP Listener

```ballerina
listener http:Listener securedHttpListener = new(9090,
    secureSocket = {
        key: {
            certFile: "/path/to/public.crt",
            keyFile: "/path/to/private.key"
        },
        mutualSsl: {
            verifyClient: http:REQUIRE,
            cert: "/path/to/public.crt"
        },
        protocol: {
            name: http:TLS,
            versions: ["TLSv1.2", "TLSv1.1"]
        },
        ciphers: ["TLS_ECDHE_RSA_WITH_AES_128_CBC_SHA"]
    }
);
listener graphql:Listener securedGraphqlListener = new (securedHttpListener);

service on securedGraphqlListener {
    resource function get greeting() returns string {
        return "Hello, World!";
    }
}
```

### 11.3.2 Client

#### 11.3.2.1 SSL/TLS

A GraphQL client can communicate with a secured GraphQL service via SSL/TLS. The `graphql:ClientSecureSocket` configuration can be used to provide configurations related to SSL/TLS.

###### Example: GraphQL Client Using SSL/TLS

```ballerina
public function main() returns error? {
    graphql:Client graphqlClient = check new ("localhost:9090/graphql",
       secureSocket = {
            cert: "path/to/public.crt"
        }
    );
    string document = "{ one: profile(id: 100) {name} }";
    ProfileResponseWithErrors response = check graphqlClient->execute(document);
    // ...
}
```

#### 11.3.2.2 Mutual SSL

A GraphQL client can communicate with a secured GraphQL service using mutual SSL. Mutual SSL can be enabled by providing the `graphql:ClientSecureSocket` value for the `auth` configuration of the client along with providing the client certificate and key files via the `key` configuration of the `graphql:ClientSecureSocket`.

###### Example: GraphQL Client Using Mutual SSL

```ballerina
public function main() returns error? {
    graphql:Client graphqlClient = check new ("localhost:9090/graphql",
       secureSocket = {
            key: {
                certFile: "path/to/public.crt",
                keyFile: "path/to/private.key"
            },
            cert: "path/to/public.crt",
            protocol: {
                name: http:TLS
            },
            ciphers: ["TLS_ECDHE_RSA_WITH_AES_128_CBC_SHA"]
        }
    );
    string document = "{ one: profile(id: 100) {name} }";
    ProfileResponseWithErrors response = check graphqlClient->execute(document);
    // ...
}
```

## 12. Tools

### 12.1 GraphiQL client

The Ballerina GraphQL package provides an integrated GraphiQL client tool which is provided by the GraphQL Foundation. The client is implemented using CDN assets, and it provides a Graphical User Interface to execute the GraphQL queries. To enable the GraphiQL client, configuration should be provided as mentioned in the [GraphiQL configuration](#915-graphiql-configurations) section.

If the configurations are provided correctly, the GraphiQL client tool will be served at the given path when the service starts. The client can be accessed via a web browser.

###### Example: Enable GraphiQL Client

```ballerina
@graphql:ServiceConfig {
    graphiql: {
        enabled: true,
        path: "/ballerina/graphiql"
    }
}
service on new graphql:Listener(9090) {
    resource function get greeting() returns string {
        return "Hello, World!";
    }
}
````
>**Note:** The GraphiQL client is used as a tool to help developers when writing a GraphQL service, and It is recommended not to enable it in production environments.<|MERGE_RESOLUTION|>--- conflicted
+++ resolved
@@ -992,11 +992,7 @@
 
 The `@deprecated` directive has one argument, `reason`, which is of type `String`.
 
-<<<<<<< HEAD
-The Ballerina GraphQL package uses the Ballerina's in-built `@deprecated` annotation to deprecate a field (resource/remote methods) or an enum value. The deprecation reason can be provided as a part of the doc comment of the particular schema member.
-=======
 The Ballerina GraphQL package uses the Ballerina's in-built `@deprecated` annotation to deprecate a field (`resource`/`remote` methods) or an `enum` value. The deprecation reason can be provided as a part of the doc comment of the particular schema member.
->>>>>>> 44d6ef8e
 
 ###### Example: @deprecated
 
@@ -1669,11 +1665,7 @@
 
 ### 10.1 Interceptor Service Object
 
-<<<<<<< HEAD
-The interceptor service object is defined in the Ballerina GraphQL package. It includes a single remote method named execute that accepts `Context` and `Field` as the parameters. The function's return type is a union of `anydata` and `error`.
-=======
 The interceptor service object is defined in the Ballerina GraphQL package. It includes a single remote method named execute that accepts `Context` and `Field` as the parameters. The return type of the method is a union of `anydata` and `error`.
->>>>>>> 44d6ef8e
 
 ```ballerina
 public type Interceptor distinct service object {
@@ -1711,11 +1703,7 @@
 }
 ```
 
-<<<<<<< HEAD
-The Interceptor service class should have the implementation of the `execute()` remote method that infers from the interceptor service object. Code needed to be included in the interceptor should be kept inside the `execute()` function. Interceptors can not have any other `resource/remote` methods inside the interceptor. However, the users are able to define the usual functions inside the interceptors.
-=======
 The Interceptor service class should have the implementation of the `execute()` remote method that infers from the interceptor service object. Code needed to be included in the interceptor should be kept inside the `execute()` method. Interceptors can not have any other `resource/remote` methods inside the interceptor. However, the users are able to define the general methods inside the interceptors.
->>>>>>> 44d6ef8e
 
 ### 10.4 Execution
 
