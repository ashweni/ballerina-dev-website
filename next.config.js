/** @type {import('next').NextConfig} */
// const ss = `/gggggggg/`;
const redirectBase = process.env.NEXT_PUBLIC_BASE_PATH
  ? `${process.env.NEXT_PUBLIC_BASE_PATH}/`
  : "";
const nextConfig = {
  reactStrictMode: true,
  basePath: process.env.NEXT_PUBLIC_BASE_PATH || "",
  assetPrefix: process.env.NEXT_PUBLIC_BASE_PATH || "",
  images: {
    loader: "custom",
    imageSizes: [16, 32, 48, 64, 96, 128, 256, 384],
    deviceSizes: [640, 750, 828, 1080, 1200, 1920, 2048, 3840],
    nextImageExportOptimizer: {
      imageFolderPath: "public/images",
      exportFolderPath: "out",
      quality: 75,
    },
  },
  env: {
    storePicturesInWEBP: true,
    generateAndUseBlurImages: true,
<<<<<<< HEAD
    distServer: "https://dist.ballerina.io",
    gitHubPath: "https://github.com/sm1990/sarani.github.io/blob/main/",
=======
    distServer: 'https://dist.ballerina.io',
    gitHubPath: 'https://github.com/ballerina-platform/ballerina-dev-website/blob/website-revamp/'
>>>>>>> 08c02011
  },
  async rewrites() {
    return [
      {
        source: `/learn/build-a-data-service-in-ballerina`,
        destination: `/learn/featured-use-cases/build-a-data-service-in-ballerina`,
      },
      {
        source: `/${redirectBase}learn/deploy-ballerina-on-kubernetes`,
        destination: `/${redirectBase}learn/featured-use-cases/deploy-ballerina-on-kubernetes`,
      },
      {
        source: `/${redirectBase}learn/get-started-with-ballerina`,
        destination: `/${redirectBase}learn/get-started/get-started-with-ballerina`,
      },
      {
        source: `/${redirectBase}learn/language-basics`,
        destination: `/${redirectBase}learn/learn-the-language/language-basics`,
      },
      {
        source: `/${redirectBase}learn/language-walkthrough`,
        destination: `/${redirectBase}learn/learn-the-language/language-walkthrough`,
      },
      {
        source: `/${redirectBase}learn/work-with-data-using-queries-in-ballerina`,
        destination: `/${redirectBase}learn/featured-use-cases/work-with-data-using-queries-in-ballerina`,
      },
      {
        source: `/${redirectBase}learn/write-a-graphql-api-with-ballerina`,
        destination: `/${redirectBase}learn/featured-use-cases/write-a-graphql-api-with-ballerina`,
      },
      {
        source: `/${redirectBase}learn/write-a-grpc-service-with-ballerina`,
        destination: `/${redirectBase}learn/featured-use-cases/write-a-grpc-service-with-ballerina`,
      },
      {
        source: `/${redirectBase}learn/write-a-restful-api-with-ballerina`,
        destination: `/${redirectBase}learn/featured-use-cases/write-a-restful-api-with-ballerina`,
      },
      {
        source: `/${redirectBase}learn/install-ballerina/:slug`,
        destination: `/${redirectBase}learn/get-started/install-ballerina/:slug`,
      },
      {
        source: "/learn",
        destination: "/learn/get-started/install-ballerina/set-up-ballerina",
      },

      {
        source: `/${redirectBase}learn/openapi-tool`,
        destination: `/${redirectBase}learn/learn-the-platform/ballerina-tooling/openapi-tool`,
      },
      {
        source: `/${redirectBase}learn/graphql-client-tool`,
        destination: `/${redirectBase}learn/learn-the-platform/ballerina-tooling/graphql-client-tool`,
      },
      {
        source: `/${redirectBase}learn/asyncapi-tool`,
        destination: `/${redirectBase}learn/learn-the-platform/ballerina-tooling/asyncapi-tool`,
      },
      {
        source: `/${redirectBase}learn/ballerina-shell`,
        destination: `/${redirectBase}learn/learn-the-platform/ballerina-tooling/ballerina-shell`,
      },
      {
        source: `/${redirectBase}learn/call-java-code-from-ballerina`,
        destination: `/${redirectBase}learn/learn-the-platform/java-interoperability/call-java-code-from-ballerina`,
      },
      {
        source: `/${redirectBase}learn/debug-ballerina-programs`,
        destination: `/${redirectBase}learn/learn-the-platform/test-document-the-code/debug-ballerina-programs`,
      },
      {
        source: `/${redirectBase}learn/generate-code-documentation`,
        destination: `/${redirectBase}learn/learn-the-platform/test-document-the-code/generate-code-documentation`,
      },
      {
        source: `/${redirectBase}learn/manage-dependencies`,
        destination: `/${redirectBase}learn/learn-the-platform/source-code-dependencies/manage-dependencies`,
      },
      {
        source: `/${redirectBase}learn/observe-ballerina-programs`,
        destination: `/${redirectBase}learn/learn-the-platform/configure-observe/observe-ballerina-programs`,
      },
      {
        source: `/${redirectBase}learn/organize-ballerina-code`,
        destination: `/${redirectBase}learn/learn-the-platform/source-code-dependencies/organize-ballerina-code`,
      },
      {
        source: `/${redirectBase}learn/publish-packages-to-ballerina-central`,
        destination: `/${redirectBase}learn/learn-the-platform/ballerina-central/publish-packages-to-ballerina-central`,
      },
      {
        source: `/${redirectBase}learn/configure-ballerina-programs/:slug`,
        destination: `/${redirectBase}learn/learn-the-platform/configure-observe/configure-ballerina-programs/:slug`,
      },
      {
        source: `/${redirectBase}learn/distinctive-language-features/:slug`,
        destination: `/${redirectBase}learn/learn-the-language/distinctive-language-features/:slug`,
      },
      {
        source: `/${redirectBase}learn/run-in-the-cloud/code-to-cloud/code-to-cloud-deployment`,
        destination: `/${redirectBase}learn/learn-the-platform/run-in-the-cloud/code-to-cloud/code-to-cloud-deployment`,
      },
      {
        source: `/${redirectBase}learn/run-in-the-cloud/function-as-a-service/:slug`,
        destination: `/${redirectBase}learn/learn-the-platform/run-in-the-cloud/function-as-a-service/:slug`,
      },
      {
        source: `/${redirectBase}learn/test-ballerina-code/:slug`,
        destination: `/${redirectBase}learn/learn-the-platform/test-document-the-code/test-ballerina-code/:slug`,
      },

      {
        source: `/${redirectBase}learn/package-references`,
        destination: `/${redirectBase}learn/learn-the-platform/source-code-dependencies/package-references`,
      },
      {
        source: `/${redirectBase}learn/cli-documentation/:slug`,
        destination: `/${redirectBase}learn/learn-the-platform/ballerina-tooling/cli-documentation/:slug`,
      },
      {
        source: `/${redirectBase}learn/java-interoperability-guide/:slug`,
        destination: `/${redirectBase}learn/learn-the-platform/java-interoperability/java-interoperability-guide/:slug`,
      },
      {
        source: `/${redirectBase}learn/style-guide/:slug`,
        destination: `/${redirectBase}learn/learn-the-platform/source-code-dependencies/style-guide/:slug`,
      },
      {
        source: `/${redirectBase}learn/style-guide/coding-conventions/:slug`,
        destination: `/${redirectBase}learn/references/style-guide/coding-conventions/:slug`,
      },

      {
        source: `/${redirectBase}downloads/swan-lake-release-notes`,
        destination: `/${redirectBase}downloads/swan-lake-release-notes/2201.0.2`,
      },
      {
        source: `/${redirectBase}1.2/learn/`,
        destination: `/${redirectBase}1.2/learn/index.html`,
      },
      {
        source: `/${redirectBase}1.1/learn/`,
        destination: `/${redirectBase}1.1/learn/index.html`,
      },
      {
        source: `/${redirectBase}1.0/learn/`,
        destination: `/${redirectBase}1.0/learn/index.html`,
      },
      {
        source: `/spec/lang/2022R2/`,
        destination: `/spec/lang/2022R2/index.html`,
      },
      {
        source: `/spec/lang/2022R1/`,
        destination: `/spec/lang/2022R1/index.html`,
      },
      {
        source: `/spec/lang/2021R1/`,
        destination: `/spec/lang/2021R1/index.html`,
      },
      {
        source: `/spec/lang/2020R1/`,
        destination: `/spec/lang/2020R1/index.html`,
      },
      {
        source: `/spec/lang/2019R3/`,
        destination: `/spec/lang/2019R3/index.html`,
      },
      {
        source: `/spec/lang/2019R2/`,
        destination: `/spec/lang/2019R2/index.html`,
      },
      {
        source: `/spec/lang/2019R1/`,
        destination: `/spec/lang/2019R1/index.html`,
      },
    ];
  },
  trailingSlash: true,
  resolve: [{ path: false, fs: false }],
  experimental: {
    scrollRestoration: true,
  },
};

module.exports = nextConfig;<|MERGE_RESOLUTION|>--- conflicted
+++ resolved
@@ -20,13 +20,9 @@
   env: {
     storePicturesInWEBP: true,
     generateAndUseBlurImages: true,
-<<<<<<< HEAD
     distServer: "https://dist.ballerina.io",
-    gitHubPath: "https://github.com/sm1990/sarani.github.io/blob/main/",
-=======
-    distServer: 'https://dist.ballerina.io',
-    gitHubPath: 'https://github.com/ballerina-platform/ballerina-dev-website/blob/website-revamp/'
->>>>>>> 08c02011
+    gitHubPath:
+      "https://github.com/ballerina-platform/ballerina-dev-website/blob/website-revamp/",
   },
   async rewrites() {
     return [
