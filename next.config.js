--- conflicted
+++ resolved
@@ -127,13 +127,10 @@
       {
         source: `/${redirectBase}learn/asyncapi-tool`,
         destination: `/${redirectBase}learn/integration-tools/asyncapi-tool`,
-<<<<<<< HEAD
-=======
       },
       {
         source: `/${redirectBase}learn/grpc-tool`,
         destination: `/${redirectBase}learn/integration-tools/grpc-tool`,
->>>>>>> 79b0dab8
       },
       {
         source: `/${redirectBase}learn/strand-dump-tool`,
@@ -214,7 +211,6 @@
       {
         source: `/${redirectBase}learn/observe-tracing`,
         destination: `/${redirectBase}learn/development-tutorials/observability/observe-tracing`,
-<<<<<<< HEAD
       },
       {
         source: `/${redirectBase}learn/organize-ballerina-code`,
@@ -225,19 +221,6 @@
         destination: `/${redirectBase}learn/development-tutorials/ballerina-central/publish-packages-to-ballerina-central`,
       },
       {
-        source: `/${redirectBase}learn/run-in-the-cloud/:slug`,
-        destination: `/${redirectBase}learn/development-tutorials/run-in-the-cloud/:slug`,
-=======
-      },
-      {
-        source: `/${redirectBase}learn/organize-ballerina-code`,
-        destination: `/${redirectBase}learn/development-tutorials/source-code-dependencies/organize-ballerina-code`,
-      },
-      {
-        source: `/${redirectBase}learn/publish-packages-to-ballerina-central`,
-        destination: `/${redirectBase}learn/development-tutorials/ballerina-central/publish-packages-to-ballerina-central`,
-      },
-      {
         source: `/${redirectBase}learn/code-to-cloud-deployment`,
         destination: `/${redirectBase}learn/development-tutorials/run-in-the-cloud/code-to-cloud-deployment`,
       },
@@ -248,7 +231,6 @@
       {
         source: `/${redirectBase}learn/aws-lambda`,
         destination: `/${redirectBase}learn/development-tutorials/run-in-the-cloud/aws-lambda`,
->>>>>>> 79b0dab8
       },
       {
         source: `/${redirectBase}learn/test-ballerina-code/:slug`,
@@ -257,12 +239,6 @@
       {
         source: `/${redirectBase}learn/package-references`,
         destination: `/${redirectBase}learn/development-tutorials/source-code-dependencies/package-references`,
-<<<<<<< HEAD
-      },
-      {
-        source: `/${redirectBase}learn/bal-command/:slug`,
-        destination: `/${redirectBase}learn/development-tutorials/build-and-run/bal-command/:slug`,
-=======
       },
       {
         source: `/${redirectBase}learn/cli-commands/`,
@@ -275,7 +251,6 @@
       {
         source: `/${redirectBase}learn/ballerina-shell/`,
         destination: `/${redirectBase}learn/development-tutorials/build-and-run/ballerina-shell/`,
->>>>>>> 79b0dab8
       },
       {
         source: `/${redirectBase}learn/java-interoperability-guide/:slug`,
