--- conflicted
+++ resolved
@@ -89,13 +89,9 @@
         <meta name="twitter:description" content="A programming language for the cloud that makes it easier to use, combine, and create network services." />
         <meta name="twitter:text:description" content="A programming language for the cloud that makes it easier to use, combine, and create network services." />
 
-<<<<<<< HEAD
-
-=======
         {/* CookiePro Cookies Consent Notice start for ballerina.io */}
         <script src="https://cookie-cdn.cookiepro.com/scripttemplates/otSDKStub.js" type="text/javascript" charSet="UTF-8" data-domain-script="630ad396-5fd5-4745-92ae-2765dc8841ee" defer />
         {/* CookiePro Cookies Consent Notice end for ballerina.io */}
->>>>>>> ef577091
       </Head>
       <Meta />
       <Stack gap={0} className='main-wrapper home'>
