--- conflicted
+++ resolved
@@ -49,10 +49,6 @@
           }}
         />
 
-<<<<<<< HEAD
-        <script type="text/javascript" crossOrigin src="https://cdn.jsdelivr.net/npm/@docsearch/js@alpha"/>
-        
-=======
         <script
           // eslint-disable-next-line react/no-danger
           dangerouslySetInnerHTML={{
@@ -78,7 +74,6 @@
         {/* CookiePro Cookies Consent Notice start for ballerina.io */}
         <script src="https://cookie-cdn.cookiepro.com/scripttemplates/otSDKStub.js" type="text/javascript" charSet="UTF-8" data-domain-script="630ad396-5fd5-4745-92ae-2765dc8841ee" defer />
         {/* CookiePro Cookies Consent Notice end for ballerina.io */}
->>>>>>> ef577091
       </Head>
       <Meta />
       <Stack gap={0} className='main-wrapper'>
