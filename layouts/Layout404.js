--- conflicted
+++ resolved
@@ -30,14 +30,6 @@
   return (
     <>
       <Head>
-<<<<<<< HEAD
-        {/* Google analytics */}
-        <script type="text/javascript" async="" src="https://www.google-analytics.com/analytics.js"/>
-        <script async="" src="https://www.googletagmanager.com/gtm.js?id=GTM-PSL2TX4"/>
-        <script async="" src="https://www.googletagmanager.com/gtag/js?id=UA-92163714-2"/>
-        
-        <script type="text/javascript" crossOrigin src="https://cdn.jsdelivr.net/npm/@docsearch/js@alpha"/>
-=======
         <meta name="viewport" content="width=device-width, initial-scale=1.0" />
 
         {/* Google Tag Manager */}
@@ -83,7 +75,6 @@
         {/* CookiePro Cookies Consent Notice start for ballerina.io */}
         <script src="https://cookie-cdn.cookiepro.com/scripttemplates/otSDKStub.js" type="text/javascript" charSet="UTF-8" data-domain-script="630ad396-5fd5-4745-92ae-2765dc8841ee" defer />
         {/* CookiePro Cookies Consent Notice end for ballerina.io */}
->>>>>>> ef577091
       </Head>
       <Meta />
       <Stack gap={0} className='main-wrapper other'>
