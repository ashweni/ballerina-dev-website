---
layout: ballerina-inner-page
title: Ballerina Website License
<<<<<<< HEAD
redirect_from:
  - /learn/language-specification
  - /learn/language-specification/
=======
permalink: /spec/
>>>>>>> a3c62a0c
---

# Ballerina Platform Specifications

As a platform designed to have multiple implementations, Ballerina semantics are defined by a series of specifications and not by the implementation. Currently, we have only one implementation (i.e., jBallerina, which compiles Ballerina to Java bytecodes). Others will follow, including a compiler which generates native binaries using LLVM.

The Ballerina platform is specified by a collection of specifications starting with the Ballerina Language Specification. Other specifications (which are yet to be moved to the specification repository or, in some cases, yet to be written) will cover the standard library, built-in language extensions such as security, immutability & deprecation, module and project management, testing, documentation, compiler extensions for cloud, and Ballerina Central.

All Ballerina specifications are maintained in the [ballerina-spec](https://github.com/ballerina-platform/ballerina-spec/) GitHub repository. Designing is also done via clearly-identified issues in this repository. Contributors are encouraged to participate via existing issues or by creating new issues.

## Specification versioning convention

From the start of 2019, Ballerina  specifications are versioned chronologically using the convention `20XYRn`, where `XY` is the 2-digit year (e.g., 19), `R` stands for "Release", and `n` is the release number for that year. Prior to 2019, a semver versioning scheme was used. However, that approach was abandoned when the language specification reached 0.980.

## Ballerina Language specifications and proposals

### Language specification

**Note:** The `ChangeLog` section of the specification identifies the changes that have occurred in each version of the specification.

| Version | Release Date | Description | Link |
| ------- | ------------ | ----------- | ---- |
| 2019R3 | 2019-09-07 | Stable release used as the basis for jBallerina 1.0.0 implementation. Mostly a cleanup from 2019R2 | <a target="_blank" href="/spec/lang/2019R3/">Read</a> |
| 2019R2 | 2019-07-01 | Major revised edition of the language | <a target="_blank" href="/spec/lang/2019R2/">Read</a> |
| 2019R1 | 2019-05-01 | First release with new versioning scheme with significant revisions | <a target="_blank" href="/spec/lang/2019R1/">Read</a> |

### Specification for experimental features

Several features that are currently under development have been implemented already and are available for experimental use. These features are <a target="_blank" href="https://htmlpreview.github.io/?https://raw.githubusercontent.com/ballerina-platform/ballerina-spec/master/lang/experimental.html">documented separately</a>.

### Proposals for improvements/enhancements

Work in progress proposals for improving Ballerina can be found at the following URL: <a target="_blank" href="https://github.com/ballerina-platform/ballerina-spec/tree/master/lang/proposals">https://github.com/ballerina-platform/ballerina-spec/tree/master/lang/proposals</a>.

<style> 
table {
    width:100%;
}
td {
    padding: 20px; 
}
li.cVersionItem  {display: none !important;}
</style><|MERGE_RESOLUTION|>--- conflicted
+++ resolved
@@ -1,13 +1,10 @@
 ---
 layout: ballerina-inner-page
 title: Ballerina Website License
-<<<<<<< HEAD
+permalink: /spec/
 redirect_from:
   - /learn/language-specification
   - /learn/language-specification/
-=======
-permalink: /spec/
->>>>>>> a3c62a0c
 ---
 
 # Ballerina Platform Specifications
