---
layout: ballerina-inner-page
<<<<<<< HEAD
title: The Visual Studio Code Plugin
permalink: /v1-1/learn/vscode-plugin/
redirect_from:
  - /v1-1/learn/tools-ides/vscode-plugin
=======
title: The Visual Studio Code Extension
permalink: /v1-1/learn/tools-ides/vscode-plugin/
>>>>>>> 1a083cc1
---

# The Visual Studio Code Extension

The VS Code Ballerina extension provides the Ballerina development capabilities in VS Code. The below sections include instructions on how to download, install, and use the features of the VS Code extension.

- [Downloading VS Code](#downloading-vs-code)
- [Installing the extension](#installing-the-extension)
- [Using the extension](#using-the-extension)

## Downloading VS Code 

Download the [Visual Studio Code editor](https://code.visualstudio.com/download).


## Installing the extension

Use either of the below approaches to install the VS Code Ballerina extension.

- [Installing via the VS Code editor](#installing-via-the-vs-code-editor)
- [Installing by downloading the extension](#installing-by-downloading-the-extension)

### Installing via the VS Code editor

Click **Extensions** on the left-most menu of the editor, search for the Ballerina extension, and click **Install**.

> **Tip**: Click **Reload** to reload the editor to apply the change.

![Install the extension via VS Code](/v1-1/learn/images/install-via-editor.gif)

This downloads the extension and installs it.

### Installing by downloading the extension

1. Download the [Visual Studio Code Ballerina Extension](https://marketplace.visualstudio.com/items?itemName=ballerina.ballerina).
2. Follow either of the below approaches to install the extension.
    - [Using the VS Code editor](#using-the-vs-code-editor)
    - [Using the Command Line](#using-the-command-line)

#### Using the VS Code editor

1. Click **View** in the top menu of the editor and click **Command Palette**.
2. In the search bar, type "vsix" and click **Extensions: Install from VSIX...**.
3. Browse and select the VSIX file of the extension you downloaded.

![Install using the Command Palette of the editor.](/v1-1/learn/images/install-via-palette.gif)

#### Using the Command Line
In a new Command Line tab, execute the below command.
```bash
$ code --install-extension <BALLERINA-EXTENSION-DIRECTORY>
```
> **Tip**: In the above command, `<BALLERINA_EXTENSION-DIRECTORY>` refers to the path of the Ballerina extension directory (i.e., the VSIX file) you downloaded.

## Using the extension

> **Tip:** Ballerina Language Specification supports a set of experimental features such as transactions syntax. In order to be compatible with the experimental features and for supporting language intelligence in VSCode Extension, enable the Allow Experimental option in user settings.

> **Troubleshooting**: If you installed a new Ballerina version recently, you might need to restart the VS Code Editor to pick the new Ballerina version. Herein, If you are using Mac OS, press 'Command+Q' keys to quit the app and reopen it.

The below sections include information on the various capabilities that are facilitated by the VS Code Ballerina Extension for the development process.

- [Language intelligence](/v1-1/learn/vscode-plugin/language-intelligence)
- [Run and debug](/v1-1/learn/vscode-plugin/run-and-debug)
- [Graphical View](/v1-1/learn/vscode-plugin/graphical-editor)
- [Documentation Viewer](/v1-1/learn/vscode-plugin/documentation-viewer)
<|MERGE_RESOLUTION|>--- conflicted
+++ resolved
@@ -1,14 +1,9 @@
 ---
 layout: ballerina-inner-page
-<<<<<<< HEAD
 title: The Visual Studio Code Plugin
 permalink: /v1-1/learn/vscode-plugin/
 redirect_from:
   - /v1-1/learn/tools-ides/vscode-plugin
-=======
-title: The Visual Studio Code Extension
-permalink: /v1-1/learn/tools-ides/vscode-plugin/
->>>>>>> 1a083cc1
 ---
 
 # The Visual Studio Code Extension
