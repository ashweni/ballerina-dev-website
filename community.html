--- conflicted
+++ resolved
@@ -219,13 +219,9 @@
                     
                   </div>
                   <div class="modal-footer">
-<<<<<<< HEAD
+
                     <button type="reset" class="cbtn1" style="background-color: none;color: #20b6b0;border: #20b6b0 solid 1px;margin: 10px;">Reset</button>
-=======
-
-                    <button type="reset" class="cbtn1" style="background-color: none;color: #20b6b0;border: #20b6b0 solid 1px;margin: 10px;">Reset</button>
-
->>>>>>> 87e0ea8b
+
                     <button type="button" id="agendaSubButton" class="cbtn2" style="background-color: #20b6b0;color:#fff;margin: 10px 0px;" >Submit</button>
                   </div>
   
@@ -1443,13 +1439,9 @@
               <!--Form for the Submit Vlogs end here-->
             </div>
             <div class="modal-footer">
-<<<<<<< HEAD
+
               <button type="reset" class="cbtn1" style="background-color: none;color: #20b6b0;border: #20b6b0 solid 1px;margin: 10px;">Reset</button>
-=======
-
-              <button type="reset" class="cbtn1" style="background-color: none;color: #20b6b0;border: #20b6b0 solid 1px;margin: 10px;">Reset</button>
-
->>>>>>> 87e0ea8b
+
               <button type="submit" id="vlogSubButton" class="cbtn2" style="background-color: #20b6b0;color:#fff;margin: 10px 0px;" >Submit</button>
             </div>
           </div>
@@ -1565,13 +1557,9 @@
               </form>
             </div>
             <div class="modal-footer">
-<<<<<<< HEAD
+ 
               <button type="reset" id="blogResetButton" class="cbtn1 resetButton" style="background-color: none;color: #20b6b0;border: #20b6b0 solid 1px;margin: 10px;">Reset</button>
-=======
-
-              <button type="reset" id="blogResetButton" class="cbtn1 resetButton" style="background-color: none;color: #20b6b0;border: #20b6b0 solid 1px;margin: 10px;">Reset</button>
-
->>>>>>> 87e0ea8b
+
               <button type="submit" id="blogSubButton" class="cbtn2" style="background-color: #20b6b0;color:#fff;margin: 10px 0px;" >Submit</button>
             </div>
           </div>
