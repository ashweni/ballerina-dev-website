---
layout: ballerina-community-landing-page
title: The Ballerina Community
intro: The Ballerina community has been bootstrapped by <a class="linkText" href="https://wso2.com/" target="_blank" >WSO2</a> via sponsorship of the design and implementation of the Ballerina platform. Ballerina is a fully open-source project with all source code licensed under the <a class="linkText" href="https://www.apache.org/licenses/LICENSE-2.0" target="_blank" ">Apache License, Version 2.0,</a> and the specifications licensed under the <a class="linkText" href="https://creativecommons.org/licenses/by-nd/4.0/" target="_blank" >Creative Commons Attribution-NoDerivatives 4.0 International</a> license.
keywords: ballerina, community, ballerina community
permalink: /community-new/
redirect_from:
  - /community-new
---

 <!-- <link href="https://fonts.googleapis.com/css?family=Special+Elite&display=swap" rel="stylesheet"/> -->
 <!-- <link rel="stylesheet" href="https://maxcdn.bootstrapcdn.com/bootstrap/3.3.7/css/bootstrap.min.css">  -->


<script src="https://polyfill.io/v3/polyfill.min.js?features=default"></script><!-- 
<script src="https://unpkg.com/@google/markerclustererplus@4.0.1/dist/markerclustererplus.min.js"></script>
<sript src="https://cdnjs.cloudflare.com/ajax/libs/OwlCarousel2//2.3.4/owl.carousel.min.js"></sript>
<sript src="https://code.jquery.com/jquery-1.12.4.min.js"></sript> -->
<!-- 
<link rel="stylesheet" href="/css/new-icons-style.css"/> -->
<link rel="stylesheet" href="/css/community-page-new.css"/>

<<<<<<< HEAD
<!--<script src="https://cdnjs.cloudflare.com/ajax/libs/jquery/2.2.2/jquery.min.js"></script>
<script src="https://maxcdn.bootstrapcdn.com/bootstrap/3.3.6/js/bootstrap.min.js"></script>--> 
<script src="https://maps.google.com/maps/api/js?sensor=false" type="text/javascript"></script>
  
=======
<!-- <script src="https://cdnjs.cloudflare.com/ajax/libs/jquery/2.2.2/jquery.min.js"></script>
<script src="https://maxcdn.bootstrapcdn.com/bootstrap/3.3.6/js/bootstrap.min.js"></script>  -->
<!-- <script src="https://maps.google.com/maps/api/js?" type="text/javascript"></script>  -->
<!-- <script type="text/javascript" src="https://maps.googleapis.com/maps/api/js?v=2"></script> -->
>>>>>>> 8338d323
<!-- <script src="https://maxcdn.bootstrapcdn.com/bootstrap/3.3.7/js/bootstrap.min.js" integrity="sha384-Tc5IQib027qvyjSMfHjOMaLkfuWVxZxUPnCJA7l2mCWNIpG9mGCD8wGNIcPD7Txa" crossorigin="anonymous"></script> -->
<!-- <link rel="stylesheet" href="/css/home-page-old.css"/> -->


<div class="container" >
    <!-- <h1>The Ballerina Community</h1> -->
    <!-- <p class="cPara" style="font-size: 20px;" >The Ballerina community has been bootstrapped by <a class="linkText" href="https://wso2.com/" target="_blank" >WSO2</a> via sponsorship of the design & implementation of the Ballerina platform. Ballerina is a fully open-source project with all source code licensed under the <a class="linkText" href="https://www.apache.org/licenses/LICENSE-2.0" target="_blank" ">Apache License, Version 2.0,</a> and the specifications licensed under the <a class="linkText" href="https://creativecommons.org/licenses/by-nd/4.0/" target="_blank" >Creative Commons Attribution-NoDerivatives 4.0 International</a> license.
    </p>  -->
    <h2 style="margin-top: 0px;margin-left:15px;">Join the Community</h2>	
    
    <div class="row" style="position: relative;">  
        <div class="card ctopcards col-sm-12 col-md-6 col-lg-2 " style=" background-color: transparent;color: white;">
          <div class="card-body text-center cCardbody">
            <img class="cTopLogoImage" src="/img/community/Slack_1.svg" >
            <a target="_blank" href="/community/slack" class="cbtn" style="color: #fff !important;">Get Invite</a>
          </div>
        </div>
        <div class="card  ctopcards col-sm-12 col-md-6 col-lg-2  "  style="background-color: transparent;color: white;">
          <div class="card-body text-center cCardbody">
            <img  class="cTopLogoImage" src="/img/community/reddit_1.svg" >
           
            <a target="_blank" href="https://www.reddit.com/r/ballerinalang/" class="cbtn"  style="color: #fff !important;">Join Us</a>
          </div>
        </div>
        <div class="card  ctopcards col-sm-12 col-md-6 col-lg-2  "  style="background-color: transparent;color: white;">
          <div class="card-body text-center cCardbody">
            <img  class="cTopLogoImage" src="/img/community/stack_1.svg" >
            
            <a target="_blank" href="https://stackoverflow.com/questions/tagged/ballerina" class="cbtn"  style="color: #fff !important;">Ask Away</a>
          </div>
        </div>
        <div class="card  ctopcards col-sm-12 col-md-6 col-lg-2"  style="background-color: transparent;color: white;">
          <div class="card-body text-center cCardbody">
            <img  class="cTopLogoImage" src="/img/community/twitter_1.svg" >
            
            <a target="_blank" href="https://twitter.com/ballerinalang" class="cbtn"  style="color: #fff !important;">Follow Us</a>
          </div>
        </div>
        <div class="card  ctopcards col-sm-12 col-md-6 col-lg-2  "   style="background-color: transparent;color: white;">
          <div class="card-body text-center cCardbody">
            <img  class="cTopLogoImage" src="/img/community/yt_1.svg" >
            
            <a target="_blank" href="https://www.youtube.com/channel/UCBMvET-T1YshLrJRLpuKJ5g" class="cbtn"  style="color: #fff !important;">Subscribe</a>
          </div>
        </div>
    </div>
    
    </div>
    </div>
    
    <div class="container">
    <h2 style="margin-left: 15px;">Subscribe for Updates</h2>
    <p style="margin-left: 15px;">Join the monthly Community Calls, which are interactive meetings that will explore Ballerina use cases to get direct access to our Engineers and other community members. Also, you can get hand-picked content and regular language updates delivered right to you via the monthly newsletter. Subscribe to them from below.
    </p>
    <div class="row" style="margin-left: 15px;" >
       <div class="col-sm-12 col-md-6  cFormSection" style="margin:20px 0px;padding:10px 0px">
          <form id="subscribeForm">
<<<<<<< HEAD
          <div class="form-group">
            
             <label for="userEmail" style="font-size: 20px; color:#585A5E;font-weight: 500;">Email address</label>
             <input type="email" class="form-control" id="userEmail" aria-describedby="emailHelp" placeholder="Enter your Email address" style="border-radius: 0;border: #20b6b0 solid 1px;">
             <small id="emailHelp" class="form-text text-muted">We'll never share your email with anyone else.</small>
          </div>
             <div class="form-check">
             <input type="checkbox" class="form-check-input" id="option1">
             <label class="form-check-label" for="cBallerinaCheck" style="font-size: 14px; color:#585A5E; font-weight: 500;">I wish to  get updates for Newsletters</label><br>
             <input type="checkbox" class="form-check-input" id="option1">
             <label class="form-check-label" for="cBallerinaCheck" style="font-size: 14px; color:#585A5E;font-weight: 500;">I wish to  get updates for Community calls</label>
          </div>
          <button type="button" class="cbtn2" style="background-color: #20b6b0;color:#fff;margin: 10px 0px;" >Subscribe</button>
          <button type="button" class="cbtn1" style="background-color: none;color: #20b6b0;border: #20b6b0 solid 1px;margin: 10px;" data-toggle="modal" data-target="#exampleModal" data-whatever="@mdo">Contribute to the Agenda</button>
          <!-- <button  class="cUserButton1" id="agendaUserButton" style="border-width:2px;">Contribute to Agenda</button> -->
=======
            <div id="form-error" class="alert alert-danger1"></div>
            <div id="form-status" class="alert alert-success1"></div>
            <div class="form-group">
              
                <label for="userEmail" style="font-size: 20px; color:#585A5E;font-weight: 500;">Email address</label>
                <input type="email" required-field="1" class="form-control" id="userEmail" aria-describedby="emailHelp" placeholder="Enter your Email address" style="border-radius: 0;border: #20b6b0 solid 1px;margin-bottom: 5px;">
                <small id="emailHelp" class="form-text text-muted">We'll never share your email with anyone else.</small>
            </div>
                <div class="form-check">
                <input type="checkbox" class="form-check-input" id="nloptin" style="margin-right:5px;"> 
                <label class="form-check-label" for="cBallerinaCheck" style="font-size: 14px; color:#585A5E; font-weight: 500;">I wish to  get updates for Newsletters</label><br>
                <input type="checkbox" class="form-check-input" id="ccoptin" style="margin-right:5px;"> 
                <label class="form-check-label" for="cBallerinaCheck" style="font-size: 14px; color:#585A5E;font-weight: 500;">I wish to  get updates for Community calls</label>
            </div>
            <!-- <button type="button" class="cbtn2" id="subscribeUserButton" style="background-color: #20b6b0;color:#fff;margin: 10px 0px;text-transform: none !important;" >Subscribe</button> -->
            <button type="button" class="cbtn2" id="subscribe_button" style="background-color: #20b6b0;color:#fff;margin: 10px 0px;" >Subscribe</button>
            <button type="button" class="cbtn1" id="" style="background-color: none;color: #20b6b0;border: #20b6b0 solid 1px;margin: 10px;" data-toggle="modal" data-target="#exampleModal" data-whatever="@mdo">Contribute to the Agenda</button>
            <!-- <button  class="cUserButton1" id="agendaUserButton" style="border-width:2px;">Contribute to Agenda</button> -->
>>>>>>> 8338d323
          </form>
    
          <div class="modal fade" id="exampleModal" tabindex="-1" role="dialog" aria-labelledby="exampleModalLabel" aria-hidden="true">
            <div class="modal-dialog" role="document">
              <div class="modal-content" style="padding:15px;border-radius:0px;">
                <div class="modal-header">
                  <h3 class="modal-title" style="color: #20b6b0;">Submit Your Contribution</h3>
                  <p style="padding: 10px 0px ;">Use this form to send your topic suggestions or a request to showcase a demo for the upcoming Community Call.
                   <ul style="padding: 10px 20px ; font-size: 14px;">
                     <li>
                      Duration of the community call: 30 minutes.
                     </li>
                     <li>
                      Occurrence: Monthly - Every last Tuesday.
                     </li>
                   </ul> 
                  </p>
                  <button type="button" class="close" data-dismiss="modal" aria-label="Close">
                    <span aria-hidden="true">&times;</span>
                  </button>
                </div>
                <div class="modal-body" style="background-color: #fff;">
                  <!--Alert Box Thank you-->
                  <div class="alert " role="alert" id="successAlert1"  style="background-color: #E6EAEB;color: #20b6b0;">
                    <h4 class="alert-heading">Thank you!</h4>
                    <p>We appreciate your effort to contribute to the Ballerina.</p>
                    <hr>
                    <p class="mb-0">If you need any further info. Please reach us via contact@ballerina.io.</p>
                  </div>
                  <!--Alert Box Thank you-->
                  <!--Alert Box Wrong-->
                  <div class="alert " role="alert" id="wrongAlert1"style="background-color: #E6EAEB;color: #20b6b0;">
                    <h4 class="alert-heading">Oops!</h4>
                    <p>Something wrong ! Can you try again.</p>
                    <hr>
                    <p class="mb-0">If you need any further info. Please reach us via contact@ballerina.io.</p>
                  </div>
<<<<<<< HEAD
=======
                  <div id="agform-error" class="alert alert-danger1"></div>
>>>>>>> 8338d323
                  <!--Alert Box Wrong-->
                  <!--Form for the Contribution start here-->
                  <form>
                    <div class="form-group">
                      <label for="recipient-name" class="col-form-label" >Email Address</label>
                      <input type="text" class="form-control " id="recipient-email" style="border-radius: 0px;border: #20b6b0 solid 1px; ">
                    </div>
                    <div class="form-group">
                      <label for="message-text" class="col-form-label">Name</label>
                      <input type="text" class="form-control" id="recipient-name" style="border-radius: 0px;border: #20b6b0 solid 1px;">
                    </div>
                    <div class="form-group">
                      <label for="message-text" class="col-form-label">Company Name (Optional)</label>
                      <input type="text" class="form-control " id="recipient-company-name" style="border-radius: 0px;border: #20b6b0 solid 1px;">
                    </div>
                    <div class="form-group">
                      <label for="message-text" class="col-form-label">Contribution for </label>
                      <select class="form-control " id="selectOption" style="border-radius: 0px;border: #20b6b0 solid 1px;">
                        <option value="oNewsletter">Newsletter</option>
                        <option value="oCommcall">Community Call</option>
                      </select>
                    </div>
    
                    <div id="oNewsletter" class="group">
                      <div class="form-group">
<<<<<<< HEAD
                        <label for="message-text" class="col-form-label">Suggested Topic</label>
                        <input type="text" class="form-control " id="rsuggested-topic" style="border-radius: 0px;border: #20b6b0 solid 1px;">
                      </div>
                      <div class="form-group">
                        <label for="message-text" class="col-form-label">Link to Suggested Article</label>
                        <input type="text" class="form-control " id="rsuggested-topic" style="border-radius: 0px;border: #20b6b0 solid 1px;">
=======
                        <label for="message-text" class="col-form-label">Name*</label>
                        <input type="text" maxlength="100" required-field="1" class="form-control" id="agendaName" style="border-radius: 0px;border: #20b6b0 solid 1px;">
                      </div>
                      <div class="form-group">
                          <label for="recipient-name" class="col-form-label" >Email Address*</label>
                          <input type="text" maxlength="100" required-field="1" class="form-control " id="agendaEmail" style="border-radius: 0px;border: #20b6b0 solid 1px; ">
                        </div>
                      <div class="form-group">
                        <label for="message-text" class="col-form-label">Company Name (Optional)</label>
                        <input type="text" maxlength="100" class="form-control " id="agendaCompany" style="border-radius: 0px;border: #20b6b0 solid 1px;">
>>>>>>> 8338d323
                      </div>
                     
                    </div>
    
                    <div id="oCommcall" class="group">
                      <div class="form-group">
<<<<<<< HEAD
                        <label for="message-text" class="col-form-label">Suggested Topic</label>
                        <input type="text" class="form-control " id="rsuggested-topic" style="border-radius: 0px;border: #20b6b0 solid 1px;">
                      </div>
                      <div class="form-group">
                        <label for="message-text" class="col-form-label">Link to Suggested Content</label>
                        <input type="text" class="form-control " id="suggested-article" style="border-radius: 0px;border: #20b6b0 solid 1px;">
                      </div>
                      <div class="form-group">
                        <label for="message-text" class="col-form-label">Suggested Demo Duration</label>
                        <input type="text" class="form-control " id="suggested-article" style="border-radius: 0px;border: #20b6b0 solid 1px;">
=======
                        <label for="message-text" class="col-form-label">Contribution for </label>
                        <select class="form-control " id="selectAgendaOption" style="border-radius: 0px;border: #20b6b0 solid 1px;">
                          <option value="oNewsletter">Newsletter</option>
                          <option value="oCommcall">Community Call</option>
                        </select>
                      </div>
      
                      <div id="oNewsletter" class="group">
                        <div class="form-group">
                          <label for="message-text" class="col-form-label">Suggested Topic*</label>
                          <input type="text" class="form-control " id="agendaTopic" style="border-radius: 0px;border: #20b6b0 solid 1px;">
                        </div>
                        <div class="form-group">
                          <label for="exampleFormControlFile1">Suggested Content*</label>
                          <input type="text" class="form-control" id="agendaContent" style="border-radius: 0px;border: #20b6b0 solid 1px;">
                        </div>
                      </div>
      
                      <div id="oCommcall" class="group">
                        <div class="form-group">
                          <label for="message-text" class="col-form-label">Suggested Topic*</label>
                          <input type="text" maxlength="500" class="form-control " id="agendaCallTopic" style="border-radius: 0px;border: #20b6b0 solid 1px;">
                        </div>
                        <div class="form-group">
                          <label for="message-text" class="col-form-label">Suggested Article URL*</label>
                          <input type="text" maxlength="500" class="form-control " id="agendaCallArticle" style="border-radius: 0px;border: #20b6b0 solid 1px;">
                        </div>
                        <div class="form-group">
                          <label for="message-text" class="col-form-label">Suggested Demo Duration (minutes)*</label>
                          <input type="text" maxlength="4" class="form-control " id="agendaCallDuration" style="border-radius: 0px;border: #20b6b0 solid 1px;">
                        </div>
                        
>>>>>>> 8338d323
                      </div>
                      
                    </div>
    
<<<<<<< HEAD
    
                    <script>
                      $(document).ready(function () {
                      $('.group').hide();
                      $('#oNewsletter').show();
                      $('#selectOption').change(function () {
                      $('.group').hide();
                      $('#'+$(this).val()).show();
                      })
                      });
                    </script>

                  <!--Form for the Contribution end here-->
=======
                    
                  </div>
                  <div class="modal-footer">
                    <button type="reset" class="cbtn1" style="background-color: none;color: #20b6b0;border: #20b6b0 solid 1px;margin: 10px;">Close</button>
                    <button type="button" id="agendaSubButton" class="cbtn2" style="background-color: #20b6b0;color:#fff;margin: 10px 0px;" >Submit</button>
                  </div>
>>>>>>> 8338d323
  
                  </form>
                </div>
                <div class="modal-footer">
                  <button type="reset" class="cbtn1" style="background-color: none;color: #20b6b0;border: #20b6b0 solid 1px;margin: 10px;">Close</button>
                  <button type="submit" class="cbtn1" style="background-color: #20b6b0;color:#fff;margin: 10px 0px;" >Submit</button>
                </div>
              </div>
            </div>
          </div>
    
    
       </div>
    </div>
    
    
     <ul class="list-inline" style="margin-left: 15px;">
        <li class="list-inline-item" style="margin: 0;"><a class="cIconLink" href="https://ballerina.io/community/newsletter/#past-issues" target="_blank">See Newsletters</a></li>
        <li class="list-inline-item" ><a class="cIconLink" href="https://www.youtube.com/playlist?list=PL7JOecNWBb0JAdYWqeGmD35MjE0KTjHXU" target="_blank">See Community Calls</a></li>
    </ul>
    
    <section>
    
    <div class="container">
    
      <div class="row" style="margin-left: 15px;">
        <h2>Take Part in Events</h2>
    
        <p>
          Do you think your local community would benefit from a meetup or hackathon?
          Submit a collaboration request via <a class="linkTest1" href="mailto:contact@ballerina.io" target="_blank" style="color:#585A5E;">contact@ballerina.io</a> and we can help you get started with the presentation and training content, logistics, swag, and munchies.
        </p>
      </div>
    
      <div class="container" style="padding-top:40px;padding-bottom: 40px;">
        <div class="row">
          <div class="col-sm-12 col-md-2 col-lg-2"> &nbsp; </div>
          <div class="col-sm-12 col-md-8 col-lg-8">
            <div id="myCarousel" class="carousel slide" data-ride="carousel">
              <!-- Indicators -->
              <!-- <ol class="carousel-indicators">
                <li data-target="#myCarousel" data-slide-to="0" class="active"></li>
                <li data-target="#myCarousel" data-slide-to="1"></li>
                <li data-target="#myCarousel" data-slide-to="2"></li>
              </ol> -->
              <!-- Wrapper for slides -->
              <div class="carousel-inner">
                <div class="item active">
                  <img src="/img/community/event-img-1.png" alt="event-img"  />
                </div>
                <div class="item ">
                  <img src="/img/community/event-img-7.png" alt="event-img"  />
                </div>
                <div class="item ">
                  <img src="/img/community/event-img-12.png" alt="event-img"  />
                </div>
                <div class="item ">
                  <img src="/img/community/event-img-2.png" alt="event-img"  />
                </div>
                <div class="item ">
                  <img src="/img/community/event-img-3.png" alt="event-img"  />
                </div>
                <div class="item ">
                  <img src="/img/community/event-img-11.png" alt="event-img"  />
                </div>
                
                <div class="item ">
                  <img src="/img/community/event-img-5.png" alt="event-img"  />
                </div>
                <div class="item ">
                  <img src="/img/community/event-img-6.png" alt="event-img"  />
                </div>
                <div class="item ">
                  <img src="/img/community/event-img-10.png" alt="event-img"  />
                </div>
                <div class="item ">
                  <img src="/img/community/event-img-4.png" alt="event-img"  />
                </div>
               
                <div class="item ">
                  <img src="/img/community/event-img-8.png" alt="event-img"  />
                </div>
              </div>
              <!-- Left and right controls -->
              <a class="left carousel-control" href="#myCarousel" data-slide="prev">
                <span class="glyphicon glyphicon-chevron-left"></span>
                <span class="sr-only">Previous</span>
              </a>
              <a class="right carousel-control" href="#myCarousel" data-slide="next">
                <span class="glyphicon glyphicon-chevron-right"></span>
                <span class="sr-only">Next</span>
              </a>
            </div>
          </div>
          <div class="col-sm-12 col-md-2 col-lg-2"> &nbsp; </div>
        </div>
      </div>
    
    
      <div class="row" style="padding-top:20px;padding-bottom: 20px;margin-left: 15px;">
      
       
          <div class="card card-body">
            <div class="container">
              <div class="row" >
<<<<<<< HEAD
                <div class="col sm-12 col-md-6 col-md-6" style="padding: 0px;">
                  <div id="map" style="width:100%;height:600px;">
                    <script type="text/javascript">
                      var locations = [
                      {
                          id: "e_01",
                          info: 'Conquering Network Distributed Applications Using the Ballerina Programming Language',
                          coordinates: [36.2354121683998,-115.20263671875001, 19]
                        },
                      {
                          id: "e_02",
                          info: 'Ballerina - Re-inventing Middleware in a Programming Language',
                          coordinates: [36.1672559,-115.148516, 18]
                        },
                      {
                          id: "e_03",
                          info: 'Ballerina - Cloud Native Middleware as a Programming Language',
                          coordinates: [40.730608477796636,-73.77319335937501, 17]
                        },
                      {
                          id: "e_05",
                          info: 'Effective Microservices Development with Ballerina',
                          coordinates: [39.9622601,-83.0007065, 16]
                        },
                      {
                          id: "e_06",
                          info: 'Ballerina — Cloud-native Middleware as a Programming Language',
                          coordinates: [37.792422407988575,-122.27233886718751, 15]
                        },
                      {
                          id: "e_07",
                          info: 'Efficient Microservices Deployment Pipelines',
                          coordinates: [37.43997405227057,-121.99218750000001, 14]
                        },
                      {
                          id: "e_08",
                          info: 'The better java for Java microservice developers',
                          coordinates: [6.9349969,79.8538463, 13]
                        },
                      {
                          id: "e_09",
                          info: 'Ballerina — Cloud-native Middleware as a Programming Language',
                          coordinates: [46.9482713,7.4514512, 12]
                        },
                      {
                          id: "e_10",
                          info: 'Microservices in Practice with Ballerina, Kubernetes and Istio',
                          coordinates: [30.2711286,-97.7436995, 11]
                        },
                      {
                          id: "e_11",
                          info: 'Ballerina — Cloud-native Middleware as a Programming Language',
                          coordinates: [51.5073219,-0.1276474, 10]
                        },
                       {
                          id: "e_13",
                          info: 'Ballerina - A Modern Cloud-based Open Source Programming Language',
                          coordinates: [48.8566969,2.3514616, 9]
                        },
                       {
                          id: "e_14",
                          info: 'An Introduction to the Ballerina Programming Language',
                          coordinates: [37.3893889,-122.0832101, 8]
                        },
                        {
                          id: "e_15",
                          info: 'Conquering Network-Distributed Applications Using the Ballerina Programming Language',
                          coordinates: [37.7790262,-122.419906, 7]
                        },
                        {
                          id: "e_19",
                          info: '[Talk] Code to Cloud',
                          coordinates: [54.6870458,25.2829111, 6]
                        },
                        {
                          id: "e_21",
                          info: 'Ballerina – An Open-Source, Cloud-Native Programming Language for Microservices',
                          coordinates: [32.7174202,-117.1627728, 5]
                        },
                        {
                          id: "e_27",
                          info: 'Code to Kubernetes: Deployment Should not be an Afterthought',
                          coordinates: [48.1371079,11.5753822, 4]
                        },
                        {
                          id: "e_31",
                          info: 'Automatic Microservices Observability with Open-Source Programming Language: Ballerina',
                          coordinates: [34.4443293,-122.1598455, 3]
                        },
                        
                      
                      ];
                  
                      var map = new google.maps.Map(document.getElementById('map'), {
                        zoom: 2,
                        center: new google.maps.LatLng(37.43997405227057,-28.125000000000004),
                        mapTypeId: google.maps.MapTypeId.ROADMAP,
                        mapId:'8fa919dd075c1a10'
                        
                      });
                      
                      const image ="https://wso2.cachefly.net/wso2/sites/all/2021/images/marker-1.png";
                      
                      var infowindow = new google.maps.InfoWindow();
                  
                      var marker, i;
                  
                      for (i = 0; i < locations.length; i++) {  
                        marker = new google.maps.Marker({
                          position: new google.maps.LatLng(locations[i].coordinates[0], locations[i].coordinates[1]),
                          map: map
                          
                        });

                        google.maps.event.addListener(marker, 'mouseover', (function(marker, i) {
                          return function() {
                            infowindow.setContent(locations[i].info);
                            infowindow.open(map, marker);                         
                            
                          }
                        })(marker, i));
                  
                        google.maps.event.addListener(marker, 'click', (function(marker, i) {
                          return function() {
                            infowindow.setContent(locations[i].info);
                            infowindow.open(map, marker);

                            document.getElementById("cards-window").scrollTop = document.getElementById(locations[i].id).offsetTop;                          
                            
                          }
                        })(marker, i));
                      }
                    </script>
                  <script async defer src="https://maps.googleapis.com/maps/api/js?key=AIzaSyBWAVdOUBjiet7Uw2ca-FNdSlON_nV-Rs0&callback=initMap"></script> 
                    
                  </div>
                 
                  
                </div>
                <div class="col sm-12 col-md-6 col-lg-6" >
                   <div id="cards-window" class="overflow-auto scrollbarHide" style="height:600px; overflow-y: scroll; " >
                    
                    
=======
                

                <div class="col sm-12 col-md-6 col-md-6" style="padding: 0px;">
                  <div id="map" style="width:100%;height:656px;"> </div>
                  
                </div>
                <div class="col sm-12 col-md-6 col-lg-6" >

                  <div class="tab">
                    <a data-toggle="tab" href="#upcoming"><button type="button" class=" cbtn2 " id="upcoming_e" style="background-color: #20b6b0;color:#fff;margin:0px 0px 10px 0px;">Upcoming Events</button></a>
                    <a data-toggle="tab" href="#past"><button type="button" class="cbtn1 " id="past_e"  style="background-color: none;color: #20b6b0;border: #20b6b0 solid 1px;margin:0px 0px 10px 10px;">Past Events</button></a>
                    <!-- <button class="tablinks" onclick="openCity(event, 'London')">London</button>
                    <button class="tablinks" onclick="openCity(event, 'Paris')">Paris</button> -->
                  </div>
                 
                <!-- <div class="row">
                 
                  <div class="map_filter">
                    <button type="button" class="cbtn2 " id="upcoming_e" style="background-color: #20b6b0;color:#fff;margin:0px 0px 10px 0px;">Upcoming Events</button>
                    <button type="button" class="cbtn1 " id="past_e"  style="background-color: none;color: #20b6b0;border: #20b6b0 solid 1px;margin:0px 0px 10px 10px;">Past Events</button>
                  </div>
                </div> -->
                <!-- <div id="Upcoming" class="tabcontent">
                  <div class="row">
                    <div id="cards-window"  class="overflow-auto scrollbar" style="height:600px; overflow-y: scroll;" >
                    </div>
                  </div>
                </div> -->

               
                  <div class="row">
                   <div id="cards-window"  class="overflow-auto scrollbar" style="height:600px; overflow-y: scroll;" >
                    <div class="tab-content">
                   
                    <div id="upcoming" class="tab-pane">
                    </div>
                    <div id="past" class="tab-pane">
>>>>>>> 8338d323
                      <div  id="e_33"class="cBoxType1" >
                        <div class="card-body" style="margin:20px 15px; padding:10px 15px">
                          <h4 class="card-title" style="color: #20b6b0; font-weight:400;">15-16 June 2021 | <span style="color: #585A5E;">12:00-13:00</span> | Online</h4>
                          <p class="cPara"style="color: #212a32;font-size: 20px;">StackConf</p>
                          <h4 class="card-title" style="color: #585A5E;margin-top:0px;">Automatic Microservices Observability with Open-Source Programming Language: Ballerina</h4>
                          <h5 class="card-title" style="color:#585A5E;margin-top:0px; ">Anjana Fernando</h5>
                          <p class="card-text cPara" style="color: #585A5E;">Director - Developer Relations, WSO2 </p>
                          <!-- <p class="card-text cPara" style="color:#465867;">The customer onboarding process guarantees that customers begin their journey with WSO2 products successfully.</p> -->
                          <a href="https://calendar.google.com/event?action=TEMPLATE&tmeid=NWtkbDdlcWlhNzB1bzlrcTkyYXRzbWU0YjggZGludXNoYW5Ad3NvMi5jb20&tmsrc=dinushan%40wso2.com" target="_blank"><button type="button" class="cbtn2" style="background-color: #20b6b0;color:#fff;margin: 10px 0px;" >Add to the calender</button></a>
                          <a href="https://stackconf.eu/" target="_blank"><button type="button" class="cbtn1" style="background-color: none;color: #20b6b0;border: #20b6b0 solid 1px;margin: 10px;">View Slides</button></a>
                        </div>
                      </div>

                      <div  id="e_32"class="cBoxType1" >
                        <div class="card-body" style="margin:20px 15px; padding:10px 15px">
                          <h4 class="card-title" style="color: #20b6b0; font-weight:400;">27-30 April 2021 | <span style="color: #585A5E;">12:00-13:00</span> | Online</h4>
                          <p class="cPara"style="color: #212a32;font-size: 20px;">GIDS Live</p>
                          <h4 class="card-title" style="color: #585A5E;margin-top:0px;">Cloud Native Middleware as a Programming Language</h4>
                          <h5 class="card-title" style="color:#585A5E;margin-top:0px; ">Anjana Fernando</h5>
                          <p class="card-text cPara" style="color: #585A5E;">Director - Developer Relations, WSO2 </p>
                          <!-- <p class="card-text cPara" style="color:#465867;">The customer onboarding process guarantees that customers begin their journey with WSO2 products successfully.</p> -->
                          <a href="" target="_blank"><button type="button" class="cbtn2" style="background-color: #20b6b0;color:#fff;margin: 10px 0px;" >Add to the calender</button></a>
                          <a href="https://wurreka.com/watch/gids-2021/cloud-native-middleware-as-a-programming-language" target="_blank"><button type="button" class="cbtn1" style="background-color: none;color: #20b6b0;border: #20b6b0 solid 1px;margin: 10px;">View Video</button></a>
                        </div>
                      </div>

                      <div  id="e_31"class="cBoxType1" >
                        <div class="card-body" style="margin:20px 15px; padding:10px 15px">
                          <h4 class="card-title" style="color: #20b6b0; font-weight:400;">27-30 April 2021 | <span style="color: #585A5E;">12:00-13:00</span> | Online</h4>
                          <p class="cPara"style="color: #212a32;font-size: 20px;">GIDS Live</p>
                          <h4 class="card-title" style="color: #585A5E;margin-top:0px;">Automatic Microservices Observability with Open-Source Programming Language: Ballerina</h4>
                          <h5 class="card-title" style="color:#585A5E;margin-top:0px; ">Anjana Fernando</h5>
                          <p class="card-text cPara" style="color: #585A5E;">Director - Developer Relations, WSO2 </p>
                          <!-- <p class="card-text cPara" style="color:#465867;">The customer onboarding process guarantees that customers begin their journey with WSO2 products successfully.</p> -->
                          <a href="" target="_blank"><button type="button" class="cbtn2" style="background-color: #20b6b0;color:#fff;margin: 10px 0px;" >Add to the calender</button></a>
                          <a href="https://wurreka.com/watch/gids-2021/automatic-microservices-observability-with-open-source-progr" target="_blank"><button type="button" class="cbtn1" style="background-color: none;color: #20b6b0;border: #20b6b0 solid 1px;margin: 10px;">Watch Video</button></a>
                        </div>
                      </div>

                      <div  id="e_30"class="cBoxType1" >
                        <div class="card-body" style="margin:20px 15px; padding:10px 15px">
                          <h4 class="card-title" style="color: #20b6b0; font-weight:400;">5 February 2021 | <span style="color: #585A5E;">12:00-13:00</span> | Online</h4>
                          <p class="cPara"style="color: #212a32;font-size: 20px;">Lunch & Learn</p>
                          <h4 class="card-title" style="color: #585A5E;margin-top:0px;">Ballerina: OS Cloud-native Programming Language</h4>
                          <h5 class="card-title" style="color:#585A5E;margin-top:0px; ">Caludio Guidi</h5>
                          <p class="card-text cPara" style="color: #585A5E;">Jolie Evangelist and Project Co-Leader</p>
                          <h5 class="card-title" style="color:#585A5E;margin-top:0px; ">Anjana Fernando</h5>
                          <p class="card-text cPara" style="color: #585A5E;">Director - Developer Relations, WSO2 </p>
                          <!-- <p class="card-text cPara" style="color:#465867;">The customer onboarding process guarantees that customers begin their journey with WSO2 products successfully.</p> -->
                          <a href="" target="_blank"><button type="button" class="cbtn2" style="background-color: #20b6b0;color:#fff;margin: 10px 0px;" >Add to the calender</button></a>
                          <a href="https://www.eventbrite.it/e/biglietti-lunch-learn-ballerina-os-cloud-native-programming-language-134412004925" target="_blank"><button type="button" class="cbtn1" style="background-color: none;color: #20b6b0;border: #20b6b0 solid 1px;margin: 10px;">View Slides</button></a>
                        </div>
                      </div>

                      <div  id="e_29"class="cBoxType1" >
                        <div class="card-body" style="margin:20px 15px; padding:10px 15px">
                          <h4 class="card-title" style="color: #20b6b0; font-weight:400;">2-4 December 2020 | <span style="color: #585A5E;">12:00-13:00</span> | Virtual</h4>
                          <p class="cPara"style="color: #212a32;font-size: 20px;">Open Source Summit Japan</p>
                          <h4 class="card-title" style="color: #585A5E;margin-top:0px;">Ballerina: An Open-Source Cloud-Native Programming Language</h4>
                          <h5 class="card-title" style="color:#585A5E;margin-top:0px; ">Anjana Fernando</h5>
                          <p class="card-text cPara" style="color: #585A5E;">Director - Developer Relations, WSO2 </p>
                          <!-- <p class="card-text cPara" style="color:#465867;">The customer onboarding process guarantees that customers begin their journey with WSO2 products successfully.</p> -->
                          <a href="" target="_blank"><button type="button" class="cbtn2" style="background-color: #20b6b0;color:#fff;margin: 10px 0px;" >Add to the calender</button></a>
                          <a href="https://youtu.be/0pKOkMRODF0" target="_blank"><button type="button" class="cbtn1" style="background-color: none;color: #20b6b0;border: #20b6b0 solid 1px;margin: 10px;">Watch Video</button></a>
                        </div>
                      </div>

                   
                    

                      <div  id="e_28"class="cBoxType1" >
                        <div class="card-body" style="margin:20px 15px; padding:10px 15px">
                          <h4 class="card-title" style="color: #20b6b0; font-weight:400;">28 October 2020 <span style="color: #585A5E;"></span> | Virtual</h4>
                          <p class="cPara"style="color: #212a32;font-size: 20px;">API World Virtual</p>
                          <h4 class="card-title" style="color: #585A5E;margin-top:0px;">Code to Kubernetes: Deployment Shouldn't be an Afterthought</h4>
                          <h5 class="card-title" style="color:#585A5E;margin-top:0px; ">Lakmal Warusawithana</h5>
                          <p class="card-text cPara" style="color: #585A5E;">Senior Director - Developer Relations, WSO2</p>
                          <!-- <p class="card-text cPara" style="color:#465867;">The customer onboarding process guarantees that customers begin their journey with WSO2 products successfully.</p> -->
                          <a href="" target="_blank"><button type="button" class="cbtn2" style="background-color: #20b6b0;color:#fff;margin: 10px 0px;" >Add to the calender</button></a>
                          <a href="https://apiworld.co/conference/speakers/" target="_blank"><button type="button" class="cbtn1" style="background-color: none;color: #20b6b0;border: #20b6b0 solid 1px;margin: 10px;">More Info</button></a>
                        </div>
                      </div>
                     
                      <div  id="e_27"class="cBoxType1" >
                        <div class="card-body" style="margin:20px 15px; padding:10px 15px">
                          <h4 class="card-title" style="color: #20b6b0; font-weight:400;">27-29 October 2020 <span style="color: #585A5E;"></span> | Virtual</h4>
                          <p class="cPara"style="color: #212a32;font-size: 20px;">API World Virtual</p>
                          <h4 class="card-title" style="color: #585A5E;margin-top:0px;">Automatic Microservices Observability with Ballerina</h4>
                          <h5 class="card-title" style="color:#585A5E;margin-top:0px; ">Anjana Fernando</h5>
                          <p class="card-text cPara" style="color: #585A5E;">Director - Developer Relations, WSO2</p>
                          <!-- <p class="card-text cPara" style="color:#465867;">The customer onboarding process guarantees that customers begin their journey with WSO2 products successfully.</p> -->
                          <a href="" target="_blank"><button type="button" class="cbtn2" style="background-color: #20b6b0;color:#fff;margin: 10px 0px;" >Add to the calender</button></a>
                          <a href="https://apiworld.co/conference/speakers/" target="_blank"><button type="button" class="cbtn1" style="background-color: none;color: #20b6b0;border: #20b6b0 solid 1px;margin: 10px;">More Info</button></a>
                        </div>
                      </div>

                      <div  id="e_26"class="cBoxType1" >
                        <div class="card-body" style="margin:20px 15px; padding:10px 15px">
                          <h4 class="card-title" style="color: #20b6b0; font-weight:400;">19-21 October 2020 <span style="color: #585A5E;"></span> | Virtual</h4>
                          <p class="cPara"style="color: #212a32;font-size: 20px;">Open Source Automation Days</p>
                          <h4 class="card-title" style="color: #585A5E;margin-top:0px;">Code to Kubernetes: Deployment Shouldn't be an Afterthought</h4>
                          <h5 class="card-title" style="color:#585A5E;margin-top:0px; ">Lakmal Warusawithana</h5>
                          <p class="card-text cPara" style="color: #585A5E;">Senior Director - Developer Relations, WSO2</p>
                          <!-- <p class="card-text cPara" style="color:#465867;">The customer onboarding process guarantees that customers begin their journey with WSO2 products successfully.</p> -->
                          <a href="" target="_blank"><button type="button" class="cbtn2" style="background-color: #20b6b0;color:#fff;margin: 10px 0px;" >Add to the calender</button></a>
                          <a href="https://osad-munich.org/en/featured-speakers/code-to-kubernetes-deployment-shouldnt-be-an-afterthought/" target="_blank"><button type="button" class="cbtn1" style="background-color: none;color: #20b6b0;border: #20b6b0 solid 1px;margin: 10px;">More Info</button></a>
                        </div>
                      </div>

                      <div  id="e_25"class="cBoxType1" >
                        <div class="card-body" style="margin:20px 15px; padding:10px 15px">
                          <h4 class="card-title" style="color: #20b6b0; font-weight:400;">7 October 2020 <span style="color: #585A5E;"></span> | Virtual</h4>
                          <p class="cPara"style="color: #212a32;font-size: 20px;">Cloud Colombo</p>
                          <h4 class="card-title" style="color: #585A5E;margin-top:0px;">Ballerina - A Cloud Native Programming Language</h4>
                          <h5 class="card-title" style="color:#585A5E;margin-top:0px; ">Anjana Fernando</h5>
                          <p class="card-text cPara" style="color: #585A5E;">Director - Developer Relations, WSO2</p>
                          <!-- <p class="card-text cPara" style="color:#465867;">The customer onboarding process guarantees that customers begin their journey with WSO2 products successfully.</p> -->
                          <a href="" target="_blank"><button type="button" class="cbtn2" style="background-color: #20b6b0;color:#fff;margin: 10px 0px;" >Add to the calender</button></a>
                          <a href="https://www.youtube.com/watch?v=OJUYOFds-s4&ab_channel=CloudColombo" target="_blank"><button type="button" class="cbtn1" style="background-color: none;color: #20b6b0;border: #20b6b0 solid 1px;margin: 10px;">Watch Video</button></a>
                        </div>
                      </div>

                      <div  id="e_24"class="cBoxType1" >
                        <div class="card-body" style="margin:20px 15px; padding:10px 15px">
                          <h4 class="card-title" style="color: #20b6b0; font-weight:400;">30 September 2020 <span style="color: #585A5E;"></span> | Virtual</h4>
                          <p class="cPara"style="color: #212a32;font-size: 20px;">DeveloperWeek Global: Cloud</p>
                          <h4 class="card-title" style="color: #585A5E;margin-top:0px;">Code to Kubernetes: Deployment Shouldn't Be an Afterthought</h4>
                          <h5 class="card-title" style="color:#585A5E;margin-top:0px; ">Lakmal Warusawithana</h5>
                          <p class="card-text cPara" style="color: #585A5E;">Senior Director - Developer Relations, WSO2 </p>
                          <!-- <p class="card-text cPara" style="color:#465867;">The customer onboarding process guarantees that customers begin their journey with WSO2 products successfully.</p> -->
                          <a href="" target="_blank"><button type="button" class="cbtn2" style="background-color: #20b6b0;color:#fff;margin: 10px 0px;" >Add to the calender</button></a>
                          <a href="https://emamo.com/event/developerweek-global-cloud-2020/s/open-talk-code-to-kubernetes-deployment-shouldnt-be-an-afterthought-NyPYlo" target="_blank"><button type="button" class="cbtn1" style="background-color: none;color: #20b6b0;border: #20b6b0 solid 1px;margin: 10px;">More Info</button></a>
                        </div>
                      </div>

                      <div  id="e_23"class="cBoxType1" >
                        <div class="card-body" style="margin:20px 15px; padding:10px 15px">
                          <h4 class="card-title" style="color: #20b6b0; font-weight:400;">29 September 2020 <span style="color: #585A5E;"></span> | Virtual</h4>
                          <p class="cPara"style="color: #212a32;font-size: 20px;">DeveloperWeek Global: Cloud</p>
                          <h4 class="card-title" style="color: #585A5E;margin-top:0px;">Code to Kubernetes: Languages of Infrastructure</h4>
                          <h5 class="card-title" style="color:#585A5E;margin-top:0px; ">Anjana Fernando</h5>
                          <p class="card-text cPara" style="color: #585A5E;">Director - Developer Relations, WSO2  </p>
                          <!-- <p class="card-text cPara" style="color:#465867;">The customer onboarding process guarantees that customers begin their journey with WSO2 products successfully.</p> -->
                          <a href="" target="_blank"><button type="button" class="cbtn2" style="background-color: #20b6b0;color:#fff;margin: 10px 0px;" >Add to the calender</button></a>
                          <a href="https://www.slideshare.net/BallerinaLang/code-to-kubernetes-languages-of-infrastructure" target="_blank"><button type="button" class="cbtn1" style="background-color: none;color: #20b6b0;border: #20b6b0 solid 1px;margin: 10px;">View Slides</button></a>
                        </div>
                      </div>

                      <div  id="e_22"class="cBoxType1" >
                        <div class="card-body" style="margin:20px 15px; padding:10px 15px">
                          <h4 class="card-title" style="color: #20b6b0; font-weight:400;">26 September 2020 <span style="color: #585A5E;"></span> | Virtual</h4>
                          <p class="cPara"style="color: #212a32;font-size: 20px;">Nova Code Camp</p>
                          <h4 class="card-title" style="color: #585A5E;margin-top:0px;">Let's Dance Together! Ballerina</h4>
                          <h5 class="card-title" style="color:#585A5E;margin-top:0px; ">Vanjikumaran Sivajothy</h5>
                          <p class="card-text cPara" style="color: #585A5E;">Senior Lead Solutions Engineer, WSO2 </p>
                          <!-- <p class="card-text cPara" style="color:#465867;">The customer onboarding process guarantees that customers begin their journey with WSO2 products successfully.</p> -->
                          <a href="" target="_blank"><button type="button" class="cbtn2" style="background-color: #20b6b0;color:#fff;margin: 10px 0px;" >Add to the calender</button></a>
                          <a href="https://novacodecamp.org/app/speakers/aa20c381-1fa5-42c6-8095-a01ca1bab0b7" target="_blank"><button type="button" class="cbtn1" style="background-color: none;color: #20b6b0;border: #20b6b0 solid 1px;margin: 10px;">More Info</button></a>
                        </div>
                      </div>

                      <div  id="e_21"class="cBoxType1" >
                        <div class="card-body" style="margin:20px 15px; padding:10px 15px">
                          <h4 class="card-title" style="color: #20b6b0; font-weight:400;">28 May 2020 <span style="color: #585A5E;"></span> | San Diego, California, USA</h4>
                          <p class="cPara"style="color: #212a32;font-size: 20px;">San Diego Cloud Native Computing Meetup</p>
                          <h4 class="card-title" style="color: #585A5E;margin-top:0px;">Ballerina – An Open-Source, Cloud-Native Programming Language for Microservices</h4>
                          <h5 class="card-title" style="color:#585A5E;margin-top:0px; ">Anjana Fernando</h5>
                          <p class="card-text cPara" style="color: #585A5E;">Director of Developer Relations, WSO2 </p>
                          <!-- <p class="card-text cPara" style="color:#465867;">The customer onboarding process guarantees that customers begin their journey with WSO2 products successfully.</p> -->
                          <a href="" target="_blank"><button type="button" class="cbtn2" style="background-color: #20b6b0;color:#fff;margin: 10px 0px;" >Add to the calender</button></a>
                          <a href="https://www.slideshare.net/lafernando/ballerina-an-opensource-cloudnative-programming-language-for-microservices" target="_blank"><button type="button" class="cbtn1" style="background-color: none;color: #20b6b0;border: #20b6b0 solid 1px;margin: 10px;">View Slides</button></a>
                        </div>
                      </div>

                      <div  id="e_20"class="cBoxType1" >
                        <div class="card-body" style="margin:20px 15px; padding:10px 15px">
                          <h4 class="card-title" style="color: #20b6b0; font-weight:400;">7 May 2020 <span style="color: #585A5E;"></span> | Online</h4>
                          <p class="cPara"style="color: #212a32;font-size: 20px;">Cloud DC Meetup</p>
                          <h4 class="card-title" style="color: #585A5E;margin-top:0px;">Cloud Native Development with Ballerina</h4>
                          <h5 class="card-title" style="color:#585A5E;margin-top:0px; ">Jadd Jennings</h5>
                          <p class="card-text cPara" style="color: #585A5E;">Hub Solutions Engineer, Oracle Cloud Solution Hub </p>
                          <h5 class="card-title" style="color:#585A5E;margin-top:0px; ">Dhvani Sheth</h5>
                          <p class="card-text cPara" style="color: #585A5E;">Senior Solutions Engineer, Oracle  </p>
                          <!-- <p class="card-text cPara" style="color:#465867;">The customer onboarding process guarantees that customers begin their journey with WSO2 products successfully.</p> -->
                          <a href="" target="_blank"><button type="button" class="cbtn2" style="background-color: #20b6b0;color:#fff;margin: 10px 0px;" >Add to the calender</button></a>
                          <a href="https://www.slideshare.net/BallerinaLang/cloud-dc-meetup-cloud-native-development-with-ballerina" target="_blank"><button type="button" class="cbtn1" style="background-color: none;color: #20b6b0;border: #20b6b0 solid 1px;margin: 10px;">View Slides</button></a>
                        </div>
                      </div>

                      <div  id="e_19"class="cBoxType1" >
                        <div class="card-body" style="margin:20px 15px; padding:10px 15px">
                          <h4 class="card-title" style="color: #20b6b0; font-weight:400;">26 March 2020 <span style="color: #585A5E;"></span> | Vilnius, Lithuania</h4>
                          <p class="cPara"style="color: #212a32;font-size: 20px;">DevOps Pro Europe 2020</p>
                          <h4 class="card-title" style="color: #585A5E;margin-top:0px;">[Talk] Code to Cloud</h4>
                          <h5 class="card-title" style="color:#585A5E;margin-top:0px; ">Lakmal Warusawithana</h5>
                          <p class="card-text cPara" style="color: #585A5E;">Senior Director of Developer Relations, WSO2</p>
                          <!-- <p class="card-text cPara" style="color:#465867;">The customer onboarding process guarantees that customers begin their journey with WSO2 products successfully.</p> -->
                          <a href="" target="_blank"><button type="button" class="cbtn2" style="background-color: #20b6b0;color:#fff;margin: 10px 0px;" >Add to the calender</button></a>
                          <a href="https://www.youtube.com/watch?v=5IXPMlAUqrU&list=PLqYhGsQ9iSEpaZPFQwT4AJNXvp0id4NSo&index=26&t=0s" target="_blank"><button type="button" class="cbtn1" style="background-color: none;color: #20b6b0;border: #20b6b0 solid 1px;margin: 10px;">Watch Video</button></a>
                        </div>
                      </div>

                      <div  id="e_18"class="cBoxType1" >
                        <div class="card-body" style="margin:20px 15px; padding:10px 15px">
                          <h4 class="card-title" style="color: #20b6b0; font-weight:400;">25 March 2020 <span style="color: #585A5E;"></span> | Vilnius, Lithuania</h4>
                          <p class="cPara"style="color: #212a32;font-size: 20px;">DevOps Pro Europe 2020</p>
                          <h4 class="card-title" style="color: #585A5E;margin-top:0px;">[Talk] Ballerina: The Cloud-Native and DevOps Friendly Programming Language</h4>
                          <h5 class="card-title" style="color:#585A5E;margin-top:0px; ">Anjana Fernando</h5>
                          <p class="card-text cPara" style="color: #585A5E;">Director of Developer Relations, WSO2</p>
                          <!-- <p class="card-text cPara" style="color:#465867;">The customer onboarding process guarantees that customers begin their journey with WSO2 products successfully.</p> -->
                          <a href="" target="_blank"><button type="button" class="cbtn2" style="background-color: #20b6b0;color:#fff;margin: 10px 0px;" >Add to the calender</button></a>
                          <a href="https://www.youtube.com/watch?v=RezJDgTaZSg&list=PLqYhGsQ9iSEpaZPFQwT4AJNXvp0id4NSo&index=12&t=0s" target="_blank"><button type="button" class="cbtn1" style="background-color: none;color: #20b6b0;border: #20b6b0 solid 1px;margin: 10px;">Watch Video</button></a>
                        </div>
                      </div>

                      <div  id="e_17"class="cBoxType1" >
                        <div class="card-body" style="margin:20px 15px; padding:10px 15px">
                          <h4 class="card-title" style="color: #20b6b0; font-weight:400;">24 March 2020 <span style="color: #585A5E;"></span> | Vilnius, Lithuania</h4>
                          <p class="cPara"style="color: #212a32;font-size: 20px;">DevOps Pro Europe 2020</p>
                          <h4 class="card-title" style="color: #585A5E;margin-top:0px;">[Workshop] Ballerina: Cloud Native Middleware as a Programming Language</h4>
                          <h5 class="card-title" style="color:#585A5E;margin-top:0px; ">Anjana Fernando</h5>
                          <p class="card-text cPara" style="color: #585A5E;">Director of Developer Relations, WSO2</p>
                          <!-- <p class="card-text cPara" style="color:#465867;">The customer onboarding process guarantees that customers begin their journey with WSO2 products successfully.</p> -->
                          <a href="" target="_blank"><button type="button" class="cbtn2" style="background-color: #20b6b0;color:#fff;margin: 10px 0px;" >Add to the calender</button></a>
                          <a href="https://github.com/lafernando/ballerina-cloud-native-middleware-workshop" target="_blank"><button type="button" class="cbtn1" style="background-color: none;color: #20b6b0;border: #20b6b0 solid 1px;margin: 10px;">View Code</button></a>
                        </div>
                      </div>

                      <div  id="e_16"class="cBoxType1" >
                        <div class="card-body" style="margin:20px 15px; padding:10px 15px">
                          <h4 class="card-title" style="color: #20b6b0; font-weight:400;">10 March 2020 <span style="color: #585A5E;"></span> | San Jose, California, USA</h4>
                          <p class="cPara"style="color: #212a32;font-size: 20px;">Kubernetes for Developers Meetup</p>
                          <h4 class="card-title" style="color: #585A5E;margin-top:0px;">Ballerinas & Zebras in Kubernetes</h4>
                          <h5 class="card-title" style="color:#585A5E;margin-top:0px; ">Lakmal Warusawithana</h5>
                          <p class="card-text cPara" style="color: #585A5E;">Senior Director of Developer Relations, WSO2</p>
                          <!-- <p class="card-text cPara" style="color:#465867;">The customer onboarding process guarantees that customers begin their journey with WSO2 products successfully.</p> -->
                          <a href="" target="_blank"><button type="button" class="cbtn2" style="background-color: #20b6b0;color:#fff;margin: 10px 0px;" >Add to the calender</button></a>
                          <a href="https://primetime.bluejeans.com/a2m/events/playback/dc1fb3a9-a03b-48ac-aa56-8314d0b85f79" target="_blank"><button type="button" class="cbtn1" style="background-color: none;color: #20b6b0;border: #20b6b0 solid 1px;margin: 10px;">Watch Video</button></a>
                        </div>
                      </div>

                      <div  id="e_15"class="cBoxType1" >
                        <div class="card-body" style="margin:20px 15px; padding:10px 15px">
                          <h4 class="card-title" style="color: #20b6b0; font-weight:400;">12-16 February 2020 <span style="color: #585A5E;"></span> | San Francisco, California, USA</h4>
                          <p class="cPara"style="color: #212a32;font-size: 20px;">DeveloperWeek 2020</p>
                          <h4 class="card-title" style="color: #585A5E;margin-top:0px;">Conquering Network-Distributed Applications Using the Ballerina Programming Language</h4>
                          <h5 class="card-title" style="color:#585A5E;margin-top:0px; ">Anjana Fernando</h5>
                          <p class="card-text cPara" style="color: #585A5E;">Director of Developer Relations, WSO2</p>
                          <!-- <p class="card-text cPara" style="color:#465867;">The customer onboarding process guarantees that customers begin their journey with WSO2 products successfully.</p> -->
                          <a href="" target="_blank"><button type="button" class="cbtn2" style="background-color: #20b6b0;color:#fff;margin: 10px 0px;" >Add to the calender</button></a>
                          <a href="https://www.slideshare.net/BallerinaLang/developerweek-2020-conquering-network-distributed-applications-using-ballerina" target="_blank"><button type="button" class="cbtn1" style="background-color: none;color: #20b6b0;border: #20b6b0 solid 1px;margin: 10px;">View Slides</button></a>
                        </div>
                      </div>

                      <div  id="e_14"class="cBoxType1" >
                        <div class="card-body" style="margin:20px 15px; padding:10px 15px">
                          <h4 class="card-title" style="color: #20b6b0; font-weight:400;">12 December 2019 <span style="color: #585A5E;"></span> | Mountain View, California, USA</h4>
                          <p class="cPara"style="color: #212a32;font-size: 20px;">Cloud-Native and Kubernetes Meetup in Silicon Valley</p>
                          <h4 class="card-title" style="color: #585A5E;margin-top:0px;">An Introduction to the Ballerina Programming Language</h4>
                          <h5 class="card-title" style="color:#585A5E;margin-top:0px; ">Anjana Fernando</h5>
                          <p class="card-text cPara" style="color: #585A5E;">Director of Developer Relations, WSO2</p>
                          <!-- <p class="card-text cPara" style="color:#465867;">The customer onboarding process guarantees that customers begin their journey with WSO2 products successfully.</p> -->
                          <a href="" target="_blank"><button type="button" class="cbtn2" style="background-color: #20b6b0;color:#fff;margin: 10px 0px;" >Add to the calender</button></a>
                          <a href="https://www.slideshare.net/BallerinaLang/cloudnative-and-kubernetes-meetup-in-silicon-valley-ballerina-cloud-native-programming-language" target="_blank"><button type="button" class="cbtn1" style="background-color: none;color: #20b6b0;border: #20b6b0 solid 1px;margin: 10px;">View Slides</button></a>
                        </div>
                      </div>

                      

                      <div  id="e_13"class="cBoxType1" >
                        <div class="card-body" style="margin:20px 15px; padding:10px 15px">
                          <h4 class="card-title" style="color: #20b6b0; font-weight:400;">10-11 December 2019 <span style="color: #585A5E;"></span> | Paris, France</h4>
                          <p class="cPara"style="color: #212a32;font-size: 20px;">Paris Open Source Summit</p>
                          <h4 class="card-title" style="color: #585A5E;margin-top:0px;">Ballerina - A Modern Cloud-based Open Source Programming Language</h4>
                          <h5 class="card-title" style="color:#585A5E;margin-top:0px; ">Paul Fremantle</h5>
                          <p class="card-text cPara" style="color: #585A5E;">CTO and Co-founder, WSO2 </p>
                          <!-- <p class="card-text cPara" style="color:#465867;">The customer onboarding process guarantees that customers begin their journey with WSO2 products successfully.</p> -->
                          <a href="" target="_blank"><button type="button" class="cbtn2" style="background-color: #20b6b0;color:#fff;margin: 10px 0px;" >Add to the calender</button></a>
                          <a href="https://www.opensourcesummit.paris/" target="_blank"><button type="button" class="cbtn1" style="background-color: none;color: #20b6b0;border: #20b6b0 solid 1px;margin: 10px;">More Info</button></a>
                        </div>
                      </div>

                      <div  id="e_12"class="cBoxType1" >
                        <div class="card-body" style="margin:20px 15px; padding:10px 15px">
                          <h4 class="card-title" style="color: #20b6b0; font-weight:400;">5 December 2019 <span style="color: #585A5E;"></span> | San Jose, California, USA</h4>
                          <p class="cPara"style="color: #212a32;font-size: 20px;">Downtown San Jose DevOps Meetup</p>
                          <h4 class="card-title" style="color: #585A5E;margin-top:0px;">Ballerina - A Programming Language for Cloud and DevOps</h4>
                          <h5 class="card-title" style="color:#585A5E;margin-top:0px; ">Anjana Fernando</h5>
                          <p class="card-text cPara" style="color: #585A5E;">Director of Developer Relations - CTO Office, WSO2  </p>
                          <!-- <p class="card-text cPara" style="color:#465867;">The customer onboarding process guarantees that customers begin their journey with WSO2 products successfully.</p> -->
                          <a href="" target="_blank"><button type="button" class="cbtn2" style="background-color: #20b6b0;color:#fff;margin: 10px 0px;" >Add to the calender</button></a>
                          <a href="https://www.opensourcesummit.paris/" target="_blank"><button type="button" class="cbtn1" style="background-color: none;color: #20b6b0;border: #20b6b0 solid 1px;margin: 10px;">View Slides</button></a>
                        </div>
                      </div>

                      <div  id="e_11"class="cBoxType1" >
                        <div class="card-body" style="margin:20px 15px; padding:10px 15px">
                          <h4 class="card-title" style="color: #20b6b0; font-weight:400;">7 November 2019 <span style="color: #585A5E;"></span> | London, UK</h4>
                          <p class="cPara"style="color: #212a32;font-size: 20px;">WSO2 Summit London</p>
                          <h4 class="card-title" style="color: #585A5E;margin-top:0px;">Ballerina — Cloud-native Middleware as a Programming Language</h4>
                          <h5 class="card-title" style="color:#585A5E;margin-top:0px; ">Mauro Niewolski</h5>
                          <p class="card-text cPara" style="color: #585A5E;">Senior Solutions Engineer, WSO2</p>
                          <!-- <p class="card-text cPara" style="color:#465867;">The customer onboarding process guarantees that customers begin their journey with WSO2 products successfully.</p> -->
                          <a href="" target="_blank"><button type="button" class="cbtn2" style="background-color: #20b6b0;color:#fff;margin: 10px 0px;" >Add to the calender</button></a>
                          <a href="https://wso2.com/library/summit/2019/11/wso2-integration-summit-london-2019-ballerina-cloud-native-middleware-as-a-programming-language/" target="_blank"><button type="button" class="cbtn1" style="background-color: none;color: #20b6b0;border: #20b6b0 solid 1px;margin: 10px;">Watch Video</button></a>
                        </div>
                      </div>

                      <div  id="e_10"class="cBoxType1" >
                        <div class="card-body" style="margin:20px 15px; padding:10px 15px">
                          <h4 class="card-title" style="color: #20b6b0; font-weight:400;">5-7 November 2019 <span style="color: #585A5E;"></span> | Austin, Texas, USA</h4>
                          <p class="cPara"style="color: #212a32;font-size: 20px;">DeveloperWeek Austin</p>
                          <h4 class="card-title" style="color: #585A5E;margin-top:0px;">Microservices in Practice with Ballerina, Kubernetes and Istio </h4>
                          <h5 class="card-title" style="color:#585A5E;margin-top:0px; ">Lakmal Warusawithana</h5>
                          <p class="card-text cPara" style="color: #585A5E;">Senior Director of Developer Relations - CTO Office, WSO2</p>
                          <!-- <p class="card-text cPara" style="color:#465867;">The customer onboarding process guarantees that customers begin their journey with WSO2 products successfully.</p> -->
                          <a href="" target="_blank"><button type="button" class="cbtn2" style="background-color: #20b6b0;color:#fff;margin: 10px 0px;" >Add to the calender</button></a>
                          <a href="https://www.slideshare.net/BallerinaLang/developerweek-austin-2019-microservices-in-practice-with-ballerina-kubernetes-and-istio" target="_blank"><button type="button" class="cbtn1" style="background-color: none;color: #20b6b0;border: #20b6b0 solid 1px;margin: 10px;">View Slides</button></a>
                        </div>
                      </div>

                      <div  id="e_09"class="cBoxType1" >
                        <div class="card-body" style="margin:20px 15px; padding:10px 15px">
                          <h4 class="card-title" style="color: #20b6b0; font-weight:400;">5 November 2019 <span style="color: #585A5E;"></span> | Bern, Switzerland</h4>
                          <p class="cPara"style="color: #212a32;font-size: 20px;">WSO2 Summit Bern</p>
                          <h4 class="card-title" style="color: #585A5E;margin-top:0px;">Ballerina — Cloud-native Middleware as a Programming Language </h4>
                          <h5 class="card-title" style="color:#585A5E;margin-top:0px; ">Paul Fremantle</h5>
                          <p class="card-text cPara" style="color: #585A5E;">CTO and Co-founder, WSO2</p>
                          <!-- <p class="card-text cPara" style="color:#465867;">The customer onboarding process guarantees that customers begin their journey with WSO2 products successfully.</p> -->
                          <a href="" target="_blank"><button type="button" class="cbtn2" style="background-color: #20b6b0;color:#fff;margin: 10px 0px;" >Add to the calender</button></a>
                          <a href="https://www.slideshare.net/wso2.org/wso2-integration-summit-bern-2019-ballerina-cloudnative-middleware-as-a-programming-language" target="_blank"><button type="button" class="cbtn1" style="background-color: none;color: #20b6b0;border: #20b6b0 solid 1px;margin: 10px;">View Slides</button></a>
                        </div>
                      </div>

                      <div  id="e_08"class="cBoxType1" >
                        <div class="card-body" style="margin:20px 15px; padding:10px 15px">
                          <h4 class="card-title" style="color: #20b6b0; font-weight:400;">5 November 2019 <span style="color: #585A5E;"></span> | Colombo, Sri Lanka</h4>
                          <p class="cPara"style="color: #212a32;font-size: 20px;">Java Colombo Meetup</p>
                          <h4 class="card-title" style="color: #585A5E;margin-top:0px;">The better java for Java microservice developers</h4>
                          <h5 class="card-title" style="color:#585A5E;margin-top:0px; ">Sanjiva Weerawarana</h5>
                          <p class="card-text cPara" style="color: #585A5E;">Founder and CEO, WSO2</p>
                          <!-- <p class="card-text cPara" style="color:#465867;">The customer onboarding process guarantees that customers begin their journey with WSO2 products successfully.</p> -->
                          <a href="" target="_blank"><button type="button" class="cbtn2" style="background-color: #20b6b0;color:#fff;margin: 10px 0px;" >Add to the calender</button></a>
                          <a href="https://www.youtube.com/watch?v=tZwOl01x8TU" target="_blank"><button type="button" class="cbtn1" style="background-color: none;color: #20b6b0;border: #20b6b0 solid 1px;margin: 10px;">Watch Video</button></a>
                        </div>
                      </div>

                      <div  id="e_07"class="cBoxType1" >
                        <div class="card-body" style="margin:20px 15px; padding:10px 15px">
                          <h4 class="card-title" style="color: #20b6b0; font-weight:400;">8-10 October 2019 <span style="color: #585A5E;"></span> | San Jose, California, USA</h4>
                          <p class="cPara"style="color: #212a32;font-size: 20px;">API World</p>
                          <h4 class="card-title" style="color: #585A5E;margin-top:0px;">Efficient Microservices Deployment Pipelines</h4>
                          <h5 class="card-title" style="color:#585A5E;margin-top:0px; ">Anjana Fernando</h5>
                          <p class="card-text cPara" style="color: #585A5E;">Director of Developer Relations - CTO Office, WSO2</p>
                          <!-- <p class="card-text cPara" style="color:#465867;">The customer onboarding process guarantees that customers begin their journey with WSO2 products successfully.</p> -->
                          <a href="" target="_blank"><button type="button" class="cbtn2" style="background-color: #20b6b0;color:#fff;margin: 10px 0px;" >Add to the calender</button></a>
                          <a href="https://files.devnetwork.cloud/APIWorld/presentations/2019/Anjana_Fernando.pdf" target="_blank"><button type="button" class="cbtn1" style="background-color: none;color: #20b6b0;border: #20b6b0 solid 1px;margin: 10px;">View Slides</button></a>
                        </div>
                      </div>

                      <div  id="e_06"class="cBoxType1" >
                        <div class="card-body" style="margin:20px 15px; padding:10px 15px">
                          <h4 class="card-title" style="color: #20b6b0; font-weight:400;">8 October 2019 <span style="color: #585A5E;"></span> | San Francisco, California, USA</h4>
                          <p class="cPara"style="color: #212a32;font-size: 20px;">WSO2 Summit San Francisco</p>
                          <h4 class="card-title" style="color: #585A5E;margin-top:0px;">Ballerina — Cloud-native Middleware as a Programming Language</h4>
                          <h5 class="card-title" style="color:#585A5E;margin-top:0px; ">Sameera Jayasoma</h5>
                          <p class="card-text cPara" style="color: #585A5E;">Senior Director, WSO2</p>
                          <!-- <p class="card-text cPara" style="color:#465867;">The customer onboarding process guarantees that customers begin their journey with WSO2 products successfully.</p> -->
                          <a href="" target="_blank"><button type="button" class="cbtn2" style="background-color: #20b6b0;color:#fff;margin: 10px 0px;" >Add to the calender</button></a>
                          <a href="https://wso2.com/library/summit/2019/10/wso2-integration-summit-sanfrancisco-2019-ballerina-cloud-native-middleware-as-a-programming-language/" target="_blank"><button type="button" class="cbtn1" style="background-color: none;color: #20b6b0;border: #20b6b0 solid 1px;margin: 10px;">Watch Video</button></a>
                        </div>
                      </div>

                      <div  id="e_05"class="cBoxType1" >
                        <div class="card-body" style="margin:20px 15px; padding:10px 15px">
                          <h4 class="card-title" style="color: #20b6b0; font-weight:400;">26 September 2019 <span style="color: #585A5E;"></span> | Columbus, USA</h4>
                          <p class="cPara"style="color: #212a32;font-size: 20px;">Columbus Microservices Meetup</p>
                          <h4 class="card-title" style="color: #585A5E;margin-top:0px;">Effective Microservices Development with Ballerina</h4>
                          <h5 class="card-title" style="color:#585A5E;margin-top:0px; ">Anjana Fernando</h5>
                          <p class="card-text cPara" style="color: #585A5E;">Director of Developer Relations - CTO Office, WSO2</p>
                          <!-- <p class="card-text cPara" style="color:#465867;">The customer onboarding process guarantees that customers begin their journey with WSO2 products successfully.</p> -->
                          <a href="" target="_blank"><button type="button" class="cbtn2" style="background-color: #20b6b0;color:#fff;margin: 10px 0px;" >Add to the calender</button></a>
                          <a href="https://www.slideshare.net/lafernando/effective-microservices-development-with-ballerina" target="_blank"><button type="button" class="cbtn1" style="background-color: none;color: #20b6b0;border: #20b6b0 solid 1px;margin: 10px;">View Slides</button></a>
                        </div>
                      </div>

                      <div  id="e_04"class="cBoxType1" >
                        <div class="card-body" style="margin:20px 15px; padding:10px 15px">
                          <h4 class="card-title" style="color: #20b6b0; font-weight:400;">26 September 2019 <span style="color: #585A5E;"></span> | Columbus, USA</h4>
                          <p class="cPara"style="color: #212a32;font-size: 20px;">Columbus Microservices Meetup</p>
                          <h4 class="card-title" style="color: #585A5E;margin-top:0px;">Ballerina in Real-World Use-Case </h4>
                          <h5 class="card-title" style="color:#585A5E;margin-top:0px; ">Glenn Donaldson & Jim Kittle</h5>
                          <p class="card-text cPara" style="color: #585A5E;">Ohio State University</p>
                          <!-- <p class="card-text cPara" style="color:#465867;">The customer onboarding process guarantees that customers begin their journey with WSO2 products successfully.</p> -->
                          <a href="" target="_blank"><button type="button" class="cbtn2" style="background-color: #20b6b0;color:#fff;margin: 10px 0px;" >Add to the calender</button></a>
                          <a href="https://www.slideshare.net/secret/AW4Gz2reZ0xNW" target="_blank"><button type="button" class="cbtn1" style="background-color: none;color: #20b6b0;border: #20b6b0 solid 1px;margin: 10px;">View Slides</button></a>
                        </div>
                      </div>

                      <div  id="e_03"class="cBoxType1" >
                        <div class="card-body" style="margin:20px 15px; padding:10px 15px">
                          <h4 class="card-title" style="color: #20b6b0; font-weight:400;">24 September 2019 <span style="color: #585A5E;"></span> | New York, USA</h4>
                          <p class="cPara"style="color: #212a32;font-size: 20px;">WSO2 Summit New York</p>
                          <h4 class="card-title" style="color: #585A5E;margin-top:0px;">Ballerina - Cloud Native Middleware as a Programming Language </h4>
                          <h5 class="card-title" style="color:#585A5E;margin-top:0px; ">Lakmal Warusawithana</h5>
                          <p class="card-text cPara" style="color: #585A5E;">Senior Director of Developer Relations - CTO Office, WSO2</p>
                          <!-- <p class="card-text cPara" style="color:#465867;">The customer onboarding process guarantees that customers begin their journey with WSO2 products successfully.</p> -->
                          <a href="" target="_blank"><button type="button" class="cbtn2" style="background-color: #20b6b0;color:#fff;margin: 10px 0px;" >Add to the calender</button></a>
                          <a href="https://www.slideshare.net/wso2.org/wso2-integration-summit-new-york-2019-ballerina-cloud-native-middleware-as-a-programming-language" target="_blank"><button type="button" class="cbtn1" style="background-color: none;color: #20b6b0;border: #20b6b0 solid 1px;margin: 10px;">View Slides</button></a>
                        </div>
                      </div>

                      <div  id="e_02"class="cBoxType1" >
                        <div class="card-body" style="margin:20px 15px; padding:10px 15px">
                          <h4 class="card-title" style="color: #20b6b0; font-weight:400;">9-12 September 2019 <span style="color: #585A5E;"></span> | Las Vegas, Nevada, USA</h4>
                          <p class="cPara"style="color: #212a32;font-size: 20px;">ApacheCon North America 2019</p>
                          <h4 class="card-title" style="color: #585A5E;margin-top:0px;">Ballerina - Re-inventing Middleware in a Programming Language </h4>
                          <h5 class="card-title" style="color:#585A5E;margin-top:0px; ">Paul Fremantle</h5>
                          <p class="card-text cPara" style="color: #585A5E;">CTO and Co-founder, WSO2</p>
                          <!-- <p class="card-text cPara" style="color:#465867;">The customer onboarding process guarantees that customers begin their journey with WSO2 products successfully.</p> -->
                          <a href="" target="_blank"><button type="button" class="cbtn2" style="background-color: #20b6b0;color:#fff;margin: 10px 0px;" >Add to the calender</button></a>
                          <a href="https://www.slideshare.net/BallerinaLang/apachecon-na-2019-reinventing-middleware-in-a-programming-language" target="_blank"><button type="button" class="cbtn1" style="background-color: none;color: #20b6b0;border: #20b6b0 solid 1px;margin: 10px;">View Slides</button></a>
                        </div>
                      </div>

                      <div  id="e_01"class="cBoxType1" >
                        <div class="card-body" style="margin:20px 15px; padding:10px 15px">
                          <h4 class="card-title" style="color: #20b6b0; font-weight:400;">9-12 September 2019 <span style="color: #585A5E;"></span> | Las Vegas, Nevada, USA</h4>
                          <p class="cPara"style="color: #212a32;font-size: 20px;">ApacheCon North America 2019</p>
                          <h4 class="card-title" style="color: #585A5E;margin-top:0px;">Conquering Network Distributed Applications Using the Ballerina Programming Language </h4>
                          <h5 class="card-title" style="color:#585A5E;margin-top:0px; ">Anjana Fernando</h5>
                          <p class="card-text cPara" style="color: #585A5E;">Director of Developer Relations - CTO Office, WSO2</p>
                          <!-- <p class="card-text cPara" style="color:#465867;">The customer onboarding process guarantees that customers begin their journey with WSO2 products successfully.</p> -->
                          <a href="" target="_blank"><button type="button" class="cbtn2" style="background-color: #20b6b0;color:#fff;margin: 10px 0px;" >Add to the calender</button></a>
                          <a href="https://www.slideshare.net/BallerinaLang/apachecon-na-2019-conquering-network-distributed-applications-using-the-ballerina-programming-language" target="_blank"><button type="button" class="cbtn1" style="background-color: none;color: #20b6b0;border: #20b6b0 solid 1px;margin: 10px;">View Slides</button></a>
                        </div>
                      </div>
                   </div>
               </div>












    
                      
          </div>
                  
                </div>
    
              </div>
              
            </div>
          </div>
       
        
      </div>
    </div>
    
    
    </section>
    
    <h2 style="margin-left: 15px;" >View Community Contributions</h2>
    
    
    <!-- <div class="container"  style="padding-top:20px;padding-bottom: 20px;">
     
      <div class="row" style="margin: 0px;">
        <div class="col-sm-12 col-md-12 col-lg-12">
          <div class="carousel slide multi-item-carousel" id="theCarousel">
            <div class="carousel-inner">
              <div class="item active">
                <div class="col-xs-4 col-md-4 col-lg-4">
                  <div class="profileCard"> <img src="/img/community/jayjune2021.png" alt="John" class="cimageprofile">
                    <div class="card-body-center" style="padding:10px;">
                      <h3 style="color: #20b6b0;text-align: center;margin-top:0px;margin-bottom: 0px;">Contributor Name</h3>
                      <p class="title" style="color: #465867;text-align: center;">Software Engineer</p>
                    </div>
                  </div>
                </div>
              </div>
              <div class="item">
                <div class="col-xs-4 col-md-4 col-lg-4">
                  <div class="profileCard" > <img src="/img/community/sameerajune2021.png" alt="John" class="cimageprofile">
                    <div class="card-body-center" style="padding:10px;">
                      <h3 style="color: #20b6b0;text-align: center;margin-top:0px;margin-bottom: 0px;">Contributor Name</h3>
                      <p class="title" style="color: #465867;text-align: center;">Software Engineer</p>
                    </div>
                  </div>
                </div>
              </div>
              <div class="item">
                <div class="col-xs-4 col-md-4 col-lg-4">
                  <div class="profileCard"> <img src="/img/community/prabhashijune2021.png" alt="John" class="cimageprofile">
                    <div class="card-body-center" style="padding:10px;">
                      <h3 style="color: #20b6b0;text-align: center;margin-top:0px;margin-bottom: 0px;">Contributor Name</h3>
                      <p class="title" style="color: #465867;text-align: center;">Software Engineer</p>
                    </div>
                  </div>
                </div>
              </div>
              <div class="item">
                <div class="col-xs-4 col-md-4 col-lg-4">
                  <div class="profileCard"> <img src="/img/community/rashnimimay2021.png" alt="John" class="cimageprofile">
                    <div class="card-body-center" style="padding:10px;">
                      <h3 style="color: #20b6b0;text-align: center;margin-top:0px;margin-bottom: 0px;">Contributor Name</h3>
                      <p class="title" style="color: #465867;text-align: center;">Software Engineer</p>
                    </div>
                  </div>
                </div>
              </div>
              <div class="item">
                <div class="col-xs-4 col-md-4 col-lg-4">
                  <div class="profileCard" > <img src="/img/community/russjune2021.png" alt="John" class="cimageprofile">
                    <div class="card-body-center" style="padding:10px;">
                      <h3 style="color: #20b6b0;text-align: center;margin-top:0px;margin-bottom: 0px;">Contributor Name</h3>
                      <p class="title" style="color: #465867;text-align: center;">Software Engineer</p>
                    </div>
                  </div>
                </div>
              </div>
              <div class="item">
                <div class="col-xs-4 col-md-4 col-lg-4">
                  <div class="profileCard"> <img src="/img/community/renon2021.png" alt="John" class="cimageprofile">
                    <div class="card-body-center" style="padding:10px;">
                      <h3 style="color: #20b6b0;text-align: center;margin-top:0px;margin-bottom: 0px;">Contributor Name</h3>
                      <p class="title" style="color: #465867;text-align: center;">Software Engineer</p>
                    </div>
                  </div>
                </div>
              </div>
             
              <div class="item">
                <div class="col-xs-4 col-md-4 col-lg-4">
                  <div class="profileCard" > <img src="/img/community/tharindunjune2021.png" alt="John" class="cimageprofile">
                    <div class="card-body-center" style="padding:10px;">
                      <h3 style="color: #20b6b0;text-align: center;margin-top:0px;margin-bottom: 0px;">Contributor Name</h3>
                      <p class="title" style="color: #465867;text-align: center;">Software Engineer</p>
                    </div>
                  </div>
                </div>
              </div>
              
             
            </div>
           <a class="left carousel-control" href="#theCarousel" data-slide="prev" style="opacity: 1; background-image:none !important;
           filter:none !important;"><i class="glyphicon glyphicon-chevron-left"></i></a>
            <a class="right carousel-control" href="#theCarousel" data-slide="next"  style="opacity:1; background-image:none !important;
            filter:none !important;"><i class="glyphicon glyphicon-chevron-right"></i></a> 
          </div>
        </div>
      </div>
    </div> -->
    <!-- <script>
        $('.multi-item-carousel').carousel({
    interval: false
    });
    
    $('#theCarousel .item').each(function(){
      var next = $(this).next();
      if (!next.length) {
        next = $(this).siblings(':first');
      }
      next.children(':first-child').clone().appendTo($(this));
      
      if (next.next().length>0) {
        next.next().children(':first-child').clone().appendTo($(this));
      }
      else {
        $(this).siblings(':first').children(':first-child').clone().appendTo($(this));
      }
    });
    
    </script> -->
    
    
    
    <!-- <h3 style="margin-top: 20px;margin-left: 10px;">View Contributions</h3> -->
    
<<<<<<< HEAD
    <div class="container" style="background-color:#E6EAEB;" style="padding-top:40px;padding-bottom: 40px;margin-left: 10px;">
=======
    <div class="container" style="background-color:#fafafa ;" style="padding-top:40px;padding-bottom: 40px;margin-left: 15px;">
>>>>>>> 8338d323
    
    
    
    <div class="row" style="padding-bottom:30px;padding-left:10px;padding-right:10px;padding-top:10px;  ">
        <div class="col-md-6">
         <h3 style="margin:20px 0px;">Vlogs</h3>
          <div class="overflow-auto" style="height:500px; overflow-y: scroll;">
            <a class="linkTest1" href="https://www.youtube.com/watch?v=4mwEZ4dInRU&list=PL7JOecNWBb0Ko86qexZhNKzbo2-oDUUQJ&index=1" target="_blank" style="color:#585A5E;" >
            <div class="cardBoxcontribution" style="border-color:#E6EAEB;">
               <div class="row">
                   <div class="col-sm-12 col-md-6 col-lg-6" style="padding:0px;">
                     <img class="card-img-left" src="/img/community/ballerina-vlogs.png" alt="Card image cap" style="width:100%;color:#585A5E;">
                   </div>
                   <div class="col-sm-12 col-md-6 col-lg-6"style="padding:10px 20px" >
                     <h5 class="card-title"  style="font-weight:500; line-height:26px;">Ballerina, a Microservices Native Language</h5>
                     <!-- <p class="card-text" style="color:#56b3af;">Watch</p> -->
                    </div>
              </div>
            </div>
           </a>
           <a class="linkTest1" href="https://www.youtube.com/watch?v=z25CPqJMFUk&list=PL7JOecNWBb0Ko86qexZhNKzbo2-oDUUQJ&index=2" target="_blank" style="color:#585A5E;" >
            <div class="cardBoxcontribution" style="border-color:#E6EAEB;">
               <div class="row">
                  <div class="col-sm-12 col-md-6 col-lg-6" style="padding:0px;">
                    <img class="card-img-left" src="/img/community/ballerina-vlogs.png" alt="Card image cap" style="width:100%;color:#585A5E;">
                  </div>
                  <div class="col-sm-12 col-md-6 col-lg-6" style="padding:10px 20px">
                    <h5 class="card-title"  style="font-weight:500; line-height:26px;">Building Lightweight Microservices Using Redis</h5>
                    <!-- <p class="card-text" style="color:#56b3af;">Watch</p> -->
                  </div>
              </div>
            </div>
          </a>
          <a class="linkTest1" href="https://www.youtube.com/watch?v=JtwmHo5Ivwg&list=PL7JOecNWBb0Ko86qexZhNKzbo2-oDUUQJ&index=3" target="_blank" style="color:#585A5E;" >
            <div class="cardBoxcontribution" style="border-color:#E6EAEB;">
               <div class="row">
                  <div class="col-sm-12 col-md-6 col-lg-6" style="padding:0px;">
                    <img class="card-img-left" src="/img/community/ballerina-vlogs.png" alt="Card image cap" style="width:100%;color:#585A5E;">
                  </div>
                  <div class="col-sm-12 col-md-6 col-lg-6" style="padding:10px 20px">
                    <h5 class="card-title"  style="font-weight:500; line-height:26px;">Ballerina - A new language for the networked world</h5>
                    <!-- <p class="card-text" style="color:#56b3af;">Watch</p> -->
                  </div>
              </div>
            </div>
          </a>
          <a class="linkTest1" href="https://www.youtube.com/watch?v=GSHixCT0Gcg&list=PL7JOecNWBb0Ko86qexZhNKzbo2-oDUUQJ&index=4" target="_blank" style="color:#585A5E;" >
            <div class="cardBoxcontribution" style="border-color:#E6EAEB;">
               <div class="row">
                  <div class="col-sm-12 col-md-6 col-lg-6" style="padding:0px;">
                    <img class="card-img-left" src="/img/community/ballerina-vlogs.png" alt="Card image cap" style="width:100%;color:#585A5E;" >
                  </div>
                  <div class="col-sm-12 col-md-6 col-lg-6" style="padding:10px 20px">
                    <h5 class="card-title"  style="font-weight:500; line-height:26px;">TGI Kubernetes 042: Ballerina</h5>
                    <!-- <p class="card-text" style="color:#56b3af;">Watch</p> -->
                  </div>
              </div>
            </div>
          </a>

          <a class="linkTest1" href="https://www.youtube.com/watch?v=zPgYfBF56eA&list=PL7JOecNWBb0Ko86qexZhNKzbo2-oDUUQJ&index=5" target="_blank" style="color:#585A5E;margin-bottom:0px;" >
            <div class="cardBoxcontribution" style="border-color:#E6EAEB;">
               <div class="row">
                  <div class="col-sm-12 col-md-6 col-lg-6" style="padding:0px;">
                    <img class="card-img-left" src="/img/community/ballerina-vlogs.png" alt="Card image cap" style="width:100%;color:#585A5E;" >
                  </div>
                  <div class="col-sm-12 col-md-6 col-lg-6" style="padding:10px 20px">
                    <h5 class="card-title"  style="font-weight:500; line-height:26px;">Tyler Jewell, WSO2 | KubeCon + CloudNativeCon EU 2018</h5>
                    <!-- <p class="card-text" style="color:#56b3af;">Watch</p> -->
                  </div>
              </div>
            </div>
          </a>
    
    
          </div>
        </div>
    
         <div class="col-md-6">
         <h3 style="margin:20px 0px;">Blogs</h3>
          <div class="overflow-auto" style="height:500px; overflow-y: scroll; ">
            <a class="linkTest1" href="https://medium.com/ballerina-techblog/unit-test-ballerina-integration-with-mock-backends-ffff790edb9f" target="_blank" style="color:#585A5E;" >
              <div class="cardBoxcontribution" style="border-color:#E6EAEB;">
                 <div class="row">
                    <div class="col-sm-12 col-md-6 col-lg-6" style="padding:0px;">
                      <img class="card-img-left" src="/img/community/ballerina-blogs.png" alt="Card image cap" style="width:100%;color:#585A5E;" >
                    </div>
                    <div class="col-sm-12 col-md-6 col-lg-6" style="padding:10px 20px">
                      <h5 class="card-title"  style="font-weight:500; line-height:26px;">Unit test Ballerina integration with Mock backends</h5>
                      <!-- <p class="card-text" style="color:#56b3af;">Watch</p> -->
                    </div>
                </div>
              </div>
            </a>
            <a class="linkTest1" href="https://medium.com/ballerina-techblog/get-started-with-service-testing-using-ballerina-test-framework-18e3b907a33" target="_blank" style="color:#585A5E;" >
              <div class="cardBoxcontribution" style="border-color:#E6EAEB;">
                 <div class="row">
                    <div class="col-sm-12 col-md-6 col-lg-6" style="padding:0px;">
                      <img class="card-img-left" src="/img/community/ballerina-blogs.png" alt="Card image cap" style="width:100%;color:#585A5E;" >
                    </div>
                    <div class="col-sm-12 col-md-6 col-lg-6" style="padding:10px 20px">
                      <h5 class="card-title"  style="font-weight:500; line-height:26px;">Get started with service testing using Ballerina test framework</h5>
                      <!-- <p class="card-text" style="color:#56b3af;">Watch</p> -->
                    </div>
                </div>
              </div>
            </a>
            <a class="linkTest1" href="https://medium.com/ballerina-techblog/microservices-security-with-ballerina-e9d430f05373" target="_blank" style="color:#585A5E;" >
              <div class="cardBoxcontribution" style="border-color:#E6EAEB;">
                 <div class="row">
                    <div class="col-sm-12 col-md-6 col-lg-6" style="padding:0px;">
                      <img class="card-img-left" src="/img/community/ballerina-blogs.png" alt="Card image cap" style="width:100%;color:#585A5E;" >
                    </div>
                    <div class="col-sm-12 col-md-6 col-lg-6" style="padding:10px 20px">
                      <h5 class="card-title"  style="font-weight:500; line-height:26px;">Microservices Security with Ballerina</h5>
                      <!-- <p class="card-text" style="color:#56b3af;">Watch</p> -->
                    </div>
                </div>
              </div>
            </a>
    
            <a class="linkTest1" href="https://medium.com/ballerina-techblog/go-real-time-with-ballerina-websockets-58c40ac11d6" target="_blank" style="color:#585A5E;" >
              <div class="cardBoxcontribution" style="border-color:#E6EAEB;">
                 <div class="row">
                    <div class="col-sm-12 col-md-6 col-lg-6" style="padding:0px;">
                      <img class="card-img-left" src="/img/community/ballerina-blogs.png" alt="Card image cap" style="width:100%;color:#585A5E;" >
                    </div>
                    <div class="col-sm-12 col-md-6 col-lg-6" style="padding:10px 20px">
                      <h5 class="card-title"  style="font-weight:500; line-height:26px;">Go Real-Time with Ballerina WebSockets</h5>
                      <!-- <p class="card-text" style="color:#56b3af;">Watch</p> -->
                    </div>
                </div>
              </div>
            </a>
    
            <a class="linkTest1" href="https://medium.com/ballerina-techblog/rest-is-history-lets-do-graphql-with-ballerina-dce7510b61e8" target="_blank" style="color:#585A5E;" >
              <div class="cardBoxcontribution" style="border-color:#E6EAEB;">
                 <div class="row">
                    <div class="col-sm-12 col-md-6 col-lg-6" style="padding:0px;">
                      <img class="card-img-left" src="/img/community/ballerina-blogs.png" alt="Card image cap" style="width:100%;color:#585A5E;" >
                    </div>
                    <div class="col-sm-12 col-md-6 col-lg-6" style="padding:10px 20px">
                      <h5 class="card-title"  style="font-weight:500; line-height:26px;">REST is History, Let’s Do GraphQL (with Ballerina)</h5>
                      <!-- <p class="card-text" style="color:#56b3af;">Watch</p> -->
                    </div>
                </div>
              </div>
            </a>

            <a class="linkTest1" href="https://medium.com/ballerina-techblog/single-liner-payload-read-85a16e3265fc" target="_blank" style="color:#585A5E;" >
              <div class="cardBoxcontribution" style="border-color:#E6EAEB;">
                 <div class="row">
                    <div class="col-sm-12 col-md-6 col-lg-6" style="padding:0px;">
                      <img class="card-img-left" src="/img/community/ballerina-blogs.png" alt="Card image cap" style="width:100%;color:#585A5E;" >
                    </div>
                    <div class="col-sm-12 col-md-6 col-lg-6" style="padding:10px 20px">
                      <h5 class="card-title"  style="font-weight:500; line-height:26px;">Single Liner Payload Read…</h5>
                      <!-- <p class="card-text" style="color:#56b3af;">Watch</p> -->
                    </div>
                </div>
              </div>
            </a>

            <a class="linkTest1" href="https://medium.com/ballerina-techblog/ballerina-integration-programming-language-5d8e1b52e582" target="_blank" style="color:#585A5E;" >
              <div class="cardBoxcontribution" style="border-color:#E6EAEB;">
                 <div class="row">
                    <div class="col-sm-12 col-md-6 col-lg-6" style="padding:0px;">
                      <img class="card-img-left" src="/img/community/ballerina-blogs.png" alt="Card image cap" style="width:100%;color:#585A5E;" >
                    </div>
                    <div class="col-sm-12 col-md-6 col-lg-6" style="padding:10px 20px">
                      <h5 class="card-title"  style="font-weight:500; line-height:26px;">Ballerina: Integration Programming Language</h5>
                      <!-- <p class="card-text" style="color:#56b3af;">Watch</p> -->
                    </div>
                </div>
              </div>
            </a>

            <a class="linkTest1" href="https://medium.com/ballerina-techblog/ballerina-shell-repl-implementation-overview-ee7e909da20c" target="_blank" style="color:#585A5E;" >
              <div class="cardBoxcontribution" style="border-color:#E6EAEB;">
                 <div class="row">
                    <div class="col-sm-12 col-md-6 col-lg-6" style="padding:0px;">
                      <img class="card-img-left" src="/img/community/ballerina-blogs.png" alt="Card image cap" style="width:100%;color:#585A5E;" >
                    </div>
                    <div class="col-sm-12 col-md-6 col-lg-6" style="padding:10px 20px">
                      <h5 class="card-title"  style="font-weight:500; line-height:26px;">Ballerina Shell REPL — Implementation Overview</h5>
                      <!-- <p class="card-text" style="color:#56b3af;">Watch</p> -->
                    </div>
                </div>
              </div>
            </a>

            <a class="linkTest1" href="https://medium.com/ballerina-techblog/ballerina-shell-a-repl-for-ballerina-d5053c94363f" target="_blank" style="color:#585A5E;" >
              <div class="cardBoxcontribution" style="border-color:#E6EAEB;">
                 <div class="row">
                    <div class="col-sm-12 col-md-6 col-lg-6" style="padding:0px;">
                      <img class="card-img-left" src="/img/community/ballerina-blogs.png" alt="Card image cap" style="width:100%;color:#585A5E;" >
                    </div>
                    <div class="col-sm-12 col-md-6 col-lg-6" style="padding:10px 20px">
                      <h5 class="card-title"  style="font-weight:500; line-height:26px;">Ballerina Shell — A REPL for Ballerina</h5>
                      <!-- <p class="card-text" style="color:#56b3af;">Watch</p> -->
                    </div>
                </div>
              </div>
            </a>

            <a class="linkTest1" href="https://medium.com/ballerina-techblog/ballerina-concurrency-model-and-non-blocking-i-o-14c6bed595f4" target="_blank" style="color:#585A5E;margin-bottom:0px;" >
              <div class="cardBoxcontribution" style="border-color:#E6EAEB;">
                 <div class="row">
                    <div class="col-sm-12 col-md-6 col-lg-6" style="padding:0px;">
                      <img class="card-img-left" src="/img/community/ballerina-blogs.png" alt="Card image cap" style="width:100%;color:#585A5E;" >
                    </div>
                    <div class="col-sm-12 col-md-6 col-lg-6" style="padding:10px 20px">
                      <h5 class="card-title"  style="font-weight:500; line-height:26px;">Ballerina Concurrency Model and Non-Blocking I/O</h5>
                      <!-- <p class="card-text" style="color:#56b3af;">Watch</p> -->
                    </div>
                </div>
              </div>
            </a>


    
    
          </div>
        </div>
    
    </div>
    </div>
    
    
    
    
    <h2 style="margin-left: 15px;">Become a Contributor</h2>
    
    <div class="container" style="padding-bottom: 40px;">
      <div class="row">
                  <div class="col-sm-12 col-md-4 col-lg-4">
                  
                    <div class="cBoxCard"  >
                        <div class="card-body text-primary" style="padding: 18px;">
                          <!-- <img src="https://wso2.cachefly.net/wso2/sites/all/2021/images/support-doc.svg" alt="support-doc" style="width:60px;"> -->
                          <h5 class="card-title" style="color: #212a32;">Contribute to the Source </h5>
                          <p class="card-text cCard" >Contribute to the Ballerina source code. </p>
                          <a href="https://github.com/ballerina-platform/ballerina-lang" target="_blank"><button type="button" class="cbtn2" style="background-color: #20b6b0;color:#fff;margin: 10px 0px;" > Send Contribution</button></a>
                        </div>
                      </div>
                  
                </div>
           
                <div class="col-sm-12 col-md-4 col-lg-4">
          
                  <div class="cBoxCard"  >
                      <div class="card-body text-primary" style="padding: 18px;">
                        <!-- <img src="https://wso2.cachefly.net/wso2/sites/all/2021/images/support-doc.svg" alt="support-doc" style="width:60px;"> -->
                        <h5 class="card-title" style="color: #212a32;">Contribute to Ballerina Central            </h5>
                        <p class="card-text cCard">Create your own Ballerina module and publish it to <a href="https://central.ballerina.io/" target="_blank">Ballerina Central</a>.</p>
                        <a href="/learn/publishing-packages-to-ballerina-central/" target="_blank"><button type="button" class="cbtn2" style="background-color: #20b6b0;color:#fff;margin: 10px 0px;" > Publish Module</button></a>
                      </div>
                    </div>
                 
              </div> 
            
    
    <div class="col-sm-12 col-md-4 col-lg-4">
        
        <div class="cBoxCard" >
            <div class="card-body text-primary" style="padding: 18px;">
              <!-- <img src="https://wso2.cachefly.net/wso2/sites/all/2021/images/support-tech-support.svg" alt="support-tec" style="width:60px;"> -->
              <h5 class="card-title" style="color: #212a32;">Report Issues </h5>
              <p class="card-text cCard" >Report issues in the GitHub repositories of the respective areas and components.</p>
              <button type="button" class="cbtn2" style="background-color: #20b6b0;color:#fff;margin: 10px 0px;"  data-toggle="modal" data-target="#reportissues" data-whatever="@mdo" >Report Issues</button>
            </div>
          </div>
       
    </div>
      </div>
    
      <div class="row">
    
        <div class="col-sm-12 col-md-4 col-lg-4">
                   
          <div class="cBoxCard" >
              <div class="card-body text-primary" style="padding: 18px;">
                <!-- <img src="https://wso2.cachefly.net/wso2/sites/all/2021/images/support-community.svg" alt="support-community" style="width:60px;"> -->
                <h5 class="card-title" style="color: #212a32;">Submit Blogs</h5>
                <p class="card-text cCard" >Submit your article to the <a href="https://blog.ballerina.io/" target="_blank">Ballerina Medium Tech Blog</a> run by the community.</p>
                <button type="button" class="cbtn2" style="background-color: #20b6b0;color:#fff;margin: 10px 0px;" data-toggle="modal" data-target="#submitcontent_blog" data-whatever="@mdo" > Submit Blogs</button>
              </div>
            </div>
         
      </div>
    
      <div class="col-sm-12 col-md-4 col-lg-4">
         
          <div class="cBoxCard" >
              <div class="card-body text-primary" style="padding: 18px;">
                <!-- <img src="https://wso2.cachefly.net/wso2/sites/all/2021/images/support-tech-support.svg" alt="support-tec" style="width:60px;"> -->
                <h5 class="card-title" style="color: #212a32;">Submit Vlogs</h5>
                <p class="card-text cCard">Send any recorded vlogs on Ballerina to feature them on our <a target="_blank" href="https://www.youtube.com/playlist?list=PL7JOecNWBb0Ko86qexZhNKzbo2-oDUUQJ"> playlist.</a></p>
                <button type="button" class="cbtn2" style="background-color: #20b6b0;color:#fff;margin: 10px 0px;" data-toggle="modal" data-target="#submitcontent_video" data-whatever="@mdo" > Submit Vlogs</button>
              </div>
            </div>
        
      </div>
    
        
    
      <div class="col-sm-12 col-md-4 col-lg-4">
          
        <div class="cBoxCard" >
            <div class="card-body text-primary" style="padding: 18px;">
              <!-- <img src="https://wso2.cachefly.net/wso2/sites/all/2021/images/support-community.svg" alt="support-community" style="width:60px;"> -->
              <h5 class="card-title" style="color: #212a32;">Use Resources</h5>
              <p class="card-text cCard" >Download the Ballerina logo and use it in content or swag based on the <a href="/trademark-usage-policy/" target="_blank">Trademark Usage Policy</a>.</p>
              <a href="/trademark-usage-policy/" target="_blank"><button type="button" class="cbtn2" style="background-color: #20b6b0;color:#fff;margin: 10px 0px;" > Download Logo</button></a>
            </div>
          </div>
        
    </div>
    
    </div>
    </div>
    
    </div>
    
    
    <div class="modal fade" id="reportissues" tabindex="-1" role="dialog" aria-labelledby="reportissueslabel" aria-hidden="true">
      <div class="modal-dialog" role="document">
        <div class="modal-content" style="padding:15px;border-radius:0px;">
          <div class="modal-header">
            <h3 class="modal-title" style="color: #20b6b0;">Report Issues</h3>
            <p style="padding: 10px 0px ;">Report issues in the GitHub repositories of the areas and components listed below.
            </p>
            <button type="button" class="close" data-dismiss="modal" aria-label="Close">
              <span aria-hidden="true">&times;</span>
            </button>
          </div>
          <div class="modal-body" style="background-color: #fff; font-size: 20; color: #465867;font-size: 20px;">
            <ul class="b">
              <li><a class="linkText" href="https://github.com/ballerina-platform/ballerina-lang/issues/new/choose" target="_blank"> Compiler, runtime, or tooling</a></li>
              <li><a class="linkText" href="https://github.com/ballerina-platform/ballerina-standard-library/issues" target="_blank"> Standard Library</a></li>
              <li><a class="linkText" href="https://github.com/ballerina-platform/ballerina-standard-library/issues/new/choose" target="_blank">  Language specification</a></li>
              <li><a class="linkText" href="https://github.com/ballerina-platform/ballerina-dev-website/issues/new/choose" target="_blank">  Website</a></li>
              <li><a class="linkText" href="mailto:security@ballerina.io" target="_blank">Security</a> <span style="font-size: 16px;">(For details, see the</span> <a class="linkText" href="/security" target="_blank">security policy</a>.)</li>
            </ul>  
          
          </div>
          <div class="modal-footer">
           
          </div>
        </div>
      </div>
    </div>
    
    <div class="modal fade" id="submitcontent_video" tabindex="-1" role="dialog" aria-labelledby="submitcontent_videoLabel" aria-hidden="true">
      <div class="modal-dialog" role="document">
        <div class="modal-content" style="padding:15px;border-radius:0px;">
          <div class="modal-header">
            <h3 class="modal-title" style="color: #20b6b0;">Submit Vlogs</h3>
            <p style="padding: 10px 0px ;">Send any recorded vlogs on Ballerina to feature them on our <a target="_blank" href="https://www.youtube.com/playlist?list=PL7JOecNWBb0Ko86qexZhNKzbo2-oDUUQJ">playlist </a>.
            </p>
            <button type="button" class="close" data-dismiss="modal" aria-label="Close">
              <span aria-hidden="true">&times;</span>
            </button>
          </div>
          <div class="modal-body" style="background-color: #fff; font-size: 20;;">
             <!--Alert Box Thank you-->
             <div class="alert " role="alert" id="successAlert1"  style="background-color: #E6EAEB;color: #20b6b0;">
              <h4 class="alert-heading">Thank you!</h4>
              <p>We appreciate your effort to contribute to the Ballerina.</p>
              <hr>
              <p class="mb-0">If you need any further info. Please reach us via contact@ballerina.io.</p>
            </div>
            <!--Alert Box Thank you-->
            <!--Alert Box Wrong-->
            <div class="alert " role="alert" id="wrongAlert1"style="background-color: #E6EAEB;color: #20b6b0;">
              <h4 class="alert-heading">Oops!</h4>
              <p>Something wrong ! Can you try again.</p>
              <hr>
              <p class="mb-0">If you need any further info. Please reach us via contact@ballerina.io.</p>
            </div>
            <!--Alert Box Wrong-->
            <!--Form for the Submit Vlogs start here-->
            <form>
              <div class="form-group">
                <label for="recipient-name" class="col-form-label" >Name</label>
                <input type="text" class="form-control" id="recipient-email" style="border-radius: 0px;border: #20b6b0 solid 1px;">
              </div>
              <div class="form-group">
                <label for="message-text" class="col-form-label">Email address</label>
                <input type="text" class="form-control" id="recipient-name" style="border-radius: 0px;border: #20b6b0 solid 1px;">
              </div>
              <div class="form-group">
                <label for="message-text" class="col-form-label">Number of Contributions </label>
                <select class="form-control " id="selectOption2" style="border-radius: 0px;border: #20b6b0 solid 1px;">
                  <option value="oneVlog">1</option>
                  <option value="twoVlogs">2</option>
                  <option value="threeVlogs">3</option>
                </select>
              </div>

              <div id="oneVlog" class="group2">
                <div class="form-group">
                  <label for="message-text" class="col-form-label">Link to Contribution 1</label>
                  <input type="text" class="form-control" id="rsuggested-topic" style="border-radius: 0px;border: #20b6b0 solid 1px;">
                </div>
              </div>

              <div id="twoVlogs" class="group2">
                <div class="form-group">
                  <label for="message-text" class="col-form-label">Link to Contribution 1</label>
                  <input type="text" class="form-control" id="rsuggested-topic" style="border-radius: 0px;border: #20b6b0 solid 1px;">
                </div>
                <div class="form-group">
                  <label for="message-text" class="col-form-label">Link to Contribution 2</label>
                  <input type="text" class="form-control" id="rsuggested-topic" style="border-radius: 0px;border: #20b6b0 solid 1px;">
                </div>
              </div>

              <div id="threeVlogs" class="group2">
                <div class="form-group">
                  <label for="message-text" class="col-form-label">Link to Contribution 1</label>
                  <input type="text" class="form-control" id="rsuggested-topic" style="border-radius: 0px;border: #20b6b0 solid 1px;">
                </div>
<<<<<<< HEAD
                <div class="form-group">
                  <label for="message-text" class="col-form-label">Link to Contribution 2</label>
                  <input type="text" class="form-control" id="rsuggested-topic" style="border-radius: 0px;border: #20b6b0 solid 1px;">
                </div>
                <div class="form-group">
                  <label for="message-text" class="col-form-label">Link to Contribution 3</label>
                  <input type="text" class="form-control" id="rsuggested-topic" style="border-radius: 0px;border: #20b6b0 solid 1px;">
                </div>
              </div>


              <script>
                $(document).ready(function () {
                $('.group2').hide();
                $('#oneVlog').show();
                $('#selectOption2').change(function () {
                $('.group2').hide();
                $('#'+$(this).val()).show();
                })
                });
              </script>
            
            </form>
            <!--Form for the Submit Vlogs end here-->
          </div>
          <div class="modal-footer">
            <button type="reset" class="cbtn1" style="background-color: none;color: #20b6b0;border: #20b6b0 solid 1px;margin: 10px;">Close</button>
            <button type="submit" class="cbtn1" style="background-color: #20b6b0;color:#fff;margin: 10px 0px;" >Submit</button>
=======
  
  
                <script>
                  $(document).ready(function () {
                    $('.vlog-link').hide();   
                    $('#vlog1').show();             
                    $('#selectOption2').change(function () {
                      $('.vlog-link').hide();  
                      $('#'+$(this).val()).show();
                      if($(this).val() == "oneVlog"){
                        $('#vlog1').show();
                      }else if($(this).val() == "twoVlogs"){
                        $('#vlog1').show();
                        $('#vlog2').show();
                      }else{
                        $('#vlog1').show();
                        $('#vlog2').show();
                        $('#vlog3').show();
                      }
                    })
                  });
                </script>
              
              </form>
              <!--Form for the Submit Vlogs end here-->
            </div>
            <div class="modal-footer">
              <button type="reset" class="cbtn1" style="background-color: none;color: #20b6b0;border: #20b6b0 solid 1px;margin: 10px;">Close</button>
              <button type="submit" id="vlogSubButton" class="cbtn2" style="background-color: #20b6b0;color:#fff;margin: 10px 0px;" >Submit</button>
            </div>
>>>>>>> 8338d323
          </div>
        </div>
      </div>
    </div>
    
    
    <div class="modal fade" id="submitcontent_blog" tabindex="-1" role="dialog" aria-labelledby="submitcontent_blogLabel" aria-hidden="true">
      <div class="modal-dialog" role="document">
        <div class="modal-content" style="padding:15px;border-radius:0px;">
          <div class="modal-header">
            <h3 class="modal-title" style="color: #20b6b0;">Submit Blogs</h3>
            <p style="padding: 10px 0px ;">Submit your article to the <a href="https://blog.ballerina.io/" target="_blank">Ballerina Medium Tech Blog</a> run by the community.
            </p>
            <button type="button" class="close" data-dismiss="modal" aria-label="Close">
              <span aria-hidden="true">&times;</span>
            </button>
          </div>
          <div class="modal-body" style="background-color: #fff; font-size: 20;;">
             <!--Alert Box Thank you-->
             <div class="alert " role="alert" id="successAlert1"  style="background-color: #E6EAEB;color: #20b6b0;">
              <h4 class="alert-heading">Thank you!</h4>
              <p>We appreciate your effort to contribute to the Ballerina.</p>
              <hr>
              <p class="mb-0">If you need any further info. Please reach us via contact@ballerina.io.</p>
            </div>
            <!--Alert Box Thank you-->
            <!--Alert Box Wrong-->
            <div class="alert " role="alert" id="wrongAlert1"style="background-color: #E6EAEB;color: #20b6b0;">
              <h4 class="alert-heading">Oops!</h4>
              <p>Something wrong ! Can you try again.</p>
              <hr>
              <p class="mb-0">If you need any further info. Please reach us via contact@ballerina.io.</p>
            </div>
            <!--Alert Box Wrong-->
            <!--Form for the Submit Blogs start here-->
            <form>
              <div class="form-group">
                <label for="recipient-name" class="col-form-label" >Name</label>
                <input type="text" class="form-control" id="recipient-email" style="border-radius: 0px;border: #20b6b0 solid 1px;">
              </div>
              <div class="form-group">
                <label for="message-text" class="col-form-label">Email address</label>
                <input type="text" class="form-control" id="recipient-name" style="border-radius: 0px;border: #20b6b0 solid 1px;">
              </div>

              <div class="form-group">
                <label for="message-text" class="col-form-label">Number of Contributions </label>
                <select class="form-control " id="selectOption1" style="border-radius: 0px;border: #20b6b0 solid 1px;">
                  <option value="OneBlog">1</option>
                  <option value="TwoBlogs">2</option>
                  <option value="ThreeBlogs">3</option>
                </select>
              </div>

              <div id="OneBlog" class="group1">
                <div class="form-group">
                  <label for="message-text" class="col-form-label">Link to Contribution 1</label>
                  <input type="text" class="form-control" id="rsuggested-topic" style="border-radius: 0px;border: #20b6b0 solid 1px;">
                </div>
              </div>

              <div id="TwoBlogs" class="group1">
                <div class="form-group">
                  <label for="message-text" class="col-form-label">Link to Contribution 1</label>
                  <input type="text" class="form-control" id="rsuggested-topic" style="border-radius: 0px;border: #20b6b0 solid 1px;">
                </div>
                <div class="form-group">
                  <label for="message-text" class="col-form-label">Link to Contribution 2</label>
                  <input type="text" class="form-control" id="rsuggested-topic" style="border-radius: 0px;border: #20b6b0 solid 1px;">
                </div>
              </div>

              <div id="ThreeBlogs" class="group1">
                <div class="form-group">
                  <label for="message-text" class="col-form-label">Link to Contribution 1</label>
                  <input type="text" class="form-control" id="rsuggested-topic" style="border-radius: 0px;border: #20b6b0 solid 1px;">
                </div>
<<<<<<< HEAD
                <div class="form-group">
                  <label for="message-text" class="col-form-label">Link to Contribution 2</label>
                  <input type="text" class="form-control" id="rsuggested-topic" style="border-radius: 0px;border: #20b6b0 solid 1px;">
                </div>
                <div class="form-group">
                  <label for="message-text" class="col-form-label">Link to Contribution 3</label>
                  <input type="text" class="form-control" id="rsuggested-topic" style="border-radius: 0px;border: #20b6b0 solid 1px;">
                </div>
              </div>


              <script>
                $(document).ready(function () {
                $('.group1').hide();
                $('#OneBlog').show();
                $('#selectOption1').change(function () {
                $('.group1').hide();
                $('#'+$(this).val()).show();
                })
                });
              </script>
            <!--Form for the Submit Blogs end here-->
            </form>
          </div>
          <div class="modal-footer">
            <button type="reset" class="cbtn1" style="background-color: none;color: #20b6b0;border: #20b6b0 solid 1px;margin: 10px;">Close</button>
            <button type="submit" class="cbtn1" style="background-color: #20b6b0;color:#fff;margin: 10px 0px;" >Submit</button>
=======
  
                <script>
                  $(document).ready(function () {
                    $('.blog-link').hide();   
                    $('#blog1').show();             
                    $('#selectOption1').change(function () {
                      $('.blog-link').hide();  
                      $('#'+$(this).val()).show();
                      if($(this).val() == "oneBlog"){
                        $('#blog1').show();
                      }else if($(this).val() == "twoBlogs"){
                        $('#blog1').show();
                        $('#blog2').show();
                      }else{
                        $('#blog1').show();
                        $('#blog2').show();
                        $('#blog3').show();
                      }
                    })
                  });
                </script>
  
              <!--Form for the Submit Blogs end here-->
              </form>
            </div>
            <div class="modal-footer">
              <button type="reset" id="blogResetButton" class="cbtn1 resetButton" style="background-color: none;color: #20b6b0;border: #20b6b0 solid 1px;margin: 10px;">Close</button>
              <button type="submit" id="blogSubButton" class="cbtn2" style="background-color: #20b6b0;color:#fff;margin: 10px 0px;" >Submit</button>
            </div>
>>>>>>> 8338d323
          </div>
        </div>
      </div>
    </div>
<<<<<<< HEAD
</div>
  
=======
  
   
   <script src="https://maps.googleapis.com/maps/api/js?key=AIzaSyBFCAmKNCKRiv_1FbUzKZf6j-YnJih7NNo&callback=initMap&libraries=&v=weekly" async type="text/javascript"></script> 
   
    <script type="text/javascript">
      
      var locations = [
      {
          id: "e_01",
          info: 'Conquering Network Distributed Applications Using the Ballerina Programming Language',
          coordinates: [36.2354121683998,-115.20263671875001, 19]
        },
      {
          id: "e_02",
          info: 'Ballerina - Re-inventing Middleware in a Programming Language',
          coordinates: [36.1672559,-115.148516, 18]
        },
      {
          id: "e_03",
          info: 'Ballerina - Cloud Native Middleware as a Programming Language',
          coordinates: [40.730608477796636,-73.77319335937501, 17]
        },
      {
          id: "e_05",
          info: 'Effective Microservices Development with Ballerina',
          coordinates: [39.9622601,-83.0007065, 16]
        },
      {
          id: "e_06",
          info: 'Ballerina — Cloud-native Middleware as a Programming Language',
          coordinates: [37.792422407988575,-122.27233886718751, 15]
        },
      {
          id: "e_07",
          info: 'Efficient Microservices Deployment Pipelines',
          coordinates: [37.43997405227057,-121.99218750000001, 14]
        },
      {
          id: "e_08",
          info: 'The better java for Java microservice developers',
          coordinates: [6.9349969,79.8538463, 13]
        },
      {
          id: "e_09",
          info: 'Ballerina — Cloud-native Middleware as a Programming Language',
          coordinates: [46.9482713,7.4514512, 12]
        },
      {
          id: "e_10",
          info: 'Microservices in Practice with Ballerina, Kubernetes and Istio',
          coordinates: [30.2711286,-97.7436995, 11]
        },
      {
          id: "e_11",
          info: 'Ballerina — Cloud-native Middleware as a Programming Language',
          coordinates: [51.5073219,-0.1276474, 10]
        },
       {
          id: "e_13",
          info: 'Ballerina - A Modern Cloud-based Open Source Programming Language',
          coordinates: [48.8566969,2.3514616, 9]
        },
       {
          id: "e_14",
          info: 'An Introduction to the Ballerina Programming Language',
          coordinates: [37.3893889,-122.0832101, 8]
        },
        {
          id: "e_15",
          info: 'Conquering Network-Distributed Applications Using the Ballerina Programming Language',
          coordinates: [37.7790262,-122.419906, 7]
        },
        {
          id: "e_19",
          info: '[Talk] Code to Cloud',
          coordinates: [54.6870458,25.2829111, 6]
        },
        {
          id: "e_21",
          info: 'Ballerina – An Open-Source, Cloud-Native Programming Language for Microservices',
          coordinates: [32.7174202,-117.1627728, 5]
        },
        {
          id: "e_27",
          info: 'Code to Kubernetes: Deployment Should not be an Afterthought',
          coordinates: [48.1371079,11.5753822, 4]
        },
       
        
      
      ];
  
      function initMap() {
        var map = new google.maps.Map(document.getElementById('map'), {
        zoom: 2,
        center: new google.maps.LatLng(37.43997405227057,-28.125000000000004),
        mapTypeId: google.maps.MapTypeId.ROADMAP,
        mapId:'8fa919dd075c1a10'
      });


 
      
      var infowindow = new google.maps.InfoWindow();
  
      var marker, i;
  
      for (i = 0; i < locations.length; i++) {  
        marker = new google.maps.Marker({
          position: new google.maps.LatLng(locations[i].coordinates[0], locations[i].coordinates[1]),
          map: map,
          // icon:"https://wso2.cachefly.net/wso2/sites/all/2021/images/marker-ballerina.png",
          icon:"/img/community/marker-ballerina.png",
          
        });

        google.maps.event.addListener(marker, 'mouseover', (function(marker, i) {
          return function() {
            infowindow.setContent(locations[i].info);
            infowindow.open(map, marker);                         
            
          }
        })(marker, i));
  
        google.maps.event.addListener(marker, 'click', (function(marker, i) {
          return function() {
            infowindow.setContent(locations[i].info);
            infowindow.open(map, marker);

            document.getElementById("cards-window").scrollTop = document.getElementById(locations[i].id).offsetTop;
            document.getElementById(locations[i].id).style.backgroundColor="aliceblue";
                                   
            
          }
        })(marker, i));
      }

      } 
      
    </script>


<!-- <script>
  function openEvent(event, Upcoming) {
// Declare all variables
var i, tabcontent, tablinks;

// Get all elements with class="tabcontent" and hide them
tabcontent = document.getElementsByClassName("tabcontent");
for (i = 0; i < tabcontent.length; i++) {
tabcontent[i].style.display = "none";
}

// Get all elements with class="tablinks" and remove the class "active"
tablinks = document.getElementsByClassName("tablinks");
for (i = 0; i < tablinks.length; i++) {
tablinks[i].className = tablinks[i].className.replace(" active", "");
}

// Show the current tab, and add an "active" class to the button that opened the tab
document.getElementById(cityName).style.display = "block";
evt.currentTarget.className += " active";
} 
</script> -->
>>>>>>> 8338d323
<|MERGE_RESOLUTION|>--- conflicted
+++ resolved
@@ -20,17 +20,10 @@
 <link rel="stylesheet" href="/css/new-icons-style.css"/> -->
 <link rel="stylesheet" href="/css/community-page-new.css"/>
 
-<<<<<<< HEAD
-<!--<script src="https://cdnjs.cloudflare.com/ajax/libs/jquery/2.2.2/jquery.min.js"></script>
-<script src="https://maxcdn.bootstrapcdn.com/bootstrap/3.3.6/js/bootstrap.min.js"></script>--> 
-<script src="https://maps.google.com/maps/api/js?sensor=false" type="text/javascript"></script>
-  
-=======
 <!-- <script src="https://cdnjs.cloudflare.com/ajax/libs/jquery/2.2.2/jquery.min.js"></script>
 <script src="https://maxcdn.bootstrapcdn.com/bootstrap/3.3.6/js/bootstrap.min.js"></script>  -->
 <!-- <script src="https://maps.google.com/maps/api/js?" type="text/javascript"></script>  -->
 <!-- <script type="text/javascript" src="https://maps.googleapis.com/maps/api/js?v=2"></script> -->
->>>>>>> 8338d323
 <!-- <script src="https://maxcdn.bootstrapcdn.com/bootstrap/3.3.7/js/bootstrap.min.js" integrity="sha384-Tc5IQib027qvyjSMfHjOMaLkfuWVxZxUPnCJA7l2mCWNIpG9mGCD8wGNIcPD7Txa" crossorigin="anonymous"></script> -->
 <!-- <link rel="stylesheet" href="/css/home-page-old.css"/> -->
 
@@ -88,23 +81,6 @@
     <div class="row" style="margin-left: 15px;" >
        <div class="col-sm-12 col-md-6  cFormSection" style="margin:20px 0px;padding:10px 0px">
           <form id="subscribeForm">
-<<<<<<< HEAD
-          <div class="form-group">
-            
-             <label for="userEmail" style="font-size: 20px; color:#585A5E;font-weight: 500;">Email address</label>
-             <input type="email" class="form-control" id="userEmail" aria-describedby="emailHelp" placeholder="Enter your Email address" style="border-radius: 0;border: #20b6b0 solid 1px;">
-             <small id="emailHelp" class="form-text text-muted">We'll never share your email with anyone else.</small>
-          </div>
-             <div class="form-check">
-             <input type="checkbox" class="form-check-input" id="option1">
-             <label class="form-check-label" for="cBallerinaCheck" style="font-size: 14px; color:#585A5E; font-weight: 500;">I wish to  get updates for Newsletters</label><br>
-             <input type="checkbox" class="form-check-input" id="option1">
-             <label class="form-check-label" for="cBallerinaCheck" style="font-size: 14px; color:#585A5E;font-weight: 500;">I wish to  get updates for Community calls</label>
-          </div>
-          <button type="button" class="cbtn2" style="background-color: #20b6b0;color:#fff;margin: 10px 0px;" >Subscribe</button>
-          <button type="button" class="cbtn1" style="background-color: none;color: #20b6b0;border: #20b6b0 solid 1px;margin: 10px;" data-toggle="modal" data-target="#exampleModal" data-whatever="@mdo">Contribute to the Agenda</button>
-          <!-- <button  class="cUserButton1" id="agendaUserButton" style="border-width:2px;">Contribute to Agenda</button> -->
-=======
             <div id="form-error" class="alert alert-danger1"></div>
             <div id="form-status" class="alert alert-success1"></div>
             <div class="form-group">
@@ -123,7 +99,6 @@
             <button type="button" class="cbtn2" id="subscribe_button" style="background-color: #20b6b0;color:#fff;margin: 10px 0px;" >Subscribe</button>
             <button type="button" class="cbtn1" id="" style="background-color: none;color: #20b6b0;border: #20b6b0 solid 1px;margin: 10px;" data-toggle="modal" data-target="#exampleModal" data-whatever="@mdo">Contribute to the Agenda</button>
             <!-- <button  class="cUserButton1" id="agendaUserButton" style="border-width:2px;">Contribute to Agenda</button> -->
->>>>>>> 8338d323
           </form>
     
           <div class="modal fade" id="exampleModal" tabindex="-1" role="dialog" aria-labelledby="exampleModalLabel" aria-hidden="true">
@@ -161,10 +136,7 @@
                     <hr>
                     <p class="mb-0">If you need any further info. Please reach us via contact@ballerina.io.</p>
                   </div>
-<<<<<<< HEAD
-=======
                   <div id="agform-error" class="alert alert-danger1"></div>
->>>>>>> 8338d323
                   <!--Alert Box Wrong-->
                   <!--Form for the Contribution start here-->
                   <form>
@@ -190,14 +162,6 @@
     
                     <div id="oNewsletter" class="group">
                       <div class="form-group">
-<<<<<<< HEAD
-                        <label for="message-text" class="col-form-label">Suggested Topic</label>
-                        <input type="text" class="form-control " id="rsuggested-topic" style="border-radius: 0px;border: #20b6b0 solid 1px;">
-                      </div>
-                      <div class="form-group">
-                        <label for="message-text" class="col-form-label">Link to Suggested Article</label>
-                        <input type="text" class="form-control " id="rsuggested-topic" style="border-radius: 0px;border: #20b6b0 solid 1px;">
-=======
                         <label for="message-text" class="col-form-label">Name*</label>
                         <input type="text" maxlength="100" required-field="1" class="form-control" id="agendaName" style="border-radius: 0px;border: #20b6b0 solid 1px;">
                       </div>
@@ -208,25 +172,12 @@
                       <div class="form-group">
                         <label for="message-text" class="col-form-label">Company Name (Optional)</label>
                         <input type="text" maxlength="100" class="form-control " id="agendaCompany" style="border-radius: 0px;border: #20b6b0 solid 1px;">
->>>>>>> 8338d323
                       </div>
                      
                     </div>
     
                     <div id="oCommcall" class="group">
                       <div class="form-group">
-<<<<<<< HEAD
-                        <label for="message-text" class="col-form-label">Suggested Topic</label>
-                        <input type="text" class="form-control " id="rsuggested-topic" style="border-radius: 0px;border: #20b6b0 solid 1px;">
-                      </div>
-                      <div class="form-group">
-                        <label for="message-text" class="col-form-label">Link to Suggested Content</label>
-                        <input type="text" class="form-control " id="suggested-article" style="border-radius: 0px;border: #20b6b0 solid 1px;">
-                      </div>
-                      <div class="form-group">
-                        <label for="message-text" class="col-form-label">Suggested Demo Duration</label>
-                        <input type="text" class="form-control " id="suggested-article" style="border-radius: 0px;border: #20b6b0 solid 1px;">
-=======
                         <label for="message-text" class="col-form-label">Contribution for </label>
                         <select class="form-control " id="selectAgendaOption" style="border-radius: 0px;border: #20b6b0 solid 1px;">
                           <option value="oNewsletter">Newsletter</option>
@@ -259,33 +210,16 @@
                           <input type="text" maxlength="4" class="form-control " id="agendaCallDuration" style="border-radius: 0px;border: #20b6b0 solid 1px;">
                         </div>
                         
->>>>>>> 8338d323
                       </div>
                       
                     </div>
     
-<<<<<<< HEAD
-    
-                    <script>
-                      $(document).ready(function () {
-                      $('.group').hide();
-                      $('#oNewsletter').show();
-                      $('#selectOption').change(function () {
-                      $('.group').hide();
-                      $('#'+$(this).val()).show();
-                      })
-                      });
-                    </script>
-
-                  <!--Form for the Contribution end here-->
-=======
                     
                   </div>
                   <div class="modal-footer">
                     <button type="reset" class="cbtn1" style="background-color: none;color: #20b6b0;border: #20b6b0 solid 1px;margin: 10px;">Close</button>
                     <button type="button" id="agendaSubButton" class="cbtn2" style="background-color: #20b6b0;color:#fff;margin: 10px 0px;" >Submit</button>
                   </div>
->>>>>>> 8338d323
   
                   </form>
                 </div>
@@ -391,151 +325,6 @@
           <div class="card card-body">
             <div class="container">
               <div class="row" >
-<<<<<<< HEAD
-                <div class="col sm-12 col-md-6 col-md-6" style="padding: 0px;">
-                  <div id="map" style="width:100%;height:600px;">
-                    <script type="text/javascript">
-                      var locations = [
-                      {
-                          id: "e_01",
-                          info: 'Conquering Network Distributed Applications Using the Ballerina Programming Language',
-                          coordinates: [36.2354121683998,-115.20263671875001, 19]
-                        },
-                      {
-                          id: "e_02",
-                          info: 'Ballerina - Re-inventing Middleware in a Programming Language',
-                          coordinates: [36.1672559,-115.148516, 18]
-                        },
-                      {
-                          id: "e_03",
-                          info: 'Ballerina - Cloud Native Middleware as a Programming Language',
-                          coordinates: [40.730608477796636,-73.77319335937501, 17]
-                        },
-                      {
-                          id: "e_05",
-                          info: 'Effective Microservices Development with Ballerina',
-                          coordinates: [39.9622601,-83.0007065, 16]
-                        },
-                      {
-                          id: "e_06",
-                          info: 'Ballerina — Cloud-native Middleware as a Programming Language',
-                          coordinates: [37.792422407988575,-122.27233886718751, 15]
-                        },
-                      {
-                          id: "e_07",
-                          info: 'Efficient Microservices Deployment Pipelines',
-                          coordinates: [37.43997405227057,-121.99218750000001, 14]
-                        },
-                      {
-                          id: "e_08",
-                          info: 'The better java for Java microservice developers',
-                          coordinates: [6.9349969,79.8538463, 13]
-                        },
-                      {
-                          id: "e_09",
-                          info: 'Ballerina — Cloud-native Middleware as a Programming Language',
-                          coordinates: [46.9482713,7.4514512, 12]
-                        },
-                      {
-                          id: "e_10",
-                          info: 'Microservices in Practice with Ballerina, Kubernetes and Istio',
-                          coordinates: [30.2711286,-97.7436995, 11]
-                        },
-                      {
-                          id: "e_11",
-                          info: 'Ballerina — Cloud-native Middleware as a Programming Language',
-                          coordinates: [51.5073219,-0.1276474, 10]
-                        },
-                       {
-                          id: "e_13",
-                          info: 'Ballerina - A Modern Cloud-based Open Source Programming Language',
-                          coordinates: [48.8566969,2.3514616, 9]
-                        },
-                       {
-                          id: "e_14",
-                          info: 'An Introduction to the Ballerina Programming Language',
-                          coordinates: [37.3893889,-122.0832101, 8]
-                        },
-                        {
-                          id: "e_15",
-                          info: 'Conquering Network-Distributed Applications Using the Ballerina Programming Language',
-                          coordinates: [37.7790262,-122.419906, 7]
-                        },
-                        {
-                          id: "e_19",
-                          info: '[Talk] Code to Cloud',
-                          coordinates: [54.6870458,25.2829111, 6]
-                        },
-                        {
-                          id: "e_21",
-                          info: 'Ballerina – An Open-Source, Cloud-Native Programming Language for Microservices',
-                          coordinates: [32.7174202,-117.1627728, 5]
-                        },
-                        {
-                          id: "e_27",
-                          info: 'Code to Kubernetes: Deployment Should not be an Afterthought',
-                          coordinates: [48.1371079,11.5753822, 4]
-                        },
-                        {
-                          id: "e_31",
-                          info: 'Automatic Microservices Observability with Open-Source Programming Language: Ballerina',
-                          coordinates: [34.4443293,-122.1598455, 3]
-                        },
-                        
-                      
-                      ];
-                  
-                      var map = new google.maps.Map(document.getElementById('map'), {
-                        zoom: 2,
-                        center: new google.maps.LatLng(37.43997405227057,-28.125000000000004),
-                        mapTypeId: google.maps.MapTypeId.ROADMAP,
-                        mapId:'8fa919dd075c1a10'
-                        
-                      });
-                      
-                      const image ="https://wso2.cachefly.net/wso2/sites/all/2021/images/marker-1.png";
-                      
-                      var infowindow = new google.maps.InfoWindow();
-                  
-                      var marker, i;
-                  
-                      for (i = 0; i < locations.length; i++) {  
-                        marker = new google.maps.Marker({
-                          position: new google.maps.LatLng(locations[i].coordinates[0], locations[i].coordinates[1]),
-                          map: map
-                          
-                        });
-
-                        google.maps.event.addListener(marker, 'mouseover', (function(marker, i) {
-                          return function() {
-                            infowindow.setContent(locations[i].info);
-                            infowindow.open(map, marker);                         
-                            
-                          }
-                        })(marker, i));
-                  
-                        google.maps.event.addListener(marker, 'click', (function(marker, i) {
-                          return function() {
-                            infowindow.setContent(locations[i].info);
-                            infowindow.open(map, marker);
-
-                            document.getElementById("cards-window").scrollTop = document.getElementById(locations[i].id).offsetTop;                          
-                            
-                          }
-                        })(marker, i));
-                      }
-                    </script>
-                  <script async defer src="https://maps.googleapis.com/maps/api/js?key=AIzaSyBWAVdOUBjiet7Uw2ca-FNdSlON_nV-Rs0&callback=initMap"></script> 
-                    
-                  </div>
-                 
-                  
-                </div>
-                <div class="col sm-12 col-md-6 col-lg-6" >
-                   <div id="cards-window" class="overflow-auto scrollbarHide" style="height:600px; overflow-y: scroll; " >
-                    
-                    
-=======
                 
 
                 <div class="col sm-12 col-md-6 col-md-6" style="padding: 0px;">
@@ -573,7 +362,6 @@
                     <div id="upcoming" class="tab-pane">
                     </div>
                     <div id="past" class="tab-pane">
->>>>>>> 8338d323
                       <div  id="e_33"class="cBoxType1" >
                         <div class="card-body" style="margin:20px 15px; padding:10px 15px">
                           <h4 class="card-title" style="color: #20b6b0; font-weight:400;">15-16 June 2021 | <span style="color: #585A5E;">12:00-13:00</span> | Online</h4>
@@ -1160,11 +948,7 @@
     
     <!-- <h3 style="margin-top: 20px;margin-left: 10px;">View Contributions</h3> -->
     
-<<<<<<< HEAD
-    <div class="container" style="background-color:#E6EAEB;" style="padding-top:40px;padding-bottom: 40px;margin-left: 10px;">
-=======
     <div class="container" style="background-color:#fafafa ;" style="padding-top:40px;padding-bottom: 40px;margin-left: 15px;">
->>>>>>> 8338d323
     
     
     
@@ -1588,36 +1372,6 @@
                   <label for="message-text" class="col-form-label">Link to Contribution 1</label>
                   <input type="text" class="form-control" id="rsuggested-topic" style="border-radius: 0px;border: #20b6b0 solid 1px;">
                 </div>
-<<<<<<< HEAD
-                <div class="form-group">
-                  <label for="message-text" class="col-form-label">Link to Contribution 2</label>
-                  <input type="text" class="form-control" id="rsuggested-topic" style="border-radius: 0px;border: #20b6b0 solid 1px;">
-                </div>
-                <div class="form-group">
-                  <label for="message-text" class="col-form-label">Link to Contribution 3</label>
-                  <input type="text" class="form-control" id="rsuggested-topic" style="border-radius: 0px;border: #20b6b0 solid 1px;">
-                </div>
-              </div>
-
-
-              <script>
-                $(document).ready(function () {
-                $('.group2').hide();
-                $('#oneVlog').show();
-                $('#selectOption2').change(function () {
-                $('.group2').hide();
-                $('#'+$(this).val()).show();
-                })
-                });
-              </script>
-            
-            </form>
-            <!--Form for the Submit Vlogs end here-->
-          </div>
-          <div class="modal-footer">
-            <button type="reset" class="cbtn1" style="background-color: none;color: #20b6b0;border: #20b6b0 solid 1px;margin: 10px;">Close</button>
-            <button type="submit" class="cbtn1" style="background-color: #20b6b0;color:#fff;margin: 10px 0px;" >Submit</button>
-=======
   
   
                 <script>
@@ -1648,7 +1402,6 @@
               <button type="reset" class="cbtn1" style="background-color: none;color: #20b6b0;border: #20b6b0 solid 1px;margin: 10px;">Close</button>
               <button type="submit" id="vlogSubButton" class="cbtn2" style="background-color: #20b6b0;color:#fff;margin: 10px 0px;" >Submit</button>
             </div>
->>>>>>> 8338d323
           </div>
         </div>
       </div>
@@ -1726,35 +1479,6 @@
                   <label for="message-text" class="col-form-label">Link to Contribution 1</label>
                   <input type="text" class="form-control" id="rsuggested-topic" style="border-radius: 0px;border: #20b6b0 solid 1px;">
                 </div>
-<<<<<<< HEAD
-                <div class="form-group">
-                  <label for="message-text" class="col-form-label">Link to Contribution 2</label>
-                  <input type="text" class="form-control" id="rsuggested-topic" style="border-radius: 0px;border: #20b6b0 solid 1px;">
-                </div>
-                <div class="form-group">
-                  <label for="message-text" class="col-form-label">Link to Contribution 3</label>
-                  <input type="text" class="form-control" id="rsuggested-topic" style="border-radius: 0px;border: #20b6b0 solid 1px;">
-                </div>
-              </div>
-
-
-              <script>
-                $(document).ready(function () {
-                $('.group1').hide();
-                $('#OneBlog').show();
-                $('#selectOption1').change(function () {
-                $('.group1').hide();
-                $('#'+$(this).val()).show();
-                })
-                });
-              </script>
-            <!--Form for the Submit Blogs end here-->
-            </form>
-          </div>
-          <div class="modal-footer">
-            <button type="reset" class="cbtn1" style="background-color: none;color: #20b6b0;border: #20b6b0 solid 1px;margin: 10px;">Close</button>
-            <button type="submit" class="cbtn1" style="background-color: #20b6b0;color:#fff;margin: 10px 0px;" >Submit</button>
-=======
   
                 <script>
                   $(document).ready(function () {
@@ -1784,15 +1508,10 @@
               <button type="reset" id="blogResetButton" class="cbtn1 resetButton" style="background-color: none;color: #20b6b0;border: #20b6b0 solid 1px;margin: 10px;">Close</button>
               <button type="submit" id="blogSubButton" class="cbtn2" style="background-color: #20b6b0;color:#fff;margin: 10px 0px;" >Submit</button>
             </div>
->>>>>>> 8338d323
           </div>
         </div>
       </div>
     </div>
-<<<<<<< HEAD
-</div>
-  
-=======
   
    
    <script src="https://maps.googleapis.com/maps/api/js?key=AIzaSyBFCAmKNCKRiv_1FbUzKZf6j-YnJih7NNo&callback=initMap&libraries=&v=weekly" async type="text/javascript"></script> 
@@ -1956,5 +1675,4 @@
 document.getElementById(cityName).style.display = "block";
 evt.currentTarget.className += " active";
 } 
-</script> -->
->>>>>>> 8338d323
+</script> -->