--- conflicted
+++ resolved
@@ -462,14 +462,11 @@
     </div>
 </div>
 
-<<<<<<< HEAD
+
 <section  style="padding-bottom: 40px;">
 <span class="bookMarkOnPage" id="subscribe-to-newsletter"></span>
 <h2 style="padding-right: 15px;">Subscribe to Newsletter</h2>
-=======
-<section id="subscribe-newsletter" style="padding-bottom: 40px;">
-<h2 style="padding-right: 15px;">Subscribe to our Newsletter</h2>
->>>>>>> cb328c5a
+
 
 <div class="row" >
   
