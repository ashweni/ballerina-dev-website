--- conflicted
+++ resolved
@@ -1594,7 +1594,6 @@
 }
 
 
-<<<<<<< HEAD
 .cInlineImage-small {
   display: inline-block;
   text-align: center;
@@ -1633,7 +1632,8 @@
 
 img + blockquote{
   margin-top: 20px;
-=======
+}
+
 /* ---------------------Carousal-------------------- */
 #myCarousel {
   /* margin-left: 50px;
@@ -1680,5 +1680,4 @@
 
 .carousel-indicators {
   margin-bottom: 0 !important;
->>>>>>> 7c302ff0
 }