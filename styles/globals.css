--- conflicted
+++ resolved
@@ -1349,19 +1349,6 @@
   color: #57595d;
 }
 
-<<<<<<< HEAD
-=======
-/* .lightThumb {
-  width: 50px;
-    height: 50px;
-    display: block;
-    position: relative;
-    z-index: 16;
-    background-image: url(/images/zoom.svg);
-    top: -160px;
-    left: 260px;
-} */
-
 .caseStudies blockquote em::before {
   content: "“";
   font-size: 3rem;
@@ -1403,49 +1390,6 @@
   margin-top: 30px;
 }
 
-/* ---------- lightbox -------------- */
-.lg-backdrop.in {
-  opacity: 0.8 !important;
-}
-
-
-
-.videoPlayButton {
-  position: relative;
-  z-index: 8;
-  top: -36.2%;
-  left: 44.5%;
-  transform: translateX(-50%) translateY(-50%);
-  box-sizing: content-box;
-  display: block;
-  width: 32px;
-  height: 44px;
-  background: #10101077;
-  border-radius: 50%;
-  padding: 22px 15px 10px 28px;
-}
-
-.videoPlayButton:hover {
-  background: #20b6b0 !important;
-}
-
-.videoPlayButton span {
-  width: 0;
-  height: 0;
-  display: block;
-  position: relative;
-  z-index: 6;
-  /* border-left: 26px solid #fff;
-  border-top: 16px solid transparent;
-  border-bottom: 16px solid transparent; */
-  background-image: url(/images/zoom.svg);
-}
-
-.videoLink {
-  position: relative;
-}
-
->>>>>>> 5574f209
 /* ----------- draggable code blocks -------------- */
 #code-container {
   width: 100%;
