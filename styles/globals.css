--- conflicted
+++ resolved
@@ -27,10 +27,7 @@
   padding-top: 0 !important;
   padding-bottom: 0 !important;
   font-size: 16px !important;
-<<<<<<< HEAD
-=======
   line-height: 0px;
->>>>>>> 91a9b84d
 }
 
 .wrap-page-content {
