--- conflicted
+++ resolved
@@ -3,19 +3,11 @@
   padding: 80px 0 80px 0;
 }
 
-<<<<<<< HEAD
-.homeWhyBal, .homeIntegration, .homeVideos {
-  background: #fff;
-}
-
-.homeBalAction, .homeArticles, .homeEvents, .homeUsers {
-=======
 .homeWhyBal, .homeIntegration, .homeArticles, .homeEvents {
   background: #fff;
 }
 
 .homeBalAction, .homeUsers, .homeVideos {
->>>>>>> 79b0dab8
   background: #f5f5f5;
 }
 
